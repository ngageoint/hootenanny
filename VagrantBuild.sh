--- conflicted
+++ resolved
@@ -45,11 +45,7 @@
 fi
 
 echo "Building Hoot..."
-<<<<<<< HEAD
-make -s clean && make -j$(nproc)
-=======
 make $SILENT_MAKE clean && make $SILENT_MAKE -j$(nproc)
->>>>>>> 28b77b4e
 echo "Generating Eclipse project files..."
 make $SILENT_MAKE eclipse
 

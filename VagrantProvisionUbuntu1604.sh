#!/usr/bin/env bash
set -e
set -x

###################################################
# VERY IMPORTANT: Set the $HOOT_HOME environment  #
# variable prior to running this script if ~/hoot #
# isn't the correct location for HOOT_HOME        #
###################################################
if [ -z "$HOOT_HOME" ]; then
    HOOT_HOME=~/hoot
fi
echo HOOT_HOME: $HOOT_HOME
#################################################

# Common set of file versions
source $HOOT_HOME/VagrantProvisionVars.sh

#
# Initial basic provisioning script for Ubuntu1604
#

VMUSER=`id -u -n`
echo USER: $VMUSER
VMGROUP=`groups | grep -o $VMUSER`
echo GROUP: $VMGROUP

cd ~
source ~/.profile

#To get rid of "dpkg-preconfigure: unable to re-open stdin: No such file or directory" warnings
export DEBIAN_FRONTEND=noninteractive
if [ -f /etc/apt/apt.conf.d/70debconf ]; then
  sudo sed -i 's/ --apt//' /etc/apt/apt.conf.d/70debconf
fi

echo "Updating OS..."
sudo apt-get -qq update > Ubuntu_upgrade.txt 2>&1
sudo apt-get -q -y upgrade >> Ubuntu_upgrade.txt 2>&1
sudo apt-get -q -y dist-upgrade >> Ubuntu_upgrade.txt 2>&1

echo "### Setup NTP..."
sudo apt-get -q -y install ntp
sudo service ntp stop
sudo ntpd -gq
sudo service ntp start

if ! java -version 2>&1 | grep --quiet $JDK_VERSION; then
    echo "### Installing Java 8..."

    echo "$JDK_MD5  $JDK_TAR" > ./jdk.md5

    if [ ! -f ./$JDK_TAR ] || ! md5sum -c ./jdk.md5; then
        echo "Downloading ${JDK_TAR}...."
        sudo wget --quiet --no-check-certificate --no-cookies --header "Cookie: oraclelicense=accept-securebackup-cookie" $JDK_URL
        echo "Finished download of ${JDK_TAR}"
    fi

    sudo mkdir -p /usr/lib/jvm
    sudo rm -rf /usr/lib/jvm/oracle_jdk8

    sudo tar -xzf ./$JDK_TAR
    sudo chown -R root:root ./jdk$JDK_VERSION
    sudo mv -f ./jdk$JDK_VERSION /usr/lib/jvm/oracle_jdk8

    sudo update-alternatives --install /usr/bin/java java /usr/lib/jvm/oracle_jdk8/jre/bin/java 9999
    sudo update-alternatives --install /usr/bin/javac javac /usr/lib/jvm/oracle_jdk8/bin/javac 9999
    echo "### Done with Java 8 install..."
fi

if [ ! -f /etc/apt/sources.list.d/pgdg.list ]; then
    echo "### Adding PostgreSQL repository to apt..."
    sudo bash -c "echo 'deb http://apt.postgresql.org/pub/repos/apt/ '$(lsb_release -cs)'-pgdg main' > /etc/apt/sources.list.d/pgdg.list"
    wget --quiet -O - https://www.postgresql.org/media/keys/ACCC4CF8.asc | sudo apt-key add -
    sudo apt-get -qq -y update >> Ubuntu_upgrade.txt 2>&1
    sudo apt-get -q -y upgrade >> Ubuntu_upgrade.txt 2>&1
fi

echo "### Installing dependencies from repos..."
sudo apt-get -q -y install \
 asciidoc \
 automake \
 ccache \
 curl \
 dblatex \
 docbook-xml \
 doxygen \
 g++ \
 gdb \
 git \
 git-core \
 gnuplot \
 graphviz \
 htop \
 lcov \
 libappindicator1 \
 libboost-all-dev \
 libboost-dev \
 libcppunit-dev \
 libcv-dev \
 libgeos++-dev \
 libicu-dev \
 liblog4cxx10-dev \
 libnewmat10-dev \
 libogdi3.2-dev \
 libopencv-dev \
 libpq-dev \
 libproj-dev \
 libprotobuf-dev \
 libqt4-dev \
 libqt4-sql-psql \
 libqt4-sql-sqlite \
 libqtwebkit-dev \
 libstxxl-dev \
 libv8-dev \
 maven \
 node-gyp \
 openssh-server \
 patch \
 pgadmin3 \
 postgresql-9.5 \
 postgresql-client-9.5 \
 postgresql-contrib-9.5 \
 postgresql-9.5-postgis-2.3 \
 postgresql-9.5-postgis-scripts \
 postgresql-client-9.5 \
 protobuf-compiler \
 python \
 python-dev \
 python-matplotlib \
 python-pip \
 python-setuptools \
 ruby \
 ruby-dev \
 source-highlight \
 swig \
 texinfo \
 unzip \
 w3m \
 x11vnc \
 xsltproc \
 xvfb \
 zlib1g-dev \
 > Ubuntu_install.txt 2>&1

# Need to check these:
#  libjson-spirit-dev \
#  libxerces-c28 \
#  texlive-lang-arabic \
#  texlive-lang-cyrillic \
#  texlive-lang-hebrew \

<<<<<<< HEAD
=======
echo "##### NodeJs #####"
NODE_VERSION=8.9.3
# Install the binary version of NodeJs for some uses (including npm)
cd ~
wget --quiet https://nodejs.org/dist/v${NODE_VERSION}/node-v${NODE_VERSION}-linux-x64.tar.xz
tar xf node-v${NODE_VERSION}-linux-x64.tar.xz
cd node-v${NODE_VERSION}-linux-x64
sudo cp -r bin /usr/
sudo cp -r include /usr/
sudo cp -r lib /usr/
sudo cp -r share /usr/
# Build the shared library version of NodeJs for hootenanny
cd ~
wget --quiet https://nodejs.org/dist/v${NODE_VERSION}/node-v${NODE_VERSION}.tar.gz
tar xf node-v${NODE_VERSION}.tar.gz
cd node-v${NODE_VERSION}
# Fix an error that screws up our codebase
sed -i 's/Local<Object> json_object/Local<Value> json_object/g' deps/v8/include/v8.h
sed -i 's/Local<Object> json_object/Local<Value> json_object/g' deps/v8/src/api.cc
./configure --shared --prefix=/usr >> ~/centos_install.txt
make -j$(nproc) >> ~/centos_install.txt
sudo make install >> ~/centos_install.txt
if [ -f /usr/lib/libnode.so.?? ]; then
  sudo ln -s /usr/lib/libnode.so.?? /usr/lib/libnode.so
else
  sudo ln -s /usr/bin/libnode.so.?? /usr/lib/libnode.so
fi

>>>>>>> d3db8c01
if ! dpkg -l | grep --quiet dictionaries-common; then
    # See /usr/share/doc/dictionaries-common/README.problems for details
    # http://www.linuxquestions.org/questions/debian-26/dpkg-error-processing-dictionaries-common-4175451951/
    sudo apt-get -q -y install dictionaries-common >> Ubuntu_upgrade.txt 2>&1

    sudo /usr/share/debconf/fix_db.pl

    sudo apt-get -q -y install wamerican-insane >> Ubuntu_upgrade.txt 2>&1

    sudo /usr/share/debconf/fix_db.pl
    sudo dpkg-reconfigure -f noninteractive dictionaries-common
fi

sudo apt-get -y autoremove

echo "### Configuring environment..."

if ! grep --quiet "export HOOT_HOME" ~/.profile; then
    echo "Adding hoot home to profile..."
    echo "export HOOT_HOME=$HOOT_HOME" >> ~/.profile
    echo "export PATH=\$PATH:\$HOOT_HOME/bin" >> ~/.profile
    source ~/.profile
fi

if ! grep --quiet "export JAVA_HOME" ~/.profile; then
    echo "Adding Java home to profile..."
    echo "export JAVA_HOME=/usr/lib/jvm/oracle_jdk8" >> ~/.profile
    source ~/.profile
else
    sed -i '/^export JAVA_HOME=.*/c\export JAVA_HOME=\/usr\/lib\/jvm\/oracle_jdk8' ~/.profile
fi

if ! grep --quiet "PATH=" ~/.profile; then
    echo "Adding path vars to profile..."
    echo "export PATH=\$PATH:\$JAVA_HOME/bin:~/bin:$HOOT_HOME/bin" >> ~/.profile
    source ~/.profile
fi

# Use RVM to install the desired Ruby version, then install the gems.
$HOOT_HOME/scripts/ruby/rvm-install.sh
$HOOT_HOME/scripts/ruby/gem-install.sh

# Make sure that we are in ~ before trying to wget & install stuff
cd ~

# Install Google Chrome and ChromeDriver.
$HOOT_HOME/scripts/chrome/chrome-install.sh
$HOOT_HOME/scripts/chrome/driver-install.sh

sudo apt-get autoremove -y

if [ ! -f bin/osmosis ]; then
    echo "### Installing Osmosis"
    mkdir -p ~/bin
    if [ ! -f osmosis-latest.tgz ]; then
      wget --quiet http://bretth.dev.openstreetmap.org/osmosis-build/osmosis-latest.tgz
    fi
    mkdir -p ~/bin/osmosis_src
    tar -zxf osmosis-latest.tgz -C ~/bin/osmosis_src
    ln -s ~/bin/osmosis_src/bin/osmosis ~/bin/osmosis
fi

if ! $( hash ogrinfo >/dev/null 2>&1 && ogrinfo --formats | grep --quiet FileGDB ); then
    if [ ! -f gdal-${GDAL_VERSION}.tar.gz ]; then
        echo "### Downloading GDAL $GDAL_VERSION source..."
        wget --quiet http://download.osgeo.org/gdal/$GDAL_VERSION/gdal-${GDAL_VERSION}.tar.gz
    fi
    if [ ! -d gdal-${GDAL_VERSION} ]; then
        echo "### Extracting GDAL $GDAL_VERSION source..."
        tar zxfp gdal-${GDAL_VERSION}.tar.gz
    fi

    FGDB_VERSION2=`echo $FGDB_VERSION | sed 's/\./_/g;'`

    # FGDB 1.5 is required to compile using g++ >= 5.1
    # https://trac.osgeo.org/gdal/wiki/FileGDB#HowtodealwithGCC5.1C11ABIonLinux
    if [ ! -f FileGDB_API_${FGDB_VERSION2}-64gcc51.tar.gz ]; then
        echo "### Downloading FileGDB API source..."
        wget --quiet $FGDB_URL/FileGDB_API_${FGDB_VERSION2}-64gcc51.tar.gz
    fi

    if [ ! -d /usr/local/FileGDB_API/lib ]; then
        echo "### Extracting FileGDB API source & installing lib..."
        sudo mkdir -p /usr/local/FileGDB_API && sudo tar xfp FileGDB_API_${FGDB_VERSION2}-64gcc51.tar.gz --directory /usr/local/FileGDB_API --strip-components 1
        sudo sh -c "echo '/usr/local/FileGDB_API/lib' > /etc/ld.so.conf.d/filegdb.conf"
    fi

    echo "### Building GDAL $GDAL_VERSION w/ FileGDB..."
    export PATH=/usr/local/lib:/usr/local/bin:$PATH
    cd gdal-${GDAL_VERSION}
    touch config.rpath
    echo "GDAL: configure"
    ./configure --quiet --with-static-proj4 --with-fgdb=/usr/local/FileGDB_API --with-pg=/usr/bin/pg_config --with-python
    echo "GDAL: make"
    make -sj$(nproc) > GDAL_Build.txt 2>&1
    echo "GDAL: install"
    sudo make -s install >> GDAL_Build.txt 2>&1
    cd swig/python
    echo "GDAL: python build"
    python setup.py build >> GDAL_Build.txt 2>&1
    echo "GDAL: python install"
    sudo python setup.py install >> GDAL_Build.txt 2>&1
    sudo ldconfig
    cd ~

    # Update the GDAL_DATA folder in ~/.profile
    if ! grep --quiet GDAL_DATA ~/.profile; then
      echo "Adding GDAL data path to profile..."
      echo "export GDAL_DATA=`gdal-config --datadir`" >> ~/.profile
      source ~/.profile
    fi
fi

# we need a newer version of glpk than what's in the repos
if dpkg -l | grep --quiet glpk; then
    echo "### Removing repo version of GLPK..."
    sudo apt-get -q -y remove libglpk-dev
    sudo apt-get autoremove -y
fi
cd $HOOT_HOME
# need to source this to run glpsol
source ./SetupEnv.sh
cd ..
# check to see if a version previously compiled from source different than the one 
# we're trying to install needs to first be removed
if glpsol | grep --quiet v; then
    INSTALLED_GLPK_VERSION=`glpsol | grep v | awk '{print $5}' | sed 's/v//g'`
    #echo "INSTALLED_GLPK_VERSION: " $INSTALLED_GLPK_VERSION
    #echo "GLPK_VERSION: " $GLPK_VERSION
    if [ $INSTALLED_GLPK_VERSION != $GLPK_VERSION ]; then
        if [ -d glpk-${INSTALLED_GLPK_VERSION} ]; then
          echo "### Removing GLPK $INSTALLED_GLPK_VERSION ..."
          cd glpk-${INSTALLED_GLPK_VERSION}
          sudo make -s uninstall >> GLPK_Build.txt 2>&1
          cd ..
        fi
    fi
fi
# download and install the specified version
if [ ! -f glpk-${GLPK_VERSION}.tar.gz ]; then
    echo "### Downloading GLPK $GLPK_VERSION source..."
    wget --quiet http://ftp.gnu.org/gnu/glpk/glpk-${GLPK_VERSION}.tar.gz
fi
if ! glpsol | grep --quiet $GLPK_VERSION; then
    echo "### Extracting GLPK $GLPK_VERSION source..."
    tar zxfp glpk-${GLPK_VERSION}.tar.gz
    echo "### Building GLPK $GLPK_VERSION..."
    cd glpk-${GLPK_VERSION}
    echo "GLPK: configure"
    ./configure --quiet
    echo "GLPK: make"
    sudo make -sj$(nproc) > GLPK_Build.txt 2>&1
    echo "GLPK: install"
    sudo make -s install >> GLPK_Build.txt 2>&1
fi

sudo apt -y -qq remove postgresql-9.6
sudo apt -y -qq autoremove

# If the DB encoding isn't correcct, delete and recreate the DB.
if ! sudo -u postgres psql $DB_NAME -c "SHOW SERVER_ENCODING" | grep UTF8; then
  echo "Now stop the postgresql instance so we can recreate the DB w/ UTF8 encoding."
  sudo service postgresql stop

  sudo rm -rf /var/lib/postgresql/9.5/main/ && sudo -u postgres /usr/lib/postgresql/9.5/bin/initdb -E UTF8 -D /var/lib/postgresql/9.5/main/

  echo "Starting postgresql back up."
  sudo service postgresql start
fi

# NOTE: These have been changed to pg9.5
if ! sudo -u postgres psql -lqt | grep -i --quiet hoot; then
    echo "### Creating Services Database..."
    sudo -u postgres createuser --superuser hoot
    sudo -u postgres psql -c "alter user hoot with password 'hoottest';"
    sudo -u postgres createdb hoot --owner=hoot
    sudo -u postgres createdb wfsstoredb --owner=hoot
    sudo -u postgres psql -d hoot -c 'create extension hstore;'
    sudo -u postgres psql -d postgres -c "UPDATE pg_database SET datistemplate='true' WHERE datname='wfsstoredb'" > /dev/null
    sudo -u postgres psql -d wfsstoredb -c 'create extension postgis;' > /dev/null
fi

if ! grep -i --quiet HOOT /etc/postgresql/9.5/main/postgresql.conf; then
echo "### Tuning PostgreSQL..."
sudo -u postgres sed -i.bak s/^max_connections/\#max_connections/ /etc/postgresql/9.5/main/postgresql.conf
sudo -u postgres sed -i.bak s/^shared_buffers/\#shared_buffers/ /etc/postgresql/9.5/main/postgresql.conf
sudo -u postgres bash -c "cat >> /etc/postgresql/9.5/main/postgresql.conf" <<EOT

#--------------
# Hoot Settings
#--------------
max_connections = 1000
shared_buffers = 1024MB
max_files_per_process = 1000
work_mem = 16MB
maintenance_work_mem = 256MB
autovacuum = off
EOT
fi

# Update shared memory limits in OS
if ! sysctl -e kernel.shmmax | grep --quiet 1173741824; then
    echo "### Setting kernel.shmmax..."
    sudo sysctl -w kernel.shmmax=1173741824
    sudo sh -c "echo 'kernel.shmmax=1173741824' >> /etc/sysctl.conf"
fi
if ! sysctl -e kernel.shmall | grep --quiet 2097152; then
    echo "### Setting kernel.shmall..."
    sudo sysctl -w kernel.shmall=2097152
    sudo sh -c "echo 'kernel.shmall=2097152' >> /etc/sysctl.conf"
fi

sudo service postgresql restart

cd $HOOT_HOME
source ./SetupEnv.sh

if [ ! "$(ls -A hoot-ui)" ]; then
    echo "hoot-ui is empty"
    echo "init'ing and updating submodule"
    git submodule init && git submodule update
fi

if dpkg -l | grep --quiet tomcat6; then
    echo "Disabling Tomcat 6 service"

    # Shut down tomcat6 service
    sudo service tomcat6 stop

    # Deregister tomcat6 service from autostart
    sudo update-rc.d -f tomcat6 remove

    #uninstall Tomcat
    sudo apt-get -y purge tomcat6
    sudo apt-get -y autoremove
    sudo rm -f /etc/default/tomcat6*
    sudo rm -rf /etc/tomcat6
    sudo rm -rf /usr/share/tomcat6
    sudo sed -i '/^export TOMCAT6_HOME/d' ~/.profile
fi

TOMCAT_HOME=/usr/share/tomcat8

# Install Tomcat 8
$HOOT_HOME/scripts/tomcat/tomcat8/ubuntu/tomcat8_install.sh

# Configure Tomcat
if ! grep --quiet TOMCAT8_HOME ~/.profile; then
    echo "### Adding Tomcat to profile..."
    echo "export TOMCAT8_HOME=$TOMCAT_HOME" >> ~/.profile
    source ~/.profile
fi

if [ -f $HOOT_HOME/conf/LocalHoot.json ]; then
    echo "Removing LocalHoot.json..."
    rm -f $HOOT_HOME/conf/LocalHoot.json
fi

if [ -f $HOOT_HOME/hoot-services/src/main/resources/conf/local.conf ]; then
    echo "Removing services local.conf..."
    rm -f $HOOT_HOME/hoot-services/src/main/resources/conf/local.conf
fi

cd ~

#
# NOTE: Hadoop install has been removed
#

#echo "### Installing node-mapnik-server..."
#sudo cp $HOOT_HOME/node-mapnik-server/init.d/node-mapnik-server /etc/init.d
#sudo chmod a+x /etc/init.d/node-mapnik-server
# Make sure all npm modules are installed
#cd $HOOT_HOME/node-mapnik-server
#npm install --silent
# Clean up after the npm install
rm -rf ~/tmp/*

echo "### Installing node-export-server..."
sudo cp $HOOT_HOME/node-export-server/init.d/node-export-server /etc/init.d
sudo chmod a+x /etc/init.d/node-export-server
# Make sure all npm modules are installed
cd $HOOT_HOME/node-export-server
npm install --silent
# Clean up after the npm install
rm -rf ~/tmp/*

cd $HOOT_HOME

rm -rf $HOOT_HOME/ingest
mkdir -p $HOOT_HOME/ingest/processed

rm -rf $HOOT_HOME/upload
mkdir -p $HOOT_HOME/upload

# Update marker file date now that dependency and config stuff has run
# The make command will exit and provide a warning to run 'vagrant provision'
# if the marker file is older than this file (VagrantProvision.sh)
touch Vagrant.marker
# Now we are ready to build Hoot.  The VagrantBuild.sh script will build Hoot.

# switch to auto mode and use the highest priority installed alternatives for Java.
sudo update-alternatives --auto java
sudo update-alternatives --auto javac<|MERGE_RESOLUTION|>--- conflicted
+++ resolved
@@ -150,8 +150,6 @@
 #  texlive-lang-cyrillic \
 #  texlive-lang-hebrew \
 
-<<<<<<< HEAD
-=======
 echo "##### NodeJs #####"
 NODE_VERSION=8.9.3
 # Install the binary version of NodeJs for some uses (including npm)
@@ -180,7 +178,6 @@
   sudo ln -s /usr/bin/libnode.so.?? /usr/lib/libnode.so
 fi
 
->>>>>>> d3db8c01
 if ! dpkg -l | grep --quiet dictionaries-common; then
     # See /usr/share/doc/dictionaries-common/README.problems for details
     # http://www.linuxquestions.org/questions/debian-26/dpkg-error-processing-dictionaries-common-4175451951/
@@ -337,6 +334,13 @@
     sudo make -s install >> GLPK_Build.txt 2>&1
 fi
 
+if ! mocha --version &>/dev/null; then
+    echo "### Installing mocha for plugins test..."
+    sudo npm install --silent -g mocha
+    # Clean up after the npm install
+    sudo rm -rf ~/tmp/*
+fi
+
 sudo apt -y -qq remove postgresql-9.6
 sudo apt -y -qq autoremove
 

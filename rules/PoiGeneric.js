
/*
 * This generic conflation script supports conflation of POI data
 */

exports.candidateDistanceSigma = 1.0; // 1.0 * (CE95 + Worst CE95);
exports.matchThreshold = parseFloat(hoot.get("poi.match.threshold"));
exports.missThreshold = parseFloat(hoot.get("poi.miss.threshold"));
exports.reviewThreshold = parseFloat(hoot.get("poi.review.threshold"));
exports.searchRadius = -1.0;

hoot.Settings.set({"ogr.log.limit":1000});

var soundexExtractor = new hoot.NameExtractor(
    new hoot.Soundex());
var translateMeanWordSetLevenshtein_1_5 = new hoot.NameExtractor(
    new hoot.MeanWordSetDistance(
        {"token.separator": "[\\s-,';]+"},
        new hoot.LevenshteinDistance({"levenshtein.distance.alpha": 1.5})));
var translateMaxWordSetLevenshtein_1_15 = new hoot.NameExtractor(
    new hoot.MaxWordSetDistance(
        new hoot.LevenshteinDistance({"levenshtein.distance.alpha": 1.15})));
var weightedWordDistance = new hoot.NameExtractor(
    new hoot.WeightedWordDistance(
        {"token.separator": "[\\s-,';]+", "weighted.word.distance.p": 0.5},
        new hoot.TranslateStringDistance(
            // runs just a little faster w/ tokenize off
            {"translate.string.distance.tokenize": "false"},
            new hoot.LevenshteinDistance(
                {"levenshtein.distance.alpha": 1.5}))));

var distances = [
    {k:'historic',                      match:100,      review:200},
    {k:'place',                         match:500,      review:1000},
    {k:'place',     v:'built_up_area',  match:1000,     review:2000},
    {k:'place',     v:'city',           match:2500,     review:5000},
    {k:'place',     v:'locality',       match:2000,     review:3000},
    {k:'place',     v:'neighborhood',   match:1000,     review:2000},
    {k:'place',     v:'populated',      match:2000,     review:3000},
    {k:'place',     v:'suburb',         match:1000,     review:2000},
    {k:'place',     v:'village',        match:2000,     review:3000},
    {k:'waterway',                      match:1000,     review:2000},
    {k:'amenity',                       match:100,      review:200},
    {k:'landuse',                       match:200,      review:600},
    {k:'leisure',                       match:100,      review:200},
    {k:'tourism',                       match:100,      review:200},
    // hotel campuses can be quite large
    {k:'tourism',   v:'hotel',          match:200,      review:400},
    {k:'shop',                          match:100,      review:200},
    {k:'station',                       match:100,      review:200},
    {k:'transport',                     match:100,      review:200},
    {k:'railway',                       match:500,      review:1000},
    {k:'natural',                       match:1000,     review:1500},
    {k:'building',  v:'hospital',       match:300,      review:500},
    {k:'barrier', v:'toll_booth',       match:25,       review:50},
];

function distance(e1, e2) {
    return Math.sqrt(Math.pow(e1.getX() - e2.getX(), 2) + 
        Math.pow(e1.getY() - e2.getY(), 2));
}

function isSuperClose(e1, e2) {
    var r1 = exports.getSearchRadius(e1);
    var r2 = exports.getSearchRadius(e2);
    var r = Math.min(r1, r2);
    var d = distance(e1, e2);
    var result = false;
    if (d <= r / 5) {
        result = true;
    }
    return result;
}

exports.getSearchRadius = function(e) {
    var tags = e.getTags();

    var radius = e.getCircularError();
    for (var i = 0; i < distances.length; i++) {
        if (tags.contains(distances[i].k) &&
            (distances[i].v == undefined ||
             tags.get(distances[i].k) == distances[i].v)) {
            radius = Math.max(distances[i].review);
        }
    }

    return radius;
}

/**
 * Runs before match creation occurs and provides an opportunity to perform custom initialization.
 */
exports.init = function(map) {
}

/**
 * Returns true if e is a candidate for a match. Implementing this method is
 * optional, but may dramatically increase speed if you can cull some features
 * early on. E.g. no need to check nodes for a polygon to polygon match.
 */
exports.isMatchCandidate = function(map, e) {
    return isPoi(e);
};

/**
 * If this function returns true then all overlapping matches will be treated
 * as a group. For now that means if two matches overlap then the whole group
 * will be marked as needing review.
 *
 * If this function returns false the conflation routines will attempt to
 * pick the best subset of matches that do not conflict.
 */
exports.isWholeGroup = function() {
    return true;
};

var typeTags = {
    related: {
        "cuisine": 1,
        "sport": 1,
        // power is accounted for in a unique way
        "power": 0
    },
    category: {
        "poi": 1
    }
};

/**
 * Returns true if one of the typeTags are found in the specified element.
 */
function hasTypeTag(e1) {
    for (k in typeTags.related) {
        if (getRelatedTags(k, e1.getTags().toDict()).length > 0) {
            return true;
        }
    }
    for (k in typeTags.category) {
        if (getTagsByCategory(k, e1.getTags().toDict()).length > 0) {
            return true;
        }
    }

    return false;
}

function additiveScore(map, e1, e2) {
    var result = {};
    result.score = 0;
    result.reasons = [];

    var reason = result.reasons;

    var searchRadius = Math.max(exports.getSearchRadius(e1), 
        exports.getSearchRadius(e2));

    var d = distance(e1, e2);

    if (d > searchRadius) {
        return result;
    }

    var nameMultiplier = 1;
    // if there is no type information to compare the name becomes more 
    // important
    var oneGeneric = hasTypeTag(e1) == false || hasTypeTag(e2) == false;
    if (oneGeneric) {
        nameMultiplier = 2;
    }

    var t1 = e1.getTags().toDict();
    var t2 = e2.getTags().toDict();

    var mean = translateMeanWordSetLevenshtein_1_5.extract(map, e1, e2);
    var weightedWordDistanceScore = weightedWordDistance.extract(map, e1, e2);
    var weightedPlusMean = mean + weightedWordDistanceScore;
    var placeScore = getTagCategoryDistance("place", e1, e2);
    var poiDistance = getTagCategoryDistance("poi", e1, e2);
    var artworkTypeDistance = getTagAncestorDistance("artwork_type", e1, e2);
    var cuisineDistance = getTagAncestorDistance("cuisine", e1, e2);
    var sportDistance = getTagAncestorDistance("sport", e1, e2);

    var score = 0;

    if (weightedPlusMean > 0.987403 && weightedPlusMean < 1.2) {
        score += 0.5 * nameMultiplier;
        reason.push("similar names");
    }
    if (weightedPlusMean >= 1.2) {
        score += 1 * nameMultiplier;
        reason.push("very similar names");
    }
    if (isSuperClose(e1, e2)) {
        score += 0.5;
        reason.push("very close together");
    }

    // if at least one feature contains a place
    var placeCount = getTagsByAncestor("place", t1).length + 
        getTagsByAncestor("place", t2).length;

    // if at least one of the points has a place and neither of them are
    // generic poi types
    if (placeCount > 0 && oneGeneric == false) {
        var d = getTagDistance("place", e1, e2);
        // if the places don't match
        if (d == undefined) {
            // don't give name similarity or proximity a high weight
            score = Math.min(0.5, score);
            reason.push('no place match');
        // if the places are very dissimilar
        } else if (d > 0.8) {
            // don't give name similarity or proximity a high weight
            score = Math.min(0.5, score);
            reason.push('poor place match');
        // else if the places match, only increase score if the names match too.
        } else if (weightedPlusMean > 0.987403) {
            if (poiDistance <= 0.5) {
                score += 1;
                reason.push("similar name and place type");
            }
        }
    // if one is generic then we shouldn't match it outright.
    } else if (placeCount > 0 && oneGeneric) {
        score = Math.min(0.6, score);
        reason.push('generic type to place match');
    } else if (poiDistance <= 0.5) {
        score += 1;
        reason.push("similar POI type");
    // if the poi distance is very high, then they shouldn't be considered
    // for match based solely on name and proximity. See #6998
    } else if (poiDistance >= 0.99) {
        score = 0;
    }

    if (artworkTypeDistance <= 0.3) {
        score += 1;
        reason.push("similar artwork type");
    }
    if (cuisineDistance <= 0.3) {
        score += 1;
        reason.push("similar cuisine");
    }
    if (sportDistance <= 0.3) {
        score += 1;
        reason.push("similar sport");
    }

    // we're unlikely to get more evidence than the fact that it is a tower
    // or pole. If the power tag matches exactly, give it 2 points of evidence
    // if not, just give it one.
    var powerDistance = getTagDistance("power", e1, e2);
    if (powerDistance == 0) {
        score += 2;
        reason.push("same power (electrical) type");
    } else if (powerDistance <= 0.4) {
        score += 1;
        reason.push("similar power (electrical) type");
    }

    result.score = score;
    result.reasons = reason;

    hoot.debug(reason);
    hoot.debug(score);

    return result;
}

var totalCount = 0;

/**
 * Returns the match score for the three class relationships.
 * - match
 * - miss
 * - review
 *
 * The scores should always sum to one. If they don't you will be taunted
 * mercilessly and we'll normalize it anyway. :P
 */
exports.matchScore = function(map, e1, e2) {
    totalCount += 1;
    var result = { miss: 1.0, explain:'Miss' };

    if (e1.getStatusString() == e2.getStatusString()) {
        return result;
    }

    var additiveResult = additiveScore(map, e1, e2);
    var score = additiveResult.score;
    var reasons = additiveResult.reasons;

    if (score <= 0.5) {
        return {miss: 1, explain: 'Not much evidence of a match'};
    } else if (score < 1.9) {
        return {review: 1, explain: "Somewhat similar - " + reasons.join(", ") };
    } else {
        return {match: 1, explain: "Very similar - " + reasons.join(", ") };
    }
};

exports.mergePair = function(map, e1, e2)
{
<<<<<<< HEAD
    // replace instances of e2 with e1 and merge tags
    mergeElements(map, e1, e2);
=======
    var newTags = mergeTags(e1, e2);
    e1.setTags(newTags);
    e1.setStatusString("conflated");

    removeElement(map, e2);
>>>>>>> be11d00f

    return e1;
};

/**
 * This method isn't being used yet. In future work we may use this method to generate a supervised
 * model.
 */
exports.getMatchFeatureDetails = function(map, e1, e2)
{
  var fd = [];

  // before you use this list update it with more relevant features in the additiveScore() function.
  fd["soundex"] = soundexExtractor.extract(map, e1, e2);
  fd["mean"] = translateMeanWordSetLevenshtein_1_5.extract(map, e1, e2);
  fd["max"] = translateMaxWordSetLevenshtein_1_15.extract(map, e1, e2);
  fd['weightedWordDistance'] = weightedWordDistance.extract(map, e1, e2);
  fd['weightedPlusMean'] = weightedWordDistance.extract(map, e1, e2) +
    translateMeanWordSetLevenshtein_1_5.extract(map, e1, e2);
  fd['cuisine'] = getCuisineDistance(e1, e2);
  fd['additive'] = additiveScore(map, e1, e2).score;

  return fd;
};
<|MERGE_RESOLUTION|>--- conflicted
+++ resolved
@@ -301,16 +301,9 @@
 
 exports.mergePair = function(map, e1, e2)
 {
-<<<<<<< HEAD
     // replace instances of e2 with e1 and merge tags
     mergeElements(map, e1, e2);
-=======
-    var newTags = mergeTags(e1, e2);
-    e1.setTags(newTags);
     e1.setStatusString("conflated");
-
-    removeElement(map, e2);
->>>>>>> be11d00f
 
     return e1;
 };

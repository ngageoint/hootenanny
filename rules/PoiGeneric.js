
/*
 * This generic conflation script supports conflation of POI data
 */

exports.candidateDistanceSigma = 1.0; // 1.0 * (CE95 + Worst CE95);
exports.matchThreshold = parseFloat(hoot.get("poi.match.threshold"));
exports.missThreshold = parseFloat(hoot.get("poi.miss.threshold"));
exports.reviewThreshold = parseFloat(hoot.get("poi.review.threshold"));
exports.searchRadius = -1.0;

hoot.Settings.set({"ogr.log.limit":1000});

var soundexExtractor = new hoot.NameExtractor(
    new hoot.Soundex());
var translateMeanWordSetLevenshtein_1_5 = new hoot.NameExtractor(
    new hoot.MeanWordSetDistance(
        {"token.separator": "[\\s-,';]+"},
        new hoot.LevenshteinDistance({"levenshtein.distance.alpha": 1.5})));
var translateMaxWordSetLevenshtein_1_15 = new hoot.NameExtractor(
    new hoot.MaxWordSetDistance(
        new hoot.LevenshteinDistance({"levenshtein.distance.alpha": 1.15})));
var weightedWordDistance = new hoot.NameExtractor(
    new hoot.WeightedWordDistance(
        {"token.separator": "[\\s-,';]+", "weighted.word.distance.p": 0.5},
        new hoot.TranslateStringDistance(
            // runs just a little faster w/ tokenize off
            {"translate.string.distance.tokenize": "false"},
            new hoot.LevenshteinDistance(
                {"levenshtein.distance.alpha": 1.5}))));

var distances = [
    {k:'historic',                      match:100,      review:200},
    {k:'place',                         match:500,      review:1000},
    {k:'place',     v:'built_up_area',  match:1000,     review:2000},
    {k:'place',     v:'city',           match:2500,     review:5000},
    {k:'place',     v:'locality',       match:2000,     review:3000},
    {k:'place',     v:'neighborhood',   match:1000,     review:2000},
    {k:'place',     v:'populated',      match:2000,     review:3000},
    {k:'place',     v:'suburb',         match:1000,     review:2000},
    {k:'place',     v:'village',        match:2000,     review:3000},
    {k:'waterway',                      match:1000,     review:2000},
    {k:'amenity',                       match:100,      review:200},
    {k:'landuse',                       match:200,      review:600},
    {k:'leisure',                       match:100,      review:200},
    {k:'tourism',                       match:100,      review:200},
    {k:'shop',                          match:100,      review:200},
    {k:'station',                       match:100,      review:200},
    {k:'transport',                     match:100,      review:200},
    {k:'railway',                       match:500,      review:1000},
    {k:'natural',                       match:1000,     review:1500},
    {k:'building',  v:'hospital',       match:300,      review:500},
    {k:'barrier', v:'toll_booth',       match:25,       review:50},
];

<<<<<<< HEAD
=======
var reviews = [
    {k1:'railway', v1:'halt', k2:'transport', v2:'station' },
    {k1:'building', v1:'train_station', k2:'transport', v2:'station' },
    {k1:'building', v1:'train_station', k2:'railway', v2:'station' },
    {k1:'railway', v1:'station', k2:'transport', v2:'station' },
    {k1:'station', v1:'light_rail', k2:'railway', v2:'station' },
    {k1:'leisure', v1:'recreation_ground', k2:'leisure', v2:'sports_centre' },
    {k1:'leisure', v1:'recreation_ground', k2:'leisure', v2:'stadium' },
    {k1:'building', v1:'church', k2:'amenity', v2:'place_of_worship' },
    {k1:'amenity', v1:'fuel', k2:'amenity', v2:'motor_vehicle_station' },
    {k1:'amenity', v1:'parking_entrance', k2:'amenity', v2:'parking' },
    {k1:'shop', v1:'car', k2:'shop', v2:'car_repair' },
    {k1:'poi', v1:'yes', k2:'place' },
    {k1:'office', v1:'company', k2:'building', v2:'yes'},
];

// things that are frequently similar, but shouldn't be merged
var dontMerge = [
    {k1:'amenity', v1:'fuel', k2:'amenity', v2:'car_wash'},
    {k1:'amenity', v1:'restaurant', k2:'amenity', v2:'bicycle_parking'},
    {k1:'amenity', v1:'fast_food', k2:'amenity', v2:'place_of_worship'},
    {k1:'amenity', v1:'pub', k2:'amenity', v2:'arts_centre' },
    {k1:'place', k2:'amenity'},
    {k1:'building', v1:'hospital', k2:'amenity', v2:'taxi'},
];

/**
 * Returns all the kvps that are related to a specified kvp (even a little).
 */
function getRelatedTags(relateToKvp, d) {
    var result = [];
    for (var k in d) {
        var kvp = k + '=' + d[k];
        if (kvp != "poi=yes" && kvp != "place=locality") {
            if (hoot.OsmSchema.score(relateToKvp, kvp) > 0) {
                result.push(kvp);
            }
        }
    }
    return result;
}

/**
 * Returns all the kvps that share a common ancestor
 */
function getTagsByAncestor(ancestorKvp, d) {
    var result = [];
    for (var k in d) {
        var kvp = k + '=' + d[k];
        if (hoot.OsmSchema.isAncestor(kvp, ancestorKvp)) {
            result.push(kvp);
        }
    }
    return result;
}


/**
 * Returns all the kvps that are in a category.
 */
function getTagsByCategory(category, d) {
    var result = [];
    for (var k in d) {
        var kvp = k + '=' + d[k];
        // if it is not a generic POI type
        if (kvp != "poi=yes" && kvp != "place=locality") {
            if (hoot.OsmSchema.getCategories(kvp).indexOf(category) >= 0) {
                result.push(kvp);
            }
        }
    }
    return result;
}

/**
 * Given a common kvp, find the distance between e1 and e2 where common exists
 * between them.
 */
function getTagCategoryDistance(category, e1, e2) {
    var result = 1;
    var t1 = e1.getTags().toDict();
    var t2 = e2.getTags().toDict();
    var c1 = getTagsByCategory(category, t1);
    var c2 = getTagsByCategory(category, t2);
    hoot.debug(c1);
    hoot.debug(c2);

    if (c1.length == 0 || c2.length == 0) {
        return undefined;
    }

    // find the best match between the two types
    for (var i in c1) {
        for (var j in c2) {
            result = Math.min(1 - hoot.OsmSchema.score(c1[i], c2[j]), result);
        }
    }
    hoot.debug(result);

    return result;
}



/**
 * Given a common kvp, find the distance between e1 and e2 where common exists
 * between them.
 */
function getTagDistance(commonKvp, e1, e2) {
    var result = 1;
    var t1 = e1.getTags().toDict();
    var t2 = e2.getTags().toDict();
    var c1 = getRelatedTags(commonKvp, t1);
    var c2 = getRelatedTags(commonKvp, t2);
    hoot.debug(c1);
    hoot.debug(c2);

    if (c1.length == 0 || c2.length == 0) {
        return undefined;
    }

    // find the best match between the two tag types
    for (var i in c1) {
        for (var j in c2) {
            result = Math.min(1 - hoot.OsmSchema.score(c1[i], c2[j]), result);
        }
    }
    hoot.debug(result);

    return result;
}

function getPoiDistance(e1, e2) {
    return getTagDistance('poi', e1, e2);
}

function getRestaurantResult(map, e1, e2) {
    var result;
    var t1 = e1.getTags();
    var t2 = e2.getTags();
    if (t1.get("amenity") == 'restaurant' && 
        t2.get("amenity") == 'restaurant')
    {
        var weightedPlusMean = weightedWordDistance.extract(map, e1, e2) +
            translateMeanWordSetLevenshtein_1_5.extract(map, e1, e2);
        if (weightedPlusMean > 1.2) {
            result = {match:1, explain:'Restaurants with similar names'};
        } else if (t1.get('cuisine') == t2.get('cuisine') &&
            t1.get('cuisine') != undefined) {
            result = {review:1, explain:'Restaurants with different names, but similar cuisine'};
        }
    }
    return result;
}

function isSimilar(r, t1, t2) {
    var result = false;

    var t1k1Match = false;
    var t1k2Match = false;
    var t2k1Match = false;
    var t2k2Match = false;

    if (r.v1 == undefined) {
        if (t1.contains(r.k1)) {
            t1k1Match = true;
        }
    } else if (t1.get(r.k1) == r.v1) {
        t1k1Match = true;
    }

    if (r.v2 == undefined) {
        if (t1.contains(r.k2)) {
            t1k2Match = true;
        }
    } else if (t1.get(r.k2) == r.v2) {
        t1k2Match = true;
    }

    if (r.v1 == undefined) {
        if (t2.contains(r.k1)) {
            t2k1Match = true;
        }
    } else if (t2.get(r.k1) == r.v1) {
        t2k1Match = true;
    }

    if (r.v2 == undefined) {
        if (t2.contains(r.k2)) {
            t2k2Match = true;
        }
    } else if (t2.get(r.k2) == r.v2) {
        t2k2Match = true;
    }

    return (t1k1Match && t2k2Match) || (t1k2Match && t2k1Match);
}

function isDifferent(e1, e2) {
    var result = 0;

    var t1 = e1.getTags();
    var t2 = e2.getTags();

    // if the tags are contradictory
    for (var i = 0; i < dontMerge.length; i++) {
        if (isSimilar(dontMerge[i], t1, t2)) {
            result = 1;
        }
    }

    return result;
}

>>>>>>> b4198c57
function distance(e1, e2) {
    return Math.sqrt(Math.pow(e1.getX() - e2.getX(), 2) + 
        Math.pow(e1.getY() - e2.getY(), 2));
}

function isSuperClose(e1, e2) {
    var r1 = exports.getSearchRadius(e1);
    var r2 = exports.getSearchRadius(e2);
    var r = Math.min(r1, r2);
    var d = distance(e1, e2);
    var result = false;
    if (d <= r / 5) {
        result = true;
    }
    return result;
}

exports.getSearchRadius = function(e) {
    var tags = e.getTags();

    var radius = e.getCircularError();
    for (var i = 0; i < distances.length; i++) {
        if (tags.contains(distances[i].k) &&
            (distances[i].v == undefined ||
             tags.get(distances[i].k) == distances[i].v)) {
            radius = Math.max(distances[i].review);
        }
    }

    return radius;
}

/**
 * Runs before match creation occurs and provides an opportunity to perform custom initialization.
 */
exports.init = function(map) {
}

/**
 * Returns true if e is a candidate for a match. Implementing this method is
 * optional, but may dramatically increase speed if you can cull some features
 * early on. E.g. no need to check nodes for a polygon to polygon match.
 */
exports.isMatchCandidate = function(map, e) {
    return isPoi(e);
};

/**
 * If this function returns true then all overlapping matches will be treated
 * as a group. For now that means if two matches overlap then the whole group
 * will be marked as needing review.
 *
 * If this function returns false the conflation routines will attempt to
 * pick the best subset of matches that do not conflict.
 */
exports.isWholeGroup = function() {
    return true;
};

var typeTags = {
    related: {
        "cuisine": 1,
        "sport": 1,
        // power is accounted for in a unique way
        "power": 0
    },
    category: {
        "poi": 1
    }
};

/**
 * Returns true if one of the typeTags are found in the specified element.
 */
function hasTypeTag(e1) {
    for (k in typeTags.related) {
        if (getRelatedTags(k, e1.getTags().toDict()).length > 0) {
            return true;
        }
    }
    for (k in typeTags.category) {
        if (getTagsByCategory(k, e1.getTags().toDict()).length > 0) {
            return true;
        }
    }

    return false;
}

function additiveScore(map, e1, e2) {
    var result = {};
    result.score = 0;
    result.reasons = [];

    var reason = result.reasons;

    var searchRadius = Math.max(exports.getSearchRadius(e1), 
        exports.getSearchRadius(e2));

    var d = distance(e1, e2);

    if (d > searchRadius) {
        return result;
    }

    var nameMultiplier = 1;
    // if there is no type information to compare the name becomes more 
    // important
    var oneGeneric = hasTypeTag(e1) == false || hasTypeTag(e2) == false;
    if (oneGeneric) {
        nameMultiplier = 2;
    }

    var t1 = e1.getTags().toDict();
    var t2 = e2.getTags().toDict();

    var mean = translateMeanWordSetLevenshtein_1_5.extract(map, e1, e2);
    var weightedWordDistanceScore = weightedWordDistance.extract(map, e1, e2);
    var weightedPlusMean = mean + weightedWordDistanceScore;
    var placeScore = getTagCategoryDistance("place", e1, e2);
    var poiScore = getTagCategoryDistance("poi", e1, e2);
    var artworkTypeDistance = getTagDistance("artwork_type", e1, e2);
    var cuisineDistance = getTagDistance("cuisine", e1, e2);
    var sportDistance = getTagDistance("sport", e1, e2);
    hoot.debug(poiScore);

    var score = 0;
<<<<<<< HEAD
=======
    hoot.debug(getTagsByCategory("poi", e1.getTags().toDict()));
    hoot.debug(getTagsByCategory("poi", e2.getTags().toDict()));
    hoot.debug(nameMultiplier);
>>>>>>> b4198c57
    if (weightedPlusMean > 0.987403 && weightedPlusMean < 1.2) {
        score += 0.5 * nameMultiplier;
        reason.push("similar names");
    }
    if (weightedPlusMean >= 1.2) {
        score += 1 * nameMultiplier;
        reason.push("very similar names");
    }
    if (isSuperClose(e1, e2)) {
        score += 0.5;
        reason.push("very close together");
    }

    // if at least one feature contains a place
    var placeCount = getTagsByAncestor("place", t1).length + 
        getTagsByAncestor("place", t2).length;

    // if at least one of the points has a place and neither of them are
    // generic poi types
    if (placeCount > 0 && oneGeneric == false) {
        var d = getTagDistance("place", e1, e2);
        // if the places don't match
        if (d == undefined) {
            // don't give name similarity or proximity a high weight
            score = Math.min(0.5, score);
            reason.push('no place match');
        // if the places are very dissimilar
        } else if (d > 0.8) {
            // don't give name similarity or proximity a high weight
            score = Math.min(0.5, score);
            reason.push('poor place match');
        // else if the places match, only increase score if the names match too.
        } else if (weightedPlusMean > 0.987403) {
            if (poiScore <= 0.5) {
                score += 1;
                reason.push("similar name and place type");
            }
        }
    // if one is generic then we shouldn't match it outright.
    } else if (placeCount > 0 && oneGeneric) {
        score = Math.min(0.6, score);
        reason.push('generic type to place match');
    } else if (poiScore <= 0.5) {
        score += 1;
        reason.push("similar POI type");
    }

    if (artworkTypeDistance <= 0.3) {
        score += 1;
        reason.push("similar artwork type");
    }
    if (cuisineDistance <= 0.3) {
        score += 1;
        reason.push("similar cuisine");
    }
    if (sportDistance <= 0.3) {
        score += 1;
        reason.push("similar sport");
    }

    // we're unlikely to get more evidence than the fact that it is a tower
    // or pole. If the power tag matches exactly, give it 2 points of evidence
    // if not, just give it one.
    var powerDistance = getTagDistance("power", e1, e2);
    if (powerDistance == 0) {
        score += 2;
        reason.push("same power (electrical) type");
    } else if (powerDistance <= 0.4) {
        score += 1;
        reason.push("similar power (electrical) type");
    }

    result.score = score;
    result.reasons = reason;
<<<<<<< HEAD
    hoot.debug(score);
    hoot.debug(reason);
=======
    hoot.debug(reason);
    hoot.debug(score);
>>>>>>> b4198c57

    return result;
}

var totalCount = 0;

/**
 * Returns the match score for the three class relationships.
 * - match
 * - miss
 * - review
 *
 * The scores should always sum to one. If they don't you will be taunted
 * mercilessly and we'll normalize it anyway. :P
 */
exports.matchScore = function(map, e1, e2) {
    totalCount += 1;
    var result = { miss: 1.0, explain:'Miss' };

    if (e1.getStatusString() == e2.getStatusString()) {
        return result;
    }

    var additiveResult = additiveScore(map, e1, e2);
    var score = additiveResult.score;
    var reasons = additiveResult.reasons;

    if (score <= 0.5) {
        return {miss: 1, explain: 'Not much evidence of a match'};
    } else if (score < 1.9) {
        return {review: 1, explain: "Somewhat similar - " + reasons.join(", ") };
    } else {
        return {match: 1, explain: "Very similar - " + reasons.join(", ") };
    }
};

exports.mergePair = function(map, e1, e2)
{
    var newTags = mergeTags(e1, e2);
    e1.setTags(newTags);

    removeElement(map, e2);

    return e1;
};

/**
 * This method isn't being used yet. In future work we may use this method to generate a supervised
 * model.
 */
exports.getMatchFeatureDetails = function(map, e1, e2)
{
  var fd = [];

  // before you use this list update it with more relevant features in the additiveScore() function.
  fd["soundex"] = soundexExtractor.extract(map, e1, e2);
  fd["mean"] = translateMeanWordSetLevenshtein_1_5.extract(map, e1, e2);
  fd["max"] = translateMaxWordSetLevenshtein_1_15.extract(map, e1, e2);
  fd['weightedWordDistance'] = weightedWordDistance.extract(map, e1, e2);
  fd['weightedPlusMean'] = weightedWordDistance.extract(map, e1, e2) +
    translateMeanWordSetLevenshtein_1_5.extract(map, e1, e2);
  fd['cuisine'] = getCuisineDistance(e1, e2);
  fd['additive'] = additiveScore(map, e1, e2).score;

  return fd;
};
<|MERGE_RESOLUTION|>--- conflicted
+++ resolved
@@ -53,223 +53,6 @@
     {k:'barrier', v:'toll_booth',       match:25,       review:50},
 ];
 
-<<<<<<< HEAD
-=======
-var reviews = [
-    {k1:'railway', v1:'halt', k2:'transport', v2:'station' },
-    {k1:'building', v1:'train_station', k2:'transport', v2:'station' },
-    {k1:'building', v1:'train_station', k2:'railway', v2:'station' },
-    {k1:'railway', v1:'station', k2:'transport', v2:'station' },
-    {k1:'station', v1:'light_rail', k2:'railway', v2:'station' },
-    {k1:'leisure', v1:'recreation_ground', k2:'leisure', v2:'sports_centre' },
-    {k1:'leisure', v1:'recreation_ground', k2:'leisure', v2:'stadium' },
-    {k1:'building', v1:'church', k2:'amenity', v2:'place_of_worship' },
-    {k1:'amenity', v1:'fuel', k2:'amenity', v2:'motor_vehicle_station' },
-    {k1:'amenity', v1:'parking_entrance', k2:'amenity', v2:'parking' },
-    {k1:'shop', v1:'car', k2:'shop', v2:'car_repair' },
-    {k1:'poi', v1:'yes', k2:'place' },
-    {k1:'office', v1:'company', k2:'building', v2:'yes'},
-];
-
-// things that are frequently similar, but shouldn't be merged
-var dontMerge = [
-    {k1:'amenity', v1:'fuel', k2:'amenity', v2:'car_wash'},
-    {k1:'amenity', v1:'restaurant', k2:'amenity', v2:'bicycle_parking'},
-    {k1:'amenity', v1:'fast_food', k2:'amenity', v2:'place_of_worship'},
-    {k1:'amenity', v1:'pub', k2:'amenity', v2:'arts_centre' },
-    {k1:'place', k2:'amenity'},
-    {k1:'building', v1:'hospital', k2:'amenity', v2:'taxi'},
-];
-
-/**
- * Returns all the kvps that are related to a specified kvp (even a little).
- */
-function getRelatedTags(relateToKvp, d) {
-    var result = [];
-    for (var k in d) {
-        var kvp = k + '=' + d[k];
-        if (kvp != "poi=yes" && kvp != "place=locality") {
-            if (hoot.OsmSchema.score(relateToKvp, kvp) > 0) {
-                result.push(kvp);
-            }
-        }
-    }
-    return result;
-}
-
-/**
- * Returns all the kvps that share a common ancestor
- */
-function getTagsByAncestor(ancestorKvp, d) {
-    var result = [];
-    for (var k in d) {
-        var kvp = k + '=' + d[k];
-        if (hoot.OsmSchema.isAncestor(kvp, ancestorKvp)) {
-            result.push(kvp);
-        }
-    }
-    return result;
-}
-
-
-/**
- * Returns all the kvps that are in a category.
- */
-function getTagsByCategory(category, d) {
-    var result = [];
-    for (var k in d) {
-        var kvp = k + '=' + d[k];
-        // if it is not a generic POI type
-        if (kvp != "poi=yes" && kvp != "place=locality") {
-            if (hoot.OsmSchema.getCategories(kvp).indexOf(category) >= 0) {
-                result.push(kvp);
-            }
-        }
-    }
-    return result;
-}
-
-/**
- * Given a common kvp, find the distance between e1 and e2 where common exists
- * between them.
- */
-function getTagCategoryDistance(category, e1, e2) {
-    var result = 1;
-    var t1 = e1.getTags().toDict();
-    var t2 = e2.getTags().toDict();
-    var c1 = getTagsByCategory(category, t1);
-    var c2 = getTagsByCategory(category, t2);
-    hoot.debug(c1);
-    hoot.debug(c2);
-
-    if (c1.length == 0 || c2.length == 0) {
-        return undefined;
-    }
-
-    // find the best match between the two types
-    for (var i in c1) {
-        for (var j in c2) {
-            result = Math.min(1 - hoot.OsmSchema.score(c1[i], c2[j]), result);
-        }
-    }
-    hoot.debug(result);
-
-    return result;
-}
-
-
-
-/**
- * Given a common kvp, find the distance between e1 and e2 where common exists
- * between them.
- */
-function getTagDistance(commonKvp, e1, e2) {
-    var result = 1;
-    var t1 = e1.getTags().toDict();
-    var t2 = e2.getTags().toDict();
-    var c1 = getRelatedTags(commonKvp, t1);
-    var c2 = getRelatedTags(commonKvp, t2);
-    hoot.debug(c1);
-    hoot.debug(c2);
-
-    if (c1.length == 0 || c2.length == 0) {
-        return undefined;
-    }
-
-    // find the best match between the two tag types
-    for (var i in c1) {
-        for (var j in c2) {
-            result = Math.min(1 - hoot.OsmSchema.score(c1[i], c2[j]), result);
-        }
-    }
-    hoot.debug(result);
-
-    return result;
-}
-
-function getPoiDistance(e1, e2) {
-    return getTagDistance('poi', e1, e2);
-}
-
-function getRestaurantResult(map, e1, e2) {
-    var result;
-    var t1 = e1.getTags();
-    var t2 = e2.getTags();
-    if (t1.get("amenity") == 'restaurant' && 
-        t2.get("amenity") == 'restaurant')
-    {
-        var weightedPlusMean = weightedWordDistance.extract(map, e1, e2) +
-            translateMeanWordSetLevenshtein_1_5.extract(map, e1, e2);
-        if (weightedPlusMean > 1.2) {
-            result = {match:1, explain:'Restaurants with similar names'};
-        } else if (t1.get('cuisine') == t2.get('cuisine') &&
-            t1.get('cuisine') != undefined) {
-            result = {review:1, explain:'Restaurants with different names, but similar cuisine'};
-        }
-    }
-    return result;
-}
-
-function isSimilar(r, t1, t2) {
-    var result = false;
-
-    var t1k1Match = false;
-    var t1k2Match = false;
-    var t2k1Match = false;
-    var t2k2Match = false;
-
-    if (r.v1 == undefined) {
-        if (t1.contains(r.k1)) {
-            t1k1Match = true;
-        }
-    } else if (t1.get(r.k1) == r.v1) {
-        t1k1Match = true;
-    }
-
-    if (r.v2 == undefined) {
-        if (t1.contains(r.k2)) {
-            t1k2Match = true;
-        }
-    } else if (t1.get(r.k2) == r.v2) {
-        t1k2Match = true;
-    }
-
-    if (r.v1 == undefined) {
-        if (t2.contains(r.k1)) {
-            t2k1Match = true;
-        }
-    } else if (t2.get(r.k1) == r.v1) {
-        t2k1Match = true;
-    }
-
-    if (r.v2 == undefined) {
-        if (t2.contains(r.k2)) {
-            t2k2Match = true;
-        }
-    } else if (t2.get(r.k2) == r.v2) {
-        t2k2Match = true;
-    }
-
-    return (t1k1Match && t2k2Match) || (t1k2Match && t2k1Match);
-}
-
-function isDifferent(e1, e2) {
-    var result = 0;
-
-    var t1 = e1.getTags();
-    var t2 = e2.getTags();
-
-    // if the tags are contradictory
-    for (var i = 0; i < dontMerge.length; i++) {
-        if (isSimilar(dontMerge[i], t1, t2)) {
-            result = 1;
-        }
-    }
-
-    return result;
-}
-
->>>>>>> b4198c57
 function distance(e1, e2) {
     return Math.sqrt(Math.pow(e1.getX() - e2.getX(), 2) + 
         Math.pow(e1.getY() - e2.getY(), 2));
@@ -397,12 +180,7 @@
     hoot.debug(poiScore);
 
     var score = 0;
-<<<<<<< HEAD
-=======
-    hoot.debug(getTagsByCategory("poi", e1.getTags().toDict()));
-    hoot.debug(getTagsByCategory("poi", e2.getTags().toDict()));
-    hoot.debug(nameMultiplier);
->>>>>>> b4198c57
+
     if (weightedPlusMean > 0.987403 && weightedPlusMean < 1.2) {
         score += 0.5 * nameMultiplier;
         reason.push("similar names");
@@ -477,13 +255,8 @@
 
     result.score = score;
     result.reasons = reason;
-<<<<<<< HEAD
-    hoot.debug(score);
-    hoot.debug(reason);
-=======
     hoot.debug(reason);
     hoot.debug(score);
->>>>>>> b4198c57
 
     return result;
 }

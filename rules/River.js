/**
 * This script conflates rivers using Generic Conflation.
 */

"use strict";

exports.description = "Matches linear waterways";
exports.experimental = false;
exports.baseFeatureType = "Waterway";
exports.geometryType = "line";

exports.candidateDistanceSigma = 1.0; // 1.0 * (CE95 + Worst CE95);

// This matcher only sets match/miss/review values to 1.0, therefore the score thresholds aren't used. 
// If that ever changes, then the generic score threshold configuration options used below should 
// be replaced with custom score threshold configuration options.
exports.matchThreshold = parseFloat(hoot.get("conflate.match.threshold.default"));
exports.missThreshold = parseFloat(hoot.get("conflate.miss.threshold.default"));
exports.reviewThreshold = parseFloat(hoot.get("conflate.review.threshold.default"));
exports.nameThreshold = parseFloat(hoot.get("waterway.name.threshold"));
exports.typeThreshold = parseFloat(hoot.get("waterway.type.threshold"));

// This is needed for disabling superfluous conflate ops. In the future, it may also
// be used to replace exports.isMatchCandidate (see #3047). 
exports.matchCandidateCriterion = "hoot::LinearWaterwayCriterion";

// used during subline matching
var sublineMatcherName = hoot.get("waterway.subline.matcher");
var sublineMatcher; // default subline matcher; gets set up in calculateSearchRadius function
var frechetSublineMatcher = // we'll switch over to this one if the default matcher runs too slowly
  new hoot.MaximalSublineStringMatcher(
    { "way.matcher.max.angle": hoot.get("waterway.matcher.max.angle"),
      "way.subline.matcher": "hoot::FrechetSublineMatcher" }); 

var sampledAngleHistogramExtractor =
  new hoot.SampledAngleHistogramExtractor(
    { "way.angle.sample.distance" : hoot.get("waterway.angle.sample.distance"),
      "way.matcher.heading.delta" : hoot.get("waterway.matcher.heading.delta"),
      "angle.histogram.extractor.process.relations" : "false" });
var weightedShapeDistanceExtractor = new hoot.WeightedShapeDistanceExtractor();
var nameExtractor = new hoot.NameExtractor(
  new hoot.MaxWordSetDistance(
    { "token.separator": "[\\s-,';]+" },
    // runs just a little faster w/ tokenize off
    { "translate.string.distance.tokenize": "false" },
    new hoot.LevenshteinDistance( { "levenshtein.distance.alpha": 1.15 } )));

/**
 * Runs before match creation occurs and provides an opportunity to perform custom initialization.
 */
exports.calculateSearchRadius = function(map)
{
  var autoCalcSearchRadius = (hoot.get("waterway.auto.calc.search.radius") === 'true');
  if (autoCalcSearchRadius)
  {
    hoot.log("Calculating search radius for waterway conflation...");
    exports.searchRadius =
      parseFloat(
        calculateSearchRadiusUsingRubberSheeting(
          map,
          hoot.get("waterway.rubber.sheet.ref"),
          hoot.get("waterway.rubber.sheet.minimum.ties"),
          exports.matchCandidateCriterion));
  }
  else
  {
    exports.searchRadius = parseFloat(hoot.get("search.radius.waterway"));
    hoot.debug("Using specified search radius for waterway conflation: " + exports.searchRadius);
  }

  var maxRecursions = -1;
  if (hoot.get("waterway.maximal.subline.auto.optimize") === 'true')
  {
    // We need to configure the maximal subline matcher to not have runaway recursion when 
    // matching sublines. This is done based on the total length of all rivers in the input data.
    // This isn't the best place to put this logic, but there really isn't anywhere convenient in 
    // the C++ to do it, and this is the only exported method that takes in a map and runs before 
    // the matching.
    maxRecursions = hoot.RiverMaximalSublineSettingOptimizer.getFindBestMatchesMaxRecursions(map);
  }
  hoot.debug("maxRecursions: " + maxRecursions);
  sublineMatcher =
    new hoot.MaximalSublineStringMatcher(
      { "way.matcher.max.angle": hoot.get("waterway.matcher.max.angle"),
        "way.subline.matcher": sublineMatcherName,
        "maximal.subline.max.recursions": maxRecursions });
}

/**
 * Returns true if e is a candidate for a match. Implementing this method is
 * optional, but may dramatically increase speed if you can cull some features
 * early on. E.g. no need to check nodes for a polygon to polygon match.
 */
exports.isMatchCandidate = function(map, e)
{
  return hoot.OsmSchema.isLinearWaterway(e);
};

/**
 * If this function returns true then all overlapping matches will be treated
 * as a group. For now that means if two matches overlap then the whole group
 * will be marked as needing review.
 *
 * If this function returns false the conflation routines will attempt to
 * pick the best subset of matches that do not conflict.
 */
exports.isWholeGroup = function()
{
  return false;
};

function nameMismatch(map, e1, e2)
{
  hoot.trace("Processing name...");

  var tags1 = e1.getTags();
  var tags2 = e2.getTags();

  var nameScore = 1.0;

  // only score the name if both have one
  if (bothElementsHaveName(e1, e2))
  {
    nameScore = nameExtractor.extract(map, e1, e2);
  }

  if (nameScore < exports.nameThreshold)
  {
    hoot.trace("Explict name mismatch: " + e1.getTags().get("name") + ", " + e2.getTags().get("name"));
    return true;
  }

  return false;
}

function geometryMismatch(map, e1, e2)
{
  hoot.trace("Processing geometry...");

  var sublines;
  // Try matching with our default subline matcher, which may be more accurate, but slower for
  // complex features.
  hoot.trace("Extracting sublines with default...");
  sublines = sublineMatcher.extractMatchingSublines(map, e1, e2);
  hoot.trace(sublines);
  if (sublines && String(sublines).includes("maximum recursion complexity"))
  {
    // If we receive an error message with "RecursiveComplexityException" from the matching routine, we 
    // know our subline matcher hit the cap on the number of recursive calls we allow for it (A little 
    // kludgy, but not sure how to handle hoot exceptions in a js script at this point). So, now we'll 
    // try a backup matcher that may be a little less accurate but much faster. Previously tried 
    // tweaking the configuration of MaximalSublineMatcher for performance instead of using this 
    // approach, but it didn't increase performance.
    hoot.trace("Extracting sublines with Frechet...");
    sublines = frechetSublineMatcher.extractMatchingSublines(map, e1, e2);
  }

  if (sublines)
  {
    var m = sublines.map;
    var m1 = sublines.match1;
    var m2 = sublines.match2;

    if (!m || !m1 || !m2)
    {
      hoot.error("Map or subline match null.");
    }

    var weightedShapeDist = -1;
    hoot.trace("Getting angleHist...");
    if (!m || !m1 || !m2)
    {
      return true;
    }
    var angleHist = sampledAngleHistogramExtractor.extract(m, m1, m2);
    hoot.trace("angleHist: " + angleHist);
    if (angleHist == 0)
    {
      hoot.trace("Getting weightedShapeDist...");
      weightedShapeDist = weightedShapeDistanceExtractor.extract(m, m1, m2);
      hoot.trace("weightedShapeDist: " + weightedShapeDist);
      if (weightedShapeDist > 0.861844)
      {
        hoot.trace("geometry match");
        return false;
      }
    }
    if (angleHist > 0)
    {
      hoot.trace("geometry match");
      return false;
    }
  }
  
  return true;
}

/**
 * Returns the match score for the three class relationships.
 * - match
 * - miss
 * - review
 *
 * The scores should always sum to one. If they don't you will be taunted
 * mercilessly and we'll normalize it anyway. :P
 */
exports.matchScore = function(map, e1, e2)
{
  var result = { miss: 1.0, explain:"miss" };

  if (e1.getStatusString() == e2.getStatusString()) 
  {
    return result;
  }

  var tags1 = e1.getTags();
  var tags2 = e2.getTags();

  hoot.trace("**********************************");
  hoot.trace("e1: " + e1.getElementId() + ", " + tags1.get("name"));
  if (tags1.get("note"))
  {
    hoot.trace("e1 note: " + tags1.get("note"));
  }
  hoot.trace("e2: " + e2.getElementId() + ", " + tags2.get("name"));
  if (tags2.get("note"))
  {
    hoot.trace("e2 note: " + tags2.get("note"));
  }  
  hoot.trace("mostSpecificType 1: " + hoot.OsmSchema.mostSpecificType(e1));
  hoot.trace("mostSpecificType 2: " + hoot.OsmSchema.mostSpecificType(e2));
  
  // If both features have types and they aren't just generic types, let's do a detailed type comparison and 
  // look for an explicit type mismatch.
  var typeScorePassesThreshold = !hoot.OsmSchema.explicitTypeMismatch(e1, e2, exports.typeThreshold);
  hoot.trace("typeScorePassesThreshold: " + typeScorePassesThreshold);
  if (!typeScorePassesThreshold)
  {
    return result;
  }
  hoot.trace("mostSpecificType(e1): " + hoot.OsmSchema.mostSpecificType(e1));
  hoot.trace("mostSpecificType(e2): " + hoot.OsmSchema.mostSpecificType(e2));
  if (nameMismatch(map, e1, e2))
  {
    return result;
  }
  if (geometryMismatch(map, e1, e2))
  {
    return result;
  }

  result = { match: 1.0, miss: 0.0, review: 0.0 };
  return result;
};

/**
 * The internals of geometry merging can become quite complex. Typically this
 * method will simply call another hoot method to perform the appropriate merging
 * of geometries.
 *
 * If this method is exported then the mergePair method should not be exported.
 *
 * @param map The map that is being conflated
 * @param pairs An array of ElementId pairs that will be merged.
 * @param replaced An empty array is passed in, the method should fill the array
 *      with all the replacements that occur during the merge process (e.g. if two
 *      elements (way:1 & way:2) are merged into one element (way:3), then the
 *      replaced array should contain [[way:1, way:3], [way:1, way:3]] where all
 *      the "way:*" objects are of the ElementId type.
 */
exports.mergeSets = function(map, pairs, replaced)
{
  // Snap the ways in the second input to the first input and use the default tag merge method. 

  // Feature matching also occurs during the merging phase. Since its not possible to know the 
  // original subline matcher used during matching, pass in both of the possible subline matchers 
  // that could have been used and use the same internal core logic that was used during matching to 
<<<<<<< HEAD
  // determine which one to use during merging. See related comment in LinearSnapMergerJs::apply.
  return snapWays2(sublineMatcher, map, pairs, replaced, exports.baseFeatureType, frechetSublineMatcher);
=======
  // determine which one to use during merging.
  return new hoot.LinearSnapMerger().apply(sublineMatcher, map, pairs, replaced, exports.baseFeatureType, frechetSublineMatcher);
>>>>>>> fd401df5
};

exports.getMatchFeatureDetails = function(map, e1, e2)
{
  var featureDetails = [];

  // extract the sublines needed for matching
  var sublines = sublineMatcher.extractMatchingSublines(map, e1, e2);
  if (sublines)
  {
    var m = sublines.map;
    var m1 = sublines.match1;
    var m2 = sublines.match2;

    featureDetails["sampledAngleHistogramValue"] = sampledAngleHistogramExtractor.extract(m, m1, m2);
    featureDetails["weightedShapeDistanceValue"] = weightedShapeDistanceExtractor.extract(m, m1, m2);
  }

  return featureDetails;
};
<|MERGE_RESOLUTION|>--- conflicted
+++ resolved
@@ -270,18 +270,14 @@
  */
 exports.mergeSets = function(map, pairs, replaced)
 {
-  // Snap the ways in the second input to the first input and use the default tag merge method. 
+  // Snap the ways in the second input to the first input and use the default tag merging method.
 
   // Feature matching also occurs during the merging phase. Since its not possible to know the 
-  // original subline matcher used during matching, pass in both of the possible subline matchers 
-  // that could have been used and use the same internal core logic that was used during matching to 
-<<<<<<< HEAD
-  // determine which one to use during merging. See related comment in LinearSnapMergerJs::apply.
-  return snapWays2(sublineMatcher, map, pairs, replaced, exports.baseFeatureType, frechetSublineMatcher);
-=======
-  // determine which one to use during merging.
+  // original subline matcher used during matching by this script, pass in both of the possible
+  // subline matchers that could have been used and use the same internal core logic that was used
+  // during matching to determine which one to use during merging. See related comment in
+  // LinearSnapMergerJs::apply.
   return new hoot.LinearSnapMerger().apply(sublineMatcher, map, pairs, replaced, exports.baseFeatureType, frechetSublineMatcher);
->>>>>>> fd401df5
 };
 
 exports.getMatchFeatureDetails = function(map, e1, e2)

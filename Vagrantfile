# -*- mode: ruby -*-
# vi: set ft=ruby :

# All Vagrant configuration is done below. The "2" in Vagrant.configure
# configures the configuration version (we support older styles for
# backwards compatibility). Please don't change it unless you know what
# you're doing.
Vagrant.configure(2) do |config|
  # The most common configuration options are documented and commented below.
  # For a complete reference, please see the online documentation at
  # https://docs.vagrantup.com.

  # Every Vagrant development environment requires a box. You can search for
  # boxes at https://atlas.hashicorp.com/search.
  config.vm.box = "ubuntu/trusty64"
  config.vm.box_url = "https://atlas.hashicorp.com/ubuntu/boxes/trusty64"

  # Disable automatic box update checking. If you disable this, then
  # boxes will only be checked for updates when the user runs
  # `vagrant box outdated`. This is not recommended.
  # config.vm.box_check_update = false


  # Create a forwarded port mapping which allows access to a specific port
  # within the machine from a port on the host machine. In the example below,
  # accessing "localhost:8080" will access port 80 on the guest machine.

  tomcatPort = ENV['TOMCAT_PORT']
  if tomcatPort.nil?
    tomcatPort = '8888'
  end

  transPort = ENV['NODEJS_PORT']
  if transPort.nil?
    transPort = '8094'
  end

  mergePort = ENV['P2P_PORT']
  if mergePort.nil?
    mergePort = '8096'
  end

  mapnikPort = ENV['NODE_MAPNIK_SERVER_PORT']
  if mapnikPort.nil?
    mapnikPort = '8000'
  end

  # tomcat service
  config.vm.network "forwarded_port", guest: 8080, host: tomcatPort
  # translation nodejs service
  config.vm.network "forwarded_port", guest: 8094, host: transPort
  # merge nodejs service
  config.vm.network "forwarded_port", guest: 8096, host: mergePort
  # node-mapnik-server nodejs service
  config.vm.network "forwarded_port", guest: 8000, host: mapnikPort

  # Create a private network, which allows host-only access to the machine
  # using a specific IP.
  # config.vm.network "private_network", ip: "192.168.33.11"

  # Create a public network, which generally matched to bridged network.
  # Bridged networks make the machine appear as another physical device on
  # your network.
  # config.vm.network "public_network"

  # Share an additional folder to the guest VM. The first argument is
  # the path on the host to the actual folder. The second argument is
  # the path on the guest to mount the folder. And the optional third
  # argument is a set of non-required options.
<<<<<<< HEAD
  config.vm.synced_folder ".", "/home/vagrant/hoot", group: "tomcat6", mount_options: ["dmode=775,fmode=775"]
=======
  config.vm.synced_folder ".", "/home/vagrant/hoot"#, group: "tomcat6", mount_options: ["dmode=775,fmode=775"]
>>>>>>> 100b3d18
  # UNCOMMENT group after initial provisioning, then run vagrant reload

  # Provider-specific configuration so you can fine-tune various
  # backing providers for Vagrant. These expose provider-specific options.
  # Example for VirtualBox:
  #
  config.vm.provider "virtualbox" do |vb|
  #   # Display the VirtualBox GUI when booting the machine
  #   vb.gui = true
  #
  #   # Customize the amount of memory on the VM:
     vb.memory = 8192
     vb.cpus = 4
  end

  # This is a provider for the Parallels Virtualization Software
  # Run "vagrant up --provider=parallels" to spin up using parallels.
  config.vm.provider "parallels" do |para, override|
        para.memory = 8192
        para.cpus = 4
        override.vm.box = "parallels/ubuntu-14.04"
        override.vm.box_url = "https://atlas.hashicorp.com/parallels/boxes/ubuntu-14.04"
  end

  # This is a provider for VMware Workstation
  # Run "vagrant up --provider=vmware_workstation" to spin up using VMware.
  config.vm.provider "vmware_workstation" do |vw, override|
      vw.memory = 8192
      vw.cpus = 4
      override.vm.box = "puphpet/ubuntu1404-x64"
      override.vm.box_url = "https://atlas.hashicorp.com/puphpet/boxes/ubuntu1404-x64"
  end
  #
  # View the documentation for the provider you are using for more
  # information on available options.

  # Define a Vagrant Push strategy for pushing to Atlas. Other push strategies
  # such as FTP and Heroku are also available. See the documentation at
  # https://docs.vagrantup.com/v2/push/atlas.html for more information.
  # config.push.define "atlas" do |push|
  #   push.app = "YOUR_ATLAS_USERNAME/YOUR_APPLICATION_NAME"
  # end

  # Enable provisioning with a shell script. Additional provisioners such as
  # Puppet, Chef, Ansible, Salt, and Docker are also available. Please see the
  # documentation for more information about their specific syntax and use.
  # config.vm.provision "shell", inline: <<-SHELL
  #   sudo apt-get update
  #   sudo apt-get install -y apache2
  # SHELL
  config.vm.provision "hoot", type: "shell", :privileged => false, :path => "VagrantProvision.sh"
  config.vm.provision "build", type: "shell", :privileged => false, :path => "VagrantBuild.sh"
  config.vm.provision "tomcat", type: "shell", :privileged => false, :inline => "sudo service tomcat6 restart", run: "always"
  config.vm.provision "mapnik", type: "shell", :privileged => false, :inline => "sudo service node-mapnik-server start", run: "always"
<<<<<<< HEAD
=======
  config.vm.provision "hadoop", type: "shell", :privileged => false, :inline => "stop-all.sh && start-all.sh", run: "always"
>>>>>>> 100b3d18

end

# Allow local overrides of vagrant settings
if File.exists?('VagrantfileLocal')
  load 'VagrantfileLocal'
else
  if File.exists?('VagrantfileLocal.vbox')
    load 'VagrantfileLocal.vbox'
  end
end

<|MERGE_RESOLUTION|>--- conflicted
+++ resolved
@@ -67,11 +67,7 @@
   # the path on the host to the actual folder. The second argument is
   # the path on the guest to mount the folder. And the optional third
   # argument is a set of non-required options.
-<<<<<<< HEAD
-  config.vm.synced_folder ".", "/home/vagrant/hoot", group: "tomcat6", mount_options: ["dmode=775,fmode=775"]
-=======
   config.vm.synced_folder ".", "/home/vagrant/hoot"#, group: "tomcat6", mount_options: ["dmode=775,fmode=775"]
->>>>>>> 100b3d18
   # UNCOMMENT group after initial provisioning, then run vagrant reload
 
   # Provider-specific configuration so you can fine-tune various
@@ -126,10 +122,7 @@
   config.vm.provision "build", type: "shell", :privileged => false, :path => "VagrantBuild.sh"
   config.vm.provision "tomcat", type: "shell", :privileged => false, :inline => "sudo service tomcat6 restart", run: "always"
   config.vm.provision "mapnik", type: "shell", :privileged => false, :inline => "sudo service node-mapnik-server start", run: "always"
-<<<<<<< HEAD
-=======
   config.vm.provision "hadoop", type: "shell", :privileged => false, :inline => "stop-all.sh && start-all.sh", run: "always"
->>>>>>> 100b3d18
 
 end
 

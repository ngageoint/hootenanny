--- conflicted
+++ resolved
@@ -66,7 +66,6 @@
     #hoot_ubuntu1604.vm.provision "hadoop", type: "shell", :privileged => false, :inline => "stop-all.sh && start-all.sh", run: "always"
   end
 
-
   # Centos7 box
   config.vm.define "hoot_centos7", autostart: false do |hoot_centos7|
     # This seems to be the "latest" version of centos7
@@ -94,14 +93,9 @@
     hoot_centos7.vm.provision "hoot", type: "shell", :privileged => false, :path => "VagrantProvisionCentOS7.sh"
     hoot_centos7.vm.provision "build", type: "shell", :privileged => false, :path => "VagrantBuild.sh"
     hoot_centos7.vm.provision "tomcat", type: "shell", :privileged => false, :inline => "sudo systemctl restart tomcat8", run: "always"
-<<<<<<< HEAD
     hoot_centos7.vm.provision "mapnik", type: "shell", :privileged => false, :inline => "sudo systemctl restart node-mapnik", run: "always"
     hoot_centos7.vm.provision "export", type: "shell", :privileged => false, :inline => "sudo systemctl restart node-export", run: "always"
     hoot_centos7.vm.provision "hadoop", type: "shell", :privileged => false, :inline => "stop-all.sh && start-all.sh", run: "always"
-=======
-    hoot_centos7.vm.provision "hadoop", type: "shell", :privileged => false, :inline => "stop-all.sh && start-all.sh", run: "always"
-    hoot_centos7.vm.provision "mapnik", type: "shell", :privileged => false, :inline => "sudo service node-mapnik start", run: "always"
-    hoot_centos7.vm.provision "export", type: "shell", :privileged => false, :inline => "sudo service node-export start", run: "always"
   end
 
 
@@ -132,7 +126,6 @@
     hoot_centos7_core.bindfs.bind_folder "/home/vagrant/.hoot-nfs", "/home/vagrant/hoot", perms: nil
 
     hoot_centos7_core.vm.provision "hoot", type: "shell", :privileged => false, :path => "scripts/util/Centos7_only_core.sh"
->>>>>>> 60e6ea62
   end
 
   # Provider-specific configuration so you can fine-tune various

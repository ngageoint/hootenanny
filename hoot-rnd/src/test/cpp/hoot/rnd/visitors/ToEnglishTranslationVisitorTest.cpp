/*
 * This file is part of Hootenanny.
 *
 * Hootenanny is free software: you can redistribute it and/or modify
 * it under the terms of the GNU General Public License as published by
 * the Free Software Foundation, either version 3 of the License, or
 * (at your option) any later version.
 *
 * This program is distributed in the hope that it will be useful,
 * but WITHOUT ANY WARRANTY; without even the implied warranty of
 * MERCHANTABILITY or FITNESS FOR A PARTICULAR PURPOSE.  See the
 * GNU General Public License for more details.
 *
 * You should have received a copy of the GNU General Public License
 * along with this program.  If not, see <http://www.gnu.org/licenses/>.
 *
 * --------------------------------------------------------------------
 *
 * The following copyright notices are generated automatically. If you
 * have a new notice to add, please use the format:
 * " * @copyright Copyright ..."
 * This will properly maintain the copyright information. Maxar
 * copyrights will be updated automatically.
 *
 * @copyright Copyright (C) 2018, 2019, 2020, 2021 Maxar (http://www.maxar.com/)
 */

// hoot
#include <hoot/core/TestUtils.h>
#include <hoot/core/elements/OsmMap.h>
#include <hoot/core/io/OsmMapReaderFactory.h>
#include <hoot/core/io/OsmMapWriterFactory.h>
#include <hoot/rnd/language/HootServicesLanguageInfoMockClient.h>
#include <hoot/rnd/language/HootServicesTranslatorMockClient.h>
#include <hoot/rnd/visitors/ToEnglishTranslationVisitor.h>

namespace hoot
{

class ToEnglishTranslationVisitorTest : public HootTestFixture
{
  CPPUNIT_TEST_SUITE(ToEnglishTranslationVisitorTest);
  CPPUNIT_TEST(runTranslateTest);
  CPPUNIT_TEST(runNoSourceLangsTest);
  CPPUNIT_TEST(runIgnorePreTranslatedTagsTest);
  CPPUNIT_TEST(runNoTagKeysTest);
  CPPUNIT_TEST(runNamesTest);
  CPPUNIT_TEST(runNamesTestWithAdditionalTagKeys);
  CPPUNIT_TEST_SUITE_END();

public:

  ToEnglishTranslationVisitorTest()
    : HootTestFixture("test-files/visitors/ToEnglishTranslationVisitorTest/",
                      "test-output/visitors/ToEnglishTranslationVisitorTest/")
  {
  }

  void runTranslateTest()
  {
    const QString testName = "runTranslateTest";
    _runTranslationTest(
      _getDefaultConfig(),
      _outputPath + testName + ".osm",
      _inputPath + testName + "-gold.osm");
  }

  void runNoSourceLangsTest()
  {
    const QString testName = "runNoSourceLangsTest";
    Settings conf = _getDefaultConfig();
    conf.set(ConfigOptions::getLanguageTranslationSourceLanguagesKey(), QStringList());
    QString exceptionMsg("");
    try
    {
      _runTranslationTest(
        conf,
        _outputPath + testName + ".osm",
        _inputPath + testName + "-gold.osm");
    }
    catch (const HootException& e)
    {
      exceptionMsg = e.what();
    }
    HOOT_STR_EQUALS(QString("No source languages populated."), exceptionMsg);
  }

  void runIgnorePreTranslatedTagsTest()
  {
    const QString testName = "runIgnorePreTranslatedTagsTest";
    Settings conf = _getDefaultConfig();
    conf.set(ConfigOptions::getLanguageIgnorePreTranslatedTagsKey(), true);
    _runTranslationTest(
      conf,
      _outputPath + testName + ".osm",
      _inputPath + testName + "-gold.osm");
  }

  void runNoTagKeysTest()
  {
    const QString testName = "runNoTagKeysTest";
    Settings conf = _getDefaultConfig();
    conf.set(ConfigOptions::getLanguageTagKeysKey(), QStringList());
    QString exceptionMsg("");
    try
    {
      _runTranslationTest(
        conf,
        _outputPath + testName + ".osm",
        _inputPath + testName + "-gold.osm");
    }
    catch (const HootException& e)
    {
      exceptionMsg = e.what();
    }
    CPPUNIT_ASSERT(exceptionMsg.startsWith("No tag keys specified"));
  }

  void runNamesTest()
  {
    const QString testName = "runNamesTest";
    Settings conf = _getDefaultConfig();
    conf.set(ConfigOptions::getLanguageParseNamesKey(), true);
    _runTranslationTest(
      conf,
      _outputPath + testName + ".osm",
      _inputPath + testName + "-gold.osm");
  }

  void runNamesTestWithAdditionalTagKeys()
  {
    const QString testName = "runNamesTestWithAdditionalTagKeys";
    Settings conf = _getDefaultConfig();
    conf.set(ConfigOptions::getLanguageParseNamesKey(), true);
    conf.set(ConfigOptions::getLanguageTagKeysKey(), "tag1;tag2");
    _runTranslationTest(
      conf,
      _outputPath + testName + ".osm",
      _inputPath + testName + "-gold.osm");
  }

private:

  Settings _getDefaultConfig()
  {
    Settings conf;

    conf.set(ConfigOptions::getLanguageSkipWordsInEnglishDictionaryKey(), true);
    conf.set(ConfigOptions::getLanguageIgnorePreTranslatedTagsKey(), false);
    QStringList sourceLangs;
    sourceLangs.append("de");
    sourceLangs.append("es");
    conf.set(ConfigOptions::getLanguageTranslationSourceLanguagesKey(), sourceLangs);
    QStringList toTranslateTagKeys;
    toTranslateTagKeys.append("name");
    toTranslateTagKeys.append("alt_name");
<<<<<<< HEAD
    conf.set("language.tag.keys", toTranslateTagKeys);
    conf.set("language.translation.translator", "HootServicesTranslatorMockClient");
    conf.set("language.info.provider", "HootServicesLanguageInfoMockClient");
=======
    conf.set(ConfigOptions::getLanguageTagKeysKey(), toTranslateTagKeys);
    conf.set(ConfigOptions::getLanguageTranslationTranslatorKey(), HootServicesTranslatorMockClient::className());
    conf.set(ConfigOptions::getLanguageInfoProviderKey(), HootServicesLanguageInfoMockClient::className());
>>>>>>> 70889abf

    return conf;
  }

  void _runTranslationTest(const Settings& config, const QString& outputFile, const QString& goldFile)
  {
    OsmMapPtr map = std::make_shared<OsmMap>();
    OsmMapReaderFactory::read(
      map, _inputPath + "ToEnglishTranslationVisitorTest.osm", false, Status::Unknown1);

    ToEnglishTranslationVisitor visitor;
    visitor.setConfiguration(config);

    map->visitRw(visitor);

    OsmMapWriterFactory::write(map, outputFile);

    HOOT_FILE_EQUALS(goldFile, outputFile);
  }
};

CPPUNIT_TEST_SUITE_NAMED_REGISTRATION(ToEnglishTranslationVisitorTest, "quick");

}

<|MERGE_RESOLUTION|>--- conflicted
+++ resolved
@@ -154,15 +154,12 @@
     QStringList toTranslateTagKeys;
     toTranslateTagKeys.append("name");
     toTranslateTagKeys.append("alt_name");
-<<<<<<< HEAD
-    conf.set("language.tag.keys", toTranslateTagKeys);
-    conf.set("language.translation.translator", "HootServicesTranslatorMockClient");
-    conf.set("language.info.provider", "HootServicesLanguageInfoMockClient");
-=======
     conf.set(ConfigOptions::getLanguageTagKeysKey(), toTranslateTagKeys);
-    conf.set(ConfigOptions::getLanguageTranslationTranslatorKey(), HootServicesTranslatorMockClient::className());
-    conf.set(ConfigOptions::getLanguageInfoProviderKey(), HootServicesLanguageInfoMockClient::className());
->>>>>>> 70889abf
+    conf.set(
+      ConfigOptions::getLanguageTranslationTranslatorKey(),
+      HootServicesTranslatorMockClient::className());
+    conf.set(
+      ConfigOptions::getLanguageInfoProviderKey(), HootServicesLanguageInfoMockClient::className());
 
     return conf;
   }

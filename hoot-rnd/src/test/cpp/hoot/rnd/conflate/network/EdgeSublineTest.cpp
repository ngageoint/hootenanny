--- conflicted
+++ resolved
@@ -5,7 +5,7 @@
  * it under the terms of the GNU General Public License as published by
  * the Free Software Foundation, either version 3 of the License, or
  * (at your option) any later version.
- * 
+ *
  * This program is distributed in the hope that it will be useful,
  * but WITHOUT ANY WARRANTY; without even the implied warranty of
  * MERCHANTABILITY or FITNESS FOR A PARTICULAR PURPOSE.  See the
@@ -22,11 +22,7 @@
  * This will properly maintain the copyright information. DigitalGlobe
  * copyrights will be updated automatically.
  *
-<<<<<<< HEAD
- * @copyright Copyright (C) 2015, 2016 DigitalGlobe (http://www.digitalglobe.com/)
-=======
  * @copyright Copyright (C) 2016 DigitalGlobe (http://www.digitalglobe.com/)
->>>>>>> 8c5d33e2
  */
 
 // Hoot

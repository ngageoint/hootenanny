--- conflicted
+++ resolved
@@ -29,17 +29,8 @@
 
 // hoot
 #include <hoot/core/util/ConfigOptions.h>
-<<<<<<< HEAD
-
-
-
-=======
-#include <hoot/core/util/HootException.h>
-#include <hoot/core/util/Log.h>
-
->>>>>>> b449372e
+
 // Qt
-
 #include <QSqlError>
 #include <QTextStream>
 #include <QVariant>

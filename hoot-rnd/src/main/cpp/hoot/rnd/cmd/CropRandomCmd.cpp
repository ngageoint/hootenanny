--- conflicted
+++ resolved
@@ -90,10 +90,6 @@
     QElapsedTimer timer;
     timer.start();
 
-<<<<<<< HEAD
-    bool ok = false;
-    const int maxNodes = args[2].toInt(&ok);
-=======
     const int outputIndex = args.size() - 3;
     const QString output = args[outputIndex].trimmed();
     args.removeAt(outputIndex);
@@ -101,7 +97,6 @@
     ok = false;
     const int maxNodesIndex = args.size() - 2;
     const int maxNodes = args[maxNodesIndex].toInt(&ok);
->>>>>>> 123aa595
     if (!ok || maxNodes < 1)
     {
       throw HootException("Invalid maximum node count: " + args[maxNodesIndex]);

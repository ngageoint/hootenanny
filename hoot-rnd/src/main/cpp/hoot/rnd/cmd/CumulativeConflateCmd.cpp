--- conflicted
+++ resolved
@@ -47,11 +47,7 @@
   virtual QString getName() const { return "conflate-cumulative"; }
 
   virtual QString getDescription() const
-<<<<<<< HEAD
-  { return "Conflates three or more maps into a single map (experimental) "; }
-=======
-  { return "Conflates three or more maps into a single map, retaining feature provenance (experimental) "; }
->>>>>>> ce0049ce
+  { return "Conflates three or more maps into a single map, retaining feature provenance (experimental)"; }
 
   virtual QString getType() const { return "rnd"; }
 

--- conflicted
+++ resolved
@@ -75,9 +75,9 @@
       throw HootException(QString("%1 takes four parameters.").arg(getName()));
     }
 
-    const QString newDataInput = args[0];
-    const QString dbLayerOutput = args[1];
-    const QString changesetOutput = args[2];
+    const QString newDataInput = args[0];   //this must be streamable
+    const QString dbLayerOutput = args[1];  //this must be hootapidb://
+    const QString changesetOutput = args[2];    //this must be .spark.x
     bool sortInput = false;
     if (args[3].toLower() == "true")
     {
@@ -110,7 +110,7 @@
     }
 
     LOG_INFO(
-      "Ingesting multiary data from input: " << newDataInput <<
+      "Streaming multiary data ingest from input: " << newDataInput <<
       " to output database layer: " << dbLayerOutput << " and output changeset: " <<
       changesetOutput << "...");
 
@@ -155,13 +155,7 @@
       return newDataInput;
     }
 
-<<<<<<< HEAD
     //write the unsorted input to temp db layer; later it will be queried back out sorted by id
-=======
-    LOG_INFO("Writing multiary data input to temporary database layer...");
-
-    //write the unsorted input to temp db layer; later it willbe queried back out sorted by id
->>>>>>> 89aa127f
     //TODO: assuming performance here is a bottleneck, will later implement something that
     //performs faster - either a file based merge sort, or using the db but with sql bulk copies
 
@@ -212,13 +206,9 @@
   void _writeChangesetData(boost::shared_ptr<ElementInputStream> newDataInputStream,
                            const QString dbLayerOutput, const QString changesetOutput)
   {
-<<<<<<< HEAD
     LOG_DEBUG(
       "Writing multiary changeset data to existing layer: " << dbLayerOutput <<
       " and changeset: " << changesetOutput << "...")
-=======
-    LOG_INFO("Writing multiary changes...");
->>>>>>> 89aa127f
 
     boost::shared_ptr<HootApiDbReader> existingDbLayerReader(new HootApiDbReader());
     existingDbLayerReader->open(dbLayerOutput);

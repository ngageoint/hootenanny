/*
 * This file is part of Hootenanny.
 *
 * Hootenanny is free software: you can redistribute it and/or modify
 * it under the terms of the GNU General Public License as published by
 * the Free Software Foundation, either version 3 of the License, or
 * (at your option) any later version.
 *
 * This program is distributed in the hope that it will be useful,
 * but WITHOUT ANY WARRANTY; without even the implied warranty of
 * MERCHANTABILITY or FITNESS FOR A PARTICULAR PURPOSE.  See the
 * GNU General Public License for more details.
 *
 * You should have received a copy of the GNU General Public License
 * along with this program.  If not, see <http://www.gnu.org/licenses/>.
 *
 * --------------------------------------------------------------------
 *
 * The following copyright notices are generated automatically. If you
 * have a new notice to add, please use the format:
 * " * @copyright Copyright ..."
 * This will properly maintain the copyright information. Maxar
 * copyrights will be updated automatically.
 *
 * @copyright Copyright (C) 2017, 2018, 2019, 2020, 2021 Maxar (http://www.maxar.com/)
 */
#include "ImplicitTagCustomRules.h"

// hoot
#include <hoot/core/util/ConfigUtils.h>
<<<<<<< HEAD


=======
#include <hoot/core/util/HootException.h>
#include <hoot/core/util/Log.h>
>>>>>>> b449372e

// Qt


namespace hoot
{

ImplicitTagCustomRules::ImplicitTagCustomRules()
{
  LOG_DEBUG("Intializing POI implicit tag custom rules...");
  _clear();
  _readCustomRuleFile();
  ConfigOptions opts;
  setTagIgnoreList(opts.getImplicitTaggingDatabaseDeriverTagIgnoreList());
  setWordIgnoreList(opts.getImplicitTaggingDatabaseDeriverWordIgnoreList());
}

void ImplicitTagCustomRules::_clear()
{
  _tagIgnoreList.clear();
  _wordIgnoreList.clear();
  _customRulesList.clear();
}

void ImplicitTagCustomRules::setCustomRuleFile(const QString& file)
{
  _customRuleFile = file;
  _readCustomRuleFile();
}

void ImplicitTagCustomRules::_readCustomRuleFile()
{
  LOG_VARD(_customRuleFile);
  if (!_customRuleFile.trimmed().isEmpty())
  {
    QFile customRulesFile(_customRuleFile);
    if (!customRulesFile.open(QIODevice::ReadOnly))
    {
      throw HootException(
        QObject::tr("Error opening %1 for writing.").arg(customRulesFile.fileName()));
    }
    _customRulesList.clear();
    while (!customRulesFile.atEnd())
    {
      const QString line = QString::fromUtf8(customRulesFile.readLine().constData()).trimmed();
      LOG_VART(line);
      if (!line.trimmed().isEmpty() && !line.startsWith("#"))
      {
        const QStringList lineParts = line.trimmed().split("\t");
        LOG_VART(lineParts);
        if (lineParts.size() != 2)
        {
          throw HootException("Invalid custom rule: " + line);
        }
        _customRulesList[lineParts[0].trimmed()] = lineParts[1].trimmed();
      }
    }
    customRulesFile.close();
  }
  LOG_VART(_customRulesList);
}

}<|MERGE_RESOLUTION|>--- conflicted
+++ resolved
@@ -28,16 +28,6 @@
 
 // hoot
 #include <hoot/core/util/ConfigUtils.h>
-<<<<<<< HEAD
-
-
-=======
-#include <hoot/core/util/HootException.h>
-#include <hoot/core/util/Log.h>
->>>>>>> b449372e
-
-// Qt
-
 
 namespace hoot
 {

/*
 * This file is part of Hootenanny.
 *
 * Hootenanny is free software: you can redistribute it and/or modify
 * it under the terms of the GNU General Public License as published by
 * the Free Software Foundation, either version 3 of the License, or
 * (at your option) any later version.
 *
 * This program is distributed in the hope that it will be useful,
 * but WITHOUT ANY WARRANTY; without even the implied warranty of
 * MERCHANTABILITY or FITNESS FOR A PARTICULAR PURPOSE.  See the
 * GNU General Public License for more details.
 *
 * You should have received a copy of the GNU General Public License
 * along with this program.  If not, see <http://www.gnu.org/licenses/>.
 *
 * --------------------------------------------------------------------
 *
 * The following copyright notices are generated automatically. If you
 * have a new notice to add, please use the format:
 * " * @copyright Copyright ..."
 * This will properly maintain the copyright information. DigitalGlobe
 * copyrights will be updated automatically.
 *
 * @copyright Copyright (C) 2016, 2017 DigitalGlobe (http://www.digitalglobe.com/)
 */
#ifndef PARTIALNETWORKMERGER_H
#define PARTIALNETWORKMERGER_H

// hoot
#include <hoot/core/algorithms/WayMatchStringMerger.h>
#include <hoot/core/conflate/MergerBase.h>

#include "EdgeMatch.h"
#include "EidMapper.h"
#include "NetworkDetails.h"

namespace hoot
{

/**
 * @todo Rename to NetworkMerger and delete NetworkMerger
 * Merges one or more partial matches. The matches must not be conflicting.
 */
class PartialNetworkMerger : public MergerBase, public EidMapper
{
public:

  /**
   * Constructed with a set of element matching pairs. The pairs are generally Unknown1 as first
   * and Unknown2 as second.
   */
  PartialNetworkMerger(const std::set<std::pair<ElementId, ElementId> > &pairs,
    QSet<ConstEdgeMatchPtr> edgeMatches, ConstNetworkDetailsPtr details);

<<<<<<< HEAD
  virtual void apply(const OsmMapPtr& map, vector< pair<ElementId, ElementId> >& replaced);
=======
  virtual void apply(const OsmMapPtr& map, std::vector< std::pair<ElementId, ElementId> >& replaced) const;
>>>>>>> 4be3f9bc

  /**
   * Maps from a retired EID to its latest EID. If this EID has no mapping then the original EID
   * is returned.
   */
  virtual ElementId mapEid(const ElementId& oldEid) const;

  virtual void replace(ElementId oldEid, ElementId newEid);

  virtual QString toString() const;

protected:

  virtual PairsSet& getPairs() { return _pairs; }
  virtual const PairsSet& getPairs() const { return _pairs; }

private:

  PairsSet _pairs;
  QSet<ConstEdgeMatchPtr> _edgeMatches;
  ConstNetworkDetailsPtr _details;
  QHash<ElementId, ElementId> _substitions;
  mutable QList<WayMatchStringMerger::SublineMappingPtr> _allSublineMappings;
  mutable QList<WayMatchStringMergerPtr> _mergerList;

  void _appendSublineMappings(QList<WayMatchStringMerger::SublineMappingPtr> mappings) const;

  void _applyMerger(const OsmMapPtr& map, WayMatchStringMergerPtr merger) const;

  WayMatchStringMergerPtr _createMatchStringMerger(const OsmMapPtr &map,
    std::vector<std::pair<ElementId, ElementId> > &replaced,
    ConstEdgeMatchPtr edgeMatch) const;

  void _processFullMatch(const OsmMapPtr& map, std::vector<std::pair<ElementId, ElementId> > &replaced) const;

  void _processStubMatch(const OsmMapPtr& map, std::vector<std::pair<ElementId, ElementId> > &replaced,
    ConstEdgeMatchPtr edgeMatch) const;
};

}

#endif // PARTIALNETWORKMERGER_H<|MERGE_RESOLUTION|>--- conflicted
+++ resolved
@@ -53,11 +53,7 @@
   PartialNetworkMerger(const std::set<std::pair<ElementId, ElementId> > &pairs,
     QSet<ConstEdgeMatchPtr> edgeMatches, ConstNetworkDetailsPtr details);
 
-<<<<<<< HEAD
-  virtual void apply(const OsmMapPtr& map, vector< pair<ElementId, ElementId> >& replaced);
-=======
-  virtual void apply(const OsmMapPtr& map, std::vector< std::pair<ElementId, ElementId> >& replaced) const;
->>>>>>> 4be3f9bc
+  virtual void apply(const OsmMapPtr& map, std::vector< std::pair<ElementId, ElementId> >& replaced);
 
   /**
    * Maps from a retired EID to its latest EID. If this EID has no mapping then the original EID
@@ -91,10 +87,12 @@
     std::vector<std::pair<ElementId, ElementId> > &replaced,
     ConstEdgeMatchPtr edgeMatch) const;
 
-  void _processFullMatch(const OsmMapPtr& map, std::vector<std::pair<ElementId, ElementId> > &replaced) const;
+  void _processFullMatch(const OsmMapPtr& map,
+                         std::vector<std::pair<ElementId, ElementId> > &replaced) const;
 
-  void _processStubMatch(const OsmMapPtr& map, std::vector<std::pair<ElementId, ElementId> > &replaced,
-    ConstEdgeMatchPtr edgeMatch) const;
+  void _processStubMatch(const OsmMapPtr& map,
+                         std::vector<std::pair<ElementId, ElementId> > &replaced,
+                         ConstEdgeMatchPtr edgeMatch) const;
 };
 
 }

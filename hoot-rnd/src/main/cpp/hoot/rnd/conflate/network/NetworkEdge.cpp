/*
 * This file is part of Hootenanny.
 *
 * Hootenanny is free software: you can redistribute it and/or modify
 * it under the terms of the GNU General Public License as published by
 * the Free Software Foundation, either version 3 of the License, or
 * (at your option) any later version.
 *
 * This program is distributed in the hope that it will be useful,
 * but WITHOUT ANY WARRANTY; without even the implied warranty of
 * MERCHANTABILITY or FITNESS FOR A PARTICULAR PURPOSE.  See the
 * GNU General Public License for more details.
 *
 * You should have received a copy of the GNU General Public License
 * along with this program.  If not, see <http://www.gnu.org/licenses/>.
 *
 * --------------------------------------------------------------------
 *
 * The following copyright notices are generated automatically. If you
 * have a new notice to add, please use the format:
 * " * @copyright Copyright ..."
 * This will properly maintain the copyright information. DigitalGlobe
 * copyrights will be updated automatically.
 *
 * @copyright Copyright (C) 2015, 2016 DigitalGlobe (http://www.digitalglobe.com/)
 */
#include "NetworkEdge.h"

#include <hoot/core/util/ElementConverter.h>

namespace hoot
{

NetworkEdge::NetworkEdge() : _directed(false)
{
}

NetworkEdge::NetworkEdge(ConstNetworkVertexPtr from, ConstNetworkVertexPtr to, bool directed,
  ConstElementPtr member) :
  _from(from),
  _to(to),
  _directed(directed)
{
<<<<<<< HEAD
  if (member)
  {
    addMember(member);
  }
=======
  //_members.clear();
>>>>>>> b1d67eaf
}

Meters NetworkEdge::calculateLength(const ConstElementProviderPtr& provider) const
{
  if (_members.size() != 1)
  {
    throw NotImplementedException("Edges with multiple members are not yet supported.");
  }

  return ElementConverter(provider).calculateLength(_members[0]);
}

bool NetworkEdge::contains(const ConstNetworkVertexPtr& v) const
{
  return _from == v || _to == v;
}

QString NetworkEdge::toString() const
{
  QString result;

  QStringList memberIds;
  for (int i = 0; i < _members.size(); ++i)
  {
    memberIds << _members[i]->getElementId().toString();
  }

  if (_directed)
  {
    result = QString("%1 -- %2 --> %3").arg(hoot::toString(_from)).arg(memberIds.join(",")).
      arg(hoot::toString(_to));
  }
  else
  {
    result = QString("%1 -- %2 -- %3").arg(hoot::toString(_from)).arg(memberIds.join(",")).
      arg(hoot::toString(_to));
  }

  return result;
}

}<|MERGE_RESOLUTION|>--- conflicted
+++ resolved
@@ -41,14 +41,10 @@
   _to(to),
   _directed(directed)
 {
-<<<<<<< HEAD
   if (member)
   {
     addMember(member);
   }
-=======
-  //_members.clear();
->>>>>>> b1d67eaf
 }
 
 Meters NetworkEdge::calculateLength(const ConstElementProviderPtr& provider) const

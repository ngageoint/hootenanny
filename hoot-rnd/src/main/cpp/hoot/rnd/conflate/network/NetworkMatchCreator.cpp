--- conflicted
+++ resolved
@@ -140,13 +140,10 @@
   LOG_VART(matcher->getMatchThreshold());
   for (int i = 0; i < edgeMatch.size(); i++)
   {
-<<<<<<< HEAD
-    LOG_VART(edgeMatch[i]);
-=======
     LOG_VART(edgeMatch[i]->getUid());
     LOG_VART(edgeMatch[i]->getScore());
     LOG_VART(edgeMatch[i]->getEdgeMatch());
->>>>>>> 3aa4fd62
+
     /// @todo tunable parameter
     if (edgeMatch[i]->getScore() > matcher->getMatchThreshold())
     {

/*
 * This file is part of Hootenanny.
 *
 * Hootenanny is free software: you can redistribute it and/or modify
 * it under the terms of the GNU General Public License as published by
 * the Free Software Foundation, either version 3 of the License, or
 * (at your option) any later version.
 * 
 * This program is distributed in the hope that it will be useful,
 * but WITHOUT ANY WARRANTY; without even the implied warranty of
 * MERCHANTABILITY or FITNESS FOR A PARTICULAR PURPOSE.  See the
 * GNU General Public License for more details.
 *
 * You should have received a copy of the GNU General Public License
 * along with this program.  If not, see <http://www.gnu.org/licenses/>.
 *
 * --------------------------------------------------------------------
 *
 * The following copyright notices are generated automatically. If you
 * have a new notice to add, please use the format:
 * " * @copyright Copyright ..."
 * This will properly maintain the copyright information. DigitalGlobe
 * copyrights will be updated automatically.
 *
 * @copyright Copyright (C) 2015, 2016 DigitalGlobe (http://www.digitalglobe.com/)
 */
#include "NetworkDetails.h"

// hoot
#include <hoot/core/algorithms/DirectionFinder.h>
#include <hoot/core/algorithms/ProbabilityOfMatch.h>
#include <hoot/core/algorithms/WayHeading.h>
#include <hoot/core/algorithms/WayMatchStringMerger.h>
#include <hoot/core/algorithms/linearreference/NaiveWayMatchStringMapping.h>
#include <hoot/core/algorithms/linearreference/WayMatchStringMappingConverter.h>
#include <hoot/core/conflate/polygon/extractors/AngleHistogramExtractor.h>
#include <hoot/core/conflate/polygon/extractors/EuclideanDistanceExtractor.h>
#include <hoot/core/conflate/polygon/extractors/HausdorffDistanceExtractor.h>
#include <hoot/core/ops/CopySubsetOp.h>
#include <hoot/core/util/ElementConverter.h>
#include <hoot/core/Factory.h>

namespace hoot
{

NetworkDetails::NetworkDetails(ConstOsmMapPtr map, ConstOsmNetworkPtr n1, ConstOsmNetworkPtr n2) :
  _map(map),
  _n1(n1),
  _n2(n2)
{
  _sublineMatcher.reset(
    Factory::getInstance().constructObject<SublineStringMatcher>(
      ConfigOptions().getHighwaySublineStringMatcher()));
//  _classifier.reset(
//    Factory::getInstance().constructObject<HighwayClassifier>(
//      ConfigOptions().getConflateMatchHighwayClassifier()));

  _classifier.reset(
    Factory::getInstance().constructObject<HighwayClassifier>(
      QString::fromAscii("hoot::HighwayExpertClassifier")));

}

Radians NetworkDetails::calculateHeadingAtVertex(ConstNetworkEdgePtr e, ConstNetworkVertexPtr v)
{
  if (e->getMembers().size() != 1 || e->getMembers()[0]->getElementType() != ElementType::Way)
  {
    LOG_VAR(e);
    throw IllegalArgumentException("The input edge must have exactly 1 way as its member.");
  }

  ConstWayPtr w = dynamic_pointer_cast<const Way>(e->getMembers()[0]);
  Radians result;
  if (v == e->getFrom())
  {
    result = WayHeading::calculateHeading(WayLocation(_map, w, 0.0), 5.0);
  }
  else if (v == e->getTo())
  {
    result = WayHeading::calculateHeading(WayLocation::createAtEndOfWay(_map, w), -5.0);
  }
  else
  {
    throw IllegalArgumentException("'v' must be either the from or to vertex on edge 'e'.");
  }

  return result;
}

Meters NetworkDetails::calculateLength(ConstNetworkEdgePtr e) const
{
  assert(e->getMembers().size() == 1);

  return ElementConverter(_map).calculateLength(e->getMembers()[0]);
}

Meters NetworkDetails::calculateLength(ConstEdgeSublinePtr e) const
{
  Meters l = calculateLength(e->getEdge());

  return (e->getLatter()->getPortion() - e->getFormer()->getPortion()) * l;
}

QList<EdgeSublineMatchPtr> NetworkDetails::calculateMatchingSublines(ConstNetworkEdgePtr e1,
  ConstNetworkEdgePtr e2)
{
  QList<EdgeSublineMatchPtr> result;

  if (e1->isStub() || e2->isStub())
  {
    return result;
  }

  const NetworkDetails::SublineCache& cache = _getSublineCache(toWay(e1), toWay(e2));

  const WaySublineMatchString::MatchCollection& matches = cache.matches->getMatches();

  foreach (const WaySublineMatch& wsm, matches)
  {
    EdgeSublinePtr subline2 = _toEdgeSubline(wsm.getSubline2(), e2);
    if (wsm.isReverseMatch())
    {
      subline2->reverse();
    }
    EdgeSublineMatchPtr m(new EdgeSublineMatch(
      _toEdgeSubline(wsm.getSubline1(), e1),
      subline2));
    result.append(m);
  }

  return result;
}

QList<ConstNetworkVertexPtr> NetworkDetails::getCandidateMatches(ConstNetworkVertexPtr v)
{
  return _getVertexMatcher()->getCandidateMatches(v);
}

double NetworkDetails::_getEdgeAngleScore(ConstNetworkVertexPtr v1, ConstNetworkVertexPtr v2,
  ConstNetworkEdgePtr e1, ConstNetworkEdgePtr e2)
{
  double score = 1.0;

  // if this edge is a simple way type.
  if (e1->getMembers().size() == 1 && e1->getMembers()[0]->getElementType() == ElementType::Way &&
      e2->getMembers().size() == 1 && e2->getMembers()[0]->getElementType() == ElementType::Way)
  {
    Radians theta1 = calculateHeadingAtVertex(e1, v1);
    Radians theta2 = calculateHeadingAtVertex(e2, v2);

    Radians diff = WayHeading::deltaMagnitude(theta1, theta2);

    // if the diff in angle is > 90deg then set score to 0
    if (diff > M_PI / 2.0)
    {
      score = 0.0;
    }
    else
    {
      score = cos(diff);
    }
  }

  return score;
}

double NetworkDetails::getEdgeMatchScore(ConstNetworkEdgePtr e1, ConstNetworkEdgePtr e2)
{
  assert(e1->getMembers().size() == 1);
  assert(e2->getMembers().size() == 1);

  ConstWayPtr w1 = dynamic_pointer_cast<const Way>(e1->getMembers()[0]);
  ConstWayPtr w2 = dynamic_pointer_cast<const Way>(e2->getMembers()[0]);

  double result;

  if (isCandidateMatch(e1, e2) == false)
  {
    result = 0.0;
  }
  else
  {
    result = ProbabilityOfMatch::getInstance().expertProbability(_map, w1, w2);
  }

  return result;
}

double NetworkDetails::getEdgeStringMatchScore(ConstEdgeStringPtr e1, ConstEdgeStringPtr e2)
{
  double result;

  // if they're both stubs we don't need to match them
  if (e1->isStub() && e2->isStub())
  {
    result = 0.0;
  }
  // if either string is a stub, then return 1 on candidate.
  else if (e1->isStub() || e2->isStub())
  {
    ConstEdgeStringPtr stub = e1->isStub() ? e1 : e2;
    ConstEdgeStringPtr notStub = e1->isStub() ? e2 : e1;

<<<<<<< HEAD
    bool candidate = true;
    foreach (EdgeString::EdgeEntry ee, notStub->getAllEdges())
    {
      candidate = candidate && isCandidateMatch(ee.getEdge(), stub->getFirstEdge());
    }

    result = candidate ? 1.0 : 0.0;
  }
  // if these are typical way edges
  else
  {
    WayStringPtr ws1 = toWayString(e1);
    WayStringPtr ws2 = toWayString(e2);
=======
  // create a copy of the map to experiment with
  OsmMapPtr mapCopy(new OsmMap());
  CopySubsetOp(_map, wids).apply(mapCopy);

  mapCopy->addElement(r1);
  mapCopy->addElement(r2);
>>>>>>> 20ac41ba

    Meters sr = getSearchRadius(ws1, ws2);

    // if this is a partial match in the middle of an edge then we want to be more strict about
    // accepting the match.
    if (e1->isFullPartial() || e2->isFullPartial())
    {
      sr *= 2;
    }

    // we won't even try to make partial matches smaller than the search radius. It just creates too
    // much noise.
    if (ws1->calculateLength() < sr && ws2->calculateLength() < sr &&
      (e1->isPartial() || e2->isPartial()))
    {
      result = 0.0;
    }
    else
    {
      RelationPtr r1(new Relation(Status::Unknown1, _map->createNextRelationId(), 15));
      r1->setType("multilinestring");
      RelationPtr r2(new Relation(Status::Unknown1, _map->createNextRelationId(), 15));
      r2->setType("multilinestring");

      // create a set of all the way IDs
      set<long> widSet;
      for (int i = 0; i < ws1->getSize(); ++i)
      {
        widSet.insert(ws1->at(i).getWay()->getId());
        r1->addElement("", ws1->at(i).getWay());
      }
      for (int i = 0; i < ws2->getSize(); ++i)
      {
        widSet.insert(ws2->at(i).getWay()->getId());
        r2->addElement("", ws2->at(i).getWay());
      }
      vector<long> wids;
      wids.insert(wids.begin(), widSet.begin(), widSet.end());

      // create a copy of the map for experimentation
      OsmMapPtr mapCopy = _map->copyWays(wids);
      mapCopy->addElement(r1);
      mapCopy->addElement(r2);

      WayMatchStringMappingPtr mapping(new NaiveWayMatchStringMapping(ws1, ws2));

      // convert from a mapping to a WaySublineMatchString
      WaySublineMatchStringPtr matchString = WayMatchStringMappingConverter().toWaySublineMatchString(
        mapping);

      LOG_VAR(matchString);

      MatchClassification c;
      // calculate the match score
      c = _classifier->classify(mapCopy, r1->getElementId(), r2->getElementId(), *matchString);

      result = c.getMatchP();
    }
  }

  return result;
}

Envelope NetworkDetails::getEnvelope(ConstNetworkEdgePtr e) const
{
  auto_ptr<Envelope> env(e->getMembers()[0]->getEnvelope(_map));
  for (int i = 1; i < e->getMembers().size(); ++i)
  {
    auto_ptr<Envelope> env2(e->getMembers()[i]->getEnvelope(_map));
    env->expandToInclude(env2.get());
  }

  return *env;
}

Envelope NetworkDetails::getEnvelope(ConstNetworkVertexPtr v) const
{
  auto_ptr<Envelope> env(v->getElement()->getEnvelope(_map));

  return *env;
}

double NetworkDetails::getPartialEdgeMatchScore(ConstNetworkEdgePtr e1, ConstNetworkEdgePtr e2)
{
  assert(e1->getMembers().size() == 1);
  assert(e2->getMembers().size() == 1);
  double result;

  if (e1->isStub() || e2->isStub())
  {
    if (isCandidateMatch(e1, e2))
    {
      result = 0.5;
    }
    else
    {
      result = 0.0;
    }
  }
  else
  {
    double bestScore = -1.0;
    if (isCandidateMatch(e1->getFrom(), e2->getFrom()))
    {
      bestScore = max(bestScore, _getEdgeAngleScore(e1->getFrom(), e2->getFrom(), e1, e2));
    }
    if (isCandidateMatch(e1->getTo(), e2->getTo()))
    {
      bestScore = max(bestScore, _getEdgeAngleScore(e1->getTo(), e2->getTo(), e1, e2));
    }
    if (isCandidateMatch(e1->getFrom(), e2->getTo()))
    {
      bestScore = max(bestScore, _getEdgeAngleScore(e1->getFrom(), e2->getTo(), e1, e2));
    }
    if (isCandidateMatch(e1->getTo(), e2->getFrom()))
    {
      bestScore = max(bestScore, _getEdgeAngleScore(e1->getTo(), e2->getFrom(), e1, e2));
    }

    // this is a partial match
    if (bestScore == -1.0)
    {
      bestScore = 1.0;
    }

    ConstWayPtr w1 = dynamic_pointer_cast<const Way>(e1->getMembers()[0]);
    ConstWayPtr w2 = dynamic_pointer_cast<const Way>(e2->getMembers()[0]);

    const SublineCache& sc = _getSublineCache(w1, w2);
    LOG_VAR(sc.p);
    LOG_VAR(bestScore);
    result = sc.p * bestScore;
  }

  return result;
}

Meters NetworkDetails::getSearchRadius(ConstNetworkEdgePtr e) const
{
  double ce = -1;

  if (e->isStub())
  {
    ce = getSearchRadius(e->getFrom());
  }
  else
  {
    for (int i = 0; i < e->getMembers().size(); ++i)
    {
      if (ce < e->getMembers()[0]->getCircularError())
      {
        ce = e->getMembers()[0]->getCircularError();
      }
    }
  }

  return ce;
}

Meters NetworkDetails::getSearchRadius(ConstNetworkEdgePtr e1, ConstNetworkEdgePtr e2) const
{
  Meters ce1 = getSearchRadius(e1);
  Meters ce2 = getSearchRadius(e2);

  return sqrt(ce1 * ce1 + ce2 * ce2);
}

Meters NetworkDetails::getSearchRadius(ConstNetworkVertexPtr v) const
{
  return v->getElement()->getCircularError();
}

Meters NetworkDetails::getSearchRadius(ConstNetworkVertexPtr v1, ConstNetworkVertexPtr v2) const
{
  Meters ce1 = getSearchRadius(v1);
  Meters ce2 = getSearchRadius(v2);

  Meters result = sqrt(ce1 * ce1 + ce2 * ce2);
  return result;
}

Meters NetworkDetails::getSearchRadius(ConstWayStringPtr ws1, ConstWayStringPtr ws2) const
{
  Meters ce1 = ws1->getMaxCircularError();
  Meters ce2 = ws2->getMaxCircularError();

  Meters result = sqrt(ce1 * ce1 + ce2 * ce2);
  return result;
}

Meters NetworkDetails::getSearchRadius(ConstWayPtr w1, ConstWayPtr w2) const
{
  Meters ce1 = w1->getCircularError();
  Meters ce2 = w2->getCircularError();

  Meters result = sqrt(ce1 * ce1 + ce2 * ce2);
  return result;
}

const NetworkDetails::SublineCache& NetworkDetails::_getSublineCache(ConstWayPtr w1, ConstWayPtr w2)
{
  ElementId e1 = w1->getElementId();
  ElementId e2 = w2->getElementId();
  if (_sublineCache[e1].contains(e2))
  {
    return _sublineCache[e1][e2];
  }

  Meters srh = ConfigOptions().getSearchRadiusHighway();
  double sr = srh <= 0.0 ? getSearchRadius(w1, w2) : srh;
  // calculated the shared sublines
  WaySublineMatchString sublineMatch = _sublineMatcher->findMatch(_map, w1, w2, sr);

  MatchClassification c;
  bool reversed = false;
  LOG_VAR(sr);
  LOG_VAR(sublineMatch);
  if (sublineMatch.isValid())
  {
    // calculate the match score
    c = _classifier->classify(_map, w1->getElementId(), w2->getElementId(), sublineMatch);

    if (sublineMatch.getReverseVector2().size() != 1)
    {
      LOG_VAR(sublineMatch.getReverseVector2());
      throw NotImplementedException();
    }

    reversed = sublineMatch.getReverseVector2()[0];
  }

  _sublineCache[e1][e2].p = c.getMatchP();
  _sublineCache[e1][e2].reversed = reversed;
  _sublineCache[e1][e2].matches = WaySublineMatchStringPtr(new WaySublineMatchString(sublineMatch));

  return _sublineCache[e1][e2];
}

double NetworkDetails::getVertexMatchScore(ConstNetworkVertexPtr v1, ConstNetworkVertexPtr v2)
{
  double score = _getVertexMatcher()->scoreMatch(v1, v2);

  if (score == 0.0 && isCandidateMatch(v1, v2))
  {
    score = 1.0;
  }

  return score;
}

LegacyVertexMatcherPtr NetworkDetails::_getVertexMatcher()
{
  if (!_vertexMatcher)
  {
    LOG_INFO("Creating vertex matcher");
    _vertexMatcher.reset(new LegacyVertexMatcher(_map));
    _vertexMatcher->identifyVertexMatches(_n1, _n2, *this);
  }

  return _vertexMatcher;
}

bool NetworkDetails::hasConfidentTiePoint(ConstNetworkVertexPtr v)
{
  return _getVertexMatcher()->hasConfidentTiePoint(v);
}

bool NetworkDetails::isCandidateMatch(ConstNetworkEdgePtr e1, ConstNetworkEdgePtr e2)
{
  Meters ce = getSearchRadius(e1, e2);

  assert(e1->getMembers().size() == 1 && e2->getMembers().size() == 1);

  ConstElementPtr ep1 = e1->getMembers()[0];
  ConstElementPtr ep2 = e2->getMembers()[0];

  double d = EuclideanDistanceExtractor().distance(*_map, ep1, ep2);
  bool result = d <= ce;

  double hd = HausdorffDistanceExtractor().distance(*_map, ep1, ep2);
  result = result && hd <= ce;

  if (ep1->getElementType() == ElementType::Way && ep2->getElementType() == ElementType::Way)
  {
    AngleHistogramExtractor ahe;
    ahe.setSmoothing(toRadians(20.0));
    double ah = ahe.extract(*_map, ep1, ep2);
    result = result && ah >= 0.5;
  }

  return result;
}

bool NetworkDetails::isCandidateMatch(ConstNetworkVertexPtr v1, ConstNetworkVertexPtr v2)
{
  return _getVertexMatcher()->isCandidateMatch(v1, v2, *this);
}

bool NetworkDetails::isPartialCandidateMatch(ConstNetworkVertexPtr v1, ConstNetworkVertexPtr v2,
  ConstNetworkEdgePtr e1, ConstNetworkEdgePtr e2)
{
  double score = getPartialEdgeMatchScore(e1, e2);
  score *= _getEdgeAngleScore(v1, v2, e1, e2);

  return score >= ConfigOptions().getConflatorMinValidScore();
}

bool NetworkDetails::isReversed(ConstNetworkEdgePtr e1, ConstNetworkEdgePtr e2)
{
  assert(e1->getMembers().size() == 1);
  assert(e2->getMembers().size() == 1);
  bool result;

  if (e1->isStub() || e2->isStub())
  {
    result = false;
  }
  else
  {
    ConstWayPtr w1 = toWay(e1);
    ConstWayPtr w2 = toWay(e2);

    const SublineCache& sc = _getSublineCache(w1, w2);

    result = sc.reversed;
  }

  return result;
}

EdgeSublinePtr NetworkDetails::_toEdgeSubline(const WaySubline& ws, ConstNetworkEdgePtr e)
{
  EdgeSublinePtr result;

  Meters l = ElementConverter(_map).calculateLength(ws.getWay());
  result.reset(new EdgeSubline(e, ws.getStart().calculateDistanceOnWay() / l,
    ws.getEnd().calculateDistanceOnWay() / l));

  return result;
}

ConstWayPtr NetworkDetails::toWay(ConstNetworkEdgePtr e) const
{
  if (e->getMembers().size() != 1)
  {
    throw IllegalArgumentException("Expected e to contain a single way.");
  }

  ConstWayPtr w = dynamic_pointer_cast<const Way>(e->getMembers()[0]);

  if (!w)
  {
    throw IllegalArgumentException("Expected e to contain a single way.");
  }

  return w;
}

WayStringPtr NetworkDetails::toWayString(ConstEdgeStringPtr e, const EidMapper& mapper) const
{
  QList<EdgeString::EdgeEntry> edges = e->getAllEdges();
  WayStringPtr ws(new WayString());

  for (int i = 0; i < edges.size(); ++i)
  {
    ConstNetworkEdgePtr e = edges[i].getEdge();
    const ConstEdgeSublinePtr& subline = edges[i].getSubline();
    LOG_VAR(subline);
    // ignore stubs while building way strings.
    if (e->isStub() == false)
    {
      if (e->getMembers().size() != 1 || e->getMembers()[0]->getElementType() != ElementType::Way)
      {
        LOG_VARW(e);
        throw IllegalArgumentException("Expected a network edge with exactly 1 way.");
      }
      ElementId eid = mapper.mapEid(e->getMembers()[0]->getElementId());
      ConstWayPtr w = dynamic_pointer_cast<const Way>(_map->getWay(eid));

      Meters l = calculateLength(e);
      double startP = subline->getStart()->getPortion();
      double endP = subline->getEnd()->getPortion();

      WaySubline s(WayLocation(_map, w, startP * l), WayLocation(_map, w, endP * l));
      LOG_VAR(s);
      LOG_VAR(w);

      ws->append(s);
    }
  }

  return ws;
}

}<|MERGE_RESOLUTION|>--- conflicted
+++ resolved
@@ -201,7 +201,6 @@
     ConstEdgeStringPtr stub = e1->isStub() ? e1 : e2;
     ConstEdgeStringPtr notStub = e1->isStub() ? e2 : e1;
 
-<<<<<<< HEAD
     bool candidate = true;
     foreach (EdgeString::EdgeEntry ee, notStub->getAllEdges())
     {
@@ -215,14 +214,6 @@
   {
     WayStringPtr ws1 = toWayString(e1);
     WayStringPtr ws2 = toWayString(e2);
-=======
-  // create a copy of the map to experiment with
-  OsmMapPtr mapCopy(new OsmMap());
-  CopySubsetOp(_map, wids).apply(mapCopy);
-
-  mapCopy->addElement(r1);
-  mapCopy->addElement(r2);
->>>>>>> 20ac41ba
 
     Meters sr = getSearchRadius(ws1, ws2);
 
@@ -263,7 +254,8 @@
       wids.insert(wids.begin(), widSet.begin(), widSet.end());
 
       // create a copy of the map for experimentation
-      OsmMapPtr mapCopy = _map->copyWays(wids);
+      OsmMapPtr mapCopy(new OsmMap(_map->getProjection()));
+      CopySubsetOp(_map, wids).apply(mapCopy);
       mapCopy->addElement(r1);
       mapCopy->addElement(r2);
 

--- conflicted
+++ resolved
@@ -53,11 +53,7 @@
   NetworkMerger(const std::set< std::pair<ElementId, ElementId> >& pairs, ConstEdgeMatchPtr edgeMatch,
     ConstNetworkDetailsPtr details);
 
-<<<<<<< HEAD
-  virtual void apply(const OsmMapPtr& map, vector< pair<ElementId, ElementId> >& replaced);
-=======
-  virtual void apply(const OsmMapPtr& map, std::vector< std::pair<ElementId, ElementId> >& replaced) const;
->>>>>>> 4be3f9bc
+  virtual void apply(const OsmMapPtr& map, std::vector< std::pair<ElementId, ElementId> >& replaced);
 
   virtual QString toString() const;
 

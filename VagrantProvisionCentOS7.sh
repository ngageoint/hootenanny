--- conflicted
+++ resolved
@@ -455,165 +455,8 @@
 echo "Restarting postgres"
 sudo systemctl restart postgresql-$PG_VERSION
 
-<<<<<<< HEAD
-##### Hadoop #####
-cd ~
-# hoot has only been tested successfully with hadoop 0.20.2, which is not available from public repos,
-# so purposefully not installing hoot from the repos.
-if ! hash hadoop >/dev/null 2>&1 ; then
-  echo "Installing Hadoop..."
-  if [ ! -f hadoop-0.20.2.tar.gz ]; then
-    wget --quiet https://archive.apache.org/dist/hadoop/core/hadoop-0.20.2/hadoop-0.20.2.tar.gz
-  fi
-
-  if [ ! -f ~/.ssh/id_rsa ]; then
-    ssh-keygen -t rsa -N "" -f ~/.ssh/id_rsa
-    cat ~/.ssh/id_rsa.pub >> ~/.ssh/authorized_keys
-    ssh-keyscan -H localhost >> ~/.ssh/known_hosts
-  fi
-  chmod 600 ~/.ssh/authorized_keys
-
-  #cd /usr/local
-  cd ~
-  sudo tar -zxf ~/hadoop-0.20.2.tar.gz
-  sudo chown -R $VMUSER:$VMGROUP hadoop-0.20.2
-  sudo ln -s hadoop-0.20.2 hadoop
-  sudo chown -R $VMUSER:$VMGROUP hadoop
-  cd hadoop
-  sudo find . -type d -exec chmod a+rwx {} \;
-  sudo find . -type f -exec chmod a+rw {} \;
-  cd ~
-
-sudo rm -f $HADOOP_HOME/conf/core-site.xml
-sudo bash -c "cat >> $HADOOP_HOME/conf/core-site.xml" <<EOT
-
-<configuration>
-  <property>
-    <name>fs.default.name</name>
-    <value>hdfs://localhost:9000/</value>
-  </property>
-</configuration>
-EOT
-sudo rm -f $HADOOP_HOME/conf/mapred-site.xml
-sudo bash -c "cat >> $HADOOP_HOME/conf/mapred-site.xml" <<EOT
-
-<configuration>
-  <property>
-    <name>mapred.job.tracker</name>
-    <value>localhost:9001</value>
-  </property>
-  <property>
-    <name>mapred.job.tracker.http.address</name>
-    <value>0.0.0.0:50030</value>
-  </property>
-  <property>
-    <name>mapred.task.tracker.http.address</name>
-    <value>0.0.0.0:50060</value>
-  </property>
-  <property>
-    <name>mapred.child.java.opts</name>
-    <value>-Xmx2048m</value>
-  </property>
-  <property>
-    <name>mapred.map.tasks</name>
-    <value>17</value>
-  </property>
-  <property>
-    <name>mapred.tasktracker.map.tasks.maximum</name>
-    <value>4</value>
-  </property>
-  <property>
-    <name>mapred.tasktracker.reduce.tasks.maximum</name>
-    <value>2</value>
-  </property>
-  <property>
-    <name>mapred.reduce.tasks</name>
-    <value>1</value>
-  </property>
-</configuration>
-EOT
-sudo rm -f $HADOOP_HOME/conf/hdfs-site.xml
-sudo bash -c "cat >> $HADOOP_HOME/conf/hdfs-site.xml" <<EOT
-
-<configuration>
-  <property>
-    <name>dfs.secondary.http.address</name>
-    <value>0.0.0.0:50090</value>
-  </property>
-  <property>
-    <name>dfs.datanode.address</name>
-    <value>0.0.0.0:50010</value>
-  </property>
-  <property>
-    <name>dfs.datanode.http.address</name>
-    <value>0.0.0.0:50075</value>
-  </property>
-  <property>
-    <name>dfs.datanode.ipc.address</name>
-    <value>0.0.0.0:50020</value>
-  </property>
-  <property>
-    <name>dfs.http.address</name>
-    <value>0.0.0.0:50070</value>
-  </property>
-  <property>
-    <name>dfs.datanode.https.address</name>
-    <value>0.0.0.0:50475</value>
-  </property>
-  <property>
-    <name>dfs.https.address</name>
-    <value>0.0.0.0:50470</value>
-  </property>
-  <property>
-    <name>dfs.replication</name>
-    <value>2</value>
-  </property>
-  <property>
-    <name>dfs.umaskmode</name>
-    <value>002</value>
-  </property>
-  <property>
-    <name>fs.checkpoint.dir</name>
-    <value>$HADOOP_HOME/dfs/namesecondary</value>
-  </property>
-  <property>
-    <name>dfs.name.dir</name>
-    <value>$HADOOP_HOME/dfs/name</value>
-  </property>
-  <property>
-    <name>dfs.data.dir</name>
-    <value>$HADOOP_HOME/dfs/data</value>
-  </property>
-</configuration>
-EOT
-
-  sudo sed -i.bak "s/# export JAVA_HOME=\/usr\/lib\/j2sdk1.5-sun/export JAVA_HOME=\/usr\/lib\/jvm\/java-1.8.0-openjdk/g" $HADOOP_HOME/conf/hadoop-env.sh
-  sudo sed -i.bak "s/#include <pthread.h>/#include <pthread.h>\n#include <unistd.h>/g" $HADOOP_HOME/src/c++/pipes/impl/HadoopPipes.cc
-
-  sudo mkdir -p $HADOOP_HOME/dfs/name/current
-  # this could perhaps be more strict
-  sudo chmod -R 777 $HADOOP_HOME
-  sudo chmod go-w $HADOOP_HOME/bin $HADOOP_HOME
-  echo 'Y' | hadoop namenode -format
-
-  cd /lib
-  sudo ln -s $JAVA_HOME/jre/lib/amd64/server/libjvm.so libjvm.so
-  cd /lib64
-  sudo ln -s $JAVA_HOME/jre/lib/amd64/server/libjvm.so libjvm.so
-  cd ~
-
-  # test hadoop out
-  #stop-all.sh
-  #start-all.sh
-  #hadoop fs -ls /
-  #hadoop jar ./hadoop-0.20.2-examples.jar pi 2 100
-fi
-##### End Hadoop #####
-
-=======
 # Install Hadoop.
 $HOOT_HOME/scripts/hadoop/hadoop-install.sh
->>>>>>> f5786a3a
 
 # Get ready to build Hoot
 

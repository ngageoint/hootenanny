#!/usr/bin/env bash

set -e

###################################################
# VERY IMPORTANT: Set the $HOOT_HOME environment  #
# variable prior to running this script if ~/hoot #
# isn't the correct location for HOOT_HOME        #
###################################################
if [ -z "$HOOT_HOME" ]; then
    HOOT_HOME=~/hoot
fi
echo HOOT_HOME: $HOOT_HOME
#################################################

# Common set of file versions
source $HOOT_HOME/VagrantProvisionVars.sh

VMUSER=`id -u -n`
echo USER: $VMUSER
VMGROUP=`groups | grep -o $VMUSER`
echo GROUP: $VMGROUP

export LANG=en_US.UTF-8

# Make sure that we are in ~ before trying to wget & install stuff
cd ~
source ~/.bash_profile

if [ "${ADDREPOS:-yes}" = "yes" ]; then
    echo "Adding additional software repositories..."
    # add EPEL repo for extra packages
    echo "### Add epel repo ###" > CentOS_upgrade.txt
    sudo yum -y install epel-release >> CentOS_upgrade.txt 2>&1

    # add Hoot repo for our pre-built dependencies.
    echo "### Add Hoot repo ###" >> CentOS_upgrade.txt
    sudo $HOOT_HOME/scripts/yum/hoot-repo.sh

    # configure PGDG repository for PostgreSQL 9.5.
    echo "### Add pgdg repo ###" >> CentOS_upgrade.txt
    sudo $HOOT_HOME/scripts/yum/pgdg-repo.sh 9.5

    # configure the devtoolset repository
#    echo "### Add devtoolset repo ###"
#    sudo yum install -y centos-release-scl
#    sudo yum-config-manager --enable rhel-server-rhscl-7-rpms
    # add the geoint-deps repository
#    echo  "### Add geoint-deps repo ###"
#    sudo yum-config-manager --add-repo https://geoint-deps.s3.amazonaws.com/el7/stable/geoint-deps.repo
fi

# configure the devtoolset repository
echo "### Add devtoolset repo ###"
sudo yum install -y centos-release-scl yum-utils
sudo yum-config-manager --enable rhel-server-rhscl-7-rpms

# add the geoint-deps repository
echo  "### Add geoint-deps repo ###"
sudo yum-config-manager --add-repo https://geoint-deps.s3.amazonaws.com/el7/stable/geoint-deps.repo

if [ "${YUMUPDATE:-yes}" = "yes" ]; then
    echo "Updating OS..."
    echo "### Yum Upgrade ###" >> CentOS_upgrade.txt
    sudo yum -q -y upgrade >> CentOS_upgrade.txt 2>&1
fi

if ! rpm -qa | grep -q ^yum-plugin-versionlock ; then
    # Install the versionlock plugin version first.
    sudo yum install -y yum-plugin-versionlock
else
    # Remove any version locks to allow upgrading when versions have changed.
    sudo yum versionlock delete \
         armadillo \
         geos \
         geos-devel \
         glpk \
         glpk-devel \
         gdal \
         gdal-devel \
         gdal-python-tools \
         libgeotiff \
         libgeotiff-devel \
         liboauthcpp \
         liboauthcpp-devel \
         libphonenumber \
         libphonenumber-devel \
         nodejs \
         nodejs-devel \
         proj \
         proj-devel \
         stxxl \
         stxxl-devel
fi

echo "### Installing libraries with locked versions"
sudo yum install -y \
     armadillo-$ARMADILLO_VERSION \
     geos-$GEOS_VERSION \
     geos-devel-$GEOS_VERSION \
     glpk-$GLPK_VERSION \
     glpk-devel-$GLPK_VERSION \
     gdal-$GDAL_VERSION \
     gdal-devel-$GDAL_VERSION \
     gdal-python-$GDAL_VERSION \
     libgeotiff-$LIBGEOTIFF_VERSION \
     libgeotiff-devel-$LIBGEOTIFF_VERSION \
     libphonenumber-$LIBPHONENUMBER_VERSION \
     libphonenumber-devel-$LIBPHONENUMBER_VERSION \
     liboauthcpp-$LIBOAUTHCPP_VERSION \
     liboauthcpp-devel-$LIBOAUTHCPP_VERSION \
     nodejs-$NODE_VERSION \
     nodejs-devel-$NODE_VERSION \
     proj-$PROJ_VERSION \
     proj-devel-$PROJ_VERSION \
     stxxl-$STXXL_VERSION \
     stxxl-devel-$STXXL_VERSION

echo "### Locking versions of libraries"
sudo yum versionlock add \
     armadillo-$ARMADILLO_VERSION \
     geos-$GEOS_VERSION \
     geos-devel-$GEOS_VERSION \
     glpk-$GLPK_VERSION \
     glpk-devel-$GLPK_VERSION \
     gdal-$GDAL_VERSION \
     gdal-devel-$GDAL_VERSION \
     gdal-python-$GDAL_VERSION \
     libgeotiff-$LIBGEOTIFF_VERSION \
     libgeotiff-devel-$LIBGEOTIFF_VERSION \
     libphonenumber-$LIBPHONENUMBER_VERSION \
     libphonenumber-devel-$LIBPHONENUMBER_VERSION \
     liboauthcpp-$LIBOAUTHCPP_VERSION \
     liboauthcpp-devel-$LIBOAUTHCPP_VERSION \
     nodejs-$NODE_VERSION \
     nodejs-devel-$NODE_VERSION \
     proj-$PROJ_VERSION \
     proj-devel-$PROJ_VERSION \
     stxxl-$STXXL_VERSION \
     stxxl-devel-$STXXL_VERSION

# install useful and needed packages for working with hootenanny
echo "### Installing dependencies from repos..."
sudo yum -y install \
    asciidoc \
    autoconf \
    autoconf-archive \
    automake \
    bison \
    boost-devel \
    bzip2 \
    ccache \
    cmake \
    cppunit-devel \
    dblatex \
    devtoolset-$DEVTOOLSET_VERSION \
    doxygen \
    gcc-c++ \
    git \
    git-core \
    gnuplot \
<<<<<<< HEAD
    lcov \
    libffi-devel \
=======
>>>>>>> 593827a7
    libicu-devel \
    libpng-devel \
    libtool \
    m4 \
    maven \
    mlocate \
    opencv \
    opencv-core \
    opencv-devel \
    opencv-python \
    osmosis \
    java-1.8.0-openjdk \
    perl-XML-LibXML \
    libpostal-data \
    libpostal-devel \
    parallel \
    postgresql95 \
    postgresql95-contrib \
    postgresql95-devel \
    postgresql95-server \
    protobuf \
    protobuf-compiler \
    protobuf-devel \
    python \
    python-devel \
    python3  \
    python3-devel \
    python3-matplotlib \
    python3-pip  \
    python3-setuptools \
    ruby \
    ruby-devel \
    rubygem-bundler \
    qt5-qtbase \
    qt5-qtbase-devel \
    qt5-qtbase-postgresql \
    qt5-qtwebkit \
    qt5-qtwebkit-devel \
    readline-devel \
    redhat-lsb-core \
    sqlite-devel \
    swig \
    tex-fonts-hebrew \
    texlive \
    texlive-collection-fontsrecommended \
    texlive-collection-langcyrillic \
    unzip \
    vim \
    wamerican-insane \
    w3m \
    wget \
    words \
    xorg-x11-server-Xvfb \
<<<<<<< HEAD
    zip
=======
    zip \
    
# need this version for lcov to work with gcc 8
wget https://github.com/linux-test-project/lcov/releases/download/v1.14/lcov-1.14-1.noarch.rpm
sudo yum -y localinstall lcov-1.14-1.noarch.rpm
>>>>>>> 593827a7

# Fix missing qmake
if ! hash qmake >/dev/null 2>&1 ; then
    if hash qmake-qt5 >/dev/null 2>&1 ; then
      sudo alternatives --install /usr/bin/qmake qmake /usr/bin/qmake-qt5 500
    else
      echo "##### No qmake! #####"
    fi
fi

cd $HOOT_HOME

echo "### Configuring environment..."

# Configure https alternative mirror for maven install, this can likely be removed once
# we are using maven 3.2.3 or higher
sudo /usr/bin/perl $HOOT_HOME/scripts/maven/SetMavenHttps.pl

if ! grep --quiet "export HOOT_HOME" ~/.bash_profile; then
    echo "Adding hoot home to profile..."
    echo "export HOOT_HOME=$HOOT_HOME" >> ~/.bash_profile
    echo "export PATH=\$PATH:\$HOOT_HOME/bin" >> ~/.bash_profile
    source ~/.bash_profile
fi

if ! grep --quiet "export JAVA_HOME" ~/.bash_profile; then
    echo "Adding Java home to profile..."
    echo "export JAVA_HOME=/usr/lib/jvm/java-1.8.0-openjdk" >> ~/.bash_profile
    echo "export PATH=\$PATH:\$JAVA_HOME/bin" >> ~/.bash_profile
    source ~/.bash_profile
else
    sed -i '/^export JAVA_HOME=.*/c\export JAVA_HOME=\/usr\/lib\/jvm\/java-1.8.0-openjdk' ~/.bash_profile
fi

# Update the GDAL_DATA folder in ~/.bash_profile
if ! grep --quiet GDAL_DATA ~/.bash_profile; then
    echo "Adding GDAL data path to profile..."
    echo "export GDAL_DATA=$(gdal-config --datadir)" >> ~/.bash_profile
    source ~/.bash_profile
fi

# Install gems with bundler and strict versioning (see Gemfile)
bundle install

# Make sure that we are in ~ before trying to wget & install stuff
cd ~

# Install Google Chrome and ChromeDriver.
$HOOT_HOME/scripts/chrome/chrome-install.sh
$HOOT_HOME/scripts/chrome/driver-install.sh

# Configure PostgreSQL
echo "### Configuring PostgreSQL..."
$HOOT_HOME/scripts/database/ConfigurePostgresql.sh

echo "### Creating databases..."
$HOOT_HOME/scripts/database/SetupHootDb.sh

if ! mocha --version &>/dev/null; then
    echo "### Installing mocha for translations test..."
    sudo npm install --silent -g mocha@3.5.3
    # Clean up after the npm install
    sudo rm -rf ~/tmp
fi

# Get ready to build Hoot
echo "SetupEnv.sh"
cd $HOOT_HOME
echo "$HOOT_HOME"
echo `pwd`
source ./SetupEnv.sh

if [ ! "$(ls -A hoot-ui)" ]; then
    echo "hoot-ui is empty"
    echo "init'ing and updating submodule"
    git submodule init && git submodule update
fi

echo "### Installing Tomcat8..."
TOMCAT_HOME=/usr/share/tomcat8

# Install Tomcat 8
$HOOT_HOME/scripts/tomcat/centos7/tomcat8_install.sh

# Configure Tomcat for the user
if ! grep --quiet TOMCAT8_HOME ~/.bash_profile; then
    echo "### Adding Tomcat to profile..."
    echo "export TOMCAT8_HOME=$TOMCAT_HOME" >> ~/.bash_profile
    source ~/.bash_profile
fi

if [ -f $HOOT_HOME/conf/LocalHoot.json ]; then
    echo "Removing LocalHoot.json..."
    rm -f $HOOT_HOME/conf/LocalHoot.json
fi

if [ -f $HOOT_HOME/hoot-services/src/main/resources/conf/local.conf ]; then
    echo "Removing services local.conf..."
    rm -f $HOOT_HOME/hoot-services/src/main/resources/conf/local.conf
fi

# Making sure we know where we are
cd ~
echo "### Installing node-export-server..."
sudo cp $HOOT_HOME/node-export-server/systemd/node-export.service /etc/systemd/system/node-export.service
sudo sed -i "s|SERVICE_USER|$VMUSER|g" /etc/systemd/system/node-export.service
sudo sed -i "s|HOOTENANNY_HOME|$HOOT_HOME|g" /etc/systemd/system/node-export.service
# Make sure all npm modules are installed
cd $HOOT_HOME/node-export-server
npm install --silent
# Clean up after the npm install
rm -rf ~/tmp

# Notify systemd that unit files have changed.
sudo systemctl daemon-reload

cd $HOOT_HOME

# Update marker file date now that dependency and config stuff has run
# The make command will exit and provide a warning to run 'vagrant provision'
# if the marker file is older than this file (VagrantProvision.sh)
touch Vagrant.marker

# Setup and clean out the directories that the UI uses
if [ ! -d "$HOOT_HOME/userfiles/ingest/processed" ]; then
    mkdir -p $HOOT_HOME/userfiles/ingest/processed
fi

# wipe out all dirs. tmp and upload now reside under $HOOT_HOME/userfiles/
rm -rf $HOOT_HOME/upload
rm -rf $HOOT_HOME/tmp

if [ -d "$HOOT_HOME/data/reports" ]; then
    echo "Moving contents of $HOOT_HOME/data/reports to $HOOT_HOME/userfiles/"
    cp -R $HOOT_HOME/data/reports $HOOT_HOME/userfiles/
    rm -rf $HOOT_HOME/data/reports
fi

if [ -d "$HOOT_HOME/customscript" ]; then
    echo "Moving contents of $HOOT_HOME/customscript to $HOOT_HOME/userfiles/"
    cp -R $HOOT_HOME/customscript $HOOT_HOME/userfiles/
    rm -rf $HOOT_HOME/customscript
fi

if [ -d "$HOOT_HOME/ingest" ]; then
    echo "Moving contents of $HOOT_HOME/ingest to $HOOT_HOME/userfiles/"
    cp -R $HOOT_HOME/ingest $HOOT_HOME/userfiles/
    rm -rf $HOOT_HOME/ingest
fi

# Always start with a clean $HOOT_HOME/userfiles/tmp
rm -rf $HOOT_HOME/userfiles/tmp

# This is defensive!
# We do this so that Tomcat doesnt. If it does, it screws the permissions up
mkdir -p $HOOT_HOME/userfiles/tmp

# Update the gcc location to devtoolset
if ! grep --quiet "devtoolset-$DEVTOOLSET_VERSION" ~/.bash_profile; then
    echo "Adding devtoolset-$DEVTOOLSET_VERSION to profile..."
    # Devtoolset <= 8 has a sudo issue, fix it here
    if [ $(($DEVTOOLSET_VERSION)) -le 8 ]; then
        sudo chmod -x /opt/rh/devtoolset-$DEVTOOLSET_VERSION/root/usr/bin/sudo
    fi
    # Enable devtoolset
    echo "source /opt/rh/devtoolset-$DEVTOOLSET_VERSION/enable" >> ~/.bash_profile
fi

# OK, this is seriously UGLY but it fixes an NFS problem
#chmod -R 777 $HOOT_HOME/userfiles

# This is very ugly.
# If we don't have access to the directory where HOOT_HOME is, Tomcat chokes
#chmod go+rx ~


##########################################<|MERGE_RESOLUTION|>--- conflicted
+++ resolved
@@ -102,7 +102,7 @@
      glpk-devel-$GLPK_VERSION \
      gdal-$GDAL_VERSION \
      gdal-devel-$GDAL_VERSION \
-     gdal-python-$GDAL_VERSION \
+     gdal-python-tools-$GDAL_VERSION \
      libgeotiff-$LIBGEOTIFF_VERSION \
      libgeotiff-devel-$LIBGEOTIFF_VERSION \
      libphonenumber-$LIBPHONENUMBER_VERSION \
@@ -125,7 +125,7 @@
      glpk-devel-$GLPK_VERSION \
      gdal-$GDAL_VERSION \
      gdal-devel-$GDAL_VERSION \
-     gdal-python-$GDAL_VERSION \
+     gdal-python-tools-$GDAL_VERSION \
      libgeotiff-$LIBGEOTIFF_VERSION \
      libgeotiff-devel-$LIBGEOTIFF_VERSION \
      libphonenumber-$LIBPHONENUMBER_VERSION \
@@ -159,11 +159,7 @@
     git \
     git-core \
     gnuplot \
-<<<<<<< HEAD
-    lcov \
     libffi-devel \
-=======
->>>>>>> 593827a7
     libicu-devel \
     libpng-devel \
     libtool \
@@ -194,9 +190,6 @@
     python3-matplotlib \
     python3-pip  \
     python3-setuptools \
-    ruby \
-    ruby-devel \
-    rubygem-bundler \
     qt5-qtbase \
     qt5-qtbase-devel \
     qt5-qtbase-postgresql \
@@ -217,15 +210,11 @@
     wget \
     words \
     xorg-x11-server-Xvfb \
-<<<<<<< HEAD
     zip
-=======
-    zip \
     
 # need this version for lcov to work with gcc 8
 wget https://github.com/linux-test-project/lcov/releases/download/v1.14/lcov-1.14-1.noarch.rpm
 sudo yum -y localinstall lcov-1.14-1.noarch.rpm
->>>>>>> 593827a7
 
 # Fix missing qmake
 if ! hash qmake >/dev/null 2>&1 ; then
@@ -267,8 +256,13 @@
     source ~/.bash_profile
 fi
 
+# Use RVM to install the desired Ruby version, and then install
+# the bundler at the desired version.
+$HOOT_HOME/scripts/ruby/rvm-install.sh
+$HOOT_HOME/scripts/ruby/bundler-install.sh
+
 # Install gems with bundler and strict versioning (see Gemfile)
-bundle install
+$RVM_HOME/bin/rvm $RUBY_VERSION_HOOT do bundle install
 
 # Make sure that we are in ~ before trying to wget & install stuff
 cd ~

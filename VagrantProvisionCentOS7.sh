#!/usr/bin/env bash

VMUSER=`id -u -n`
echo USER: $VMUSER
VMGROUP=`groups | grep -o $VMUSER`
echo GROUP: $VMGROUP

HOOT_HOME=~/hoot
echo HOOT_HOME: $HOOT_HOME
cd ~
source ~/.bash_profile

# Keep VagrantBuild.sh happy
#ln -s ~/.bash_profile ~/.profile

# add EPEL repo for extra packages
echo "### Add epel repo ###" > CentOS_upgrade.txt
sudo yum -y install epel-release >> CentOS_upgrade.txt 2>&1

# add the Postgres repo
echo "### Add Postgres repo ###" > CentOS_upgrade.txt
sudo rpm -Uvh http://yum.postgresql.org/9.5/redhat/rhel-7-x86_64/pgdg-centos95-9.5-3.noarch.rpm >> CentOS_upgrade.txt 2>&1

echo "Updating OS..."
echo "### Update ###" >> CentOS_upgrade.txt
sudo yum -q -y update >> CentOS_upgrade.txt 2>&1
echo "### Upgrade ###" >> CentOS_upgrade.txt
sudo yum -q -y upgrade >> CentOS_upgrade.txt 2>&1

echo "### Setup NTP..."
sudo yum -q -y install ntp
sudo chkconfig ntpd on
#TODO: Better way to do this?
sudo systemctl stop ntpd
sudo ntpd -gq
sudo systemctl start ntpd


# Install Java8
# Make sure that we are in ~ before trying to wget & install stuff
cd ~

# Official download page:
# http://www.oracle.com/technetwork/java/javase/downloads/jdk8-downloads-2133151.html
if  ! rpm -qa | grep jdk-8u144-linux; then
    echo "### Installing Java8..."
    if [ ! -f jdk-8u144-linux-x64.rpm ]; then
      JDKURL=http://download.oracle.com/otn-pub/java/jdk/8u144-b01/090f390dda5b47b9b721c7dfaa008135/jdk-8u144-linux-x64.rpm
      wget --quiet --no-check-certificate --no-cookies --header "Cookie: oraclelicense=accept-securebackup-cookie" $JDKURL
    fi
    sudo yum -y install ./jdk-8u144-linux-x64.rpm
fi

echo "### Installing the repo for an ancient version of NodeJS"
curl --silent --location https://rpm.nodesource.com/setup | sudo bash -

echo "### Installing an ancient version of NodeJS"
sudo yum install -y \
  nodejs-0.10.46 \
  nodejs-devel-0.10.46

# echo "### Installing and locking the GEOS version to 3.4.2"
# This works but yum conflicts with postgis2_95
# sudo yum install -y yum-plugin-versionlock
# sudo yum install -y \
#     geos-3.4.2-2.el7 \
#     geos-devel-3.4.2-2.el7
#
# sudo yum versionlock geos*


# install useful and needed packages for working with hootenanny
echo "### Installing dependencies from repos..."
sudo yum -y install \
    asciidoc \
    autoconf \
    automake \
    bc \
    boost-devel \
    ccache \
    cmake \
    cppunit-devel \
    dblatex \
    doxygen \
    gcc \
    gcc-c++ \
    gdb \
    geos \
    geos-devel \
    git \
    git-core \
    glpk \
    glpk-devel \
    gnuplot \
    libicu-devel \
    libpng-devel \
    libtool \
    m4 \
    maven \
    opencv \
    opencv-core \
    opencv-devel \
    opencv-python \
    perl-XML-LibXML \
    postgis23_95 \
    postgresql95 \
    postgresql95-contrib \
    postgresql95-devel \
    postgresql95-server \
    proj \
    proj-devel \
    protobuf \
    protobuf-compiler \
    protobuf-devel \
    python  \
    python-devel \
    python-matplotlib \
    python-pip  \
    python-setuptools \
    qt \
    qt-devel \
    qt-postgresql \
    qtwebkit \
    qtwebkit-devel \
    swig \
    tex* \
    unzip \
    v8-devel \
    w3m \
    words \
    xorg-x11-server-Xvfb \
    zip \


##### tex* is not optimal. I think this adds too much stuff that we don't need. But, to remove it, we need
# to crawl through the Hoot documentation dependencies

# Things to look at:
#     texlive \
#     texlive-cyrillic \

echo "##### Temp installs #####"

# Stxxl:
git clone http://github.com/stxxl/stxxl.git stxxl
cd stxxl
git checkout tags/1.3.1
make config_gnu
echo "STXXL_ROOT	=`pwd`" > make.settings.local
echo "ENABLE_SHARED     = yes" >> make.settings.local
echo "COMPILER_GCC      = g++ -std=c++0x" >> make.settings.local
# Total hack because 1.3.1 doesn't compile right on CentOS7
sed -i 's/#include <sys\/mman.h>/#include <sys\/mman.h>\n#include <unistd.h>/g' ./utils/mlock.cpp

make -s library_g++

#### Isn't easy, no 'make install'
sudo install -p -D -m 0755 lib/libstxxl.so /usr/local/lib/libstxxl.so.1.3.1
sudo mkdir -p /usr/local/include
sudo cp -pr include/* /usr/local/include/
pushd .
cd /usr/local/lib
sudo ln -s libstxxl.so.1.3.1 libstxxl.so.1
sudo ln -s libstxxl.so.1.3.1 libstxxl.so
popd

sudo /sbin/ldconfig

#### So much easier to make later versions, uncomment when we upgrade to 1.4.0+
#mkdir build
#cd build
#cmake -DCMAKE_BUILD_TYPE=Release ..
#make -sj
#sudo make install -s

# Fix missing qmake
if ! hash qmake >/dev/null 2>&1 ; then
    if hash qmake-qt4 >/dev/null 2>&1 ; then
      sudo alternatives --install /usr/bin/qmake qmake /usr/bin/qmake-qt4 500
    else
      echo "##### No qmake! #####"
    fi
fi

#####
# Temp change until we get the C++11 support into develop
cd $HOOT_HOME
cp LocalConfig.pri.orig LocalConfig.pri
echo "QMAKE_CXXFLAGS += -std=c++11" >> LocalConfig.pri
#####


echo "### Configuring environment..."

# Configure https alternative mirror for maven isntall, this can likely be removed once
# we are using maven 3.2.3 or higher
sudo /usr/bin/perl $HOOT_HOME/scripts/maven/SetMavenHttps.pl

if ! grep --quiet "export HOOT_HOME" ~/.bash_profile; then
    echo "Adding hoot home to profile..."
    echo "export HOOT_HOME=~/hoot" >> ~/.bash_profile
    echo "export PATH=\$PATH:\$HOOT_HOME/bin" >> ~/.bash_profile
    source ~/.bash_profile
fi

if ! grep --quiet "export JAVA_HOME" ~/.bash_profile; then
    echo "Adding Java home to profile..."
    echo "export JAVA_HOME=/usr/java/jdk1.8.0_144" >> ~/.bash_profile
    echo "export PATH=\$PATH:\$JAVA_HOME/bin" >> ~/.bash_profile
    source ~/.bash_profile
else
    sed -i '/^export JAVA_HOME=.*/c\export JAVA_HOME=\/usr\/java\/jdk1.8.0_144' ~/.bash_profile
fi

if ! grep --quiet "export HADOOP_HOME" ~/.bash_profile; then
    echo "Adding Hadoop home to profile..."
    echo "export HADOOP_HOME=~/hadoop" >> ~/.bash_profile
    echo "export PATH=\$PATH:\$HADOOP_HOME/bin" >> ~/.bash_profile
    source ~/.bash_profile
fi

if ! ruby -v | grep --quiet 2.3.0; then
    # Ruby via rvm - from rvm.io
    # Running this twice so that it should not error out
    gpg --keyserver hkp://keys.gnupg.net --recv-keys 409B6B1796C275462A1703113804BB82D39DC0E3 || \
        gpg --keyserver hkp://keys.gnupg.net --recv-keys 409B6B1796C275462A1703113804BB82D39DC0E3  2>&1

    curl -sSL https://raw.githubusercontent.com/rvm/rvm/master/binscripts/rvm-installer | bash -s stable

#     source /home/$VMUSER/.rvm/scripts/rvm
    source ~/.rvm/scripts/rvm

    stdbuf -o L -e L rvm install ruby-2.3
    rvm --default use 2.3

# Don't install documentation for gems
cat > ~/.gemrc <<EOT
  install: --no-document
  update: --no-document
EOT
fi

# gem installs are *very* slow, hence all the checks in place here to facilitate debugging
gem list --local | grep -q mime-types
if [ $? -eq 1 ]; then
   #sudo gem install mime-types -v 2.6.2
   gem install mime-types
fi
gem list --local | grep -q cucumber
if [ $? -eq 1 ]; then
   #sudo gem install cucumber
   gem install cucumber
fi
gem list --local | grep -q capybara-webkit
if [ $? -eq 1 ]; then
   #sudo gem install capybara-webkit
   gem install capybara-webkit
fi
gem list --local | grep -q selenium-webdriver
if [ $? -eq 1 ]; then
   #sudo gem install selenium-webdriver
   gem install selenium-webdriver
fi
gem list --local | grep -q rspec
if [ $? -eq 1 ]; then
   #sudo gem install rspec
   gem install rspec
fi
gem list --local | grep -q capybara-screenshot
if [ $? -eq 1 ]; then
   #sudo gem install capybara-screenshot
   gem install capybara-screenshot
fi
gem list --local | grep -q selenium-cucumber
if [ $? -eq 1 ]; then
   #sudo gem install selenium-cucumber
   gem install selenium-cucumber
fi

# Make sure that we are in ~ before trying to wget & install stuff
cd ~

<<<<<<< HEAD
if  ! rpm -qa | grep google-chrome-stable; then
    echo "### Installing Chrome..."
    if [ ! -f google-chrome-stable_current_x86_64.rpm ]; then
        wget --quiet https://dl.google.com/linux/direct/google-chrome-stable_current_x86_64.rpm
=======

if  ! rpm -qa | grep google-chrome-stable; then
    echo "### Installing Chrome..."
    if [ ! -f google-chrome-stable_current_x86_64.rpm ]; then
      wget --quiet https://dl.google.com/linux/direct/google-chrome-stable_current_x86_64.rpm
>>>>>>> 92e2b139
    fi
    sudo yum -y install ./google-chrome-stable_current_*.rpm
fi

if [ ! -f bin/chromedriver ]; then
    echo "### Installing Chromedriver..."
    mkdir -p ~/bin
    if [ ! -f chromedriver_linux64.zip ]; then
#       LATEST_RELEASE="`wget --quiet -O- http://chromedriver.storage.googleapis.com/LATEST_RELEASE`"
#       wget --quiet http://chromedriver.storage.googleapis.com/$LATEST_RELEASE/chromedriver_linux64.zip

# Errors with the latest release (2/31) wanting glibc v2.18 when only glibc v2.17 is available
# https://bugs.chromium.org/p/chromedriver/issues/detail?id=1894#c2
      wget --quiet http://chromedriver.storage.googleapis.com/2.30/chromedriver_linux64.zip
    fi
    unzip -d ~/bin chromedriver_linux64.zip
else
  LATEST_RELEASE="`wget --quiet -O- http://chromedriver.storage.googleapis.com/LATEST_RELEASE`"
  if [[ "$(chromedriver --version)" != "ChromeDriver $LATEST_RELEASE."* ]]; then
    echo "### Updating Chromedriver"
    rm ~/bin/chromedriver
    rm ~/chromedriver_linux64.zip
    wget --quiet http://chromedriver.storage.googleapis.com/$LATEST_RELEASE/chromedriver_linux64.zip
    unzip -o -d ~/bin chromedriver_linux64.zip
  fi
fi

if [ ! -f bin/osmosis ]; then
    echo "### Installing Osmosis"
    mkdir -p ~/bin
    if [ ! -f osmosis-latest.tgz ]; then
      wget --quiet http://bretth.dev.openstreetmap.org/osmosis-build/osmosis-latest.tgz
    fi
    mkdir -p ~/bin/osmosis_src
    tar -zxf osmosis-latest.tgz -C ~/bin/osmosis_src
    ln -s ~/bin/osmosis_src/bin/osmosis ~/bin/osmosis
fi

# Need to figure out a way to do this automagically
#PG_VERSION=$(sudo -u postgres psql -c 'SHOW SERVER_VERSION;' | egrep -o '[0-9]{1,}\.[0-9]{1,}'); do
PG_VERSION=9.5

if ! grep --quiet "psql-" ~/.bash_profile; then
    echo "Adding PostGres path vars to profile..."
    echo "export PATH=\$PATH:/usr/pgsql-$PG_VERSION/bin" >> ~/.bash_profile
    source ~/.bash_profile
fi

if [ ! -f /etc/ld.so.conf.d/postgres$PG_VERSION.conf ]; then
    sudo sh -c "echo '/usr/pgsql-$PG_VERSION/lib' > /etc/ld.so.conf.d/postgres$PG_VERSION.conf"
    sudo ldconfig
fi

# For convenience, set the version of GDAL and FileGDB to download and install
GDAL_VERSION=2.1.4
FGDB_VERSION=1.5.1
FGDB_VERSION2=`echo $FGDB_VERSION | sed 's/\./_/g;'`

if ! $( hash ogrinfo >/dev/null 2>&1 && ogrinfo --formats | grep --quiet FileGDB ); then
    if [ ! -f gdal-$GDAL_VERSION.tar.gz ]; then
        echo "### Downloading GDAL $GDAL_VERSION source..."
        wget --quiet http://download.osgeo.org/gdal/$GDAL_VERSION/gdal-$GDAL_VERSION.tar.gz
    fi
    if [ ! -d gdal-$GDAL_VERSION ]; then
        echo "### Extracting GDAL $GDAL_VERSION source..."
        tar zxfp gdal-$GDAL_VERSION.tar.gz
    fi

    if [ ! -f FileGDB_API_${FGDB_VERSION2}-64.tar.gz ]; then
        echo "### Downloading FileGDB API source..."
        wget --quiet https://github.com/Esri/file-geodatabase-api/raw/master/FileGDB_API_${FGDB_VERSION}/FileGDB_API_${FGDB_VERSION2}-64.tar.gz
    fi

    if [ ! -d /usr/local/FileGDB_API ]; then
        echo "### Extracting FileGDB API source & installing lib..."
        sudo mkdir -p /usr/local/FileGDB_API && sudo tar xfp FileGDB_API_${FGDB_VERSION2}-64.tar.gz --directory /usr/local/FileGDB_API --strip-components 1
        sudo sh -c "echo '/usr/local/FileGDB_API/lib' > /etc/ld.so.conf.d/filegdb.conf"
    fi

    echo "### Building GDAL $GDAL_VERSION w/ FileGDB..."
    export PATH=/usr/local/lib:/usr/local/bin:$PATH
    cd gdal-$GDAL_VERSION
    touch config.rpath
    echo "GDAL: configure"
    sudo ./configure --quiet --with-fgdb=/usr/local/FileGDB_API --with-pg=/usr/pgsql-$PG_VERSION/bin/pg_config --with-python CFLAGS='-std=c11' CXXFLAGS='-std=c++11'
    echo "GDAL: make"
    sudo make -sj$(nproc) > GDAL_Build.txt 2>&1
    echo "GDAL: install"
    sudo make -s install >> GDAL_Build.txt 2>&1
    cd swig/python
    echo "GDAL: python build"
    python setup.py build >> GDAL_Build.txt 2>&1
    echo "GDAL: python install"
    sudo python setup.py install >> GDAL_Build.txt 2>&1
    sudo ldconfig
    cd ~
fi

if ! mocha --version &>/dev/null; then
    echo "### Installing mocha for plugins test..."
    sudo npm install --silent -g mocha
    # Clean up after the npm install
    sudo rm -rf ~/tmp
fi


echo "### Configureing Postgres..."
cd /tmp # Stop postgres "could not change directory to" warnings

# NOTE: These have been changed to pg9.5
# Postgresql startup
sudo /usr/pgsql-$PG_VERSION/bin/postgresql95-setup initdb
sudo systemctl start postgresql-$PG_VERSION
sudo systemctl enable postgresql-$PG_VERSION

# Get the configuration for the Database
source $HOOT_HOME/conf/database/DatabaseConfig.sh

# See if we already have a dB user
if ! sudo -u postgres psql -c "\du" | grep -iw --quiet $DB_USER; then
    echo "### Adding a Services Database user..."
    sudo -u postgres createuser --superuser $DB_USER
    sudo -u postgres psql -c "alter user $DB_USER with password '$DB_PASSWORD';"
fi

# Check that the OsmApiDb user exists
# NOTE:
#  + The OsmAPI Db user _might_ be different to the Hoot Services Db user...
#  + The SetupOsmApiDB.sh script expects that the DB_USER_OSMAPI account exists
if ! sudo -u postgres psql -c "\du" | grep -iw --quiet $DB_USER_OSMAPI; then
    sudo -u postgres createuser --superuser $DB_USER_OSMAPI
    sudo -u postgres psql -c "alter user $DB_USER_OSMAPI with password '$DB_PASSWORD_OSMAPI';"
fi


# Check for a hoot Db
if ! sudo -u postgres psql -lqt | grep -iw --quiet $DB_NAME; then
    echo "### Creating Services Database..."
    sudo -u postgres createdb $DB_NAME --owner=$DB_USER
    sudo -u postgres createdb wfsstoredb --owner=$DB_USER
    sudo -u postgres psql -d $DB_NAME -c 'create extension hstore;'
    sudo -u postgres psql -d postgres -c "UPDATE pg_database SET datistemplate='true' WHERE datname='wfsstoredb'" > /dev/null
    sudo -u postgres psql -d wfsstoredb -c 'create extension postgis;' > /dev/null
fi

# configure Postgres settings
PG_HB_CONF=/var/lib/pgsql/$PG_VERSION/data/pg_hba.conf
if ! sudo -u postgres grep -i --quiet hoot $PG_HB_CONF; then
    sudo -u postgres cp $PG_HB_CONF $PG_HB_CONF.orig
    sudo -u postgres sed -i '1ihost    all            hoot            127.0.0.1/32            md5' $PG_HB_CONF
    sudo -u postgres sed -i '1ihost    all            hoot            ::1/128                 md5' $PG_HB_CONF
fi
POSTGRES_CONF=/var/lib/pgsql/$PG_VERSION/data/postgresql.conf
if ! sudo -u postgres grep -i --quiet HOOT $POSTGRES_CONF; then
    sudo -u postgres cp $POSTGRES_CONF $POSTGRES_CONF.orig
    sudo -u postgres sed -i s/^max_connections/\#max_connections/ $POSTGRES_CONF
    sudo -u postgres sed -i s/^shared_buffers/\#shared_buffers/ $POSTGRES_CONF
    sudo -u postgres bash -c "cat >> $POSTGRES_CONF" <<EOT
#--------------
# Hoot Settings
#--------------
max_connections = 1000
shared_buffers = 1024MB
max_files_per_process = 1000
work_mem = 16MB
maintenance_work_mem = 256MB
#checkpoint_segments = 20
autovacuum = off
EOT
fi

# configure kernel parameters
SYSCTL_CONF=/etc/sysctl.conf
if ! grep --quiet 1173741824 $SYSCTL_CONF; then
    sudo cp $SYSCTL_CONF $SYSCTL_CONF.orig
    echo "Setting kernel.shmmax"
    sudo sysctl -w kernel.shmmax=1173741824
    sudo sh -c "echo 'kernel.shmmax=1173741824' >> $SYSCTL_CONF"
    #                 kernel.shmmax=68719476736
fi
if ! grep --quiet 2097152 $SYSCTL_CONF; then
    echo "Setting kernel.shmall"
    sudo sysctl -w kernel.shmall=2097152
    sudo sh -c "echo 'kernel.shmall=2097152' >> $SYSCTL_CONF"
    #                 kernel.shmall=4294967296
fi
sudo systemctl restart postgresql-$PG_VERSION

##### Hadoop #####
cd ~
# hoot has only been tested successfully with hadoop 0.20.2, which is not available from public repos,
# so purposefully not installing hoot from the repos.
if ! hash hadoop >/dev/null 2>&1 ; then
  echo "Installing Hadoop..."
  if [ ! -f hadoop-0.20.2.tar.gz ]; then
    wget --quiet https://archive.apache.org/dist/hadoop/core/hadoop-0.20.2/hadoop-0.20.2.tar.gz
  fi

  if [ ! -f ~/.ssh/id_rsa ]; then
    ssh-keygen -t rsa -N "" -f ~/.ssh/id_rsa
    cat ~/.ssh/id_rsa.pub >> ~/.ssh/authorized_keys
    ssh-keyscan -H localhost >> ~/.ssh/known_hosts
  fi
  chmod 600 ~/.ssh/authorized_keys

  #cd /usr/local
  cd ~
  sudo tar -zxf ~/hadoop-0.20.2.tar.gz
  sudo chown -R $VMUSER:$VMGROUP hadoop-0.20.2
  sudo ln -s hadoop-0.20.2 hadoop
  sudo chown -R $VMUSER:$VMGROUP hadoop
  cd hadoop
  sudo find . -type d -exec chmod a+rwx {} \;
  sudo find . -type f -exec chmod a+rw {} \;
  cd ~

sudo rm -f $HADOOP_HOME/conf/core-site.xml
sudo bash -c "cat >> $HADOOP_HOME/conf/core-site.xml" <<EOT

<configuration>
  <property>
    <name>fs.default.name</name>
    <value>hdfs://localhost:9000/</value>
  </property>
</configuration>
EOT
sudo rm -f $HADOOP_HOME/conf/mapred-site.xml
sudo bash -c "cat >> $HADOOP_HOME/conf/mapred-site.xml" <<EOT

<configuration>
  <property>
    <name>mapred.job.tracker</name>
    <value>localhost:9001</value>
  </property>
  <property>
    <name>mapred.job.tracker.http.address</name>
    <value>0.0.0.0:50030</value>
  </property>
  <property>
    <name>mapred.task.tracker.http.address</name>
    <value>0.0.0.0:50060</value>
  </property>
  <property>
    <name>mapred.child.java.opts</name>
    <value>-Xmx2048m</value>
  </property>
  <property>
    <name>mapred.map.tasks</name>
    <value>17</value>
  </property>
  <property>
    <name>mapred.tasktracker.map.tasks.maximum</name>
    <value>4</value>
  </property>
  <property>
    <name>mapred.tasktracker.reduce.tasks.maximum</name>
    <value>2</value>
  </property>
  <property>
    <name>mapred.reduce.tasks</name>
    <value>1</value>
  </property>
</configuration>
EOT
sudo rm -f $HADOOP_HOME/conf/hdfs-site.xml
sudo bash -c "cat >> $HADOOP_HOME/conf/hdfs-site.xml" <<EOT

<configuration>
  <property>
    <name>dfs.secondary.http.address</name>
    <value>0.0.0.0:50090</value>
  </property>
  <property>
    <name>dfs.datanode.address</name>
    <value>0.0.0.0:50010</value>
  </property>
  <property>
    <name>dfs.datanode.http.address</name>
    <value>0.0.0.0:50075</value>
  </property>
  <property>
    <name>dfs.datanode.ipc.address</name>
    <value>0.0.0.0:50020</value>
  </property>
  <property>
    <name>dfs.http.address</name>
    <value>0.0.0.0:50070</value>
  </property>
  <property>
    <name>dfs.datanode.https.address</name>
    <value>0.0.0.0:50475</value>
  </property>
  <property>
    <name>dfs.https.address</name>
    <value>0.0.0.0:50470</value>
  </property>
  <property>
    <name>dfs.replication</name>
    <value>2</value>
  </property>
  <property>
    <name>dfs.umaskmode</name>
    <value>002</value>
  </property>
  <property>
    <name>fs.checkpoint.dir</name>
    <value>$HADOOP_HOME/dfs/namesecondary</value>
  </property>
  <property>
    <name>dfs.name.dir</name>
    <value>$HADOOP_HOME/dfs/name</value>
  </property>
  <property>
    <name>dfs.data.dir</name>
    <value>$HADOOP_HOME/dfs/data</value>
  </property>
</configuration>
EOT

  sudo sed -i.bak 's/# export JAVA_HOME=\/usr\/lib\/j2sdk1.5-sun/export JAVA_HOME=\/usr\/java\/jdk1.8.0_144/g' $HADOOP_HOME/conf/hadoop-env.sh
  sudo sed -i.bak 's/#include <pthread.h>/#include <pthread.h>\n#include <unistd.h>/g' $HADOOP_HOME/src/c++/pipes/impl/HadoopPipes.cc

  sudo mkdir -p $HADOOP_HOME/dfs/name/current
  # this could perhaps be more strict
  sudo chmod -R 777 $HADOOP_HOME
  sudo chmod go-w $HADOOP_HOME/bin $HADOOP_HOME
  echo 'Y' | hadoop namenode -format

  cd /lib
  sudo ln -s $JAVA_HOME/jre/lib/amd64/server/libjvm.so libjvm.so
  cd /lib64
  sudo ln -s $JAVA_HOME/jre/lib/amd64/server/libjvm.so libjvm.so
  cd ~

  # test hadoop out
  #stop-all.sh
  #start-all.sh
  #hadoop fs -ls /
  #hadoop jar ./hadoop-0.20.2-examples.jar pi 2 100
fi
##### End Hadoop #####


# Get ready to build Hoot
cd $HOOT_HOME
source ./SetupEnv.sh

if [ ! "$(ls -A hoot-ui)" ]; then
    echo "hoot-ui is empty"
    echo "init'ing and updating submodule"
    git submodule init && git submodule update
fi

echo "### Installing Tomcat8..."
TOMCAT_HOME=/usr/share/tomcat8

# Install Tomcat 8
$HOOT_HOME/scripts/tomcat/tomcat8/centos7/tomcat8_install.sh

# Configure Tomcat for the user
if ! grep --quiet TOMCAT8_HOME ~/.bash_profile; then
    echo "### Adding Tomcat to profile..."
    echo "export TOMCAT8_HOME=$TOMCAT_HOME" >> ~/.bash_profile
    source ~/.bash_profile
fi

if [ -f $HOOT_HOME/conf/LocalHoot.json ]; then
    echo "Removing LocalHoot.json..."
    rm -f $HOOT_HOME/conf/LocalHoot.json
fi

if [ -f $HOOT_HOME/hoot-services/src/main/resources/conf/local.conf ]; then
    echo "Removing services local.conf..."
    rm -f $HOOT_HOME/hoot-services/src/main/resources/conf/local.conf
fi

# Making sure we know where we are
cd ~

##### These two are next to do.
echo "### Installing node-mapnik-server..."
sudo ln -s $HOOT_HOME/node-mapnik-server/systemd/node-mapnik.service /etc/systemd/system/node-mapnik.service
# Make sure all npm modules are installed
cd $HOOT_HOME/node-mapnik-server
npm install --silent
# Clean up after the npm install
rm -rf ~/tmp

echo "### Installing node-export-server..."
sudo ln -s $HOOT_HOME/node-export-server/systemd/node-export.service /etc/systemd/system/node-export.service
# Make sure all npm modules are installed
cd $HOOT_HOME/node-export-server
npm install --silent
# Clean up after the npm install
rm -rf ~/tmp

cd $HOOT_HOME

# Update marker file date now that dependency and config stuff has run
# The make command will exit and provide a warning to run 'vagrant provision'
# if the marker file is older than this file (VagrantProvision.sh)
touch Vagrant.marker
# Now we are ready to build Hoot.  The VagrantBuild.sh script will build Hoot.

# switch to auto mode and use the highest priority installed alternatives for Java.
sudo update-alternatives --auto java
sudo update-alternatives --auto javac


if [ ! -d "$HOOT_HOME/userfiles/ingest/processed" ]; then
    mkdir -p $HOOT_HOME/userfiles/ingest/processed
fi

# wipe out all dirs. tmp and upload now reside under $HOOT_HOME/userfiles/
rm -rf $HOOT_HOME/upload
rm -rf $HOOT_HOME/tmp

if [ -d "$HOOT_HOME/data/reports" ]; then
    echo "Moving contents of $HOOT_HOME/data/reports to $HOOT_HOME/userfiles/"
    cp -R $HOOT_HOME/data/reports $HOOT_HOME/userfiles/
    rm -rf $HOOT_HOME/data/reports
fi

if [ -d "$HOOT_HOME/customscript" ]; then
    echo "Moving contents of $HOOT_HOME/customscript to $HOOT_HOME/userfiles/"
    cp -R $HOOT_HOME/customscript $HOOT_HOME/userfiles/
    rm -rf $HOOT_HOME/customscript
fi

if [ -d "$HOOT_HOME/ingest" ]; then
    echo "Moving contents of $HOOT_HOME/ingest to $HOOT_HOME/userfiles/"
    cp -R $HOOT_HOME/ingest $HOOT_HOME/userfiles/
    rm -rf $HOOT_HOME/ingest
fi

# Always start with a clean $HOOT_HOME/userfiles/tmp
rm -rf $HOOT_HOME/userfiles/tmp

# This is defensive!
# We do this so that Tomcat doesnt. If it does, it screws the permissions up
mkdir -p $HOOT_HOME/userfiles/tmp

# OK, this is seriously UGLY but it fixes an NFS problem
chmod -R 777 $HOOT_HOME/userfiles

# This is very ugly.
# If we don't have access to the directory where HOOT_HOME is, Tomcat chokes
chmod go+rx ~


##########################################<|MERGE_RESOLUTION|>--- conflicted
+++ resolved
@@ -280,18 +280,10 @@
 # Make sure that we are in ~ before trying to wget & install stuff
 cd ~
 
-<<<<<<< HEAD
-if  ! rpm -qa | grep google-chrome-stable; then
-    echo "### Installing Chrome..."
-    if [ ! -f google-chrome-stable_current_x86_64.rpm ]; then
-        wget --quiet https://dl.google.com/linux/direct/google-chrome-stable_current_x86_64.rpm
-=======
-
 if  ! rpm -qa | grep google-chrome-stable; then
     echo "### Installing Chrome..."
     if [ ! -f google-chrome-stable_current_x86_64.rpm ]; then
       wget --quiet https://dl.google.com/linux/direct/google-chrome-stable_current_x86_64.rpm
->>>>>>> 92e2b139
     fi
     sudo yum -y install ./google-chrome-stable_current_*.rpm
 fi

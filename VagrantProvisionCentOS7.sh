--- conflicted
+++ resolved
@@ -78,11 +78,6 @@
     doxygen \
     gcc \
     gcc-c++ \
-<<<<<<< HEAD
-    cppunit-devel \
-    GConf2 \
-=======
->>>>>>> 20abd3fc
     gdb \
     geos \
     geos-devel \
@@ -517,9 +512,6 @@
 echo "Restarting postgres"
 sudo systemctl restart postgresql-$PG_VERSION
 
-<<<<<<< HEAD
-echo "SetupEnv.sh"
-=======
 ##### Hadoop #####
 cd ~
 # hoot has only been tested successfully with hadoop 0.20.2, which is not available from public repos,
@@ -676,7 +668,8 @@
 
 
 # Get ready to build Hoot
->>>>>>> 20abd3fc
+
+echo "SetupEnv.sh"
 cd $HOOT_HOME
 echo "$HOOT_HOME"
 echo `pwd`

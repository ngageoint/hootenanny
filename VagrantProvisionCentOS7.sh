--- conflicted
+++ resolved
@@ -139,48 +139,7 @@
     zip \
 
 
-<<<<<<< HEAD
-echo "##### Temp installs #####"
-
-# Stxxl
-cd ~
-if [ ! -f "${STXXL_VERSION}.tar.gz" ]; then
-    wget --quiet https://github.com/ngageoint/hootenanny-rpms/raw/master/src/SOURCES/${STXXL_VERSION}.tar.gz
-fi
-mkdir -p stxxl && tar zxof ${STXXL_VERSION}.tar.gz --directory ./stxxl --strip-components 1
-
-cd stxxl
-make -s config_gnu
-echo "STXXL_ROOT	=`pwd`" > make.settings.local
-echo "ENABLE_SHARED     = yes" >> make.settings.local
-echo "COMPILER_GCC      = g++ -std=c++11" >> make.settings.local
-# Total hack because 1.3.1 doesn't compile right on CentOS7
-sed -i 's/#include <sys\/mman.h>/#include <sys\/mman.h>\n#include <unistd.h>/g' ./utils/mlock.cpp
-
-make -s library_g++
-
-#### Isn't easy, no 'make install'
-sudo install -p -D -m 0755 lib/libstxxl.so /usr/local/lib/libstxxl.so.1.3.1
-sudo mkdir -p /usr/local/include
-sudo cp -pr include/* /usr/local/include/
-pushd .
-cd /usr/local/lib
-sudo ln -s libstxxl.so.1.3.1 libstxxl.so.1
-sudo ln -s libstxxl.so.1.3.1 libstxxl.so
-popd
-
-sudo /sbin/ldconfig
-
-cd ~
-#### So much easier to make later versions, uncomment when we upgrade to 1.4.0+
-#mkdir build
-#cd build
-#cmake -DCMAKE_BUILD_TYPE=Release ..
-#make -sj
-#sudo make install -s
-
-=======
->>>>>>> 06b8abc4
+
 # Fix missing qmake
 if ! hash qmake >/dev/null 2>&1 ; then
     if hash qmake-qt4 >/dev/null 2>&1 ; then
@@ -249,67 +208,7 @@
     source ~/.bash_profile
 fi
 
-<<<<<<< HEAD
-if [ ! -f /etc/ld.so.conf.d/postgres$PG_VERSION.conf ]; then
-    sudo sh -c "echo '/usr/pgsql-$PG_VERSION/lib' > /etc/ld.so.conf.d/postgres$PG_VERSION.conf"
-    sudo ldconfig
-fi
-
-# Make sure that we are in the home directory when downloading packages
-cd ~
-
-# Tweak the FGDB version so we can get the filename
-FGDB_VERSION2=`echo $FGDB_VERSION | sed 's/\./_/g;'`
-
-if ! $( hash ogrinfo >/dev/null 2>&1 && ogrinfo --version | grep -q $GDAL_VERSION && ogrinfo --formats | grep -q FileGDB ); then
-    if [ ! -f gdal-$GDAL_VERSION.tar.gz ]; then
-        echo "### Downloading GDAL $GDAL_VERSION source..."
-        wget --quiet http://download.osgeo.org/gdal/$GDAL_VERSION/gdal-$GDAL_VERSION.tar.gz
-    fi
-    if [ ! -d gdal-$GDAL_VERSION ]; then
-        echo "### Extracting GDAL $GDAL_VERSION source..."
-        tar zxfp gdal-$GDAL_VERSION.tar.gz
-    fi
-
-    if [ ! -f FileGDB_API_${FGDB_VERSION2}-64.tar.gz ]; then
-        echo "### Downloading FileGDB API source..."
-        wget --quiet https://github.com/Esri/file-geodatabase-api/raw/master/FileGDB_API_${FGDB_VERSION}/FileGDB_API_${FGDB_VERSION2}-64.tar.gz
-    fi
-
-    if [ ! -d /usr/local/FileGDB_API ]; then
-        echo "### Extracting FileGDB API source & installing lib..."
-        sudo mkdir -p /usr/local/FileGDB_API && sudo tar xfp FileGDB_API_${FGDB_VERSION2}-64.tar.gz --directory /usr/local/FileGDB_API --strip-components 1
-        sudo sh -c "echo '/usr/local/FileGDB_API/lib' > /etc/ld.so.conf.d/filegdb.conf"
-    fi
-
-    echo "### Building GDAL $GDAL_VERSION w/ FileGDB..."
-    export PATH=/usr/local/lib:/usr/local/bin:$PATH
-    cd gdal-$GDAL_VERSION
-    touch config.rpath
-    echo "GDAL: configure"
-    sudo ./configure --quiet --with-fgdb=/usr/local/FileGDB_API --with-pg=/usr/pgsql-$PG_VERSION/bin/pg_config --with-python CFLAGS='-std=c11' CXXFLAGS='-std=c++11'
-    echo "GDAL: make"
-    sudo make -sj$(nproc) > GDAL_Build.txt 2>&1
-    echo "GDAL: install"
-    sudo make -s install >> GDAL_Build.txt 2>&1
-    cd swig/python
-    echo "GDAL: python build"
-    python setup.py build >> GDAL_Build.txt 2>&1
-    echo "GDAL: python install"
-    sudo python setup.py install >> GDAL_Build.txt 2>&1
-    sudo ldconfig
-    cd ~
-
-    # Update the GDAL_DATA folder in ~/.bash_profile
-    if ! grep --quiet GDAL_DATA ~/.bash_profile; then
-      echo "Adding GDAL data path to profile..."
-      echo "export GDAL_DATA=`gdal-config --datadir`" >> ~/.bash_profile
-      source ~/.bash_profile
-    fi
-fi
-
-=======
->>>>>>> 06b8abc4
+
 if ! mocha --version &>/dev/null; then
     echo "### Installing mocha for plugins test..."
     sudo npm install --silent -g mocha@3.5.3
@@ -317,10 +216,7 @@
     sudo rm -rf ~/tmp
 fi
 
-<<<<<<< HEAD
-
-=======
->>>>>>> 06b8abc4
+
 echo "### Configuring Postgres..."
 cd /tmp # Stop postgres "could not change directory to" warnings
 

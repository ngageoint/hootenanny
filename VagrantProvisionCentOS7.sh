#!/usr/bin/env bash
VMUSER=`id -u -n`
echo USER: $VMUSER
VMGROUP=`groups | grep -o $VMUSER`
echo GROUP: $VMGROUP

HOOT_HOME=~/hoot
echo HOOT_HOME: $HOOT_HOME
cd ~
source ~/.bash_profile

export LANG=en_US.UTF-8


# Keep VagrantBuild.sh happy
#ln -s ~/.bash_profile ~/.profile

# add EPEL repo for extra packages
echo "### Add epel repo ###" > CentOS_upgrade.txt
sudo yum -y install epel-release >> CentOS_upgrade.txt 2>&1

# add the Postgres repo
echo "### Add Postgres repo ###" > CentOS_upgrade.txt
sudo rpm -Uvh https://download.postgresql.org/pub/repos/yum/9.5/redhat/rhel-7-x86_64/pgdg-centos95-9.5-3.noarch.rpm  >> CentOS_upgrade.txt 2>&1

echo "Updating OS..."
echo "### Update ###" >> CentOS_upgrade.txt
sudo yum -q -y update >> CentOS_upgrade.txt 2>&1
echo "### Upgrade ###" >> CentOS_upgrade.txt
sudo yum -q -y upgrade >> CentOS_upgrade.txt 2>&1

# Make sure that we are in ~ before trying to wget & install stuff
cd ~

echo "### Installing the repo for an ancient version of NodeJS"
curl --silent --location https://rpm.nodesource.com/setup | sudo bash -

echo "### Installing an ancient version of NodeJS"
sudo yum install -y \
  nodejs-0.10.46 \
  nodejs-devel-0.10.46 \
  yum-plugin-versionlock

# Now try to lock NodeJS so that the next yum update doesn't remove it.
sudo yum versionlock nodejs*


# echo "### Installing and locking the GEOS version to 3.4.2"
# This works but yum conflicts with postgis2_95
# sudo yum install -y yum-plugin-versionlock
# sudo yum install -y \
#     geos-3.4.2-2.el7 \
#     geos-devel-3.4.2-2.el7
#
# sudo yum versionlock geos*


# install useful and needed packages for working with hootenanny
echo "### Installing dependencies from repos..."
sudo localedef -i en_US -f UTF-8 en_US.UTF-8
sudo yum -y install \
    asciidoc \
    autoconf \
    automake \
    bc \
    boost-devel \
    bzip2 \
    ccache \
    cmake \
    cppunit-devel \
    dblatex \
    doxygen \
    gcc \
    gcc-c++ \
    gdb \
    geos \
    geos-devel \
    git \
    git-core \
    glpk \
    glpk-devel \
    gnuplot \
    libicu-devel \
    libpng-devel \
    libtool \
    m4 \
    maven \
    mlocate \
    opencv \
    opencv-core \
    opencv-devel \
    opencv-python \
    perl-XML-LibXML \
    postgis23_95 \
    postgresql95 \
    postgresql95-contrib \
    postgresql95-devel \
    postgresql95-server \
    proj \
    proj-devel \
    protobuf \
    protobuf-compiler \
    protobuf-devel \
    python  \
    python-devel \
    python-matplotlib \
    python-pip  \
    python-setuptools \
    qt \
    qt-devel \
    qt-postgresql \
    qtwebkit \
    qtwebkit-devel \
    redhat-lsb-core \
    swig \
    tex-fonts-hebrew \
    texlive \
    texlive-collection-fontsrecommended \
    texlive-collection-langcyrillic \
    unzip \
    v8-devel \
    vim \
    w3m \
    wget \
    words \
    xorg-x11-server-Xvfb \
    zip \



# Install Java8
# Official download page:
# http://www.oracle.com/technetwork/java/javase/downloads/jdk8-downloads-2133151.html
<<<<<<< HEAD
if  ! rpm -qa | grep jdk1.8.0_144-1.8.0_144; then
    echo "### Installing Java8..."
    if [ ! -f jdk-8u144-linux-x64.rpm ]; then
      JDKURL=http://download.oracle.com/otn-pub/java/jdk/8u144-b01/090f390dda5b47b9b721c7dfaa008135/jdk-8u144-linux-x64.rpm
      wget --quiet --no-check-certificate --no-cookies --header "Cookie: oraclelicense=accept-securebackup-cookie" $JDKURL
=======
# JAVA JDK download URL
JDK_RPM=jdk-8u152-linux-x64.rpm
JDK_URL=http://download.oracle.com/otn-pub/java/jdk/8u152-b16/aa0333dd3019491ca4f6ddbe78cdb6d0/$JDK_RPM
JDK_VERSION=1.8.0_152
if  ! rpm -qa | grep "^jdk${JDK_VERSION:0:3}-${JDK_VERSION}"; then
    echo "### Installing Java8..."
    if [ ! -f $JDK_RPM ]; then
      wget --quiet --no-check-certificate --no-cookies --header "Cookie: oraclelicense=accept-securebackup-cookie" $JDK_URL
>>>>>>> 5f7768c9
    fi
    sudo yum -y install ./$JDK_RPM
fi

# Trying the following instead of removing the OpenJDK
# Setting /usr/java/jdk$JDK_VERSION/bin/java's priority to something really atrocious to guarantee that it will be
# the one used when alternatives' auto mode is used.
sudo alternatives --install /usr/bin/java java /usr/java/jdk$JDK_VERSION/bin/java 999999

# Setting /usr/java/jdk$JDK_VERSION/bin/javac's priority to something really atrocious to guarantee that it will be
# the one used when alternatives' auto mode is enabled.
sudo alternatives --install /usr/bin/javac javac /usr/java/jdk$JDK_VERSION/bin/javac 9999999

# switching to manual and forcing the desired version of java be configured
sudo alternatives --set java /usr/java/jdk$JDK_VERSION/bin/java

# switching to manual and forcing the desired version of javac be configured
sudo alternatives --set javac /usr/java/jdk$JDK_VERSION/bin/javac

# Now make sure that the version of Java we installed gets used.
# maven installs java-1.8.0-openjdk
#sudo rpm -e --nodeps java-1.8.0-openjdk-headless java-1.8.0-openjdk-devel java-1.8.0-openjdk


##### tex* is not optimal. I think this adds too much stuff that we don't need. But, to remove it, we need
# to crawl through the Hoot documentation dependencies
# Things to look at:
#     texlive \
#     texlive-cyrillic \

echo "##### Temp installs #####"

# Stxxl:
git clone http://github.com/stxxl/stxxl.git stxxl
cd stxxl
git checkout -q tags/1.3.1
make config_gnu
echo "STXXL_ROOT	=`pwd`" > make.settings.local
echo "ENABLE_SHARED     = yes" >> make.settings.local
echo "COMPILER_GCC      = g++ -std=c++0x" >> make.settings.local
# Total hack because 1.3.1 doesn't compile right on CentOS7
sed -i 's/#include <sys\/mman.h>/#include <sys\/mman.h>\n#include <unistd.h>/g' ./utils/mlock.cpp

make -s library_g++

#### Isn't easy, no 'make install'
sudo install -p -D -m 0755 lib/libstxxl.so /usr/local/lib/libstxxl.so.1.3.1
sudo mkdir -p /usr/local/include
sudo cp -pr include/* /usr/local/include/
pushd .
cd /usr/local/lib
sudo ln -s libstxxl.so.1.3.1 libstxxl.so.1
sudo ln -s libstxxl.so.1.3.1 libstxxl.so
popd

sudo /sbin/ldconfig

#### So much easier to make later versions, uncomment when we upgrade to 1.4.0+
#mkdir build
#cd build
#cmake -DCMAKE_BUILD_TYPE=Release ..
#make -sj
#sudo make install -s

# Fix missing qmake
if ! hash qmake >/dev/null 2>&1 ; then
    if hash qmake-qt4 >/dev/null 2>&1 ; then
      sudo alternatives --install /usr/bin/qmake qmake /usr/bin/qmake-qt4 500
    else
      echo "##### No qmake! #####"
    fi
fi

# We need this big dictionary for text matching. On Ubuntu, this is a package
if [ ! -f /usr/share/dict/american-english-insane ]; then
    echo "### Installing american-english-insane dictionary..."
    wget --quiet -N https://s3.amazonaws.com/hoot-rpms/support-files/american-english-insane.bz2
    sudo bash -c "bzcat american-english-insane.bz2 > /usr/share/dict/american-english-insane"
fi

#####
# Temp change until we get the C++11 support into develop
cd $HOOT_HOME
cp LocalConfig.pri.orig LocalConfig.pri
echo "QMAKE_CXXFLAGS += -std=c++11" >> LocalConfig.pri
#####


echo "### Configuring environment..."

# Configure https alternative mirror for maven install, this can likely be removed once
# we are using maven 3.2.3 or higher
sudo /usr/bin/perl $HOOT_HOME/scripts/maven/SetMavenHttps.pl

if ! grep --quiet "export HOOT_HOME" ~/.bash_profile; then
    echo "Adding hoot home to profile..."
    echo "export HOOT_HOME=~/hoot" >> ~/.bash_profile
    echo "export PATH=\$PATH:\$HOOT_HOME/bin" >> ~/.bash_profile
    source ~/.bash_profile
fi

if ! grep --quiet "export JAVA_HOME" ~/.bash_profile; then
    echo "Adding Java home to profile..."
    echo "export JAVA_HOME=/usr/java/jdk${JDK_VERSION}" >> ~/.bash_profile
    echo "export PATH=\$PATH:\$JAVA_HOME/bin" >> ~/.bash_profile
    source ~/.bash_profile
else
    sed -i "/^export JAVA_HOME=.*/c\export JAVA_HOME=\/usr\/java\/jdk${JDK_VERSION}" ~/.bash_profile
fi

if ! grep --quiet "export HADOOP_HOME" ~/.bash_profile; then
    echo "Adding Hadoop home to profile..."
    echo "export HADOOP_HOME=~/hadoop" >> ~/.bash_profile
    echo "export PATH=\$PATH:\$HADOOP_HOME/bin" >> ~/.bash_profile
    source ~/.bash_profile
fi

if ! ruby -v | grep --quiet 2.3.0; then
    # Ruby via rvm - from rvm.io
    # Running this twice so that it should not error out
    gpg --keyserver hkp://keys.gnupg.net --recv-keys 409B6B1796C275462A1703113804BB82D39DC0E3 || \
        gpg --keyserver hkp://keys.gnupg.net --recv-keys 409B6B1796C275462A1703113804BB82D39DC0E3  2>&1

    curl -sSL https://raw.githubusercontent.com/rvm/rvm/master/binscripts/rvm-installer | bash -s stable

#     source /home/$VMUSER/.rvm/scripts/rvm
    source ~/.rvm/scripts/rvm

    stdbuf -o L -e L rvm install ruby-2.3
    rvm --default use 2.3

# Don't install documentation for gems
cat > ~/.gemrc <<EOT
  install: --no-document
  update: --no-document
EOT
fi

# gem installs are *very* slow, hence all the checks in place here to facilitate debugging
gem list --local | grep -q mime-types
if [ $? -eq 1 ]; then
   #sudo gem install mime-types -v 2.6.2
   gem install mime-types
fi
gem list --local | grep -q cucumber
if [ $? -eq 1 ]; then
   #sudo gem install cucumber
   gem install cucumber
fi
gem list --local | grep -q capybara-webkit
if [ $? -eq 1 ]; then
   #sudo gem install capybara-webkit
   gem install capybara-webkit
fi
gem list --local | grep -q selenium-webdriver
if [ $? -eq 1 ]; then
   #sudo gem install selenium-webdriver
   gem install selenium-webdriver
fi
gem list --local | grep -q rspec
if [ $? -eq 1 ]; then
   #sudo gem install rspec
   gem install rspec
fi
gem list --local | grep -q capybara-screenshot
if [ $? -eq 1 ]; then
   #sudo gem install capybara-screenshot
   gem install capybara-screenshot
fi
gem list --local | grep -q selenium-cucumber
if [ $? -eq 1 ]; then
   #sudo gem install selenium-cucumber
   gem install selenium-cucumber
fi

# Make sure that we are in ~ before trying to wget & install stuff
cd ~


if  ! rpm -qa | grep google-chrome-stable; then
    echo "### Installing Chrome..."
    if [ ! -f google-chrome-stable_current_x86_64.rpm ]; then
      wget --quiet https://dl.google.com/linux/direct/google-chrome-stable_current_x86_64.rpm
    fi
    sudo yum -y install ./google-chrome-stable_current_*.rpm
fi

if [ ! -f bin/chromedriver ]; then
    echo "### Installing Chromedriver..."
    mkdir -p ~/bin
    if [ ! -f chromedriver_linux64.zip ]; then
#       LATEST_RELEASE="`wget --quiet -O- http://chromedriver.storage.googleapis.com/LATEST_RELEASE`"
#       wget --quiet http://chromedriver.storage.googleapis.com/$LATEST_RELEASE/chromedriver_linux64.zip

# Errors with the latest release (2.31) wanting glibc v2.18 when only glibc v2.17 is available
# https://bugs.chromium.org/p/chromedriver/issues/detail?id=1894#c2
      wget --quiet http://chromedriver.storage.googleapis.com/2.30/chromedriver_linux64.zip
    fi
    unzip -d ~/bin chromedriver_linux64.zip
else
  LATEST_RELEASE="`wget --quiet -O- http://chromedriver.storage.googleapis.com/LATEST_RELEASE`"
  if [[ "$(chromedriver --version)" != "ChromeDriver $LATEST_RELEASE."* ]]; then
    echo "### Updating Chromedriver"
    rm ~/bin/chromedriver
    rm ~/chromedriver_linux64.zip
    wget --quiet http://chromedriver.storage.googleapis.com/$LATEST_RELEASE/chromedriver_linux64.zip
    unzip -o -d ~/bin chromedriver_linux64.zip
  fi
fi

if [ ! -f bin/osmosis ]; then
    echo "### Installing Osmosis"
    mkdir -p ~/bin
    if [ ! -f osmosis-latest.tgz ]; then
      wget --quiet http://bretth.dev.openstreetmap.org/osmosis-build/osmosis-latest.tgz
    fi
    mkdir -p ~/bin/osmosis_src
    tar -zxf osmosis-latest.tgz -C ~/bin/osmosis_src
    ln -s ~/bin/osmosis_src/bin/osmosis ~/bin/osmosis
fi

# Need to figure out a way to do this automagically
#PG_VERSION=$(sudo -u postgres psql -c 'SHOW SERVER_VERSION;' | egrep -o '[0-9]{1,}\.[0-9]{1,}')
#PG_VERSION=9.5
PG_VERSION=$(psql --version | egrep -o '[0-9]{1,}\.[0-9]{1,}')

if ! grep --quiet "psql-" ~/.bash_profile; then
    echo "Adding PostGres path vars to profile..."
    echo "export PATH=\$PATH:/usr/pgsql-$PG_VERSION/bin" >> ~/.bash_profile
    source ~/.bash_profile
fi

if [ ! -f /etc/ld.so.conf.d/postgres$PG_VERSION.conf ]; then
    sudo sh -c "echo '/usr/pgsql-$PG_VERSION/lib' > /etc/ld.so.conf.d/postgres$PG_VERSION.conf"
    sudo ldconfig
fi

# For convenience, set the version of GDAL and FileGDB to download and install
GDAL_VERSION=2.1.4
FGDB_VERSION=1.5.1
FGDB_VERSION2=`echo $FGDB_VERSION | sed 's/\./_/g;'`

if ! $( hash ogrinfo >/dev/null 2>&1 && ogrinfo --version | grep -q $GDAL_VERSION && ogrinfo --formats | grep -q FileGDB ); then
    if [ ! -f gdal-$GDAL_VERSION.tar.gz ]; then
        echo "### Downloading GDAL $GDAL_VERSION source..."
        wget --quiet http://download.osgeo.org/gdal/$GDAL_VERSION/gdal-$GDAL_VERSION.tar.gz
    fi
    if [ ! -d gdal-$GDAL_VERSION ]; then
        echo "### Extracting GDAL $GDAL_VERSION source..."
        tar zxfp gdal-$GDAL_VERSION.tar.gz
    fi

    if [ ! -f FileGDB_API_${FGDB_VERSION2}-64.tar.gz ]; then
        echo "### Downloading FileGDB API source..."
        wget --quiet https://github.com/Esri/file-geodatabase-api/raw/master/FileGDB_API_${FGDB_VERSION}/FileGDB_API_${FGDB_VERSION2}-64.tar.gz
    fi

    if [ ! -d /usr/local/FileGDB_API ]; then
        echo "### Extracting FileGDB API source & installing lib..."
        sudo mkdir -p /usr/local/FileGDB_API && sudo tar xfp FileGDB_API_${FGDB_VERSION2}-64.tar.gz --directory /usr/local/FileGDB_API --strip-components 1
        sudo sh -c "echo '/usr/local/FileGDB_API/lib' > /etc/ld.so.conf.d/filegdb.conf"
    fi

    echo "### Building GDAL $GDAL_VERSION w/ FileGDB..."
    export PATH=/usr/local/lib:/usr/local/bin:$PATH
    cd gdal-$GDAL_VERSION
    touch config.rpath
    echo "GDAL: configure"
    sudo ./configure --quiet --with-fgdb=/usr/local/FileGDB_API --with-pg=/usr/pgsql-$PG_VERSION/bin/pg_config --with-python CFLAGS='-std=c11' CXXFLAGS='-std=c++11'
    echo "GDAL: make"
    sudo make -sj$(nproc) > GDAL_Build.txt 2>&1
    echo "GDAL: install"
    sudo make -s install >> GDAL_Build.txt 2>&1
    cd swig/python
    echo "GDAL: python build"
    python setup.py build >> GDAL_Build.txt 2>&1
    echo "GDAL: python install"
    sudo python setup.py install >> GDAL_Build.txt 2>&1
    sudo ldconfig
    cd ~

    # Update the GDAL_DATA folder in ~/.bash_profile
    if ! grep --quiet GDAL_DATA ~/.bash_profile; then
      echo "Adding GDAL data path to profile..."
      echo "export GDAL_DATA=`gdal-config --datadir`" >> ~/.bash_profile
      source ~/.bash_profile
    fi
fi

if ! mocha --version &>/dev/null; then
    echo "### Installing mocha for plugins test..."
    sudo npm install --silent -g mocha@3.5.3
    # Clean up after the npm install
    sudo rm -rf ~/tmp
fi


echo "### Configureing Postgres..."
cd /tmp # Stop postgres "could not change directory to" warnings

# NOTE: These have been changed to pg9.5
# Postgresql startup
#PGSETUP_INITDB_OPTIONS="-E 'UTF-8' --lc-collate='en_US.UTF-8' --lc-ctype='en_US.UTF-8'"


sudo PGSETUP_INITDB_OPTIONS="-E 'UTF-8' --lc-collate='en_US.UTF-8' --lc-ctype='en_US.UTF-8'" /usr/pgsql-$PG_VERSION/bin/postgresql95-setup initdb
sudo systemctl start postgresql-$PG_VERSION
sudo systemctl enable postgresql-$PG_VERSION

# Get the configuration for the Database
source $HOOT_HOME/conf/database/DatabaseConfig.sh

# See if we already have a dB user
if ! sudo -u postgres psql -c "\du" | grep -iw --quiet $DB_USER; then
    echo "### Adding a Services Database user..."
    sudo -u postgres createuser --superuser $DB_USER
    sudo -u postgres psql -c "alter user $DB_USER with password '$DB_PASSWORD';"
fi

# Check that the OsmApiDb user exists
# NOTE:
#  + The OsmAPI Db user _might_ be different to the Hoot Services Db user...
#  + The SetupOsmApiDB.sh script expects that the DB_USER_OSMAPI account exists
if ! sudo -u postgres psql -c "\du" | grep -iw --quiet $DB_USER_OSMAPI; then
    sudo -u postgres createuser --superuser $DB_USER_OSMAPI
    sudo -u postgres psql -c "alter user $DB_USER_OSMAPI with password '$DB_PASSWORD_OSMAPI';"
fi


# Check for a hoot Db
if ! sudo -u postgres psql -lqt | grep -iw --quiet $DB_NAME; then
    echo "### Creating Services Database..."
    sudo -u postgres createdb $DB_NAME --owner=$DB_USER
    sudo -u postgres createdb wfsstoredb --owner=$DB_USER
    sudo -u postgres psql -d $DB_NAME -c 'create extension hstore;'
    sudo -u postgres psql -d postgres -c "UPDATE pg_database SET datistemplate='true' WHERE datname='wfsstoredb'" > /dev/null
    sudo -u postgres psql -d wfsstoredb -c 'create extension postgis;' > /dev/null
fi

# configure Postgres settings
PG_HB_CONF=/var/lib/pgsql/$PG_VERSION/data/pg_hba.conf
if ! sudo -u postgres grep -i --quiet hoot $PG_HB_CONF; then
    sudo -u postgres cp $PG_HB_CONF $PG_HB_CONF.orig
    sudo -u postgres sed -i '1ihost    all            hoot            127.0.0.1/32            md5' $PG_HB_CONF
    sudo -u postgres sed -i '1ihost    all            hoot            ::1/128                 md5' $PG_HB_CONF
fi
POSTGRES_CONF=/var/lib/pgsql/$PG_VERSION/data/postgresql.conf
if ! sudo -u postgres grep -i --quiet HOOT $POSTGRES_CONF; then
    sudo -u postgres cp $POSTGRES_CONF $POSTGRES_CONF.orig
    sudo -u postgres sed -i s/^max_connections/\#max_connections/ $POSTGRES_CONF
    sudo -u postgres sed -i s/^shared_buffers/\#shared_buffers/ $POSTGRES_CONF
    sudo -u postgres bash -c "cat >> $POSTGRES_CONF" <<EOT
#--------------
# Hoot Settings
#--------------
max_connections = 1000
shared_buffers = 1024MB
max_files_per_process = 1000
work_mem = 16MB
maintenance_work_mem = 256MB
#checkpoint_segments = 20
autovacuum = off
EOT
fi

echo "Restarting postgres"
sudo systemctl restart postgresql-$PG_VERSION

##### Hadoop #####
cd ~
# hoot has only been tested successfully with hadoop 0.20.2, which is not available from public repos,
# so purposefully not installing hoot from the repos.
if ! hash hadoop >/dev/null 2>&1 ; then
  echo "Installing Hadoop..."
  if [ ! -f hadoop-0.20.2.tar.gz ]; then
    wget --quiet https://archive.apache.org/dist/hadoop/core/hadoop-0.20.2/hadoop-0.20.2.tar.gz
  fi

  if [ ! -f ~/.ssh/id_rsa ]; then
    ssh-keygen -t rsa -N "" -f ~/.ssh/id_rsa
    cat ~/.ssh/id_rsa.pub >> ~/.ssh/authorized_keys
    ssh-keyscan -H localhost >> ~/.ssh/known_hosts
  fi
  chmod 600 ~/.ssh/authorized_keys

  #cd /usr/local
  cd ~
  sudo tar -zxf ~/hadoop-0.20.2.tar.gz
  sudo chown -R $VMUSER:$VMGROUP hadoop-0.20.2
  sudo ln -s hadoop-0.20.2 hadoop
  sudo chown -R $VMUSER:$VMGROUP hadoop
  cd hadoop
  sudo find . -type d -exec chmod a+rwx {} \;
  sudo find . -type f -exec chmod a+rw {} \;
  cd ~

sudo rm -f $HADOOP_HOME/conf/core-site.xml
sudo bash -c "cat >> $HADOOP_HOME/conf/core-site.xml" <<EOT

<configuration>
  <property>
    <name>fs.default.name</name>
    <value>hdfs://localhost:9000/</value>
  </property>
</configuration>
EOT
sudo rm -f $HADOOP_HOME/conf/mapred-site.xml
sudo bash -c "cat >> $HADOOP_HOME/conf/mapred-site.xml" <<EOT

<configuration>
  <property>
    <name>mapred.job.tracker</name>
    <value>localhost:9001</value>
  </property>
  <property>
    <name>mapred.job.tracker.http.address</name>
    <value>0.0.0.0:50030</value>
  </property>
  <property>
    <name>mapred.task.tracker.http.address</name>
    <value>0.0.0.0:50060</value>
  </property>
  <property>
    <name>mapred.child.java.opts</name>
    <value>-Xmx2048m</value>
  </property>
  <property>
    <name>mapred.map.tasks</name>
    <value>17</value>
  </property>
  <property>
    <name>mapred.tasktracker.map.tasks.maximum</name>
    <value>4</value>
  </property>
  <property>
    <name>mapred.tasktracker.reduce.tasks.maximum</name>
    <value>2</value>
  </property>
  <property>
    <name>mapred.reduce.tasks</name>
    <value>1</value>
  </property>
</configuration>
EOT
sudo rm -f $HADOOP_HOME/conf/hdfs-site.xml
sudo bash -c "cat >> $HADOOP_HOME/conf/hdfs-site.xml" <<EOT

<configuration>
  <property>
    <name>dfs.secondary.http.address</name>
    <value>0.0.0.0:50090</value>
  </property>
  <property>
    <name>dfs.datanode.address</name>
    <value>0.0.0.0:50010</value>
  </property>
  <property>
    <name>dfs.datanode.http.address</name>
    <value>0.0.0.0:50075</value>
  </property>
  <property>
    <name>dfs.datanode.ipc.address</name>
    <value>0.0.0.0:50020</value>
  </property>
  <property>
    <name>dfs.http.address</name>
    <value>0.0.0.0:50070</value>
  </property>
  <property>
    <name>dfs.datanode.https.address</name>
    <value>0.0.0.0:50475</value>
  </property>
  <property>
    <name>dfs.https.address</name>
    <value>0.0.0.0:50470</value>
  </property>
  <property>
    <name>dfs.replication</name>
    <value>2</value>
  </property>
  <property>
    <name>dfs.umaskmode</name>
    <value>002</value>
  </property>
  <property>
    <name>fs.checkpoint.dir</name>
    <value>$HADOOP_HOME/dfs/namesecondary</value>
  </property>
  <property>
    <name>dfs.name.dir</name>
    <value>$HADOOP_HOME/dfs/name</value>
  </property>
  <property>
    <name>dfs.data.dir</name>
    <value>$HADOOP_HOME/dfs/data</value>
  </property>
</configuration>
EOT

  sudo sed -i.bak "s/# export JAVA_HOME=\/usr\/lib\/j2sdk1.5-sun/export JAVA_HOME=\/usr\/java\/jdk${JDK_VERSION}/g" $HADOOP_HOME/conf/hadoop-env.sh
  sudo sed -i.bak 's/#include <pthread.h>/#include <pthread.h>\n#include <unistd.h>/g' $HADOOP_HOME/src/c++/pipes/impl/HadoopPipes.cc

  sudo mkdir -p $HADOOP_HOME/dfs/name/current
  # this could perhaps be more strict
  sudo chmod -R 777 $HADOOP_HOME
  sudo chmod go-w $HADOOP_HOME/bin $HADOOP_HOME
  echo 'Y' | hadoop namenode -format

  cd /lib
  sudo ln -s $JAVA_HOME/jre/lib/amd64/server/libjvm.so libjvm.so
  cd /lib64
  sudo ln -s $JAVA_HOME/jre/lib/amd64/server/libjvm.so libjvm.so
  cd ~

  # test hadoop out
  #stop-all.sh
  #start-all.sh
  #hadoop fs -ls /
  #hadoop jar ./hadoop-0.20.2-examples.jar pi 2 100
fi
##### End Hadoop #####


# Get ready to build Hoot

echo "SetupEnv.sh"
cd $HOOT_HOME
echo "$HOOT_HOME"
echo `pwd`
source ./SetupEnv.sh

if [ ! "$(ls -A hoot-ui)" ]; then
    echo "hoot-ui is empty"
    echo "init'ing and updating submodule"
    git submodule init && git submodule update
fi

echo "### Installing Tomcat8..."
TOMCAT_HOME=/usr/share/tomcat8

# Install Tomcat 8
$HOOT_HOME/scripts/tomcat/tomcat8/centos7/tomcat8_install.sh

# Configure Tomcat for the user
if ! grep --quiet TOMCAT8_HOME ~/.bash_profile; then
    echo "### Adding Tomcat to profile..."
    echo "export TOMCAT8_HOME=$TOMCAT_HOME" >> ~/.bash_profile
    source ~/.bash_profile
fi

if [ -f $HOOT_HOME/conf/LocalHoot.json ]; then
    echo "Removing LocalHoot.json..."
    rm -f $HOOT_HOME/conf/LocalHoot.json
fi

if [ -f $HOOT_HOME/hoot-services/src/main/resources/conf/local.conf ]; then
    echo "Removing services local.conf..."
    rm -f $HOOT_HOME/hoot-services/src/main/resources/conf/local.conf
fi

# Making sure we know where we are
cd ~

##### These two are next to do.
echo "### Installing node-mapnik-server..."
sudo cp $HOOT_HOME/node-mapnik-server/systemd/node-mapnik.service /etc/systemd/system/node-mapnik.service
# Make sure all npm modules are installed
cd $HOOT_HOME/node-mapnik-server
npm install --silent
# Clean up after the npm install
rm -rf ~/tmp

echo "### Installing node-export-server..."
sudo cp $HOOT_HOME/node-export-server/systemd/node-export.service /etc/systemd/system/node-export.service
# Make sure all npm modules are installed
cd $HOOT_HOME/node-export-server
npm install --silent
# Clean up after the npm install
rm -rf ~/tmp

cd $HOOT_HOME

# Update marker file date now that dependency and config stuff has run
# The make command will exit and provide a warning to run 'vagrant provision'
# if the marker file is older than this file (VagrantProvision.sh)
touch Vagrant.marker

# Setup and clean out the directories that the UI uses
if [ ! -d "$HOOT_HOME/userfiles/ingest/processed" ]; then
    mkdir -p $HOOT_HOME/userfiles/ingest/processed
fi

# wipe out all dirs. tmp and upload now reside under $HOOT_HOME/userfiles/
rm -rf $HOOT_HOME/upload
rm -rf $HOOT_HOME/tmp

if [ -d "$HOOT_HOME/data/reports" ]; then
    echo "Moving contents of $HOOT_HOME/data/reports to $HOOT_HOME/userfiles/"
    cp -R $HOOT_HOME/data/reports $HOOT_HOME/userfiles/
    rm -rf $HOOT_HOME/data/reports
fi

if [ -d "$HOOT_HOME/customscript" ]; then
    echo "Moving contents of $HOOT_HOME/customscript to $HOOT_HOME/userfiles/"
    cp -R $HOOT_HOME/customscript $HOOT_HOME/userfiles/
    rm -rf $HOOT_HOME/customscript
fi

if [ -d "$HOOT_HOME/ingest" ]; then
    echo "Moving contents of $HOOT_HOME/ingest to $HOOT_HOME/userfiles/"
    cp -R $HOOT_HOME/ingest $HOOT_HOME/userfiles/
    rm -rf $HOOT_HOME/ingest
fi

# Always start with a clean $HOOT_HOME/userfiles/tmp
rm -rf $HOOT_HOME/userfiles/tmp

# This is defensive!
# We do this so that Tomcat doesnt. If it does, it screws the permissions up
mkdir -p $HOOT_HOME/userfiles/tmp

# OK, this is seriously UGLY but it fixes an NFS problem
#chmod -R 777 $HOOT_HOME/userfiles

# This is very ugly.
# If we don't have access to the directory where HOOT_HOME is, Tomcat chokes
#chmod go+rx ~


##########################################<|MERGE_RESOLUTION|>--- conflicted
+++ resolved
@@ -131,22 +131,15 @@
 # Install Java8
 # Official download page:
 # http://www.oracle.com/technetwork/java/javase/downloads/jdk8-downloads-2133151.html
-<<<<<<< HEAD
-if  ! rpm -qa | grep jdk1.8.0_144-1.8.0_144; then
-    echo "### Installing Java8..."
-    if [ ! -f jdk-8u144-linux-x64.rpm ]; then
-      JDKURL=http://download.oracle.com/otn-pub/java/jdk/8u144-b01/090f390dda5b47b9b721c7dfaa008135/jdk-8u144-linux-x64.rpm
-      wget --quiet --no-check-certificate --no-cookies --header "Cookie: oraclelicense=accept-securebackup-cookie" $JDKURL
-=======
 # JAVA JDK download URL
 JDK_RPM=jdk-8u152-linux-x64.rpm
 JDK_URL=http://download.oracle.com/otn-pub/java/jdk/8u152-b16/aa0333dd3019491ca4f6ddbe78cdb6d0/$JDK_RPM
 JDK_VERSION=1.8.0_152
+
 if  ! rpm -qa | grep "^jdk${JDK_VERSION:0:3}-${JDK_VERSION}"; then
     echo "### Installing Java8..."
     if [ ! -f $JDK_RPM ]; then
       wget --quiet --no-check-certificate --no-cookies --header "Cookie: oraclelicense=accept-securebackup-cookie" $JDK_URL
->>>>>>> 5f7768c9
     fi
     sudo yum -y install ./$JDK_RPM
 fi

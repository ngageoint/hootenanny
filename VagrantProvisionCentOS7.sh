--- conflicted
+++ resolved
@@ -14,24 +14,10 @@
 # Setting up versions and locations:
 STXXL_VERSION=stxxl-1.3.1
 
-# Ancient version of NodeJS
-NODEJS_URL=https://rpm.nodesource.com/pub_0.10/el/7/x86_64
-NODEJS_RPM=nodejs-0.10.48-1nodesource.el7.centos.x86_64.rpm
-NODEJS_DEVEL_RPM=nodejs-devel-0.10.48-1nodesource.el7.centos.x86_64.rpm
-
 # GDAL & FGDB. NOTE We parse the FGDB version later in the script to get the tar file name
 GDAL_VERSION=2.1.4
 FGDB_VERSION=1.5.1
 
-<<<<<<< HEAD
-=======
-
-export LANG=en_US.UTF-8
-
-cd ~
-source ~/.bash_profile
-
->>>>>>> 83134e54
 # add EPEL repo for extra packages
 echo "### Add epel repo ###" > CentOS_upgrade.txt
 sudo yum -y install epel-release >> CentOS_upgrade.txt 2>&1
@@ -58,31 +44,6 @@
 # Make sure that we are in ~ before trying to wget & install stuff
 cd ~
 
-<<<<<<< HEAD
-=======
-echo "### Installing an ancient version of NodeJS"
-if [ -f "./${NODEJS_RPM}" ]; then
-    sudo yum -y install ./$NODEJS_RPM
-else
-    wget --quiet $NODEJS_URL/$NODEJS_RPM
-    sudo yum -y install ./$NODEJS_RPM
-fi
-
-echo "### Installing an ancient version of NodeJS development files"
-if [ -f "./${NODEJS_DEVEL_RPM}" ]; then
-    sudo yum -y install ./$NODEJS_DEVEL_RPM
-else
-    wget --quiet $NODEJS_URL/$NODEJS_DEVEL_RPM
-    sudo yum -y install ./$NODEJS_DEVEL_RPM
-fi
-
-# Now try to lock NodeJS so that the next yum update doesn't remove it.
-echo "### Locking the version of NodeJS"
-sudo yum install -y yum-plugin-versionlock
-sudo yum versionlock nodejs*
-
-
->>>>>>> 83134e54
 # install useful and needed packages for working with hootenanny
 echo "### Installing dependencies from repos..."
 sudo localedef -i en_US -f UTF-8 en_US.UTF-8
@@ -152,53 +113,9 @@
     xorg-x11-server-Xvfb \
     zip \
 
-<<<<<<< HEAD
-# Install Java8
-# Official download page:
-# http://www.oracle.com/technetwork/java/javase/downloads/jdk8-downloads-2133151.html
-JAVA_VERSION=144
-JAVA_B_VERSION=01
-JAVA_HASH=090f390dda5b47b9b721c7dfaa008135
-if  ! rpm -qa | grep jdk1.8.0_${JAVA_VERSION}-1.8.0_${JAVA_VERSION}; then
-    echo "### Installing Java8..."
-    if [ ! -f jdk-8u${JAVA_VERSION}-linux-x64.rpm ]; then
-      JDKURL=http://download.oracle.com/otn-pub/java/jdk/8u${JAVA_VERSION}-b${JAVA_B_VERSION}/${JAVA_HASH}/jdk-8u${JAVA_VERSION}-linux-x64.rpm
-      wget --quiet --no-check-certificate --no-cookies --header "Cookie: oraclelicense=accept-securebackup-cookie" $JDKURL
-    fi
-    sudo yum -y install ./jdk-8u${JAVA_VERSION}-linux-x64.rpm
-fi
-
-# Trying the following instead of removing the OpenJDK
-# Setting /usr/java/jdk1.8.0_144/bin/java's priority to something really atrocious to guarantee that it will be
-# the one used when alternatives' auto mode is used.
-sudo alternatives --install /usr/bin/java java /usr/java/jdk1.8.0_${JAVA_VERSION}/bin/java 999999
-
-# Setting /usr/java/jdk1.8.0_144/bin/javac's priority to something really atrocious to guarantee that it will be
-# the one used when alternatives' auto mode is enabled.
-sudo alternatives --install /usr/bin/javac javac /usr/java/jdk1.8.0_${JAVA_VERSION}/bin/javac 9999999
-
-# switching to manual and forcing the desired version of java be configured
-sudo alternatives --set java /usr/java/jdk1.8.0_${JAVA_VERSION}/bin/java
-
-# switching to manual and forcing the desired version of javac be configured
-sudo alternatives --set javac /usr/java/jdk1.8.0_${JAVA_VERSION}/bin/javac
-
-# Now make sure that the version of Java we installed gets used.
-# maven installs java-1.8.0-openjdk
-#sudo rpm -e --nodeps java-1.8.0-openjdk-headless java-1.8.0-openjdk-devel java-1.8.0-openjdk
-
-=======
->>>>>>> 83134e54
-
-##### tex* is not optimal. I think this adds too much stuff that we don't need. But, to remove it, we need
-# to crawl through the Hoot documentation dependencies
-# Things to look at:
-#     texlive \
-#     texlive-cyrillic \
 
 echo "##### Temp installs #####"
 
-<<<<<<< HEAD
 # ICU:
 echo "##### ICU #####"
 cd ~
@@ -240,16 +157,15 @@
 # Stxxl:
 cd ~
 git clone http://github.com/stxxl/stxxl.git stxxl
-=======
+
 # Stxxl
 if [ ! -f "${STXXL_VERSION}.tar.gz" ]; then
     wget --quiet https://github.com/ngageoint/hootenanny-rpms/raw/master/src/SOURCES/${STXXL_VERSION}.tar.gz
 fi
 mkdir -p stxxl && tar zxof ${STXXL_VERSION}.tar.gz --directory ./stxxl --strip-components 1
->>>>>>> 83134e54
+
 cd stxxl
-
-make config_gnu
+make -s config_gnu
 echo "STXXL_ROOT	=`pwd`" > make.settings.local
 echo "ENABLE_SHARED     = yes" >> make.settings.local
 echo "COMPILER_GCC      = g++ -std=c++0x" >> make.settings.local
@@ -289,12 +205,8 @@
 # We need this big dictionary for text matching. On Ubuntu, this is a package
 if [ ! -f /usr/share/dict/american-english-insane ]; then
     echo "### Installing american-english-insane dictionary..."
-    if [ -f ./american-english-insane.bz2 ] ; then
-        sudo bash -c "bzcat ./american-english-insane.bz2 > /usr/share/dict/american-english-insane"
-    else
         wget --quiet -N https://s3.amazonaws.com/hoot-rpms/support-files/american-english-insane.bz2
         sudo bash -c "bzcat american-english-insane.bz2 > /usr/share/dict/american-english-insane"
-    fi
 fi
 
 #####
@@ -320,19 +232,11 @@
 
 if ! grep --quiet "export JAVA_HOME" ~/.bash_profile; then
     echo "Adding Java home to profile..."
-<<<<<<< HEAD
-    echo "export JAVA_HOME=/usr/java/jdk1.8.0_${JAVA_VERSION}" >> ~/.bash_profile
-    echo "export PATH=\$PATH:\$JAVA_HOME/bin" >> ~/.bash_profile
-    source ~/.bash_profile
-else
-    sed -i "/^export JAVA_HOME=.*/export JAVA_HOME=\/usr\/java\/jdk1.8.0_${JAVA_VERSION}" ~/.bash_profile
-=======
     echo "export JAVA_HOME=/usr/lib/jvm/java-1.8.0-openjdk" >> ~/.bash_profile
     echo "export PATH=\$PATH:\$JAVA_HOME/bin" >> ~/.bash_profile
     source ~/.bash_profile
 else
     sed -i '/^export JAVA_HOME=.*/c\export JAVA_HOME=\/usr\/lib\/jvm\/java-1.8.0-openjdk' ~/.bash_profile
->>>>>>> 83134e54
 fi
 
 if ! grep --quiet "export HADOOP_HOME" ~/.bash_profile; then
@@ -350,7 +254,6 @@
 
     curl -sSL https://raw.githubusercontent.com/rvm/rvm/master/binscripts/rvm-installer | bash -s stable
 
-#     source /home/$VMUSER/.rvm/scripts/rvm
     source ~/.rvm/scripts/rvm
 
     stdbuf -o L -e L rvm install ruby-2.3
@@ -740,13 +643,8 @@
 </configuration>
 EOT
 
-<<<<<<< HEAD
-  sudo sed -i.bak "s/# export JAVA_HOME=\/usr\/lib\/j2sdk1.5-sun/export JAVA_HOME=\/usr\/java\/jdk1.8.0_${JAVA_VERSION}/g" $HADOOP_HOME/conf/hadoop-env.sh
+  sudo sed -i.bak "s/# export JAVA_HOME=\/usr\/lib\/j2sdk1.5-sun/export JAVA_HOME=\/usr\/lib\/jvm\/java-1.8.0-openjdk/g" $HADOOP_HOME/conf/hadoop-env.sh
   sudo sed -i.bak "s/#include <pthread.h>/#include <pthread.h>\n#include <unistd.h>/g" $HADOOP_HOME/src/c++/pipes/impl/HadoopPipes.cc
-=======
-  sudo sed -i.bak "s/# export JAVA_HOME=\/usr\/lib\/j2sdk1.5-sun/export JAVA_HOME=\/usr\/lib\/jvm\/java-1.8.0-openjdk/g" $HADOOP_HOME/conf/hadoop-env.sh
-  sudo sed -i.bak 's/#include <pthread.h>/#include <pthread.h>\n#include <unistd.h>/g' $HADOOP_HOME/src/c++/pipes/impl/HadoopPipes.cc
->>>>>>> 83134e54
 
   sudo mkdir -p $HADOOP_HOME/dfs/name/current
   # this could perhaps be more strict

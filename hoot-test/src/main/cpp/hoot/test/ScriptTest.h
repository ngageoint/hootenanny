--- conflicted
+++ resolved
@@ -44,14 +44,9 @@
 {
 public:
 
-<<<<<<< HEAD
   ScriptTest(
     const QString& script, bool printDiff, bool suppressFailureDetail = false,
     int waitToFinishTime = 30000);
-=======
-  ScriptTest(const QString& script, bool printDiff, bool suppressFailureDetail = false,
-             int waitToFinishTime = 30000);
->>>>>>> 500ae186
 
   virtual void runTest();
 
@@ -67,10 +62,6 @@
 
   QString _readFile(const QString& path);
   void _writeFile(const QString& path, const QString& content);
-<<<<<<< HEAD
-=======
-
->>>>>>> 500ae186
   void _removeFile(const QString& path);
 
   /**
@@ -78,22 +69,16 @@
    * LOG statements of info or debug.
    */
   QString _removeIgnoredSubstrings(const QString& input) const;
-<<<<<<< HEAD
-=======
-
   /** Remove the coloring markings from the script output */
   QString _removeLogColoring(const QString& input) const;
 
   void _runDiff(const QString& file1, const QString& file2);
->>>>>>> 500ae186
-
-  void _runDiff(const QString& file1, const QString& file2);
   void _runProcess();
-
   /**
    * @brief _runValidation TODO
    */
   void _runValidation();
+
   /**
    * @brief _validateScriptForValidation TODO
    * @param filesToValidate

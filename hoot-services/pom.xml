<project xmlns="http://maven.apache.org/POM/4.0.0" xmlns:xsi="http://www.w3.org/2001/XMLSchema-instance"
         xsi:schemaLocation="http://maven.apache.org/POM/4.0.0 http://maven.apache.org/maven-v4_0_0.xsd">

    <modelVersion>4.0.0</modelVersion>
    <groupId>hoot</groupId>
    <artifactId>hoot-services</artifactId>
    <packaging>war</packaging>
    <version>0.0.1</version>
    <name>hoot-services</name>
    <url>http://hootenanny.org</url>


    <properties>
        <revision>${user.name}</revision>
        <project.build.sourceEncoding>UTF-8</project.build.sourceEncoding>
        <project.reporting.outputEncoding>UTF-8</project.reporting.outputEncoding>

        <!-- Change to skip unit tests on these modules.  A better way to change these is to use the
        command line.  e.g.  mvn -Dmaven.skip.tests=true -->
        <skip.hoot.services.tests>false</skip.hoot.services.tests>
        <skip.hoot.services.integrationTests>false</skip.hoot.services.integrationTests>
        <redirect-test-output-to-file>false</redirect-test-output-to-file>

        <!-- keep this alphabetized -->

        <antlr-runtime.version>3.5.2</antlr-runtime.version>
        <apache.commons.exec.version>1.3</apache.commons.exec.version>
        <apache.commons.io.version>2.10.0</apache.commons.io.version>
        <apache.commons.lang3.version>3.12.0</apache.commons.lang3.version>
        <fasterxml-jackson.version>2.12.3</fasterxml-jackson.version>
        <guava.version>30.1.1-jre</guava.version>
        <httpasyncclient.version>4.1.4</httpasyncclient.version>
        <httpclient.version>4.5.13</httpclient.version>
        <httpcore.version>4.4.14</httpcore.version>
        <httpcore-nio.version>4.4.14</httpcore-nio.version>
        <javax.servlet-api.version>3.0.1</javax.servlet-api.version>
        <jersey.version>2.30.1</jersey.version>
        <json-simple.version>1.1.1</json-simple.version>
        <log4j2.version>2.14.1</log4j2.version>
        <opennlp.version>1.9.3</opennlp.version>
        <postgresql.version>42.2.21</postgresql.version>
        <querydsl.version>4.4.0</querydsl.version>
        <reflections.version>0.9.12</reflections.version>
        <rhino.version>1.7.13</rhino.version>
        <slf4j.version>1.7.30</slf4j.version>
        <smiley-http-proxy-servlet.version>1.12</smiley-http-proxy-servlet.version>
<<<<<<< HEAD
        <spring.version>5.2.10.RELEASE</spring.version>
=======
        <spring.version>4.3.30.RELEASE</spring.version>
        <spring.security.version>4.2.20.RELEASE</spring.security.version>
>>>>>>> 0cf0832d
        <tika.version>1.26</tika.version>
        <xalan.version>2.7.2</xalan.version>
        <xercesImpl.version>2.12.1</xercesImpl.version>

        <!-- test -->
        <cpsuite.version>1.2.6</cpsuite.version>
        <hamcrest.version>2.2</hamcrest.version>
        <junit.version>4.13.2</junit.version>
        <powermock.version>1.7.4</powermock.version>

    </properties>
    <build>
        <finalName>hoot-services-${revision}</finalName>
        <defaultGoal>install</defaultGoal>
        <resources>
            <resource>
                <directory>src/main/resources</directory>
                <excludes>
                    <exclude>**/*.in</exclude>
                    <exclude>**/local.conf</exclude>
                </excludes>
            </resource>
        </resources>
        <plugins>
            <!-- This plugin is only needed if you adding custom files to the war outside of
            src/main/resources is required. -->
            <!-- plugin>
              <groupId>org.apache.maven.plugins</groupId>
              <artifactId>maven-war-plugin</artifactId>
              <version>2.4</version>
              <configuration>
                <webResources>
                  <resource>
                    <directory>localDependencies</directory>
                    <includes>
                      <include>**/*.jar</include>
                    </includes>
                    <targetPath>WEB-INF/lib</targetPath>
                  </resource>
                </webResources>
              </configuration>
            </plugin -->
            <plugin>
                <artifactId>maven-surefire-plugin</artifactId>
                <version>2.19.1</version>
                <configuration>
                    <!-- As of 10/20/2016 executing of tests in parallel doesn't work -->
                    <printSummary>false</printSummary>
                    <groups>hoot.services.UnitTest</groups>
                    <skipTests>${skip.hoot.services.tests}</skipTests>
                    <excludes>
                        <exclude>**/*AllTests.class</exclude>
                        <exclude>**/*Suite.class</exclude>
                    </excludes>
                    <redirectTestOutputToFile>${redirect-test-output-to-file}</redirectTestOutputToFile>
                    <systemPropertyVariables>
                        <log4j.configurationFile>file:${project.build.testOutputDirectory}/log4j2-test.xml</log4j.configurationFile>
                    </systemPropertyVariables>
                </configuration>
                <dependencies>
                    <dependency>
                        <groupId>org.apache.maven.surefire</groupId>
                        <artifactId>surefire-junit47</artifactId>
                        <version>2.19.1</version>
                    </dependency>
                </dependencies>
            </plugin>
            <plugin>
                <artifactId>maven-failsafe-plugin</artifactId>
                <version>2.19.1</version>
                <dependencies>
                    <dependency>
                        <groupId>org.apache.maven.surefire</groupId>
                        <artifactId>surefire-junit47</artifactId>
                        <version>2.19.1</version>
                    </dependency>
                </dependencies>
                <configuration>
                    <groups>hoot.services.IntegrationTest</groups>
                    <printSummary>false</printSummary>
                    <skipTests>${skip.hoot.services.integrationTests}</skipTests>
                    <redirectTestOutputToFile>${redirect-test-output-to-file}</redirectTestOutputToFile>
                </configuration>
                <executions>
                    <execution>
                        <id>integration-test</id>
                        <goals>
                            <goal>integration-test</goal>
                        </goals>
                        <configuration>
                            <includes>
                                <include>**/*.class</include>
                            </includes>
                            <excludes>
                                <exclude>**/*AllTests.class</exclude>
                                <exclude>**/*Suite.class</exclude>
                            </excludes>
                        </configuration>
                    </execution>
                    <execution>
                        <id>verify</id>
                        <goals>
                            <goal>verify</goal>
                        </goals>
                    </execution>
                </executions>
            </plugin>
            <plugin>
                <groupId>org.apache.maven.plugins</groupId>
                <artifactId>maven-eclipse-plugin</artifactId>
                <version>2.10</version>
                <inherited>true</inherited>
                <configuration>
                    <additionalProjectFacets>
                        <jst.web>2.5</jst.web>
                    </additionalProjectFacets>
                    <sourceExcludes>
                        <sourceExclude>**/.svn/**</sourceExclude>
                    </sourceExcludes>
                    <wtpversion>2.0</wtpversion>
                </configuration>
            </plugin>
            <!-- liquibase manages database upgrades -->
            <!-- versions higher than 3.1.x currently have trouble finding our master changelog file -->
            <plugin>
                <groupId>org.liquibase</groupId>
                <artifactId>liquibase-maven-plugin</artifactId>
                <version>3.1.0</version>
                <configuration>
                    <contexts>default</contexts>
                    <propertyFile>src/main/resources/db/liquibase.properties</propertyFile>
                    <promptOnNonLocalDatabase>false</promptOnNonLocalDatabase>
                    <changeLogFile>src/main/resources/db/db.changelog-master.xml</changeLogFile>
                    <logging>warning</logging>
                </configuration>

<!-- Exclude from the main build.  To be invoked manually via the command line instead.
                <executions>
                    <execution>
                        <phase>initialize</phase>
                        <goals>
                            <goal>update</goal>
                        </goals>
                    </execution>
                </executions>
 -->
            </plugin>
            <plugin>
                <groupId>com.querydsl</groupId>
                <artifactId>querydsl-maven-plugin</artifactId>
                <version>${querydsl.version}</version>

<!--  Exclude from the main build.  To be invoked manually via the command line instead.

                <executions>
                    <execution>
                        <phase>generate-sources</phase>
                        <goals>
                            <goal>export</goal>
                        </goals>
                    </execution>
                </executions>
-->
                <configuration>
                    <jdbcDriver>org.postgresql.Driver</jdbcDriver>
                    <jdbcUrl>jdbc:postgresql://localhost:5432/hoot</jdbcUrl>
                    <jdbcUser>hoot</jdbcUser>
                    <jdbcPassword>hoottest</jdbcPassword>
                    <packageName>hoot.services.models.db</packageName>
                    <tableNamePattern>
                                      changesets,
                                      current_nodes,
                                      current_relation_members,
                                      current_relations,
                                      current_way_nodes,
                                      current_ways,
                                      folder_map_mappings,
                                      folders,
                                      job_status,
                                      maps,
                                      users,
                                      review_bookmarks,
                                      command_status
                    </tableNamePattern>
                    <targetFolder>src/main/java</targetFolder>
                    <sourceFolder>target/generated-sources/java</sourceFolder>
                    <exportBeans>true</exportBeans>
                    <exportForeignKeys>false</exportForeignKeys>
                </configuration>
                <dependencies>
                    <dependency>
                        <groupId>org.postgresql</groupId>
                        <artifactId>postgresql</artifactId>
                        <version>${postgresql.version}</version>
                    </dependency>
                </dependencies>
            </plugin>
            <!-- output from javadoc will go to hoot-services/target/site/apidocs by default -->
            <plugin>
                <groupId>org.apache.maven.plugins</groupId>
                <artifactId>maven-javadoc-plugin</artifactId>
                <version>2.10.3</version>
                <configuration>
                    <!-- This has been disabled to prevent build breakage....but then you could end up with
                    no docs. -->
                    <failOnError>false</failOnError>
                    <excludePackageNames>hoot.services.models.db</excludePackageNames>
                    <!-- the version isn't right here; if fixed, then we could use the default param -->
                    <doctitle>${project.name} API</doctitle>
                    <additionalparam>-Xdoclint:none</additionalparam>
                </configuration>
            </plugin>
            <plugin>
                <groupId>org.apache.maven.plugins</groupId>
                <artifactId>maven-compiler-plugin</artifactId>
                <version>3.5.1</version>
                <configuration>
                    <source>1.8</source>
                    <target>1.8</target>
                    <!-- this argument allows classes within rt.jar to be referenced... -->
                    <compilerArgument>-XDignore.symbol.file=true</compilerArgument>
                </configuration>
            </plugin>
            <plugin>
                <groupId>org.jacoco</groupId>
                <artifactId>jacoco-maven-plugin</artifactId>
                <version>0.7.6.201602180812</version>
                <executions>
                    <execution>
                        <id>default-prepare-agent</id>
                        <goals>
                            <goal>prepare-agent</goal>
                        </goals>
                    </execution>
                    <execution>
                        <id>default-report</id>
                        <phase>prepare-package</phase>
                        <goals>
                            <goal>report</goal>
                        </goals>
                    </execution>
                    <!--
                         <execution>
                             <id>default-check</id>
                             <goals>
                                 <goal>check</goal>
                             </goals>
                         </execution>
                    -->
                </executions>
            </plugin>
            <plugin>
                <groupId>org.codehaus.mojo</groupId>
                <artifactId>properties-maven-plugin</artifactId>
                <version>1.0.0</version>
                <executions>
                    <execution>
                        <phase>initialize</phase>
                        <goals>
                            <goal>read-project-properties</goal>
                        </goals>
                        <configuration>
                            <files>
                                <file>src/main/resources/db/db.properties</file>
                            </files>
                        </configuration>
                    </execution>
                </executions>
            </plugin>
        </plugins>
    </build>

    <dependencyManagement>
        <dependencies>
            <dependency>
                <groupId>org.glassfish.jersey</groupId>
                <artifactId>jersey-bom</artifactId>
                <version>${jersey.version}</version>
                <type>pom</type>
                <scope>import</scope>
            </dependency>
            <dependency>
                <groupId>org.springframework</groupId>
                <artifactId>spring-framework-bom</artifactId>
                <version>${spring.version}</version>
                <type>pom</type>
                <scope>import</scope>
            </dependency>
            <dependency>
                <groupId>org.apache.logging.log4j</groupId>
                <artifactId>log4j-bom</artifactId>
                <version>${log4j2.version}</version>
                <type>pom</type>
                <scope>import</scope>
            </dependency>
        </dependencies>
    </dependencyManagement>

    <dependencies>
        <!-- https://mvnrepository.com/artifact/joda-time/joda-time -->
        <dependency>
            <groupId>joda-time</groupId>
            <artifactId>joda-time</artifactId>
            <version>2.10</version>
        </dependency>
        <!-- https://mvnrepository.com/artifact/com.vividsolutions/jts -->
        <dependency>
            <groupId>com.vividsolutions</groupId>
            <artifactId>jts</artifactId>
            <version>1.13</version>
        </dependency>
        <!-- https://mvnrepository.com/artifact/org.apache.servicemix.bundles/org.apache.servicemix.bundles.javax-inject -->
        <dependency>
            <groupId>org.apache.servicemix.bundles</groupId>
            <artifactId>org.apache.servicemix.bundles.javax-inject</artifactId>
            <version>1_2</version>
        </dependency>
        <!-- https://mvnrepository.com/artifact/org.apache.commons/commons-math3 -->
        <dependency>
            <groupId>org.apache.commons</groupId>
            <artifactId>commons-math3</artifactId>
            <version>3.6.1</version>
        </dependency>
        <!-- https://mvnrepository.com/artifact/xerces/xercesImpl -->
        <dependency>
            <groupId>xerces</groupId>
            <artifactId>xercesImpl</artifactId>
            <version>${xercesImpl.version}</version>
        </dependency>
        <!-- https://mvnrepository.com/artifact/javax.ws.rs/javax.ws.rs-api -->
        <dependency>
            <groupId>javax.ws.rs</groupId>
            <artifactId>javax.ws.rs-api</artifactId>
            <version>2.1</version>
        </dependency>
        <!-- https://mvnrepository.com/artifact/org.apache.commons/commons-dbcp2 -->
        <dependency>
            <groupId>org.apache.commons</groupId>
            <artifactId>commons-dbcp2</artifactId>
            <version>2.5.0</version>
            <scope>test</scope>
        </dependency>

        <!-- XML processing -->
        <dependency>
            <groupId>org.dom4j</groupId>
            <artifactId>dom4j</artifactId>
            <version>2.1.3</version>
        </dependency>
        <!-- https://mvnrepository.com/artifact/com.fasterxml.jackson.core/jackson-core -->
        <dependency>
            <groupId>com.fasterxml.jackson.core</groupId>
            <artifactId>jackson-core</artifactId>
            <version>${fasterxml-jackson.version}</version>
        </dependency>

        <!-- https://mvnrepository.com/artifact/com.fasterxml.jackson.core/jackson-databind -->
        <dependency>
            <groupId>com.fasterxml.jackson.core</groupId>
            <artifactId>jackson-databind</artifactId>
            <version>${fasterxml-jackson.version}</version>
        </dependency>
        <!-- https://mvnrepository.com/artifact/com.fasterxml.jackson.core/jackson-annotations -->
        <dependency>
            <groupId>com.fasterxml.jackson.core</groupId>
            <artifactId>jackson-annotations</artifactId>
            <version>${fasterxml-jackson.version}</version>
        </dependency>
        <!-- https://mvnrepository.com/artifact/xml-apis/xml-apis -->
        <dependency>
            <groupId>xml-apis</groupId>
            <artifactId>xml-apis</artifactId>
            <version>1.4.01</version>
        </dependency>
        <!-- PowerMock builds on top of Mockito -->
        <!-- https://mvnrepository.com/artifact/org.mockito/mockito-core -->
        <dependency>
            <groupId>org.mockito</groupId>
            <artifactId>mockito-core</artifactId>
            <version>1.10.19</version>
            <scope>test</scope>
        </dependency>
        <!-- https://mvnrepository.com/artifact/commons-pool/commons-pool -->
        <dependency>
            <groupId>commons-pool</groupId>
            <artifactId>commons-pool</artifactId>
            <version>1.6</version>
        </dependency>
        <!-- https://mvnrepository.com/artifact/javax.annotation/javax.annotation-api -->
        <dependency>
            <groupId>javax.annotation</groupId>
            <artifactId>javax.annotation-api</artifactId>
            <version>1.3.2</version>
        </dependency>

        <!-- web -->
        <dependency>
            <groupId>javax.servlet</groupId>
            <artifactId>javax.servlet-api</artifactId>
            <!-- This is the version the jersey test framework uses. -->
            <version>${javax.servlet-api.version}</version>
            <scope>provided</scope>
        </dependency>
        <dependency>
            <groupId>org.apache.httpcomponents</groupId>
            <artifactId>httpclient</artifactId>
            <version>${httpclient.version}</version>
        </dependency>
        <dependency>
            <groupId>org.apache.httpcomponents</groupId>
            <artifactId>httpcore</artifactId>
            <version>${httpcore.version}</version>
        </dependency>
        <dependency>
            <groupId>org.apache.httpcomponents</groupId>
            <artifactId>httpcore-nio</artifactId>
            <version>${httpcore-nio.version}</version>
        </dependency>
        <dependency>
            <groupId>org.apache.httpcomponents</groupId>
            <artifactId>httpasyncclient</artifactId>
            <version>${httpasyncclient.version}</version>
        </dependency>

        <!-- proxy -->
        <dependency>
            <groupId>org.mitre.dsmiley.httpproxy</groupId>
            <artifactId>smiley-http-proxy-servlet</artifactId>
            <version>${smiley-http-proxy-servlet.version}</version>
        </dependency>

        <!-- logging -->
        <dependency>
            <groupId>org.slf4j</groupId>
            <artifactId>slf4j-api</artifactId>
            <version>${slf4j.version}</version>
        </dependency>
        <dependency>
            <groupId>org.slf4j</groupId>
            <artifactId>jcl-over-slf4j</artifactId>
            <version>${slf4j.version}</version>
        </dependency>
        <dependency>
            <groupId>org.slf4j</groupId>
            <artifactId>jul-to-slf4j</artifactId>
            <version>${slf4j.version}</version>
        </dependency>
        <dependency>
            <groupId>org.apache.logging.log4j</groupId>
            <artifactId>log4j-slf4j-impl</artifactId>
        </dependency>
        <dependency>
            <groupId>org.apache.logging.log4j</groupId>
            <artifactId>log4j-core</artifactId>
        </dependency>
        <dependency>
            <groupId>org.apache.logging.log4j</groupId>
            <artifactId>log4j-api</artifactId>
        </dependency>
        <dependency>
            <groupId>org.apache.logging.log4j</groupId>
            <artifactId>log4j-web</artifactId>
            <scope>runtime</scope>
        </dependency>

        <!-- Apache commons -->
        <dependency>
            <groupId>org.apache.commons</groupId>
            <artifactId>commons-lang3</artifactId>
            <version>${apache.commons.lang3.version}</version>
        </dependency>
        <dependency>
            <groupId>org.apache.commons</groupId>
            <artifactId>commons-exec</artifactId>
            <version>${apache.commons.exec.version}</version>
        </dependency>
        <dependency>
            <groupId>commons-io</groupId>
            <artifactId>commons-io</artifactId>
            <version>${apache.commons.io.version}</version>
        </dependency>

        <!-- database -->
        <dependency>
            <groupId>org.postgresql</groupId>
            <artifactId>postgresql</artifactId>
            <version>${postgresql.version}</version>
        </dependency>

        <!-- XPath -->
        <dependency>
            <groupId>xalan</groupId>
            <artifactId>xalan</artifactId>
            <version>${xalan.version}</version>
        </dependency>

        <!-- JSON -->
        <dependency>
            <groupId>com.googlecode.json-simple</groupId>
            <artifactId>json-simple</artifactId>
            <version>${json-simple.version}</version>
        </dependency>

        <!-- QueryDsl -->
        <dependency>
            <groupId>com.querydsl</groupId>
            <artifactId>querydsl-core</artifactId>
            <version>${querydsl.version}</version>
        </dependency>
        <dependency>
            <groupId>com.querydsl</groupId>
            <artifactId>querydsl-sql</artifactId>
            <version>${querydsl.version}</version>
        </dependency>
        <dependency>
            <groupId>com.querydsl</groupId>
            <artifactId>querydsl-sql-codegen</artifactId>
            <version>${querydsl.version}</version>
            <scope>provided</scope>
        </dependency>
        <dependency>
            <groupId>com.querydsl</groupId>
            <artifactId>querydsl-sql-spring</artifactId>
            <version>${querydsl.version}</version>
        </dependency>

        <!-- Javascript Support -->
        <dependency>
            <groupId>org.mozilla</groupId>
            <artifactId>rhino</artifactId>
            <version>${rhino.version}</version>
        </dependency>

        <!-- Spring framework provides dependency injection, transaction management, and a hook
        into db connection pooling via commons dbcp -->
        <dependency>
            <groupId>org.springframework</groupId>
            <artifactId>spring-core</artifactId>
            <exclusions>
                <exclusion>
                    <groupId>commons-logging</groupId>
                    <artifactId>commons-logging</artifactId>
                </exclusion>
            </exclusions>
        </dependency>
        <dependency>
            <groupId>org.springframework</groupId>
            <artifactId>spring-beans</artifactId>
        </dependency>
        <dependency>
            <groupId>org.springframework</groupId>
            <artifactId>spring-context</artifactId>
        </dependency>
        <dependency>
            <groupId>org.springframework</groupId>
            <artifactId>spring-jdbc</artifactId>
        </dependency>
        <dependency>
            <groupId>org.springframework</groupId>
            <artifactId>spring-tx</artifactId>
        </dependency>
        <dependency>
            <groupId>org.springframework</groupId>
            <artifactId>spring-web</artifactId>
        </dependency>
        <dependency>
            <groupId>org.springframework</groupId>
            <artifactId>spring-test</artifactId>
        </dependency>
        <dependency>
            <groupId>org.springframework.security</groupId>
            <artifactId>spring-security-core</artifactId>
            <version>${spring.security.version}</version>
        </dependency>
        <dependency>
            <groupId>org.springframework.security</groupId>
            <artifactId>spring-security-config</artifactId>
            <version>${spring.security.version}</version>
        </dependency>
        <dependency>
            <groupId>org.springframework.security</groupId>
            <artifactId>spring-security-web</artifactId>
            <version>${spring.security.version}</version>
        </dependency>
        <dependency>
            <groupId>org.springframework.security.oauth</groupId>
            <artifactId>spring-security-oauth</artifactId>
            <version>2.3.8.RELEASE</version>
        </dependency>
        <dependency>
            <groupId>org.springframework.session</groupId>
            <artifactId>spring-session</artifactId>
            <version>1.3.5.RELEASE</version>
        </dependency>
        <!-- Jersey is for hosting RESTful web service endpoints -->
        <dependency>
            <groupId>org.glassfish.jersey.containers</groupId>
            <!-- if your container implements Servlet API older than 3.0, use "jersey-container-servlet-core"  -->
            <artifactId>jersey-container-servlet-core</artifactId>
        </dependency>
        <dependency>
            <groupId>org.glassfish.jersey.core</groupId>
            <artifactId>jersey-server</artifactId>
        </dependency>
        <dependency>
            <groupId>org.glassfish.jersey.core</groupId>
            <artifactId>jersey-client</artifactId>
        </dependency>
        <dependency>
            <groupId>org.glassfish.jersey.core</groupId>
            <artifactId>jersey-common</artifactId>
        </dependency>
        <dependency>
            <groupId>org.glassfish.jersey.media</groupId>
            <artifactId>jersey-media-json-jackson</artifactId>
        </dependency>
        <dependency>
            <groupId>org.glassfish.jersey.media</groupId>
            <artifactId>jersey-media-multipart</artifactId>
        </dependency>
        <dependency>
            <groupId>org.glassfish.jersey.ext</groupId>
            <artifactId>jersey-metainf-services</artifactId>
        </dependency>
        <dependency>
            <groupId>org.glassfish.jersey.ext</groupId>
            <artifactId>jersey-spring4</artifactId>
            <exclusions>
                <exclusion>
                    <artifactId>spring-web</artifactId>
                    <groupId>org.springframework</groupId>
                </exclusion>
            </exclusions>
        </dependency>
        <dependency>
            <groupId>org.glassfish.jersey.test-framework.providers</groupId>
            <artifactId>jersey-test-framework-provider-inmemory</artifactId>
            <scope>test</scope>
        </dependency>
        <dependency>
            <groupId>org.glassfish.jersey.test-framework</groupId>
            <artifactId>jersey-test-framework-core</artifactId>
            <scope>test</scope>
        </dependency>
        <dependency>
            <groupId>org.glassfish.jersey.test-framework</groupId>
            <artifactId>jersey-test-framework-util</artifactId>
            <scope>test</scope>
        </dependency>
        <dependency>
            <groupId>org.antlr</groupId>
            <artifactId>antlr-runtime</artifactId>
            <version>${antlr-runtime.version}</version>
        </dependency>

        <!-- language detection -->

        <dependency>
          <groupId>org.apache.tika</groupId>
          <artifactId>tika-core</artifactId>
          <version>${tika.version}</version>
        </dependency>
        <dependency>
          <groupId>org.apache.tika</groupId>
          <artifactId>tika-langdetect</artifactId>
          <version>${tika.version}</version>
          <exclusions>
            <exclusion>
              <groupId>org.apache.cxf</groupId>
              <artifactId>cxf-rt-rs-client</artifactId>
            </exclusion>
          </exclusions>
        </dependency>
        <dependency>
          <groupId>org.apache.opennlp</groupId>
          <artifactId>opennlp-tools</artifactId>
          <version>${opennlp.version}</version>
        </dependency>

       <!-- reflection -->

        <dependency>
          <groupId>org.reflections</groupId>
          <artifactId>reflections</artifactId>
          <version>${reflections.version}</version>
        </dependency>
       <!-- org.reflections should be pulling this version of guava down but isn't -->
        <dependency>
          <groupId>com.google.guava</groupId>
          <artifactId>guava</artifactId>
          <version>${guava.version}</version>
        </dependency>

        <!-- test -->

        <!-- JUnit is the core testing framework -->
        <dependency>
            <groupId>junit</groupId>
            <artifactId>junit</artifactId>
            <version>${junit.version}</version>
            <scope>test</scope>
        </dependency>
        <dependency>
            <groupId>org.hamcrest</groupId>
            <artifactId>hamcrest-core</artifactId>
            <version>${hamcrest.version}</version>
            <scope>test</scope>
        </dependency>
        <dependency>
            <groupId>org.hamcrest</groupId>
            <artifactId>hamcrest-library</artifactId>
            <version>${hamcrest.version}</version>
            <scope>test</scope>
        </dependency>

        <!-- PowerMock builds on top of Mockito -->
        <dependency>
            <groupId>org.powermock</groupId>
            <artifactId>powermock-module-junit4</artifactId>
            <version>${powermock.version}</version>
            <scope>test</scope>
        </dependency>
        <dependency>
            <groupId>org.powermock</groupId>
            <artifactId>powermock-api-mockito</artifactId>
            <version>${powermock.version}</version>
            <scope>test</scope>
        </dependency>
        <dependency>
            <groupId>org.powermock</groupId>
            <artifactId>powermock-core</artifactId>
            <version>${powermock.version}</version>
            <scope>test</scope>
        </dependency>
        <dependency>
            <groupId>org.powermock</groupId>
            <artifactId>powermock-api-support</artifactId>
            <version>${powermock.version}</version>
            <scope>test</scope>
        </dependency>
        <dependency>
            <groupId>org.powermock</groupId>
            <artifactId>powermock-reflect</artifactId>
            <version>${powermock.version}</version>
            <scope>test</scope>
        </dependency>
        <!-- cpsuite allows for having separate unit and integration test suites -->
        <dependency>
            <groupId>com.googlecode.cedar-common</groupId>
            <artifactId>cpsuite</artifactId>
            <version>${cpsuite.version}</version>
            <scope>test</scope>
        </dependency>
    </dependencies>

    <reporting>
        <plugins>
            <plugin>
                <groupId>org.apache.maven.plugins</groupId>
                <artifactId>maven-project-info-reports-plugin</artifactId>
                <version>2.9</version>
                <configuration>
                    <!-- Normally, we take off the dependency report, saves time. -->
                    <dependencyLocationsEnabled>false</dependencyLocationsEnabled>
                </configuration>
            </plugin>
            <plugin>
                <groupId>org.codehaus.mojo</groupId>
                <artifactId>cobertura-maven-plugin</artifactId>
                <version>2.7</version>
                <configuration>
                    <check/>
                    <!-- outputDirectory>../../../coverage/services</outputDirectory -->
                    <formats>
                        <format>html</format>
                        <format>xml</format>
                    </formats>
                    <quiet>true</quiet>
                </configuration>
            </plugin>
            <plugin>
                <groupId>org.apache.maven.plugins</groupId>
                <artifactId>maven-pmd-plugin</artifactId>
                <version>3.6</version>
                <configuration>
                    <rulesets>
                        <ruleset>pmd-custom-rules.xml</ruleset>
                    </rulesets>
                </configuration>
            </plugin>
            <plugin>
                <groupId>org.codehaus.mojo</groupId>
                <artifactId>findbugs-maven-plugin</artifactId>
                <version>3.0.4</version>
                <configuration>
                    <excludeFilterFile>findbugs-exclude.xml</excludeFilterFile>
                </configuration>
            </plugin>
        </plugins>
    </reporting>
</project><|MERGE_RESOLUTION|>--- conflicted
+++ resolved
@@ -44,12 +44,8 @@
         <rhino.version>1.7.13</rhino.version>
         <slf4j.version>1.7.30</slf4j.version>
         <smiley-http-proxy-servlet.version>1.12</smiley-http-proxy-servlet.version>
-<<<<<<< HEAD
         <spring.version>5.2.10.RELEASE</spring.version>
-=======
-        <spring.version>4.3.30.RELEASE</spring.version>
         <spring.security.version>4.2.20.RELEASE</spring.security.version>
->>>>>>> 0cf0832d
         <tika.version>1.26</tika.version>
         <xalan.version>2.7.2</xalan.version>
         <xercesImpl.version>2.12.1</xercesImpl.version>

--- conflicted
+++ resolved
@@ -34,21 +34,8 @@
 import org.junit.experimental.categories.Category;
 
 //TODO: clean up ignored tests
-<<<<<<< HEAD
-public class TranslatorResourceTest {
-	
-	@Ignore
-	@Test
-	@Category(UnitTest.class)
-	public void testParseOsm() throws Exception
-	{
-
-	}
-	
-=======
 public class TranslatorResourceTest 
 {
->>>>>>> c3578906
 	@Ignore
 	@Test
 	@Category(UnitTest.class)

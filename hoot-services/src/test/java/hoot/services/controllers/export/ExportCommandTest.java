/*
 * This file is part of Hootenanny.
 *
 * Hootenanny is free software: you can redistribute it and/or modify
 * it under the terms of the GNU General Public License as published by
 * the Free Software Foundation, either version 3 of the License, or
 * (at your option) any later version.
 *
 * This program is distributed in the hope that it will be useful,
 * but WITHOUT ANY WARRANTY; without even the implied warranty of
 * MERCHANTABILITY or FITNESS FOR A PARTICULAR PURPOSE.  See the
 * GNU General Public License for more details.
 *
 * You should have received a copy of the GNU General Public License
 * along with this program.  If not, see <http://www.gnu.org/licenses/>.
 *
 * --------------------------------------------------------------------
 *
 * The following copyright notices are generated automatically. If you
 * have a new notice to add, please use the format:
 * " * @copyright Copyright ..."
 * This will properly maintain the copyright information. DigitalGlobe
 * copyrights will be updated automatically.
 *
 * @copyright Copyright (C) 2016, 2017, 2018, 2019 DigitalGlobe (http://www.digitalglobe.com/)
 */
package hoot.services.controllers.export;


import static hoot.services.HootProperties.TEMP_OUTPUT_PATH;
import static org.junit.Assert.assertEquals;
import static org.junit.Assert.assertNotNull;
import static org.junit.Assert.assertTrue;

import java.io.File;
import java.util.LinkedList;
import java.util.List;
import java.util.UUID;

import org.junit.Test;


public class ExportCommandTest {

    @Test
    public void testExportCommand() {
        String jobId = UUID.randomUUID().toString();
        String debugLevel = "error";
        Class<?> caller = this.getClass();

        ExportParams exportParams = new ExportParams();
        exportParams.setTranslation("translations/TDSv40.js");
        exportParams.setInput("input");
        exportParams.setOutputName("output");
        exportParams.setAppend(false);
        exportParams.setTextStatus(false);
        exportParams.setInputType("file");
        exportParams.setOutputType("shp");

        ExportCommand exportCommand = new ExportCommand(jobId, exportParams, debugLevel, caller, null);

        List<String> options = exportCommand.getCommonExportHootOptions();
        List<String> hootOptions = new LinkedList<>();
        options.forEach(option -> { hootOptions.add("-D"); hootOptions.add(option); });
        hootOptions.add("-D"); 
        hootOptions.add("schema.translation.script=" + exportParams.getTranslation());

        assertEquals(jobId, exportCommand.getJobId());
        assertEquals(true, exportCommand.getTrackable());
        assertNotNull(exportCommand.getSubstitutionMap());
        assertNotNull(exportCommand.getWorkDir());
        assertNotNull(exportCommand.getCommand());

<<<<<<< HEAD
        String expectedCommand = "hoot convert --${DEBUG_LEVEL} -C RemoveReview2Pre.conf " +
                "${HOOT_OPTIONS} ${INPUT_PATH} ${OUTPUT_PATH}";
=======
        String expectedCommand = "hoot convert --${DEBUG_LEVEL} " +
                "${HOOT_OPTIONS} ${INPUT_PATH} ${OUTPUT_PATH} --trans ${TRANSLATION_PATH}";
>>>>>>> def904be
        assertEquals(expectedCommand, exportCommand.getCommand());

        assertTrue(exportCommand.getSubstitutionMap().containsKey("DEBUG_LEVEL"));
        assertEquals(debugLevel, exportCommand.getSubstitutionMap().get("DEBUG_LEVEL"));

        assertTrue(exportCommand.getSubstitutionMap().containsKey("HOOT_OPTIONS"));
        assertEquals(hootOptions, exportCommand.getSubstitutionMap().get("HOOT_OPTIONS"));

        assertTrue(exportCommand.getSubstitutionMap().containsKey("INPUT_PATH"));
        assertEquals(exportParams.getInput(), exportCommand.getSubstitutionMap().get("INPUT_PATH"));

        String expectedOutputPath = new File(new File(TEMP_OUTPUT_PATH, jobId),
                exportParams.getOutputName() + "." + exportParams.getOutputType()).getAbsolutePath();
        assertTrue(exportCommand.getSubstitutionMap().containsKey("OUTPUT_PATH"));
        assertEquals(expectedOutputPath, exportCommand.getSubstitutionMap().get("OUTPUT_PATH"));
    }
}<|MERGE_RESOLUTION|>--- conflicted
+++ resolved
@@ -71,13 +71,7 @@
         assertNotNull(exportCommand.getWorkDir());
         assertNotNull(exportCommand.getCommand());
 
-<<<<<<< HEAD
-        String expectedCommand = "hoot convert --${DEBUG_LEVEL} -C RemoveReview2Pre.conf " +
-                "${HOOT_OPTIONS} ${INPUT_PATH} ${OUTPUT_PATH}";
-=======
-        String expectedCommand = "hoot convert --${DEBUG_LEVEL} " +
-                "${HOOT_OPTIONS} ${INPUT_PATH} ${OUTPUT_PATH} --trans ${TRANSLATION_PATH}";
->>>>>>> def904be
+        String expectedCommand = "hoot convert --${DEBUG_LEVEL} ${HOOT_OPTIONS} ${INPUT_PATH} ${OUTPUT_PATH}";
         assertEquals(expectedCommand, exportCommand.getCommand());
 
         assertTrue(exportCommand.getSubstitutionMap().containsKey("DEBUG_LEVEL"));

/*
 * This file is part of Hootenanny.
 *
 * Hootenanny is free software: you can redistribute it and/or modify
 * it under the terms of the GNU General Public License as published by
 * the Free Software Foundation, either version 3 of the License, or
 * (at your option) any later version.
 * 
 * This program is distributed in the hope that it will be useful,
 * but WITHOUT ANY WARRANTY; without even the implied warranty of
 * MERCHANTABILITY or FITNESS FOR A PARTICULAR PURPOSE.  See the
 * GNU General Public License for more details.
 *
 * You should have received a copy of the GNU General Public License
 * along with this program.  If not, see <http://www.gnu.org/licenses/>.
 *
 * --------------------------------------------------------------------
 *
 * The following copyright notices are generated automatically. If you
 * have a new notice to add, please use the format:
 * " * @copyright Copyright ..."
 * This will properly maintain the copyright information. DigitalGlobe
 * copyrights will be updated automatically.
 *
 * @copyright Copyright (C) 2015, 2016 DigitalGlobe (http://www.digitalglobe.com/)
 */
package hoot.services.controllers.job;

import static org.mockito.Matchers.any;
import static org.mockito.Matchers.anyString;
import static org.mockito.Mockito.*;

import java.io.File;
import java.sql.Connection;
import java.util.ArrayList;
import java.util.HashMap;
import java.util.List;

import javax.ws.rs.WebApplicationException;
import javax.ws.rs.core.Response;

import hoot.services.HootProperties;
import hoot.services.UnitTest;
import hoot.services.geo.BoundingBox;
import hoot.services.models.osm.Map;
import hoot.services.utils.HootCustomPropertiesSetter;

import org.apache.commons.io.FileUtils;
import org.json.simple.JSONObject;
import org.json.simple.parser.JSONParser;
import org.junit.Assert;
import org.junit.Test;
import org.junit.experimental.categories.Category;
import org.mockito.Matchers;
import org.mockito.Mockito;
import org.slf4j.Logger;
import org.slf4j.LoggerFactory;

import com.sun.jersey.api.client.ClientResponse.Status;


public class ExportJobResourceTest {

    private static final Logger log = LoggerFactory.getLogger(ExportJobResourceTest.class);

    @Test
    @Category(UnitTest.class)
    public void testProcess() throws Exception {
        String params = "{\"translation\":\"MGCP.js\",\"inputtype\":\"db\",\"input\":\"ToyTestA\",\"outputtype\":\"gdb\",\"removereview\" : \"false\"}";

        String tempOutputPath = HootProperties.getProperty("tempOutputPath");
        JSONObject arg = new JSONObject();
        arg.put("outputfolder", tempOutputPath + "/" + "f9a8d471");
        tempOutputPath = arg.toJSONString();
        String jobArgs = ",\"exec\":\"osm2ogrscript\",\"params\":[{\"input\":\"ToyTestA\"},{\"translation\":\"MGCP.js\"},";
        jobArgs += "{\"outputtype\":\"gdb\"},{\"removereview\":\"false\"},{\"inputtype\":\"db\"},";
        jobArgs += tempOutputPath + ",";
        jobArgs += "{\"output\":\"f9a8d471\"},{\"outputname\":\"f9a8d471\"}],";
        jobArgs += "\"exectype\":\"make\"}";

        ExportJobResource spy = Mockito.spy(new ExportJobResource());
        Mockito.doNothing().when((JobControllerBase) spy).postJobRquest(anyString(), anyString());
        Response resp = spy.process(params);
        String result = resp.getEntity().toString();
        JSONParser parser = new JSONParser();
        JSONObject o = (JSONObject) parser.parse(result);
        String jobId = o.get("jobid").toString();

        jobArgs = jobArgs.replaceAll("f9a8d471", jobId);
        verify(spy).postJobRquest(Matchers.matches(jobId), Matchers.endsWith(jobArgs));
    }

    @Test
    @Category(UnitTest.class)
    public void testProcessForWFS() throws Exception {
        String wfsStoreDb = HootProperties.getProperty("wfsStoreDb");
        String userid = HootProperties.getProperty("dbUserId");
        String pwd = HootProperties.getProperty("dbPassword");
        String host = HootProperties.getProperty("dbHost");
        String[] hostParts = host.split(":");
        String pgUrl = "host='" + hostParts[0] + "' port='" + hostParts[1] + "' user='" + userid + "' password='" + pwd
                + "' dbname='" + wfsStoreDb + "'";

        String params = "{\"translation\":\"MGCP.js\",\"inputtype\":\"db\",\"input\":\"ToyTestA\",\"outputtype\":\"wfs\",\"removereview\" : \"false\"}";

        String tempOutputPath = HootProperties.getProperty("tempOutputPath");
        JSONObject arg = new JSONObject();
        arg.put("outputfolder", tempOutputPath + "/" + "f9a8d471");
        tempOutputPath = arg.toJSONString();
        String jobArgs = ",\"exec\":\"osm2ogrscript\",\"params\":[{\"input\":\"ToyTestA\"},{\"translation\":\"MGCP.js\"},{\"outputtype\":\"wfs\"},"
                + "{\"removereview\":\"false\"},{\"inputtype\":\"db\"},";
        jobArgs += tempOutputPath + ",";
        jobArgs += "{\"output\":\"f9a8d471\"},{\"outputname\":\"f9a8d471\"}," + "{\"PG_URL\":\"" + pgUrl
                + "\"}],\"exectype\":\"make\"},{\"class\":\"hoot.services.controllers.wfs.WfsManager\","
                + "\"method\":\"createWfsResource\",\"params\":[{\"isprimitivetype\":\"false\",\"value\":\"f9a8d471\","
                + "\"paramtype\":\"java.lang.String\"}],\"exectype\":\"reflection_sync\"}]";

        ExportJobResource spy = Mockito.spy(new ExportJobResource());
        Mockito.doNothing().when((JobControllerBase) spy).postChainJobRquest(anyString(), anyString());
        Response resp = spy.process(params);
        String result = resp.getEntity().toString();
        JSONParser parser = new JSONParser();
        JSONObject o = (JSONObject) parser.parse(result);
        String jobId = o.get("jobid").toString();

        jobArgs = jobArgs.replaceAll("f9a8d471", jobId);
        verify(spy).postChainJobRquest(Matchers.matches(jobId), Matchers.endsWith(jobArgs));
    }

    @Test
    @Category(UnitTest.class)
    public void testGetExportResources() throws Exception {
        ExportJobResource exRes = new ExportJobResource();
        Response resp = exRes.getExportResources();
        String result = resp.getEntity().toString();

        String homeFolder = HootProperties.getProperty("homeFolder");
        String translationExtPath = HootProperties.getProperty("translationExtPath");

        String transExtPath = homeFolder + "/" + "/plugins-local/script/utp";
        if (translationExtPath != null && translationExtPath.length() > 0) {
            transExtPath = translationExtPath;
        }

        String expected = "";
        File f = new File(transExtPath);
        if (f.exists() && f.isDirectory()) {
            expected = "[{\"description\":\"LTDS 4.0\",\"name\":\"TDS\"},{\"description\":\"MGCP\",\"name\":\"MGCP\"},{\"description\":\"UTP\",\"name\":\"UTP\"}]";
        }
        else {
            expected = "[{\"description\":\"LTDS 4.0\",\"name\":\"TDS\"},{\"description\":\"MGCP\",\"name\":\"MGCP\"}]";
        }
        Assert.assertEquals(expected, result);
    }

    @Test
    @Category(UnitTest.class)
    public void testExportToOsmApiDb() throws Exception {
        try {
            HootCustomPropertiesSetter.setProperty("osmApiDbEnabled", "true");
            final String inputParams = FileUtils.readFileToString(new File(Thread.currentThread()
                    .getContextClassLoader()
                    .getResource("hoot/services/controllers/job/ExportResourceTestProcessOsmApiDbInputInput.json")
                    .getPath()));

            ExportJobResource spy = Mockito.spy(new ExportJobResource());

<<<<<<< HEAD
            Mockito.doNothing().when((JobControllerBase) spy).postJobRquest(anyString(), anyString());
            final List<Long> mapIds = new ArrayList<>();
            mapIds.add(new Long(1));
            Mockito.doReturn(mapIds).when(spy).getMapIdsByName(anyString(), any(Connection.class));
            java.util.Map<String, String> mapTags = new HashMap<>();
            final String exportTime = "2016-05-04 10:15";
            mapTags.put("osm_api_db_export_time", exportTime);
            Mockito.doReturn(mapTags).when(spy).getMapTags(anyLong(), any(Connection.class));
            final BoundingBox mapBounds = new BoundingBox(0.0, 0.0, 0.0, 0.0);
            final String mapBoundsStr = mapBounds.toServicesString();
            Mockito.doReturn(mapBounds).when(spy).getMapBounds(any(Map.class));

            final String commandArgs = spy.getExportToOsmApiDbCommandArgs(ExportJobResource.parseParams(inputParams),
                    null).toString();
            log.debug(commandArgs);

            Assert.assertTrue(commandArgs.contains("{\"input\":\"MyTestMap\"}"));
            Assert.assertTrue(commandArgs.contains("{\"outputtype\":\"osm_api_db\"}"));
            Assert.assertTrue(commandArgs.contains("{\"removereview\":\"false\"}"));
            Assert.assertTrue(commandArgs.contains("{\"inputtype\":\"db\"}"));
            Assert.assertTrue(commandArgs.contains("{\"temppath\":"));
            Assert.assertTrue(commandArgs.contains("{\"changesetuserid\":\"1\"}"));
            Assert.assertTrue(commandArgs.contains("{\"changesetsourcedatatimestamp\":\"" + exportTime + "\"}"));
            Assert.assertTrue(commandArgs.contains("{\"changesetaoi\":\"" + mapBoundsStr + "\"}"));
        }
        finally {
            HootCustomPropertiesSetter.setProperty("osmApiDbEnabled", "false");
        }
=======
        Mockito.doNothing().when((JobControllerBase) spy).postJobRquest(anyString(), anyString());
        final List<Long> mapIds = new ArrayList<>();
        mapIds.add(new Long(1));
        Mockito.doReturn(mapIds).when(spy).getMapIdsByName(anyString(), any(Connection.class));
        java.util.Map<String, String> mapTags = new HashMap<>();
        final String exportTime = "2016-05-04 10:15";
        mapTags.put("osm_api_db_export_time", exportTime);
        Mockito.doReturn(mapTags).when(spy).getMapTags(anyLong(), any(Connection.class));
        final BoundingBox mapBounds = new BoundingBox(0.0, 0.0, 0.0, 0.0);
        final String mapBoundsStr = mapBounds.toServicesString();
        Mockito.doReturn(mapBounds).when(spy).getMapBounds(any(Map.class));

        final String commandArgs = spy.getExportToOsmApiDbCommandArgs(ExportJobResource.parseParams(inputParams), null)
                .toString();
        log.debug(commandArgs);

        Assert.assertTrue(commandArgs.contains("{\"input\":\"MyTestMap\"}"));
        Assert.assertTrue(commandArgs.contains("{\"outputtype\":\"osm_api_db\"}"));
        Assert.assertTrue(commandArgs.contains("{\"removereview\":\"false\"}"));
        Assert.assertTrue(commandArgs.contains("{\"inputtype\":\"db\"}"));
        Assert.assertTrue(commandArgs.contains("{\"temppath\":"));
        Assert.assertTrue(commandArgs.contains("{\"changesetsourcedatatimestamp\":\"" + exportTime + "\"}"));
        Assert.assertTrue(commandArgs.contains("{\"changesetaoi\":\"" + mapBoundsStr + "\"}"));
>>>>>>> ce8d012d
    }

    @Test(expected = WebApplicationException.class)
    @Category(UnitTest.class)
    public void testExportToOsmApiDbWithTranslation() throws Exception {
        try {
            HootCustomPropertiesSetter.setProperty("osmApiDbEnabled", "true");
            final String inputParams = FileUtils
                    .readFileToString(new File(
                            Thread.currentThread()
                                    .getContextClassLoader()
                                    .getResource(
                                            "hoot/services/controllers/job/ExportResourceTestExportToOsmApiDbWithTranslationInput.json")
                                    .getPath()));

            ExportJobResource spy = Mockito.spy(new ExportJobResource());

            Mockito.doNothing().when((JobControllerBase) spy).postJobRquest(anyString(), anyString());
            final List<Long> mapIds = new ArrayList<>();
            mapIds.add(new Long(1));
            Mockito.doReturn(mapIds).when(spy).getMapIdsByName(anyString(), any(Connection.class));
            java.util.Map<String, String> mapTags = new HashMap<>();
            final String exportTime = "2016-05-04 10:15";
            mapTags.put("osm_api_db_export_time", exportTime);
            Mockito.doReturn(mapTags).when(spy).getMapTags(anyLong(), any(Connection.class));
            final BoundingBox mapBounds = new BoundingBox(0.0, 0.0, 0.0, 0.0);
            Mockito.doReturn(mapBounds).when(spy).getMapBounds(any(Map.class));

            spy.getExportToOsmApiDbCommandArgs(ExportJobResource.parseParams(inputParams), null).toString();
        }
        catch (WebApplicationException e) {
            Assert.assertEquals(Status.BAD_REQUEST.getStatusCode(), e.getResponse().getStatus());
            Assert.assertTrue(e.getResponse().getEntity().toString()
                    .contains("Custom translation not allowed when exporting to OSM API database."));
            throw e;
        }
        finally {
            HootCustomPropertiesSetter.setProperty("osmApiDbEnabled", "false");
        }
    }

    @Test(expected = WebApplicationException.class)
    @Category(UnitTest.class)
    public void testExportToOsmApiDbNoTimestampTag() throws Exception {
        try {
            HootCustomPropertiesSetter.setProperty("osmApiDbEnabled", "true");
            final String inputParams = FileUtils.readFileToString(new File(Thread.currentThread()
                    .getContextClassLoader()
                    .getResource("hoot/services/controllers/job/ExportResourceTestProcessOsmApiDbInputInput.json")
                    .getPath()));

            ExportJobResource spy = Mockito.spy(new ExportJobResource());

            Mockito.doNothing().when((JobControllerBase) spy).postJobRquest(anyString(), anyString());
            final List<Long> mapIds = new ArrayList<>();
            mapIds.add(new Long(1));
            Mockito.doReturn(mapIds).when(spy).getMapIdsByName(anyString(), any(Connection.class));
            java.util.Map<String, String> mapTags = new HashMap<>();
            // add no map tags
            Mockito.doReturn(mapTags).when(spy).getMapTags(anyLong(), any(Connection.class));
            final BoundingBox mapBounds = new BoundingBox(0.0, 0.0, 0.0, 0.0);
            Mockito.doReturn(mapBounds).when(spy).getMapBounds(any(Map.class));

            spy.getExportToOsmApiDbCommandArgs(ExportJobResource.parseParams(inputParams), null).toString();
        }
        catch (WebApplicationException e) {
            Assert.assertEquals(Status.CONFLICT.getStatusCode(), e.getResponse().getStatus());
            Assert.assertTrue(e.getResponse().getEntity().toString().contains("has no osm_api_db_export_time tag"));
            throw e;
        }
        finally {
            HootCustomPropertiesSetter.setProperty("osmApiDbEnabled", "false");
        }
    }

    @Test(expected = WebApplicationException.class)
    @Category(UnitTest.class)
    public void testExportToOsmApiDbBadInputType() throws Exception {
        try {
            HootCustomPropertiesSetter.setProperty("osmApiDbEnabled", "true");
            final String inputParams = FileUtils.readFileToString(new File(Thread
                    .currentThread()
                    .getContextClassLoader()
                    .getResource(
                            "hoot/services/controllers/job/ExportResourceTestExportToOsmApiDbBadInputTypeInput.json")
                    .getPath()));

            ExportJobResource spy = Mockito.spy(new ExportJobResource());

            Mockito.doNothing().when((JobControllerBase) spy).postJobRquest(anyString(), anyString());
            final List<Long> mapIds = new ArrayList<>();
            mapIds.add(new Long(1));
            Mockito.doReturn(mapIds).when(spy).getMapIdsByName(anyString(), any(Connection.class));
            java.util.Map<String, String> mapTags = new HashMap<>();
            final String exportTime = "2016-05-04 10:15";
            mapTags.put("osm_api_db_export_time", exportTime);
            Mockito.doReturn(mapTags).when(spy).getMapTags(anyLong(), any(Connection.class));
            final BoundingBox mapBounds = new BoundingBox(0.0, 0.0, 0.0, 0.0);
            Mockito.doReturn(mapBounds).when(spy).getMapBounds(any(Map.class));

            spy.getExportToOsmApiDbCommandArgs(ExportJobResource.parseParams(inputParams), null).toString();
        }
        catch (WebApplicationException e) {
            Assert.assertEquals(Status.BAD_REQUEST.getStatusCode(), e.getResponse().getStatus());
            Assert.assertTrue(e
                    .getResponse()
                    .getEntity()
                    .toString()
                    .contains(
                            "When exporting to an OSM API database, the input type must be a Hootenanny API database."));
            throw e;
        }
        finally {
            HootCustomPropertiesSetter.setProperty("osmApiDbEnabled", "false");
        }
    }

    @Test(expected = WebApplicationException.class)
    @Category(UnitTest.class)
    public void testExportToOsmApiDbMultipleMapsWithSameName() throws Exception {
        try {
            HootCustomPropertiesSetter.setProperty("osmApiDbEnabled", "true");
            final String inputParams = FileUtils.readFileToString(new File(Thread.currentThread()
                    .getContextClassLoader()
                    .getResource("hoot/services/controllers/job/ExportResourceTestProcessOsmApiDbInputInput.json")
                    .getPath()));

            ExportJobResource spy = Mockito.spy(new ExportJobResource());

            Mockito.doNothing().when((JobControllerBase) spy).postJobRquest(anyString(), anyString());
            final List<Long> mapIds = new ArrayList<>();
            // add two map id's
            mapIds.add(new Long(1));
            mapIds.add(new Long(2));
            Mockito.doReturn(mapIds).when(spy).getMapIdsByName(anyString(), any(Connection.class));
            java.util.Map<String, String> mapTags = new HashMap<>();
            final String exportTime = "2016-05-04 10:15";
            mapTags.put("osm_api_db_export_time", exportTime);
            Mockito.doReturn(mapTags).when(spy).getMapTags(anyLong(), any(Connection.class));
            final BoundingBox mapBounds = new BoundingBox(0.0, 0.0, 0.0, 0.0);
            Mockito.doReturn(mapBounds).when(spy).getMapBounds(any(Map.class));

            spy.getExportToOsmApiDbCommandArgs(ExportJobResource.parseParams(inputParams), null).toString();
        }
        catch (WebApplicationException e) {
            Assert.assertEquals(Status.BAD_REQUEST.getStatusCode(), e.getResponse().getStatus());
            Assert.assertTrue(e.getResponse().getEntity().toString().contains("Multiple maps with name"));
            throw e;
        }
        finally {
            HootCustomPropertiesSetter.setProperty("osmApiDbEnabled", "false");
        }
    }

    @Test(expected = WebApplicationException.class)
    @Category(UnitTest.class)
    public void testExportToOsmApiDbMissingMap() throws Exception {
        try {
            HootCustomPropertiesSetter.setProperty("osmApiDbEnabled", "true");
            final String inputParams = FileUtils.readFileToString(new File(Thread.currentThread()
                    .getContextClassLoader()
                    .getResource("hoot/services/controllers/job/ExportResourceTestProcessOsmApiDbInputInput.json")
                    .getPath()));

            ExportJobResource spy = Mockito.spy(new ExportJobResource());

            Mockito.doNothing().when((JobControllerBase) spy).postJobRquest(anyString(), anyString());
            final List<Long> mapIds = new ArrayList<>();
            // add no map id's
            Mockito.doReturn(mapIds).when(spy).getMapIdsByName(anyString(), any(Connection.class));
            java.util.Map<String, String> mapTags = new HashMap<>();
            final String exportTime = "2016-05-04 10:15";
            mapTags.put("osm_api_db_export_time", exportTime);
            Mockito.doReturn(mapTags).when(spy).getMapTags(anyLong(), any(Connection.class));
            final BoundingBox mapBounds = new BoundingBox(0.0, 0.0, 0.0, 0.0);
            Mockito.doReturn(mapBounds).when(spy).getMapBounds(any(Map.class));

            spy.getExportToOsmApiDbCommandArgs(ExportJobResource.parseParams(inputParams), null).toString();
        }
        catch (WebApplicationException e) {
            Assert.assertEquals(Status.BAD_REQUEST.getStatusCode(), e.getResponse().getStatus());
            Assert.assertTrue(e.getResponse().getEntity().toString().contains("No map exists with name"));
            throw e;
        }
        finally {
            HootCustomPropertiesSetter.setProperty("osmApiDbEnabled", "false");
        }
    }

    @Test(expected = WebApplicationException.class)
    @Category(UnitTest.class)
    public void testExportOsmApiDbNotEnabled() throws Exception {
        try {

            HootCustomPropertiesSetter.setProperty("osmApiDbEnabled", "false");
            final String inputParams = FileUtils.readFileToString(new File(Thread.currentThread()
                    .getContextClassLoader()
                    .getResource("hoot/services/controllers/job/ExportResourceTestProcessOsmApiDbInputInput.json")
                    .getPath()));

            ExportJobResource spy = Mockito.spy(new ExportJobResource());

            Mockito.doNothing().when((JobControllerBase) spy).postJobRquest(anyString(), anyString());
            final List<Long> mapIds = new ArrayList<>();
            mapIds.add(new Long(1));
            Mockito.doReturn(mapIds).when(spy).getMapIdsByName(anyString(), any(Connection.class));
            java.util.Map<String, String> mapTags = new HashMap<>();
            final String exportTime = "2016-05-04 10:15";
            mapTags.put("osm_api_db_export_time", exportTime);
            Mockito.doReturn(mapTags).when(spy).getMapTags(anyLong(), any(Connection.class));
            final BoundingBox mapBounds = new BoundingBox(0.0, 0.0, 0.0, 0.0);
            Mockito.doReturn(mapBounds).when(spy).getMapBounds(any(Map.class));

            spy.getExportToOsmApiDbCommandArgs(ExportJobResource.parseParams(inputParams), null).toString();
        }
        catch (WebApplicationException e) {
            Assert.assertEquals(Status.INTERNAL_SERVER_ERROR.getStatusCode(), e.getResponse().getStatus());
            Assert.assertTrue(e.getResponse().getEntity().toString()
                    .contains("Attempted to export to an OSM API database but OSM API database support is disabled"));
            throw e;
        }
    }
}<|MERGE_RESOLUTION|>--- conflicted
+++ resolved
@@ -164,8 +164,6 @@
                     .getPath()));
 
             ExportJobResource spy = Mockito.spy(new ExportJobResource());
-
-<<<<<<< HEAD
             Mockito.doNothing().when((JobControllerBase) spy).postJobRquest(anyString(), anyString());
             final List<Long> mapIds = new ArrayList<>();
             mapIds.add(new Long(1));
@@ -187,38 +185,12 @@
             Assert.assertTrue(commandArgs.contains("{\"removereview\":\"false\"}"));
             Assert.assertTrue(commandArgs.contains("{\"inputtype\":\"db\"}"));
             Assert.assertTrue(commandArgs.contains("{\"temppath\":"));
-            Assert.assertTrue(commandArgs.contains("{\"changesetuserid\":\"1\"}"));
             Assert.assertTrue(commandArgs.contains("{\"changesetsourcedatatimestamp\":\"" + exportTime + "\"}"));
             Assert.assertTrue(commandArgs.contains("{\"changesetaoi\":\"" + mapBoundsStr + "\"}"));
         }
         finally {
             HootCustomPropertiesSetter.setProperty("osmApiDbEnabled", "false");
         }
-=======
-        Mockito.doNothing().when((JobControllerBase) spy).postJobRquest(anyString(), anyString());
-        final List<Long> mapIds = new ArrayList<>();
-        mapIds.add(new Long(1));
-        Mockito.doReturn(mapIds).when(spy).getMapIdsByName(anyString(), any(Connection.class));
-        java.util.Map<String, String> mapTags = new HashMap<>();
-        final String exportTime = "2016-05-04 10:15";
-        mapTags.put("osm_api_db_export_time", exportTime);
-        Mockito.doReturn(mapTags).when(spy).getMapTags(anyLong(), any(Connection.class));
-        final BoundingBox mapBounds = new BoundingBox(0.0, 0.0, 0.0, 0.0);
-        final String mapBoundsStr = mapBounds.toServicesString();
-        Mockito.doReturn(mapBounds).when(spy).getMapBounds(any(Map.class));
-
-        final String commandArgs = spy.getExportToOsmApiDbCommandArgs(ExportJobResource.parseParams(inputParams), null)
-                .toString();
-        log.debug(commandArgs);
-
-        Assert.assertTrue(commandArgs.contains("{\"input\":\"MyTestMap\"}"));
-        Assert.assertTrue(commandArgs.contains("{\"outputtype\":\"osm_api_db\"}"));
-        Assert.assertTrue(commandArgs.contains("{\"removereview\":\"false\"}"));
-        Assert.assertTrue(commandArgs.contains("{\"inputtype\":\"db\"}"));
-        Assert.assertTrue(commandArgs.contains("{\"temppath\":"));
-        Assert.assertTrue(commandArgs.contains("{\"changesetsourcedatatimestamp\":\"" + exportTime + "\"}"));
-        Assert.assertTrue(commandArgs.contains("{\"changesetaoi\":\"" + mapBoundsStr + "\"}"));
->>>>>>> ce8d012d
     }
 
     @Test(expected = WebApplicationException.class)

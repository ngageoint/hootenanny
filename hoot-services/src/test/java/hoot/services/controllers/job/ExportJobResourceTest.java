/*
 * This file is part of Hootenanny.
 *
 * Hootenanny is free software: you can redistribute it and/or modify
 * it under the terms of the GNU General Public License as published by
 * the Free Software Foundation, either version 3 of the License, or
 * (at your option) any later version.
 * 
 * This program is distributed in the hope that it will be useful,
 * but WITHOUT ANY WARRANTY; without even the implied warranty of
 * MERCHANTABILITY or FITNESS FOR A PARTICULAR PURPOSE.  See the
 * GNU General Public License for more details.
 *
 * You should have received a copy of the GNU General Public License
 * along with this program.  If not, see <http://www.gnu.org/licenses/>.
 *
 * --------------------------------------------------------------------
 *
 * The following copyright notices are generated automatically. If you
 * have a new notice to add, please use the format:
 * " * @copyright Copyright ..."
 * This will properly maintain the copyright information. DigitalGlobe
 * copyrights will be updated automatically.
 *
 * @copyright Copyright (C) 2015, 2016 DigitalGlobe (http://www.digitalglobe.com/)
 */
package hoot.services.controllers.job;

<<<<<<< HEAD
import static org.mockito.Matchers.anyString;
import static org.mockito.Mockito.*;
=======
import static org.mockito.Mockito.anyString;
import static org.mockito.Mockito.verify;
>>>>>>> 2b476505

import java.io.File;
import java.sql.Connection;
import java.util.ArrayList;
import java.util.HashMap;
import java.util.List;

import javax.ws.rs.WebApplicationException;
import javax.ws.rs.core.Response;

<<<<<<< HEAD
import hoot.services.HootProperties;
import hoot.services.UnitTest;
import hoot.services.geo.BoundingBox;
import hoot.services.models.osm.Map;

import org.apache.commons.io.FileUtils;
=======
>>>>>>> 2b476505
import org.json.simple.JSONObject;
import org.json.simple.parser.JSONParser;
import org.junit.Assert;
import org.junit.Test;
import org.junit.experimental.categories.Category;
import org.mockito.Matchers;
import org.mockito.Mockito;
import org.slf4j.Logger;
import org.slf4j.LoggerFactory;

import com.sun.jersey.api.client.ClientResponse.Status;

import hoot.services.HootProperties;
import hoot.services.UnitTest;


public class ExportJobResourceTest {

<<<<<<< HEAD
	private static final Logger log = LoggerFactory.getLogger(ExportJobResourceTest.class);
	
	@Test
	@Category(UnitTest.class)
	public void testProcess() throws Exception
	{
		String params = 
			"{\"translation\":\"MGCP.js\",\"inputtype\":\"db\",\"input\":\"ToyTestA\",\"outputtype\":\"gdb\",\"removereview\" : \"false\"}";
		
		String  tempOutputPath = HootProperties.getProperty("tempOutputPath");
		JSONObject arg = new JSONObject();
		arg.put("outputfolder", tempOutputPath + "/" + "f9a8d471");
		tempOutputPath = arg.toJSONString();
		String jobArgs = 
			",\"exec\":\"osm2ogrscript\",\"params\":[{\"input\":\"ToyTestA\"},{\"translation\":\"MGCP.js\"},";
		jobArgs += "{\"outputtype\":\"gdb\"},{\"removereview\":\"false\"},{\"inputtype\":\"db\"},";
		jobArgs += tempOutputPath  + ",";
		jobArgs += "{\"output\":\"f9a8d471\"},{\"outputname\":\"f9a8d471\"}],";
		jobArgs += "\"exectype\":\"make\"}";

		ExportJobResource spy = Mockito.spy(new ExportJobResource());
		Mockito.doNothing().when((JobControllerBase)spy).postJobRquest(anyString(), anyString());
		Response resp = spy.process(params);		
		String result = resp.getEntity().toString();
		JSONParser parser = new JSONParser();
		JSONObject o = (JSONObject)parser.parse(result);
		String jobId = o.get("jobid").toString();
		
		jobArgs = jobArgs.replaceAll("f9a8d471", jobId);
    verify(spy).postJobRquest(Matchers.matches(jobId), Matchers.endsWith(jobArgs));
	}
	
	@Test
	@Category(UnitTest.class)
	public void testProcessForWFS() throws Exception
	{
		String wfsStoreDb = HootProperties.getInstance().getProperty("wfsStoreDb");
		String userid = HootProperties.getProperty("dbUserId");
		String pwd = HootProperties.getProperty("dbPassword");
		String host = HootProperties.getProperty("dbHost");
		String[] hostParts = host.split(":");
		String pgUrl = "host='"+ hostParts[0] + "' port='" + hostParts[1] + "' user='" + userid 
								+ "' password='" + pwd + "' dbname='" + wfsStoreDb + "'";
								
		String params = 
			"{\"translation\":\"MGCP.js\",\"inputtype\":\"db\",\"input\":\"ToyTestA\",\"outputtype\":\"wfs\",\"removereview\" : \"false\"}";
		
		String  tempOutputPath = HootProperties.getProperty("tempOutputPath");
		JSONObject arg = new JSONObject();
		arg.put("outputfolder", tempOutputPath + "/" + "f9a8d471");
		tempOutputPath = arg.toJSONString();
		String jobArgs = ",\"exec\":\"osm2ogrscript\",\"params\":[{\"input\":\"ToyTestA\"},{\"translation\":\"MGCP.js\"},{\"outputtype\":\"wfs\"}," +
			"{\"removereview\":\"false\"},{\"inputtype\":\"db\"},";
		jobArgs += tempOutputPath  + ",";
		jobArgs += "{\"output\":\"f9a8d471\"},{\"outputname\":\"f9a8d471\"}," +
			"{\"PG_URL\":\"" + pgUrl + "\"}],\"exectype\":\"make\"},{\"class\":\"hoot.services.controllers.wfs.WfsManager\"," +
			"\"method\":\"createWfsResource\",\"params\":[{\"isprimitivetype\":\"false\",\"value\":\"f9a8d471\"," +
			"\"paramtype\":\"java.lang.String\"}],\"exectype\":\"reflection_sync\"}]";
	
		ExportJobResource spy = Mockito.spy(new ExportJobResource());
		Mockito.doNothing().when((JobControllerBase)spy).postChainJobRquest(anyString(), anyString());
		Response resp = spy.process(params);		
		String result = resp.getEntity().toString();
		JSONParser parser = new JSONParser();
		JSONObject o = (JSONObject)parser.parse(result);
		String jobId = o.get("jobid").toString();
		
		jobArgs = jobArgs.replaceAll("f9a8d471", jobId);
		verify(spy).postChainJobRquest(Matchers.matches(jobId), Matchers.endsWith(jobArgs));
	}
	
	@Test
	@Category(UnitTest.class)
	public void testGetExportResources() throws Exception
	{
		ExportJobResource exRes = new ExportJobResource();
		Response resp = exRes.getExportResources();
		String result = resp.getEntity().toString();
		
		String homeFolder = HootProperties.getProperty("homeFolder");
		String translationExtPath = HootProperties.getProperty("translationExtPath");
		
		String transExtPath = homeFolder + "/" + "/plugins-local/script/utp";
		if(translationExtPath != null && translationExtPath.length() > 0)
		{
			transExtPath = translationExtPath;
		}
		
		String expected = "";
		File f = new File(transExtPath);
		if(f.exists() && f.isDirectory())
		{
			expected = 
				"[{\"description\":\"LTDS 4.0\",\"name\":\"TDS\"},{\"description\":\"MGCP\",\"name\":\"MGCP\"},{\"description\":\"UTP\",\"name\":\"UTP\"}]";
		}
		else
		{
			expected = 
				"[{\"description\":\"LTDS 4.0\",\"name\":\"TDS\"},{\"description\":\"MGCP\",\"name\":\"MGCP\"}]";
		}
		Assert.assertEquals(expected, result);	
	}
	
	@Test
	@Category(UnitTest.class)
	public void testExportToOsmApiDb() throws Exception
	{
		final String inputParams = 
		  FileUtils.readFileToString(
        new File(
          Thread.currentThread().getContextClassLoader().getResource(
            "hoot/services/controllers/job/ExportResourceTestProcessOsmApiDbInputInput.json")
          .getPath()));
				
		ExportJobResource spy = Mockito.spy(new ExportJobResource());
		
		Mockito.doNothing().when((JobControllerBase)spy).postJobRquest(anyString(), anyString());
		final List<Long> mapIds = new ArrayList<>();
		mapIds.add(new Long(1));
		Mockito
	    .doReturn(mapIds)
      .when(spy).getMapIdsByName(anyString(), any(Connection.class));
		java.util.Map<String, String> mapTags = new HashMap<>();
		final String exportTime = "2016-05-04 10:15";
		mapTags.put("osm_api_db_export_time", exportTime);
		Mockito
		  .doReturn(mapTags)
	    .when(spy).getMapTags(anyLong(), any(Connection.class));
		final BoundingBox mapBounds = new BoundingBox(0, 0, 0, 0);
		final String mapBoundsStr = mapBounds.toServicesString();
		Mockito
		  .doReturn(mapBounds)
	    .when(spy).getMapBounds(any(Map.class));
		
		final String commandArgs = 
			spy.addExportToOsmApiDbCommandArgs(
				ExportJobResource.parseParams(inputParams), null).toString();
		log.debug(commandArgs);
		
		Assert.assertTrue(commandArgs.contains("{\"input\":\"MyTestMap\"}"));
		Assert.assertTrue(commandArgs.contains("{\"outputtype\":\"osm_api_db\"}"));
		Assert.assertTrue(commandArgs.contains("{\"removereview\":\"false\"}"));
		Assert.assertTrue(commandArgs.contains("{\"inputtype\":\"db\"}"));
		Assert.assertTrue(commandArgs.contains("{\"temppath\":"));
		Assert.assertTrue(commandArgs.contains("{\"changesetuserid\":\"1\"}"));
		Assert.assertTrue(commandArgs.contains("{\"changesetsourcedatatimestamp\":\"" + exportTime + "\"}"));
		Assert.assertTrue(commandArgs.contains("{\"changesetaoi\":\"" + mapBoundsStr + "\"}"));
	}
	
	@Test(expected=WebApplicationException.class)
	@Category(UnitTest.class)
	public void testExportToOsmApiDbWithTranslation() throws Exception
	{
		try
		{
			final String inputParams = 
			  FileUtils.readFileToString(
	        new File(
	          Thread.currentThread().getContextClassLoader().getResource(
	            "hoot/services/controllers/job/ExportResourceTestExportToOsmApiDbWithTranslationInput.json")
	          .getPath()));
			
			ExportJobResource spy = Mockito.spy(new ExportJobResource());
			
			Mockito.doNothing().when((JobControllerBase)spy).postJobRquest(anyString(), anyString());
			final List<Long> mapIds = new ArrayList<>();
			mapIds.add(new Long(1));
			Mockito
		    .doReturn(mapIds)
	      .when(spy).getMapIdsByName(anyString(), any(Connection.class));
			java.util.Map<String, String> mapTags = new HashMap<>();
			final String exportTime = "2016-05-04 10:15";
			mapTags.put("osm_api_db_export_time", exportTime);
			Mockito
			  .doReturn(mapTags)
		    .when(spy).getMapTags(anyLong(), any(Connection.class));
			final BoundingBox mapBounds = new BoundingBox(0, 0, 0, 0);
			Mockito
			  .doReturn(mapBounds)
		    .when(spy).getMapBounds(any(Map.class));
			
			spy.addExportToOsmApiDbCommandArgs(
				ExportJobResource.parseParams(inputParams), null).toString();
		}
		catch (WebApplicationException e)
    {
			Assert.assertEquals(Status.BAD_REQUEST.getStatusCode(), e.getResponse().getStatus());
			Assert.assertTrue(
				e.getResponse().getEntity().toString().contains(
				  "Custom translation not allowed when exporting to OSM API database."));
      throw e;
    }
	}
	
	@Test(expected=WebApplicationException.class)
	@Category(UnitTest.class)
	public void testExportToOsmApiDbNoTimestampTag() throws Exception
	{
		try
		{
			final String inputParams = 
			  FileUtils.readFileToString(
	        new File(
	          Thread.currentThread().getContextClassLoader().getResource(
	            "hoot/services/controllers/job/ExportResourceTestProcessOsmApiDbInputInput.json")
	          .getPath()));
			
			ExportJobResource spy = Mockito.spy(new ExportJobResource());
			
			Mockito.doNothing().when((JobControllerBase)spy).postJobRquest(anyString(), anyString());
			final List<Long> mapIds = new ArrayList<>();
			mapIds.add(new Long(1));
			Mockito
		    .doReturn(mapIds)
	      .when(spy).getMapIdsByName(anyString(), any(Connection.class));
			java.util.Map<String, String> mapTags = new HashMap<>();
			//add no map tags
			Mockito
			  .doReturn(mapTags)
		    .when(spy).getMapTags(anyLong(), any(Connection.class));
			final BoundingBox mapBounds = new BoundingBox(0, 0, 0, 0);
			Mockito
			  .doReturn(mapBounds)
		    .when(spy).getMapBounds(any(Map.class));
			
			spy.addExportToOsmApiDbCommandArgs(
				ExportJobResource.parseParams(inputParams), null).toString();
		}
		catch (WebApplicationException e)
    {
			Assert.assertEquals(Status.CONFLICT.getStatusCode(), e.getResponse().getStatus());
			Assert.assertTrue(
				e.getResponse().getEntity().toString().contains("has no osm_api_db_export_time tag"));
      throw e;
    }
	}
	
	@Test(expected=WebApplicationException.class)
	@Category(UnitTest.class)
	public void testExportToOsmApiDbBadInputType() throws Exception
	{
		try
		{
			final String inputParams = 
			  FileUtils.readFileToString(
	        new File(
	          Thread.currentThread().getContextClassLoader().getResource(
	            "hoot/services/controllers/job/ExportResourceTestExportToOsmApiDbBadInputTypeInput.json")
	          .getPath()));
			
			ExportJobResource spy = Mockito.spy(new ExportJobResource());
			
			Mockito.doNothing().when((JobControllerBase)spy).postJobRquest(anyString(), anyString());
			final List<Long> mapIds = new ArrayList<>();
			mapIds.add(new Long(1));
			Mockito
		    .doReturn(mapIds)
	      .when(spy).getMapIdsByName(anyString(), any(Connection.class));
			java.util.Map<String, String> mapTags = new HashMap<>();
			final String exportTime = "2016-05-04 10:15";
			mapTags.put("osm_api_db_export_time", exportTime);
			Mockito
			  .doReturn(mapTags)
		    .when(spy).getMapTags(anyLong(), any(Connection.class));
			final BoundingBox mapBounds = new BoundingBox(0, 0, 0, 0);
			Mockito
			  .doReturn(mapBounds)
		    .when(spy).getMapBounds(any(Map.class));
			
			spy.addExportToOsmApiDbCommandArgs(
				ExportJobResource.parseParams(inputParams), null).toString();
		}
		catch (WebApplicationException e)
    {
			Assert.assertEquals(Status.BAD_REQUEST.getStatusCode(), e.getResponse().getStatus());
			Assert.assertTrue(
				e.getResponse().getEntity().toString().contains(
				  "When exporting to an OSM API database, the input type must be a Hootenanny API database."));
      throw e;
    }
	}
	
	@Test(expected=WebApplicationException.class)
	@Category(UnitTest.class)
	public void testExportToOsmApiDbMultipleMapsWithSameName() throws Exception
	{
		try
		{
			final String inputParams = 
			  FileUtils.readFileToString(
	        new File(
	          Thread.currentThread().getContextClassLoader().getResource(
	            "hoot/services/controllers/job/ExportResourceTestProcessOsmApiDbInputInput.json")
	          .getPath()));
			
      ExportJobResource spy = Mockito.spy(new ExportJobResource());
			
			Mockito.doNothing().when((JobControllerBase)spy).postJobRquest(anyString(), anyString());
			final List<Long> mapIds = new ArrayList<>();
	    //add two map id's
			mapIds.add(new Long(1));
			mapIds.add(new Long(2));
			Mockito
		    .doReturn(mapIds)
	      .when(spy).getMapIdsByName(anyString(), any(Connection.class));
			java.util.Map<String, String> mapTags = new HashMap<>();
			final String exportTime = "2016-05-04 10:15";
			mapTags.put("osm_api_db_export_time", exportTime);
			Mockito
			  .doReturn(mapTags)
		    .when(spy).getMapTags(anyLong(), any(Connection.class));
			final BoundingBox mapBounds = new BoundingBox(0, 0, 0, 0);
			Mockito
			  .doReturn(mapBounds)
		    .when(spy).getMapBounds(any(Map.class));
			
			spy.addExportToOsmApiDbCommandArgs(
				ExportJobResource.parseParams(inputParams), null).toString();
		}
		catch (WebApplicationException e)
    {
			Assert.assertEquals(Status.BAD_REQUEST.getStatusCode(), e.getResponse().getStatus());
			Assert.assertTrue(
				e.getResponse().getEntity().toString().contains("Multiple maps with name"));
      throw e;
    }
	}
	
	@Test(expected=WebApplicationException.class)
	@Category(UnitTest.class)
	public void testExportToOsmApiDbMissingMap() throws Exception
	{
		try
		{
			final String inputParams = 
			  FileUtils.readFileToString(
	        new File(
	          Thread.currentThread().getContextClassLoader().getResource(
	            "hoot/services/controllers/job/ExportResourceTestProcessOsmApiDbInputInput.json")
	          .getPath()));
			
			ExportJobResource spy = Mockito.spy(new ExportJobResource());
			
			Mockito.doNothing().when((JobControllerBase)spy).postJobRquest(anyString(), anyString());
			final List<Long> mapIds = new ArrayList<>();
	    //add no map id's
			Mockito
		    .doReturn(mapIds)
	      .when(spy).getMapIdsByName(anyString(), any(Connection.class));
			java.util.Map<String, String> mapTags = new HashMap<>();
			final String exportTime = "2016-05-04 10:15";
			mapTags.put("osm_api_db_export_time", exportTime);
			Mockito
			  .doReturn(mapTags)
		    .when(spy).getMapTags(anyLong(), any(Connection.class));
			final BoundingBox mapBounds = new BoundingBox(0, 0, 0, 0);
			Mockito
			  .doReturn(mapBounds)
		    .when(spy).getMapBounds(any(Map.class));
			
			spy.addExportToOsmApiDbCommandArgs(
				ExportJobResource.parseParams(inputParams), null).toString();
		}
		catch (WebApplicationException e)
    {
			Assert.assertEquals(Status.BAD_REQUEST.getStatusCode(), e.getResponse().getStatus());
			Assert.assertTrue(
				e.getResponse().getEntity().toString().contains("No map exists with name"));
      throw e;
    }
	}
=======
    @Test
    @Category(UnitTest.class)
    public void testProcess() throws Exception {
        String params = "{\"translation\":\"MGCP.js\",\"inputtype\":\"db\",\"input\":\"ToyTestA\",\"outputtype\":\"gdb\",\"removereview\" : \"false\"}";

        String tempOutputPath = HootProperties.getProperty("tempOutputPath");
        JSONObject arg = new JSONObject();
        arg.put("outputfolder", tempOutputPath + "/" + "f9a8d471");
        tempOutputPath = arg.toJSONString();
        String jobArgs = ",\"exec\":\"osm2ogrscript\",\"params\":[{\"input\":\"ToyTestA\"},{\"translation\":\"MGCP.js\"},";
        jobArgs += "{\"outputtype\":\"gdb\"},{\"removereview\":\"false\"},{\"inputtype\":\"db\"},";
        jobArgs += tempOutputPath + ",";
        jobArgs += "{\"output\":\"f9a8d471\"},{\"outputname\":\"f9a8d471\"}],";
        jobArgs += "\"exectype\":\"make\"}";

        ExportJobResource spy = Mockito.spy(new ExportJobResource());
        Mockito.doNothing().when((JobControllerBase) spy).postJobRquest(anyString(), anyString());
        Response resp = spy.process(params);
        String result = resp.getEntity().toString();
        JSONParser parser = new JSONParser();
        JSONObject o = (JSONObject) parser.parse(result);
        String jobId = o.get("jobid").toString();

        jobArgs = jobArgs.replaceAll("f9a8d471", jobId);
        verify(spy).postJobRquest(Matchers.matches(jobId), Matchers.endsWith(jobArgs));
    }

    @Test
    @Category(UnitTest.class)
    public void testProcessForWFS() throws Exception {
        String wfsStoreDb = HootProperties.getInstance().getProperty("wfsStoreDb");
        String userid = HootProperties.getProperty("dbUserId");
        String pwd = HootProperties.getProperty("dbPassword");
        String host = HootProperties.getProperty("dbHost");
        String[] hostParts = host.split(":");
        String pgUrl = "host='" + hostParts[0] + "' port='" + hostParts[1] + "' user='" + userid + "' password='" + pwd
                + "' dbname='" + wfsStoreDb + "'";

        String params = "{\"translation\":\"MGCP.js\",\"inputtype\":\"db\",\"input\":\"ToyTestA\",\"outputtype\":\"wfs\",\"removereview\" : \"false\"}";

        String tempOutputPath = HootProperties.getProperty("tempOutputPath");
        JSONObject arg = new JSONObject();
        arg.put("outputfolder", tempOutputPath + "/" + "f9a8d471");
        tempOutputPath = arg.toJSONString();
        String jobArgs = ",\"exec\":\"osm2ogrscript\",\"params\":[{\"input\":\"ToyTestA\"},{\"translation\":\"MGCP.js\"},{\"outputtype\":\"wfs\"},"
                + "{\"removereview\":\"false\"},{\"inputtype\":\"db\"},";
        jobArgs += tempOutputPath + ",";
        jobArgs += "{\"output\":\"f9a8d471\"},{\"outputname\":\"f9a8d471\"}," + "{\"PG_URL\":\"" + pgUrl
                + "\"}],\"exectype\":\"make\"},{\"class\":\"hoot.services.controllers.wfs.WfsManager\","
                + "\"method\":\"createWfsResource\",\"params\":[{\"isprimitivetype\":\"false\",\"value\":\"f9a8d471\","
                + "\"paramtype\":\"java.lang.String\"}],\"exectype\":\"reflection_sync\"}]";

        ExportJobResource spy = Mockito.spy(new ExportJobResource());
        Mockito.doNothing().when((JobControllerBase) spy).postChainJobRquest(anyString(), anyString());
        Response resp = spy.process(params);
        String result = resp.getEntity().toString();
        JSONParser parser = new JSONParser();
        JSONObject o = (JSONObject) parser.parse(result);
        String jobId = o.get("jobid").toString();

        jobArgs = jobArgs.replaceAll("f9a8d471", jobId);
        verify(spy).postChainJobRquest(Matchers.matches(jobId), Matchers.endsWith(jobArgs));
    }

    @Test
    @Category(UnitTest.class)
    public void testGetExportResources() throws Exception {
        ExportJobResource exRes = new ExportJobResource();
        Response resp = exRes.getExportResources();
        String result = resp.getEntity().toString();

        String homeFolder = HootProperties.getProperty("homeFolder");
        String translationExtPath = HootProperties.getProperty("translationExtPath");

        String transExtPath = homeFolder + "/" + "/plugins-local/script/utp";
        if (translationExtPath != null && translationExtPath.length() > 0) {
            transExtPath = translationExtPath;
        }

        String expected = "";
        File f = new File(transExtPath);
        if (f.exists() && f.isDirectory()) {
            expected = "[{\"description\":\"LTDS 4.0\",\"name\":\"TDS\"},{\"description\":\"MGCP\",\"name\":\"MGCP\"},{\"description\":\"UTP\",\"name\":\"UTP\"}]";
        }
        else {
            expected = "[{\"description\":\"LTDS 4.0\",\"name\":\"TDS\"},{\"description\":\"MGCP\",\"name\":\"MGCP\"}]";
        }
        Assert.assertEquals(expected, result);
    }
>>>>>>> 2b476505
}<|MERGE_RESOLUTION|>--- conflicted
+++ resolved
@@ -26,13 +26,8 @@
  */
 package hoot.services.controllers.job;
 
-<<<<<<< HEAD
 import static org.mockito.Matchers.anyString;
 import static org.mockito.Mockito.*;
-=======
-import static org.mockito.Mockito.anyString;
-import static org.mockito.Mockito.verify;
->>>>>>> 2b476505
 
 import java.io.File;
 import java.sql.Connection;
@@ -43,15 +38,12 @@
 import javax.ws.rs.WebApplicationException;
 import javax.ws.rs.core.Response;
 
-<<<<<<< HEAD
 import hoot.services.HootProperties;
 import hoot.services.UnitTest;
 import hoot.services.geo.BoundingBox;
 import hoot.services.models.osm.Map;
 
 import org.apache.commons.io.FileUtils;
-=======
->>>>>>> 2b476505
 import org.json.simple.JSONObject;
 import org.json.simple.parser.JSONParser;
 import org.junit.Assert;
@@ -64,385 +56,11 @@
 
 import com.sun.jersey.api.client.ClientResponse.Status;
 
-import hoot.services.HootProperties;
-import hoot.services.UnitTest;
-
 
 public class ExportJobResourceTest {
 
-<<<<<<< HEAD
-	private static final Logger log = LoggerFactory.getLogger(ExportJobResourceTest.class);
-	
-	@Test
-	@Category(UnitTest.class)
-	public void testProcess() throws Exception
-	{
-		String params = 
-			"{\"translation\":\"MGCP.js\",\"inputtype\":\"db\",\"input\":\"ToyTestA\",\"outputtype\":\"gdb\",\"removereview\" : \"false\"}";
-		
-		String  tempOutputPath = HootProperties.getProperty("tempOutputPath");
-		JSONObject arg = new JSONObject();
-		arg.put("outputfolder", tempOutputPath + "/" + "f9a8d471");
-		tempOutputPath = arg.toJSONString();
-		String jobArgs = 
-			",\"exec\":\"osm2ogrscript\",\"params\":[{\"input\":\"ToyTestA\"},{\"translation\":\"MGCP.js\"},";
-		jobArgs += "{\"outputtype\":\"gdb\"},{\"removereview\":\"false\"},{\"inputtype\":\"db\"},";
-		jobArgs += tempOutputPath  + ",";
-		jobArgs += "{\"output\":\"f9a8d471\"},{\"outputname\":\"f9a8d471\"}],";
-		jobArgs += "\"exectype\":\"make\"}";
-
-		ExportJobResource spy = Mockito.spy(new ExportJobResource());
-		Mockito.doNothing().when((JobControllerBase)spy).postJobRquest(anyString(), anyString());
-		Response resp = spy.process(params);		
-		String result = resp.getEntity().toString();
-		JSONParser parser = new JSONParser();
-		JSONObject o = (JSONObject)parser.parse(result);
-		String jobId = o.get("jobid").toString();
-		
-		jobArgs = jobArgs.replaceAll("f9a8d471", jobId);
-    verify(spy).postJobRquest(Matchers.matches(jobId), Matchers.endsWith(jobArgs));
-	}
-	
-	@Test
-	@Category(UnitTest.class)
-	public void testProcessForWFS() throws Exception
-	{
-		String wfsStoreDb = HootProperties.getInstance().getProperty("wfsStoreDb");
-		String userid = HootProperties.getProperty("dbUserId");
-		String pwd = HootProperties.getProperty("dbPassword");
-		String host = HootProperties.getProperty("dbHost");
-		String[] hostParts = host.split(":");
-		String pgUrl = "host='"+ hostParts[0] + "' port='" + hostParts[1] + "' user='" + userid 
-								+ "' password='" + pwd + "' dbname='" + wfsStoreDb + "'";
-								
-		String params = 
-			"{\"translation\":\"MGCP.js\",\"inputtype\":\"db\",\"input\":\"ToyTestA\",\"outputtype\":\"wfs\",\"removereview\" : \"false\"}";
-		
-		String  tempOutputPath = HootProperties.getProperty("tempOutputPath");
-		JSONObject arg = new JSONObject();
-		arg.put("outputfolder", tempOutputPath + "/" + "f9a8d471");
-		tempOutputPath = arg.toJSONString();
-		String jobArgs = ",\"exec\":\"osm2ogrscript\",\"params\":[{\"input\":\"ToyTestA\"},{\"translation\":\"MGCP.js\"},{\"outputtype\":\"wfs\"}," +
-			"{\"removereview\":\"false\"},{\"inputtype\":\"db\"},";
-		jobArgs += tempOutputPath  + ",";
-		jobArgs += "{\"output\":\"f9a8d471\"},{\"outputname\":\"f9a8d471\"}," +
-			"{\"PG_URL\":\"" + pgUrl + "\"}],\"exectype\":\"make\"},{\"class\":\"hoot.services.controllers.wfs.WfsManager\"," +
-			"\"method\":\"createWfsResource\",\"params\":[{\"isprimitivetype\":\"false\",\"value\":\"f9a8d471\"," +
-			"\"paramtype\":\"java.lang.String\"}],\"exectype\":\"reflection_sync\"}]";
-	
-		ExportJobResource spy = Mockito.spy(new ExportJobResource());
-		Mockito.doNothing().when((JobControllerBase)spy).postChainJobRquest(anyString(), anyString());
-		Response resp = spy.process(params);		
-		String result = resp.getEntity().toString();
-		JSONParser parser = new JSONParser();
-		JSONObject o = (JSONObject)parser.parse(result);
-		String jobId = o.get("jobid").toString();
-		
-		jobArgs = jobArgs.replaceAll("f9a8d471", jobId);
-		verify(spy).postChainJobRquest(Matchers.matches(jobId), Matchers.endsWith(jobArgs));
-	}
-	
-	@Test
-	@Category(UnitTest.class)
-	public void testGetExportResources() throws Exception
-	{
-		ExportJobResource exRes = new ExportJobResource();
-		Response resp = exRes.getExportResources();
-		String result = resp.getEntity().toString();
-		
-		String homeFolder = HootProperties.getProperty("homeFolder");
-		String translationExtPath = HootProperties.getProperty("translationExtPath");
-		
-		String transExtPath = homeFolder + "/" + "/plugins-local/script/utp";
-		if(translationExtPath != null && translationExtPath.length() > 0)
-		{
-			transExtPath = translationExtPath;
-		}
-		
-		String expected = "";
-		File f = new File(transExtPath);
-		if(f.exists() && f.isDirectory())
-		{
-			expected = 
-				"[{\"description\":\"LTDS 4.0\",\"name\":\"TDS\"},{\"description\":\"MGCP\",\"name\":\"MGCP\"},{\"description\":\"UTP\",\"name\":\"UTP\"}]";
-		}
-		else
-		{
-			expected = 
-				"[{\"description\":\"LTDS 4.0\",\"name\":\"TDS\"},{\"description\":\"MGCP\",\"name\":\"MGCP\"}]";
-		}
-		Assert.assertEquals(expected, result);	
-	}
-	
-	@Test
-	@Category(UnitTest.class)
-	public void testExportToOsmApiDb() throws Exception
-	{
-		final String inputParams = 
-		  FileUtils.readFileToString(
-        new File(
-          Thread.currentThread().getContextClassLoader().getResource(
-            "hoot/services/controllers/job/ExportResourceTestProcessOsmApiDbInputInput.json")
-          .getPath()));
-				
-		ExportJobResource spy = Mockito.spy(new ExportJobResource());
-		
-		Mockito.doNothing().when((JobControllerBase)spy).postJobRquest(anyString(), anyString());
-		final List<Long> mapIds = new ArrayList<>();
-		mapIds.add(new Long(1));
-		Mockito
-	    .doReturn(mapIds)
-      .when(spy).getMapIdsByName(anyString(), any(Connection.class));
-		java.util.Map<String, String> mapTags = new HashMap<>();
-		final String exportTime = "2016-05-04 10:15";
-		mapTags.put("osm_api_db_export_time", exportTime);
-		Mockito
-		  .doReturn(mapTags)
-	    .when(spy).getMapTags(anyLong(), any(Connection.class));
-		final BoundingBox mapBounds = new BoundingBox(0, 0, 0, 0);
-		final String mapBoundsStr = mapBounds.toServicesString();
-		Mockito
-		  .doReturn(mapBounds)
-	    .when(spy).getMapBounds(any(Map.class));
-		
-		final String commandArgs = 
-			spy.addExportToOsmApiDbCommandArgs(
-				ExportJobResource.parseParams(inputParams), null).toString();
-		log.debug(commandArgs);
-		
-		Assert.assertTrue(commandArgs.contains("{\"input\":\"MyTestMap\"}"));
-		Assert.assertTrue(commandArgs.contains("{\"outputtype\":\"osm_api_db\"}"));
-		Assert.assertTrue(commandArgs.contains("{\"removereview\":\"false\"}"));
-		Assert.assertTrue(commandArgs.contains("{\"inputtype\":\"db\"}"));
-		Assert.assertTrue(commandArgs.contains("{\"temppath\":"));
-		Assert.assertTrue(commandArgs.contains("{\"changesetuserid\":\"1\"}"));
-		Assert.assertTrue(commandArgs.contains("{\"changesetsourcedatatimestamp\":\"" + exportTime + "\"}"));
-		Assert.assertTrue(commandArgs.contains("{\"changesetaoi\":\"" + mapBoundsStr + "\"}"));
-	}
-	
-	@Test(expected=WebApplicationException.class)
-	@Category(UnitTest.class)
-	public void testExportToOsmApiDbWithTranslation() throws Exception
-	{
-		try
-		{
-			final String inputParams = 
-			  FileUtils.readFileToString(
-	        new File(
-	          Thread.currentThread().getContextClassLoader().getResource(
-	            "hoot/services/controllers/job/ExportResourceTestExportToOsmApiDbWithTranslationInput.json")
-	          .getPath()));
-			
-			ExportJobResource spy = Mockito.spy(new ExportJobResource());
-			
-			Mockito.doNothing().when((JobControllerBase)spy).postJobRquest(anyString(), anyString());
-			final List<Long> mapIds = new ArrayList<>();
-			mapIds.add(new Long(1));
-			Mockito
-		    .doReturn(mapIds)
-	      .when(spy).getMapIdsByName(anyString(), any(Connection.class));
-			java.util.Map<String, String> mapTags = new HashMap<>();
-			final String exportTime = "2016-05-04 10:15";
-			mapTags.put("osm_api_db_export_time", exportTime);
-			Mockito
-			  .doReturn(mapTags)
-		    .when(spy).getMapTags(anyLong(), any(Connection.class));
-			final BoundingBox mapBounds = new BoundingBox(0, 0, 0, 0);
-			Mockito
-			  .doReturn(mapBounds)
-		    .when(spy).getMapBounds(any(Map.class));
-			
-			spy.addExportToOsmApiDbCommandArgs(
-				ExportJobResource.parseParams(inputParams), null).toString();
-		}
-		catch (WebApplicationException e)
-    {
-			Assert.assertEquals(Status.BAD_REQUEST.getStatusCode(), e.getResponse().getStatus());
-			Assert.assertTrue(
-				e.getResponse().getEntity().toString().contains(
-				  "Custom translation not allowed when exporting to OSM API database."));
-      throw e;
-    }
-	}
-	
-	@Test(expected=WebApplicationException.class)
-	@Category(UnitTest.class)
-	public void testExportToOsmApiDbNoTimestampTag() throws Exception
-	{
-		try
-		{
-			final String inputParams = 
-			  FileUtils.readFileToString(
-	        new File(
-	          Thread.currentThread().getContextClassLoader().getResource(
-	            "hoot/services/controllers/job/ExportResourceTestProcessOsmApiDbInputInput.json")
-	          .getPath()));
-			
-			ExportJobResource spy = Mockito.spy(new ExportJobResource());
-			
-			Mockito.doNothing().when((JobControllerBase)spy).postJobRquest(anyString(), anyString());
-			final List<Long> mapIds = new ArrayList<>();
-			mapIds.add(new Long(1));
-			Mockito
-		    .doReturn(mapIds)
-	      .when(spy).getMapIdsByName(anyString(), any(Connection.class));
-			java.util.Map<String, String> mapTags = new HashMap<>();
-			//add no map tags
-			Mockito
-			  .doReturn(mapTags)
-		    .when(spy).getMapTags(anyLong(), any(Connection.class));
-			final BoundingBox mapBounds = new BoundingBox(0, 0, 0, 0);
-			Mockito
-			  .doReturn(mapBounds)
-		    .when(spy).getMapBounds(any(Map.class));
-			
-			spy.addExportToOsmApiDbCommandArgs(
-				ExportJobResource.parseParams(inputParams), null).toString();
-		}
-		catch (WebApplicationException e)
-    {
-			Assert.assertEquals(Status.CONFLICT.getStatusCode(), e.getResponse().getStatus());
-			Assert.assertTrue(
-				e.getResponse().getEntity().toString().contains("has no osm_api_db_export_time tag"));
-      throw e;
-    }
-	}
-	
-	@Test(expected=WebApplicationException.class)
-	@Category(UnitTest.class)
-	public void testExportToOsmApiDbBadInputType() throws Exception
-	{
-		try
-		{
-			final String inputParams = 
-			  FileUtils.readFileToString(
-	        new File(
-	          Thread.currentThread().getContextClassLoader().getResource(
-	            "hoot/services/controllers/job/ExportResourceTestExportToOsmApiDbBadInputTypeInput.json")
-	          .getPath()));
-			
-			ExportJobResource spy = Mockito.spy(new ExportJobResource());
-			
-			Mockito.doNothing().when((JobControllerBase)spy).postJobRquest(anyString(), anyString());
-			final List<Long> mapIds = new ArrayList<>();
-			mapIds.add(new Long(1));
-			Mockito
-		    .doReturn(mapIds)
-	      .when(spy).getMapIdsByName(anyString(), any(Connection.class));
-			java.util.Map<String, String> mapTags = new HashMap<>();
-			final String exportTime = "2016-05-04 10:15";
-			mapTags.put("osm_api_db_export_time", exportTime);
-			Mockito
-			  .doReturn(mapTags)
-		    .when(spy).getMapTags(anyLong(), any(Connection.class));
-			final BoundingBox mapBounds = new BoundingBox(0, 0, 0, 0);
-			Mockito
-			  .doReturn(mapBounds)
-		    .when(spy).getMapBounds(any(Map.class));
-			
-			spy.addExportToOsmApiDbCommandArgs(
-				ExportJobResource.parseParams(inputParams), null).toString();
-		}
-		catch (WebApplicationException e)
-    {
-			Assert.assertEquals(Status.BAD_REQUEST.getStatusCode(), e.getResponse().getStatus());
-			Assert.assertTrue(
-				e.getResponse().getEntity().toString().contains(
-				  "When exporting to an OSM API database, the input type must be a Hootenanny API database."));
-      throw e;
-    }
-	}
-	
-	@Test(expected=WebApplicationException.class)
-	@Category(UnitTest.class)
-	public void testExportToOsmApiDbMultipleMapsWithSameName() throws Exception
-	{
-		try
-		{
-			final String inputParams = 
-			  FileUtils.readFileToString(
-	        new File(
-	          Thread.currentThread().getContextClassLoader().getResource(
-	            "hoot/services/controllers/job/ExportResourceTestProcessOsmApiDbInputInput.json")
-	          .getPath()));
-			
-      ExportJobResource spy = Mockito.spy(new ExportJobResource());
-			
-			Mockito.doNothing().when((JobControllerBase)spy).postJobRquest(anyString(), anyString());
-			final List<Long> mapIds = new ArrayList<>();
-	    //add two map id's
-			mapIds.add(new Long(1));
-			mapIds.add(new Long(2));
-			Mockito
-		    .doReturn(mapIds)
-	      .when(spy).getMapIdsByName(anyString(), any(Connection.class));
-			java.util.Map<String, String> mapTags = new HashMap<>();
-			final String exportTime = "2016-05-04 10:15";
-			mapTags.put("osm_api_db_export_time", exportTime);
-			Mockito
-			  .doReturn(mapTags)
-		    .when(spy).getMapTags(anyLong(), any(Connection.class));
-			final BoundingBox mapBounds = new BoundingBox(0, 0, 0, 0);
-			Mockito
-			  .doReturn(mapBounds)
-		    .when(spy).getMapBounds(any(Map.class));
-			
-			spy.addExportToOsmApiDbCommandArgs(
-				ExportJobResource.parseParams(inputParams), null).toString();
-		}
-		catch (WebApplicationException e)
-    {
-			Assert.assertEquals(Status.BAD_REQUEST.getStatusCode(), e.getResponse().getStatus());
-			Assert.assertTrue(
-				e.getResponse().getEntity().toString().contains("Multiple maps with name"));
-      throw e;
-    }
-	}
-	
-	@Test(expected=WebApplicationException.class)
-	@Category(UnitTest.class)
-	public void testExportToOsmApiDbMissingMap() throws Exception
-	{
-		try
-		{
-			final String inputParams = 
-			  FileUtils.readFileToString(
-	        new File(
-	          Thread.currentThread().getContextClassLoader().getResource(
-	            "hoot/services/controllers/job/ExportResourceTestProcessOsmApiDbInputInput.json")
-	          .getPath()));
-			
-			ExportJobResource spy = Mockito.spy(new ExportJobResource());
-			
-			Mockito.doNothing().when((JobControllerBase)spy).postJobRquest(anyString(), anyString());
-			final List<Long> mapIds = new ArrayList<>();
-	    //add no map id's
-			Mockito
-		    .doReturn(mapIds)
-	      .when(spy).getMapIdsByName(anyString(), any(Connection.class));
-			java.util.Map<String, String> mapTags = new HashMap<>();
-			final String exportTime = "2016-05-04 10:15";
-			mapTags.put("osm_api_db_export_time", exportTime);
-			Mockito
-			  .doReturn(mapTags)
-		    .when(spy).getMapTags(anyLong(), any(Connection.class));
-			final BoundingBox mapBounds = new BoundingBox(0, 0, 0, 0);
-			Mockito
-			  .doReturn(mapBounds)
-		    .when(spy).getMapBounds(any(Map.class));
-			
-			spy.addExportToOsmApiDbCommandArgs(
-				ExportJobResource.parseParams(inputParams), null).toString();
-		}
-		catch (WebApplicationException e)
-    {
-			Assert.assertEquals(Status.BAD_REQUEST.getStatusCode(), e.getResponse().getStatus());
-			Assert.assertTrue(
-				e.getResponse().getEntity().toString().contains("No map exists with name"));
-      throw e;
-    }
-	}
-=======
+    private static final Logger log = LoggerFactory.getLogger(ExportJobResourceTest.class);
+
     @Test
     @Category(UnitTest.class)
     public void testProcess() throws Exception {
@@ -532,5 +150,206 @@
         }
         Assert.assertEquals(expected, result);
     }
->>>>>>> 2b476505
+
+    @Test
+    @Category(UnitTest.class)
+    public void testExportToOsmApiDb() throws Exception {
+        final String inputParams = FileUtils.readFileToString(new File(Thread.currentThread().getContextClassLoader()
+                .getResource("hoot/services/controllers/job/ExportResourceTestProcessOsmApiDbInputInput.json")
+                .getPath()));
+
+        ExportJobResource spy = Mockito.spy(new ExportJobResource());
+
+        Mockito.doNothing().when((JobControllerBase) spy).postJobRquest(anyString(), anyString());
+        final List<Long> mapIds = new ArrayList<>();
+        mapIds.add(new Long(1));
+        Mockito.doReturn(mapIds).when(spy).getMapIdsByName(anyString(), any(Connection.class));
+        java.util.Map<String, String> mapTags = new HashMap<>();
+        final String exportTime = "2016-05-04 10:15";
+        mapTags.put("osm_api_db_export_time", exportTime);
+        Mockito.doReturn(mapTags).when(spy).getMapTags(anyLong(), any(Connection.class));
+        final BoundingBox mapBounds = new BoundingBox(0, 0, 0, 0);
+        final String mapBoundsStr = mapBounds.toServicesString();
+        Mockito.doReturn(mapBounds).when(spy).getMapBounds(any(Map.class));
+
+        final String commandArgs = spy.addExportToOsmApiDbCommandArgs(ExportJobResource.parseParams(inputParams), null)
+                .toString();
+        log.debug(commandArgs);
+
+        Assert.assertTrue(commandArgs.contains("{\"input\":\"MyTestMap\"}"));
+        Assert.assertTrue(commandArgs.contains("{\"outputtype\":\"osm_api_db\"}"));
+        Assert.assertTrue(commandArgs.contains("{\"removereview\":\"false\"}"));
+        Assert.assertTrue(commandArgs.contains("{\"inputtype\":\"db\"}"));
+        Assert.assertTrue(commandArgs.contains("{\"temppath\":"));
+        Assert.assertTrue(commandArgs.contains("{\"changesetuserid\":\"1\"}"));
+        Assert.assertTrue(commandArgs.contains("{\"changesetsourcedatatimestamp\":\"" + exportTime + "\"}"));
+        Assert.assertTrue(commandArgs.contains("{\"changesetaoi\":\"" + mapBoundsStr + "\"}"));
+    }
+
+    @Test(expected = WebApplicationException.class)
+    @Category(UnitTest.class)
+    public void testExportToOsmApiDbWithTranslation() throws Exception {
+        try {
+            final String inputParams = FileUtils
+                    .readFileToString(new File(
+                            Thread.currentThread()
+                                    .getContextClassLoader()
+                                    .getResource(
+                                            "hoot/services/controllers/job/ExportResourceTestExportToOsmApiDbWithTranslationInput.json")
+                                    .getPath()));
+
+            ExportJobResource spy = Mockito.spy(new ExportJobResource());
+
+            Mockito.doNothing().when((JobControllerBase) spy).postJobRquest(anyString(), anyString());
+            final List<Long> mapIds = new ArrayList<>();
+            mapIds.add(new Long(1));
+            Mockito.doReturn(mapIds).when(spy).getMapIdsByName(anyString(), any(Connection.class));
+            java.util.Map<String, String> mapTags = new HashMap<>();
+            final String exportTime = "2016-05-04 10:15";
+            mapTags.put("osm_api_db_export_time", exportTime);
+            Mockito.doReturn(mapTags).when(spy).getMapTags(anyLong(), any(Connection.class));
+            final BoundingBox mapBounds = new BoundingBox(0, 0, 0, 0);
+            Mockito.doReturn(mapBounds).when(spy).getMapBounds(any(Map.class));
+
+            spy.addExportToOsmApiDbCommandArgs(ExportJobResource.parseParams(inputParams), null).toString();
+        }
+        catch (WebApplicationException e) {
+            Assert.assertEquals(Status.BAD_REQUEST.getStatusCode(), e.getResponse().getStatus());
+            Assert.assertTrue(e.getResponse().getEntity().toString()
+                    .contains("Custom translation not allowed when exporting to OSM API database."));
+            throw e;
+        }
+    }
+
+    @Test(expected = WebApplicationException.class)
+    @Category(UnitTest.class)
+    public void testExportToOsmApiDbNoTimestampTag() throws Exception {
+        try {
+            final String inputParams = FileUtils.readFileToString(new File(Thread.currentThread()
+                    .getContextClassLoader()
+                    .getResource("hoot/services/controllers/job/ExportResourceTestProcessOsmApiDbInputInput.json")
+                    .getPath()));
+
+            ExportJobResource spy = Mockito.spy(new ExportJobResource());
+
+            Mockito.doNothing().when((JobControllerBase) spy).postJobRquest(anyString(), anyString());
+            final List<Long> mapIds = new ArrayList<>();
+            mapIds.add(new Long(1));
+            Mockito.doReturn(mapIds).when(spy).getMapIdsByName(anyString(), any(Connection.class));
+            java.util.Map<String, String> mapTags = new HashMap<>();
+            // add no map tags
+            Mockito.doReturn(mapTags).when(spy).getMapTags(anyLong(), any(Connection.class));
+            final BoundingBox mapBounds = new BoundingBox(0, 0, 0, 0);
+            Mockito.doReturn(mapBounds).when(spy).getMapBounds(any(Map.class));
+
+            spy.addExportToOsmApiDbCommandArgs(ExportJobResource.parseParams(inputParams), null).toString();
+        }
+        catch (WebApplicationException e) {
+            Assert.assertEquals(Status.CONFLICT.getStatusCode(), e.getResponse().getStatus());
+            Assert.assertTrue(e.getResponse().getEntity().toString().contains("has no osm_api_db_export_time tag"));
+            throw e;
+        }
+    }
+
+    @Test(expected = WebApplicationException.class)
+    @Category(UnitTest.class)
+    public void testExportToOsmApiDbBadInputType() throws Exception {
+        try {
+            final String inputParams = FileUtils.readFileToString(new File(Thread
+                    .currentThread()
+                    .getContextClassLoader()
+                    .getResource(
+                            "hoot/services/controllers/job/ExportResourceTestExportToOsmApiDbBadInputTypeInput.json")
+                    .getPath()));
+
+            ExportJobResource spy = Mockito.spy(new ExportJobResource());
+
+            Mockito.doNothing().when((JobControllerBase) spy).postJobRquest(anyString(), anyString());
+            final List<Long> mapIds = new ArrayList<>();
+            mapIds.add(new Long(1));
+            Mockito.doReturn(mapIds).when(spy).getMapIdsByName(anyString(), any(Connection.class));
+            java.util.Map<String, String> mapTags = new HashMap<>();
+            final String exportTime = "2016-05-04 10:15";
+            mapTags.put("osm_api_db_export_time", exportTime);
+            Mockito.doReturn(mapTags).when(spy).getMapTags(anyLong(), any(Connection.class));
+            final BoundingBox mapBounds = new BoundingBox(0, 0, 0, 0);
+            Mockito.doReturn(mapBounds).when(spy).getMapBounds(any(Map.class));
+
+            spy.addExportToOsmApiDbCommandArgs(ExportJobResource.parseParams(inputParams), null).toString();
+        }
+        catch (WebApplicationException e) {
+            Assert.assertEquals(Status.BAD_REQUEST.getStatusCode(), e.getResponse().getStatus());
+            Assert.assertTrue(e
+                    .getResponse()
+                    .getEntity()
+                    .toString()
+                    .contains(
+                            "When exporting to an OSM API database, the input type must be a Hootenanny API database."));
+            throw e;
+        }
+    }
+
+    @Test(expected = WebApplicationException.class)
+    @Category(UnitTest.class)
+    public void testExportToOsmApiDbMultipleMapsWithSameName() throws Exception {
+        try {
+            final String inputParams = FileUtils.readFileToString(new File(Thread.currentThread()
+                    .getContextClassLoader()
+                    .getResource("hoot/services/controllers/job/ExportResourceTestProcessOsmApiDbInputInput.json")
+                    .getPath()));
+
+            ExportJobResource spy = Mockito.spy(new ExportJobResource());
+
+            Mockito.doNothing().when((JobControllerBase) spy).postJobRquest(anyString(), anyString());
+            final List<Long> mapIds = new ArrayList<>();
+            // add two map id's
+            mapIds.add(new Long(1));
+            mapIds.add(new Long(2));
+            Mockito.doReturn(mapIds).when(spy).getMapIdsByName(anyString(), any(Connection.class));
+            java.util.Map<String, String> mapTags = new HashMap<>();
+            final String exportTime = "2016-05-04 10:15";
+            mapTags.put("osm_api_db_export_time", exportTime);
+            Mockito.doReturn(mapTags).when(spy).getMapTags(anyLong(), any(Connection.class));
+            final BoundingBox mapBounds = new BoundingBox(0, 0, 0, 0);
+            Mockito.doReturn(mapBounds).when(spy).getMapBounds(any(Map.class));
+
+            spy.addExportToOsmApiDbCommandArgs(ExportJobResource.parseParams(inputParams), null).toString();
+        }
+        catch (WebApplicationException e) {
+            Assert.assertEquals(Status.BAD_REQUEST.getStatusCode(), e.getResponse().getStatus());
+            Assert.assertTrue(e.getResponse().getEntity().toString().contains("Multiple maps with name"));
+            throw e;
+        }
+    }
+
+    @Test(expected = WebApplicationException.class)
+    @Category(UnitTest.class)
+    public void testExportToOsmApiDbMissingMap() throws Exception {
+        try {
+            final String inputParams = FileUtils.readFileToString(new File(Thread.currentThread()
+                    .getContextClassLoader()
+                    .getResource("hoot/services/controllers/job/ExportResourceTestProcessOsmApiDbInputInput.json")
+                    .getPath()));
+
+            ExportJobResource spy = Mockito.spy(new ExportJobResource());
+
+            Mockito.doNothing().when((JobControllerBase) spy).postJobRquest(anyString(), anyString());
+            final List<Long> mapIds = new ArrayList<>();
+            // add no map id's
+            Mockito.doReturn(mapIds).when(spy).getMapIdsByName(anyString(), any(Connection.class));
+            java.util.Map<String, String> mapTags = new HashMap<>();
+            final String exportTime = "2016-05-04 10:15";
+            mapTags.put("osm_api_db_export_time", exportTime);
+            Mockito.doReturn(mapTags).when(spy).getMapTags(anyLong(), any(Connection.class));
+            final BoundingBox mapBounds = new BoundingBox(0, 0, 0, 0);
+            Mockito.doReturn(mapBounds).when(spy).getMapBounds(any(Map.class));
+
+            spy.addExportToOsmApiDbCommandArgs(ExportJobResource.parseParams(inputParams), null).toString();
+        }
+        catch (WebApplicationException e) {
+            Assert.assertEquals(Status.BAD_REQUEST.getStatusCode(), e.getResponse().getStatus());
+            Assert.assertTrue(e.getResponse().getEntity().toString().contains("No map exists with name"));
+            throw e;
+        }
+    }
 }
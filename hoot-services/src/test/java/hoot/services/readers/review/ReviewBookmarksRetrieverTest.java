/*
 * This file is part of Hootenanny.
 *
 * Hootenanny is free software: you can redistribute it and/or modify
 * it under the terms of the GNU General Public License as published by
 * the Free Software Foundation, either version 3 of the License, or
 * (at your option) any later version.
 * 
 * This program is distributed in the hope that it will be useful,
 * but WITHOUT ANY WARRANTY; without even the implied warranty of
 * MERCHANTABILITY or FITNESS FOR A PARTICULAR PURPOSE.  See the
 * GNU General Public License for more details.
 *
 * You should have received a copy of the GNU General Public License
 * along with this program.  If not, see <http://www.gnu.org/licenses/>.
 *
 * --------------------------------------------------------------------
 *
 * The following copyright notices are generated automatically. If you
 * have a new notice to add, please use the format:
 * " * @copyright Copyright ..."
 * This will properly maintain the copyright information. DigitalGlobe
 * copyrights will be updated automatically.
 *
 * @copyright Copyright (C) 2016 DigitalGlobe (http://www.digitalglobe.com/)
 */
package hoot.services.readers.review;

import java.sql.Connection;

import org.junit.Test;
import org.junit.experimental.categories.Category;

import com.mysema.query.sql.SQLQuery;

import hoot.services.UnitTest;


public class ReviewBookmarksRetrieverTest {

    @Test
    @Category(UnitTest.class)
    public void testRetrieve() throws Exception {
        Connection conn = null;

        ReviewBookmarkRetriever r = new ReviewBookmarkRetriever(conn);
        SQLQuery q = r.getQuery(1, 2);

        String actual = q.toString();
        String expected = "from \"review_bookmarks\" \"review_bookmarks\"\n"
                + "where \"review_bookmarks\".\"map_id\" = ? and \"review_bookmarks\".\"relation_id\" = ?";

        org.junit.Assert.assertEquals(expected, actual);

    }

    @Test
    @Category(UnitTest.class)
    public void testRetrieveAllOrderByCreatedAt() throws Exception {
        Connection conn = null;

        ReviewBookmarkRetriever r = new ReviewBookmarkRetriever(conn);
        SQLQuery q = r.getAllQuery("createdAt", true, -1, -1, null, null);

        String actual = q.toString();
        String expected = "from \"review_bookmarks\" \"review_bookmarks\"\n"
                + "order by \"review_bookmarks\".\"created_at\" asc";

        org.junit.Assert.assertEquals(expected, actual);

    }

    @Test
    @Category(UnitTest.class)
    public void testRetrieveAllOrderByCreatedAtDesc() throws Exception {
        Connection conn = null;

        ReviewBookmarkRetriever r = new ReviewBookmarkRetriever(conn);
        SQLQuery q = r.getAllQuery("createdAt", false, -1, -1, null, null);

        String actual = q.toString();
        String expected = "from \"review_bookmarks\" \"review_bookmarks\"\n"
                + "order by \"review_bookmarks\".\"created_at\" desc";

        org.junit.Assert.assertEquals(expected, actual);

    }

    @Test
    @Category(UnitTest.class)
    public void testRetrieveAllOrderByIdLimit100() throws Exception {
        Connection conn = null;

        ReviewBookmarkRetriever r = new ReviewBookmarkRetriever(conn);
        SQLQuery q = r.getAllQuery("id", true, 100, -1, null, null);

        String actual = q.toString();
        String expected = "from \"review_bookmarks\" \"review_bookmarks\"\n"
                + "order by \"review_bookmarks\".\"id\" asc\n" + "limit ?";

        org.junit.Assert.assertEquals(expected, actual);

    }

    @Test
    @Category(UnitTest.class)
    public void testRetrieveAllOrderByIdLimit100Offset123() throws Exception {
        Connection conn = null;

        ReviewBookmarkRetriever r = new ReviewBookmarkRetriever(conn);
        SQLQuery q = r.getAllQuery("id", true, 100, 123, null, null);

        String actual = q.toString();
        String expected = "from \"review_bookmarks\" \"review_bookmarks\"\n"
                + "order by \"review_bookmarks\".\"id\" asc\n" + "limit ?\n" + "offset ?";

        org.junit.Assert.assertEquals(expected, actual);

    }

    @Test
    @Category(UnitTest.class)
    public void testRetrieveAllOrderByCreatedAtWithFilterByCreator() throws Exception {
        Connection conn = null;

        ReviewBookmarkRetriever r = new ReviewBookmarkRetriever(conn);
<<<<<<< HEAD
        SQLQuery q = r.getAllQuery("createdAt", true, -1, -1, "createdBy", (long) 10);
=======
        SQLQuery q = r._getAllQuery("createdAt", true, -1, -1, new Long[]{(long) 1,(long) 2} ,null);
>>>>>>> cdeb0727

        String actual = q.toString();
        String expected = "from \"review_bookmarks\" \"review_bookmarks\"\n"
                + "where \"review_bookmarks\".\"created_by\" in (?, ?)\n"
                + "order by \"review_bookmarks\".\"created_at\" asc";

        org.junit.Assert.assertEquals(expected, actual);

    }

    @Test
    @Category(UnitTest.class)
    public void testRetrieveAllOrderByCreatedAtWithMapIdFilter() throws Exception {
        Connection conn = null;

        ReviewBookmarkRetriever r = new ReviewBookmarkRetriever(conn);
<<<<<<< HEAD
        SQLQuery q = r.getAllQuery("createdAt", true, -1, -1, "createdByMe", (long) 10);
=======
        SQLQuery q = r._getAllQuery("createdAt", true, -1, -1, null, new Long[]{1L,2L});
>>>>>>> cdeb0727

        String actual = q.toString();
        String expected = "from \"review_bookmarks\" \"review_bookmarks\"\n"
                + "where \"review_bookmarks\".\"map_id\" in (?, ?)\n"
                + "order by \"review_bookmarks\".\"created_at\" asc";

        org.junit.Assert.assertEquals(expected, actual);

    }
    
    @Test
    @Category(UnitTest.class)
    public void testRetrieveAllOrderByCreatedAtWithCreatorAndMapIdFilter() throws Exception {
        Connection conn = null;

        ReviewBookmarkRetriever r = new ReviewBookmarkRetriever(conn);
<<<<<<< HEAD
        SQLQuery q = r.getAllQuery("createdAt", true, -1, -1, "mapId", (long) 10);
=======
        SQLQuery q = r._getAllQuery("createdAt", true, -1, -1, new Long[]{1L,2L}, new Long[]{1L,2L});
>>>>>>> cdeb0727

        String actual = q.toString();
        String expected = "from \"review_bookmarks\" \"review_bookmarks\"\n"
        		+ "where \"review_bookmarks\".\"created_by\" in (?, ?) and \"review_bookmarks\".\"map_id\" in (?, ?)\n"
                + "order by \"review_bookmarks\".\"created_at\" asc";

        org.junit.Assert.assertEquals(expected, actual);

    }    

}<|MERGE_RESOLUTION|>--- conflicted
+++ resolved
@@ -124,11 +124,7 @@
         Connection conn = null;
 
         ReviewBookmarkRetriever r = new ReviewBookmarkRetriever(conn);
-<<<<<<< HEAD
-        SQLQuery q = r.getAllQuery("createdAt", true, -1, -1, "createdBy", (long) 10);
-=======
         SQLQuery q = r._getAllQuery("createdAt", true, -1, -1, new Long[]{(long) 1,(long) 2} ,null);
->>>>>>> cdeb0727
 
         String actual = q.toString();
         String expected = "from \"review_bookmarks\" \"review_bookmarks\"\n"
@@ -145,11 +141,7 @@
         Connection conn = null;
 
         ReviewBookmarkRetriever r = new ReviewBookmarkRetriever(conn);
-<<<<<<< HEAD
-        SQLQuery q = r.getAllQuery("createdAt", true, -1, -1, "createdByMe", (long) 10);
-=======
         SQLQuery q = r._getAllQuery("createdAt", true, -1, -1, null, new Long[]{1L,2L});
->>>>>>> cdeb0727
 
         String actual = q.toString();
         String expected = "from \"review_bookmarks\" \"review_bookmarks\"\n"
@@ -159,18 +151,14 @@
         org.junit.Assert.assertEquals(expected, actual);
 
     }
-    
+
     @Test
     @Category(UnitTest.class)
     public void testRetrieveAllOrderByCreatedAtWithCreatorAndMapIdFilter() throws Exception {
         Connection conn = null;
 
         ReviewBookmarkRetriever r = new ReviewBookmarkRetriever(conn);
-<<<<<<< HEAD
-        SQLQuery q = r.getAllQuery("createdAt", true, -1, -1, "mapId", (long) 10);
-=======
         SQLQuery q = r._getAllQuery("createdAt", true, -1, -1, new Long[]{1L,2L}, new Long[]{1L,2L});
->>>>>>> cdeb0727
 
         String actual = q.toString();
         String expected = "from \"review_bookmarks\" \"review_bookmarks\"\n"
@@ -179,6 +167,6 @@
 
         org.junit.Assert.assertEquals(expected, actual);
 
-    }    
+    }
 
 }
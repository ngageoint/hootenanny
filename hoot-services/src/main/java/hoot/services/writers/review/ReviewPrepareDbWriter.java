/*
 * This file is part of Hootenanny.
 *
 * Hootenanny is free software: you can redistribute it and/or modify
 * it under the terms of the GNU General Public License as published by
 * the Free Software Foundation, either version 3 of the License, or
 * (at your option) any later version.
 * 
 * This program is distributed in the hope that it will be useful,
 * but WITHOUT ANY WARRANTY; without even the implied warranty of
 * MERCHANTABILITY or FITNESS FOR A PARTICULAR PURPOSE.  See the
 * GNU General Public License for more details.
 *
 * You should have received a copy of the GNU General Public License
 * along with this program.  If not, see <http://www.gnu.org/licenses/>.
 *
 * --------------------------------------------------------------------
 *
 * The following copyright notices are generated automatically. If you
 * have a new notice to add, please use the format:
 * " * @copyright Copyright ..."
 * This will properly maintain the copyright information. DigitalGlobe
 * copyrights will be updated automatically.
 *
 * @copyright Copyright (C) 2015 DigitalGlobe (http://www.digitalglobe.com/)
 */
package hoot.services.writers.review;

import java.lang.reflect.InvocationTargetException;
import java.sql.Connection;
import java.sql.ResultSet;
import java.sql.SQLException;
import java.sql.Statement;
import java.util.ArrayList;
import java.util.HashSet;
import java.util.LinkedHashMap;
import java.util.List;
import java.util.Map;
import java.util.Set;

import org.apache.commons.lang3.StringUtils;
import org.apache.commons.lang3.reflect.MethodUtils;
import org.json.simple.JSONObject;
import org.postgresql.util.PGobject;
import org.postgresql.util.PSQLException;
import org.slf4j.Logger;
import org.slf4j.LoggerFactory;
import org.springframework.transaction.TransactionDefinition;
import org.springframework.transaction.TransactionStatus;
import org.springframework.transaction.support.DefaultTransactionDefinition;

import com.google.common.collect.ArrayListMultimap;
import com.google.common.collect.ListMultimap;
import com.mysema.query.sql.ColumnMetadata;
import com.mysema.query.sql.SQLQuery;
import com.mysema.query.sql.dml.SQLDeleteClause;
import com.mysema.query.sql.dml.SQLInsertClause;
import com.mysema.query.sql.dml.SQLUpdateClause;

import hoot.services.HootProperties;
import hoot.services.db.DbClientAbstract;
import hoot.services.db.DbUtils;
import hoot.services.db.DbUtils.RecordBatchType;
import hoot.services.db.postgres.PostgresUtils;
import hoot.services.db2.CurrentNodes;
import hoot.services.db2.CurrentRelations;
import hoot.services.db2.CurrentWays;
import hoot.services.db2.ElementIdMappings;
import hoot.services.db2.QElementIdMappings;
import hoot.services.db2.QReviewItems;
import hoot.services.db2.QReviewMap;
import hoot.services.db2.ReviewItems;
import hoot.services.db2.ReviewMap;
import hoot.services.job.Executable;
import hoot.services.models.osm.Element;
import hoot.services.models.osm.ElementFactory;
import hoot.services.models.osm.Element.ElementType;

/**
 * Writes review data to the services database
 */
public class ReviewPrepareDbWriter extends DbClientAbstract implements Executable
{
	private static final Logger log = 
		LoggerFactory.getLogger(ReviewPrepareDbWriter.class);
	protected static final QReviewMap reviewMap = QReviewMap.reviewMap;
	protected static final QReviewItems reviewItems = QReviewItems.reviewItems;
	protected static final QElementIdMappings elementIdMappings = QElementIdMappings.elementIdMappings;
	protected Connection conn;

	private long mapId;
	protected long uniqueIdsParsed = 0;
	protected boolean idMappingRecordWritten = false;
	protected long reviewRecordsParsed = 0;
	protected boolean reviewRecordWritten = false;
	private long totalParseableRecords = 0;
	private long totalReviewableRecords = 0;
	protected int maxRecordSelectSize;
	protected int maxRecordBatchSize;
	protected ListMultimap<String, String> previouslyReviewedItemIdToReviewAgainstItemIds;
	protected ListMultimap<String, String> reviewableItemIdToReviewAgainstItemIds;

	private String finalStatusDetail;

	public String getFinalStatusDetail()
	{
		return finalStatusDetail;
	}

	public ReviewPrepareDbWriter() throws Exception
	{
		super();
		maxRecordSelectSize = 
			Integer.parseInt(HootProperties.getInstance()
		    .getProperty("maxRecordSelectSize", HootProperties.getDefault("maxRecordSelectSize")));
		maxRecordBatchSize = 
			Integer.parseInt(HootProperties.getInstance()
		    .getProperty("maxRecordBatchSize", HootProperties.getDefault("maxRecordBatchSize")));
	}

	/**
	 * See CoreServiceContext.xml
	 */
	public void init()
	{
	}

	/**
	 * See CoreServiceContext.xml
	 */
	public void destroy()
	{
	}

	/**
	 * Prepares a map's conflated data for review
	 *
	 * @param command
	 *          input parameters containing a map and job ID
	 * @throws Exception
	 */
	public void exec(JSONObject command) throws Exception
	{
		if (command.containsKey("testDelayMilliseconds"))
		{
			Thread.sleep((Long) command.get("testDelayMilliseconds"));
		}
		if (command.containsKey("simulateFailure"))
		{
			simulateFailure = (Boolean) command.get("simulateFailure");
		}

		mapId = (Long) command.get("mapId");
		final String jobId = (String) command.get("jobId");
		log.debug("Executing review prepare job with ID: " + jobId
		    + " for map with ID: " + String.valueOf(mapId) + " ...");

		// TODO: verify that no other writes are seen during this transaction

		try
		{
			log.debug("Initializing database driver...");
			conn = DbUtils.createConnection();

			log.debug("Intializing ReviewDbPreparer transaction...");
			TransactionStatus transactionStatus = 
				transactionManager.getTransaction(
					new DefaultTransactionDefinition(TransactionDefinition.PROPAGATION_REQUIRED));
			conn.setAutoCommit(false);

			try
			{
				// see if map review info for this map already exists
				final ReviewMap mapReviewInfo = 
					new SQLQuery(conn, DbUtils.getConfiguration(mapId))
				    .from(reviewMap)
				    .where(reviewMap.mapId.eq(mapId))
				    .singleResult(reviewMap);

				if (mapReviewInfo == null)
				{
					// if not, add new entry to review_map table
					ReviewMap mapReviewInfoRecord = new ReviewMap();
					mapReviewInfoRecord.setMapId(mapId);
					mapReviewInfoRecord.setReviewPrepareJobId((String)command.get("jobId"));
					/*
					 * if (mapReviewInfoRecord.insert() != 1) { throw new
					 * Exception("Error inserting map review info."); }
					 */

					SQLInsertClause insert = new SQLInsertClause(conn,
					    DbUtils.getConfiguration(mapId), reviewMap);
					if (insert.populate(mapReviewInfoRecord).execute() != 1)
					{
						throw new Exception("Error inserting map review info.");
					}
				}
				else
				{
					// if so, overwrite any existing unreviewed data
					deleteExistingUnreviewedItems(mapId);

					// and then write new job id to the review map table
					SQLUpdateClause update = 
						new SQLUpdateClause(conn, DbUtils.getConfiguration(mapId), reviewMap);
					if (update
							  .where(reviewMap.mapId.eq(mapId))
					      .set(reviewMap.reviewPrepareJobId, jobId)
					      .execute() != 1)
					{
						throw new Exception("Error updating job entry in review table.");
					}
				}

				//two passes through the data have to be made; one to create the mappings from the 
				//unique IDs to the osm element IDs and then a second to parse the review tags; 
				//there might be a way to do this in one pass...
				
				//The logic here got a little redundant...but no point in cleaning up now, since this class 
				//will soon be gone.

				boolean reviewableItemsExist = false;
				final String noRecordsParsedMessage = 
					"No records available for review for map with ID: " + mapId;
				
				totalReviewableRecords = getTotalReviewableRecords(mapId);
				if (totalReviewableRecords > 0)
				{
					totalParseableRecords = getTotalParseableRecords(mapId);
					getPreviouslyReviewedRecords();
					final boolean uuidsExist = parseElementUniqueIdTags(mapId);
					if (!uuidsExist)
					{
						log.info("Parsing unique element IDs: " + noRecordsParsedMessage);
					}
					else
					{
						// read the review tags from the OSM elements and write their data to services db review
						// tables
						reviewableItemsExist = parseElementReviewTags(mapId);
						if (!reviewableItemsExist)
						{
							log.info("Parsing review tags: " + noRecordsParsedMessage);
						}
					}
					if (!uuidsExist || !reviewableItemsExist)
					{
						finalStatusDetail = noRecordsParsedMessage;
					}
					else
					{
						finalStatusDetail = "Reviewable records successfully prepared.";
					}
				}
				else
				{
					finalStatusDetail = noRecordsParsedMessage;
				}
			}
			catch (Exception e)
			{
				log.error("Error preparing review items: " + e.getMessage());
				log.debug("Rolling back transaction for ReviewDbPreparer...");
				transactionManager.rollback(transactionStatus);
				conn.rollback();
				throw e;
			}

			log.debug("Committing ReviewDbPreparer database transaction...");
			try
			{
				transactionManager.commit(transactionStatus);
				conn.commit();
				log.info("Review item preparation complete.");
			}
			catch (Exception e)
			{
				log.error("Error committing transaction: " + e.getMessage());
				if (e instanceof PSQLException)
				{
					log.error("SQL error: " + ((PSQLException)e).getServerErrorMessage().getDetail());
				}
				throw e;
			}
		}
		finally
		{
			conn.setAutoCommit(true);
			DbUtils.closeConnection(conn);
		}
		
		boolean errorDeletingTempRecords = false;
		if (totalReviewableRecords > 0 && 
				Boolean.parseBoolean(
          HootProperties.getInstance().getProperty(
	          "reviewPrepareCleanup", HootProperties.getDefault("reviewPrepareCleanup"))))
		{
			try
			{
<<<<<<< HEAD
				log.debug("Initializing database driver...");
				conn = DbUtils.createConnection();

				log.debug("Intializing ReviewDbPreparer cleanup transaction...");
				TransactionStatus transactionStatus = 
					transactionManager.getTransaction(
						new DefaultTransactionDefinition(TransactionDefinition.PROPAGATION_REQUIRED));
				conn.setAutoCommit(false);
				
			  // There may be element id's written as a result of parseElementUniqueIdTags that don't
				// have associated review item records, because of the two pass write operation. They
				// aren't currently hurting anything by existing and will be ignored, but its a good idea
				// to clean them out.
				removeUnusedElementIdMappings();
				
				log.debug("Committing ReviewDbPreparer database cleanup transaction...");
				transactionManager.commit(transactionStatus);
				conn.commit();
				log.info("Review element ID temp record cleanup complete.");
			}
		  //It's not the end of the world if these don't get cleaned out, but you should eventually 
			//try to figure out why they couldn't be cleaned if an error occurs.
			catch (Exception e)
			{
				log.warn("Caught error while cleaning out unused element ID mappings.  " +
			    "Skipping temp record cleanup.  Error: " + e.getMessage());
				if (e instanceof PSQLException)
=======
				try
				{
					log.debug("Intializing ReviewDbPreparer cleanup transaction...");
					transactionStatus = 
						transactionManager.getTransaction(
							new DefaultTransactionDefinition(TransactionDefinition.PROPAGATION_REQUIRED));
					conn.setAutoCommit(false);
					
				  // There may be element IDs written as a result of parseElementUniqueIdTags that don't
					// have associated review item records, because of the two pass write operation. They
					// aren't currently hurting anything by existing and will be ignored, but it is a good idea
					// to clean them out.
					removeUnusedElementIdMappings();
					
					log.debug("Committing ReviewDbPreparer database cleanup transaction...");
					transactionManager.commit(transactionStatus);
					conn.commit();
					log.info("Review item cleanup complete.");
				}
			  //It's not the end of the world if these don't get cleaned out, but you should eventually 
				//try to figure out why they couldn't be cleaned if an error occurs.
				catch (Exception e)
>>>>>>> 9b64425b
				{
					log.warn("SQL error: " + ((PSQLException)e).getServerErrorMessage().getDetail());
				}
				errorDeletingTempRecords = true;
			}
			finally
			{
<<<<<<< HEAD
				if (!errorDeletingTempRecords)
				{
					conn.setAutoCommit(true);
				}
				DbUtils.closeConnection(conn);
=======
				log.debug("Review record UUIDs not cleaned up.");
>>>>>>> 9b64425b
			}
		}
		else
		{
			log.debug("Review record UUID's not cleaned up.");
		}
	}

	private void getPreviouslyReviewedRecords()
	{
		// TODO: make this a batched query
		SQLQuery query = new SQLQuery(conn, DbUtils.getConfiguration(mapId));

		final List<ReviewItems> reviewedItems = query
		    .from(reviewItems)
		    .where(
		      reviewItems.mapId.eq(mapId)
		        .and(reviewItems.reviewStatus.eq(DbUtils.review_status_enum.reviewed)))
		    .list(reviewItems);

		previouslyReviewedItemIdToReviewAgainstItemIds = ArrayListMultimap.create();
		for (ReviewItems reviewedItem : reviewedItems)
		{
			previouslyReviewedItemIdToReviewAgainstItemIds.put(
			  reviewedItem.getReviewableItemId(),
			  reviewedItem.getReviewAgainstItemId());
		}
	}

	private long getTotalParseableRecords(final long mapId)
	  throws InstantiationException, IllegalAccessException, ClassNotFoundException, 
	  NoSuchMethodException, Exception
	{
		long count = 0;
		for (ElementType elementType : ElementType.values())
		{
			if (!elementType.equals(ElementType.Changeset))
			{
				final Element prototype = 
					ElementFactory.getInstance().create(mapId, elementType, conn);
				String tableName = prototype.getElementTable().getTableName();

				String POSTGRESQL_DRIVER = "org.postgresql.Driver";
				Statement stmt = null;
				try
				{
					Class.forName(POSTGRESQL_DRIVER);

					stmt = conn.createStatement();

					String sql = 
						"select count(*) from " + tableName + "_" + mapId + 
						" where " + "EXIST(tags, 'uuid') = TRUE";
					stmt = conn.createStatement();
					ResultSet rs = stmt.executeQuery(sql);
					rs.next();
					count += rs.getInt(1);
					rs.close();
				}
				finally
				{
					// finally block used to close resources
					try
					{
						if (stmt != null) stmt.close();
					}
					catch (SQLException se2)
					{
					}// nothing we can do

				}// end try
			}
		}
		return count;
	}

	private long getTotalReviewableRecords(final long mapId)
	   throws InstantiationException, IllegalAccessException, ClassNotFoundException, 
	   NoSuchMethodException, InvocationTargetException, SQLException
	{
		long count = 0;
		for (ElementType elementType : ElementType.values())
		{
			if (!elementType.equals(ElementType.Changeset))
			{
				final Element prototype = 
					ElementFactory.getInstance().create(mapId, elementType, conn);

				String tableName = prototype.getElementTable().getTableName();

				String POSTGRESQL_DRIVER = "org.postgresql.Driver";
				Statement stmt = null;
				try
				{
					Class.forName(POSTGRESQL_DRIVER);

					stmt = conn.createStatement();

					String sql = 
						"select count(*) from " + tableName + "_" + mapId + 
						" where " + " tags->'hoot:review:needs' = 'yes'";
					stmt = conn.createStatement();
					ResultSet rs = stmt.executeQuery(sql);
					rs.next();
					count += rs.getInt(1);
					rs.close();
				}
				finally
				{
					// finally block used to close resources
					try
					{
						if (stmt != null) stmt.close();
					}
					catch (SQLException se2)
					{
					}// nothing we can do
				}
			}
		}
		return count;
	}

	protected Map<Long, Object> getParseableElementRecords(final long mapId,
	  final ElementType elementType, final int limit, final int offset)
	  throws InstantiationException, IllegalAccessException, ClassNotFoundException, 
	  NoSuchMethodException, InvocationTargetException, SQLException
	{
		Map<Long, Object> retMap = new LinkedHashMap<Long, Object>();
		final Element prototype = 
			ElementFactory.getInstance().create(mapId, elementType, conn);
		String tableName = prototype.getElementTable().getTableName();
		String idFieldName = 
			ColumnMetadata.getColumnMetadata(prototype.getElementIdField()).getName();

		String POSTGRESQL_DRIVER = "org.postgresql.Driver";
		Statement stmt = null;
		try
		{
			Class.forName(POSTGRESQL_DRIVER);

			stmt = conn.createStatement();

			String sql = "select * from " + tableName + "_" + mapId + " where " + 
			  "EXIST(tags, 'uuid') = TRUE " + " order by " + idFieldName + " limit " + limit + 
			  " offset " + offset;
			stmt = conn.createStatement();
			ResultSet rs = stmt.executeQuery(sql);

			//TODO: Is there any way to change this back to the original element generic code?
			while (rs.next())
			{
				if (elementType == ElementType.Node)
				{
					CurrentNodes nodes = new CurrentNodes();
					nodes.setId(rs.getLong("id"));

					nodes.setLatitude(rs.getDouble("latitude"));
					nodes.setLongitude(rs.getDouble("longitude"));
					nodes.setChangesetId(rs.getLong("changeset_id"));
					nodes.setVisible(rs.getBoolean("visible"));
					nodes.setTimestamp(rs.getTimestamp("timestamp"));
					nodes.setTile(rs.getLong("tile"));
					nodes.setVersion(rs.getLong("version"));
					nodes.setTags(rs.getObject("tags"));
					retMap.put(nodes.getId(), nodes);
				}
				else if (elementType == ElementType.Way)
				{
					CurrentWays ways = new CurrentWays();
					ways.setId(rs.getLong("id"));

					ways.setChangesetId(rs.getLong("changeset_id"));
					ways.setVisible(rs.getBoolean("visible"));
					ways.setTimestamp(rs.getTimestamp("timestamp"));
					ways.setVersion(rs.getLong("version"));
					ways.setTags(rs.getObject("tags"));
					retMap.put(ways.getId(), ways);
				}
				else if (elementType == ElementType.Relation)
				{
					CurrentRelations rel = new CurrentRelations();
					rel.setId(rs.getLong("id"));

					rel.setChangesetId(rs.getLong("changeset_id"));
					rel.setVisible(rs.getBoolean("visible"));
					rel.setTimestamp(rs.getTimestamp("timestamp"));
					rel.setVersion(rs.getLong("version"));
					rel.setTags(rs.getObject("tags"));
					retMap.put(rel.getId(), rel);
				}
			}
			rs.close();
		}
		finally
		{
			// finally block used to close resources
			try
			{
				if (stmt != null) stmt.close();
			}
			catch (SQLException se2)
			{
			}// nothing we can do

		}

		return retMap;
	}

	protected Map<Long, Object> getReviewableElementRecords(final long mapId,
	  final ElementType elementType, final int limit, final int offset) throws InstantiationException, 
	  IllegalAccessException, ClassNotFoundException, NoSuchMethodException, InvocationTargetException, SQLException
	{
		Map<Long, Object> retMap = new LinkedHashMap<Long, Object>();
		final Element prototype = 
			ElementFactory.getInstance().create(mapId, elementType, conn);

		String tableName = prototype.getElementTable().getTableName();
		String idFieldName = 
			ColumnMetadata.getColumnMetadata(prototype.getElementIdField()).getName();

		String POSTGRESQL_DRIVER = "org.postgresql.Driver";
		Statement stmt = null;
		try
		{
			Class.forName(POSTGRESQL_DRIVER);

			stmt = conn.createStatement();

			String sql = 
				"select * from " + tableName + "_" + mapId + " where tags->'hoot:review:needs' = 'yes' " + 
			  " order by " + idFieldName + " limit " + limit + " offset " + offset;
			stmt = conn.createStatement();
			ResultSet rs = stmt.executeQuery(sql);

		  //TODO: change back to original element generic code
			while (rs.next())
			{
				if (elementType == ElementType.Node)
				{
					CurrentNodes nodes = new CurrentNodes();
					nodes.setId(rs.getLong("id"));

					nodes.setLatitude(rs.getDouble("latitude"));
					nodes.setLongitude(rs.getDouble("longitude"));
					nodes.setChangesetId(rs.getLong("changeset_id"));
					nodes.setVisible(rs.getBoolean("visible"));
					nodes.setTimestamp(rs.getTimestamp("timestamp"));
					nodes.setTile(rs.getLong("tile"));
					nodes.setVersion(rs.getLong("version"));
					nodes.setTags(rs.getObject("tags"));
					retMap.put(nodes.getId(), nodes);
				}
				else if (elementType == ElementType.Way)
				{
					CurrentWays ways = new CurrentWays();
					ways.setId(rs.getLong("id"));

					ways.setChangesetId(rs.getLong("changeset_id"));
					ways.setVisible(rs.getBoolean("visible"));
					ways.setTimestamp(rs.getTimestamp("timestamp"));
					ways.setVersion(rs.getLong("version"));
					ways.setTags(rs.getObject("tags"));
					retMap.put(ways.getId(), ways);
				}
				else if (elementType == ElementType.Relation)
				{
					CurrentRelations rel = new CurrentRelations();
					rel.setId(rs.getLong("id"));

					rel.setChangesetId(rs.getLong("changeset_id"));
					rel.setVisible(rs.getBoolean("visible"));
					rel.setTimestamp(rs.getTimestamp("timestamp"));
					rel.setVersion(rs.getLong("version"));
					rel.setTags(rs.getObject("tags"));
					retMap.put(rel.getId(), rel);
				}
			}
			rs.close();
		}
		finally
		{
			try
			{
				if (stmt != null)
					stmt.close();
			}
			catch (SQLException se2)
			{

			}// nothing we can do

		}

		return retMap;
	}

	/*
	 * logging records with invalid uuIDs and skipping; if errors should be
	 * thrown, then the unit tests will have to reworked
	 */
	protected boolean parseElementUniqueIdTags(final long mapId) throws Exception
	{
		final String logMsgStart = 
			"Parsing element unique ID tags for map with ID: " + mapId + ".  Step 2 of 4.";
		log.info(logMsgStart);

		uniqueIdsParsed = 0;
		idMappingRecordWritten = false;
		List<ElementIdMappings> elementIdMappingRecordsToInsert = new ArrayList<ElementIdMappings>();
		// create this outside of the batch read loop, since we need to maintain a
		// list of unique IDs parsed over the entire map's set of reviewable records
		Set<String> elementIds = new HashSet<String>();
		for (ElementType elementType : ElementType.values())
		{
			if (!elementType.equals(ElementType.Changeset))
			{
				int numElementsReturned = Integer.MAX_VALUE;
				int elementIndex = 0;
				while (numElementsReturned > 0)
				{
					// get all reviewable elements
					final Map<Long, Object> reviewableElementRecords = 
						getParseableElementRecords(mapId, elementType, maxRecordSelectSize, elementIndex);
					numElementsReturned = reviewableElementRecords.size();
					elementIndex += numElementsReturned;
					for (Map.Entry<Long, Object> reviewableElementRecordEntry : reviewableElementRecords.entrySet())
					{
						final long osmElementId = reviewableElementRecordEntry.getKey();
						final Object reviewableElementRecord = reviewableElementRecordEntry
						    .getValue();
						final Map<String, String> tags = 
							PostgresUtils.postgresObjToHStore(
							  (PGobject) MethodUtils.invokeMethod(reviewableElementRecord, "getTags", new Object[] {}));
						String uniqueElementId = StringUtils.trimToNull(tags.get("uuid"));
						if (uniqueElementId == null)
						{
						  //this should probably be a warn, but is happening a lot and cluttering up the logs...
            	//not worrying about it for now, since new implementation is on the way
							log.debug(
								"Invalid UUID: " + uniqueElementId + " for map with ID: " + mapId + 
								".  Skipping adding unique ID record...");
						}
						// TODO: make this a batch query somehow
						else if (new SQLQuery(conn, DbUtils.getConfiguration(mapId))
						           .from(elementIdMappings)
						           .where(elementIdMappings.mapId.eq(mapId)
						             .and(elementIdMappings.elementId.eq(uniqueElementId)))
						           .count() > 0)
						{
						  //this should probably be a warn, but is happening a lot and cluttering up the logs...
            	//not worrying about it for now, since new implementation is on the way
							log.debug(
								"UUID: " + uniqueElementId + " for map with ID: " + mapId + " already exists.  " +
							  "Skipping adding unique ID record...");
						}
						else
						{
							if (elementIds.add(uniqueElementId)) // don't add duplicates
							{
								log.debug("Adding UUID: " + uniqueElementId);
								elementIdMappingRecordsToInsert
								  .add(
								    createElementIdMappingRecord(uniqueElementId, osmElementId, elementType, mapId));
								flushIdMappingRecords(
								  elementIdMappingRecordsToInsert, maxRecordBatchSize, logMsgStart);
							}
							else
							{
						  	//this should probably be a warn, but is happening a lot and cluttering up the logs...
	            	//not worrying about it for now, since new implementation is on the way
								log.debug(
								  "Duplicate element ID: " + uniqueElementId.toString() + " for map with ID: " + 
								  mapId + ".  Skipping adding unique ID record...");
							}
						}
					}
				}
			}
		}

		// final flush
		flushIdMappingRecords(elementIdMappingRecordsToInsert, 0, logMsgStart);

		log.debug("Wrote " + elementIds.size() + " ID mappings.");

		return idMappingRecordWritten;
	}

	protected ElementIdMappings createElementIdMappingRecord(final String uniqueElementId, 
		final long osmElementId, final ElementType elementType, final long mapId)
	{
		ElementIdMappings elementIdMappingRecord = new ElementIdMappings();
		elementIdMappingRecord.setElementId(uniqueElementId);
		elementIdMappingRecord.setMapId(mapId);
		elementIdMappingRecord.setOsmElementId(osmElementId);
		elementIdMappingRecord.setOsmElementType(Element
		    .elementEnumForElementType(elementType));
		return elementIdMappingRecord;
	}

	protected void flushIdMappingRecords(List<ElementIdMappings> elementIdMappingRecordsToInsert,
	  final int threshold, final String logMsgStart) throws Exception
	{
		if (elementIdMappingRecordsToInsert.size() > 0 && 
				elementIdMappingRecordsToInsert.size() >= threshold)
		{
			// flush
			uniqueIdsParsed += elementIdMappingRecordsToInsert.size();
			writeIdMappingRecords(elementIdMappingRecordsToInsert);
			idMappingRecordWritten = true;
			// the best that can be done here is a log statement, I think, for now...trying to update the 
			// job status causes issues
			if (totalParseableRecords > 0 && uniqueIdsParsed > 0) // sanity check
			{
				// TODO: fix this mess - the progress percentage complete message is
				// incorrect
				// log.debug("uniqueIdsParsed: " + uniqueIdsParsed);
				// log.debug("totalParseableRecords: " + totalParseableRecords);
				// final double percentComplete = (double)((uniqueIdsParsed /
				// totalParseableRecords) / 100);
				log.info(logMsgStart + " - "
				    + String.valueOf((uniqueIdsParsed / totalParseableRecords) * 100)
				    + "% complete.");
			}
		}
	}

	/*
	 * logging records with invalid tag values and skipping; if errors should be
	 * thrown, then the unit tests will have to reworked
	 * 
	 * @todo What's a good way to write job completion percentage to the db from
	 * here? This runs in a transaction, so it won't show up for external job
	 * pollers until all the parsing is done.
	 */
	protected boolean parseElementReviewTags(final long mapId) throws Exception
	{
		final String logMsgStart = 
			"Parsing element review tags for map with ID: " + mapId + ".  Step 3 of 4.";
		log.info(logMsgStart);
		// parse review tags for all nodes, ways, and relations from the OSM element tables for the 
		// given map
		reviewRecordsParsed = 0;
		reviewRecordWritten = false;
		List<ReviewItems> reviewRecordsToInsert = new ArrayList<ReviewItems>();
		// create this outside of the batch read loop, since we need to maintain a list of unique 
		// IDs parsed over the entire map's set of reviewable records
		reviewableItemIdToReviewAgainstItemIds = ArrayListMultimap.create();
		reviewableItemIdToReviewAgainstItemIds.putAll(previouslyReviewedItemIdToReviewAgainstItemIds);

		int numReviewItemsAdded = 0;
		for (ElementType elementType : ElementType.values())
		{
			if (!elementType.equals(ElementType.Changeset))
			{
				int numElementsReturned = Integer.MAX_VALUE;
				int elementIndex = 0;
				while (numElementsReturned > 0)
				{
					// get a batch of reviewable elements
					final Map<Long, Object> reviewableElementRecords = 
						getReviewableElementRecords(mapId, elementType, maxRecordSelectSize, elementIndex);
					numElementsReturned = reviewableElementRecords.size();
					elementIndex += numElementsReturned;
					for (Map.Entry<Long, Object> reviewableElementRecordEntry : reviewableElementRecords.entrySet())
					{
						final Object reviewableElementRecord = 
							reviewableElementRecordEntry.getValue();
						final Map<String, String> tags = 
							PostgresUtils
						    .postgresObjToHStore(
						    	(PGobject)MethodUtils.invokeMethod(reviewableElementRecord, "getTags", new Object[] {}));
						String reviewableItemId = StringUtils.trimToNull(tags.get("uuid"));
						if (StringUtils.isEmpty(reviewableItemId))
						{
						  //this should probably be a warn, but is happening a lot and cluttering up the logs...
            	//not worrying about it for now, since new implementation is on the way
							log.debug(
								"Invalid UUID: " + tags.get("uuid") + " for map with ID: " + mapId + 
                " Skipping adding review record...");
						}
						else
						{
							// some items won't have a review score tag; For now, the way this is being handled
							// is that items missing a tag get a review score = 1.0; items with an empty string
							// or invalid string for a review tag get a review score of -1.0,
							// which invalidates the review pair. The case could be argued that invalid/empty
							// score strings should also result in a review score = 1.0.
							double reviewScore = -1.0;
							if (tags.containsKey("hoot:review:score"))
							{
								try
								{
									reviewScore = 
										Double.parseDouble(tags.get("hoot:review:score"));
								}
								catch (NumberFormatException e)
								{
								}
							}
							else
							{
								reviewScore = 1.0;
							}

							if (reviewScore != -1.0 && tags.containsKey("hoot:review:uuid") && 
									StringUtils.trimToNull(tags.get("hoot:review:uuid")) != null)
							{
								String[] reviewAgainstItemIds = null;
								final String itemsToReviewAgainstStr = 
									StringUtils.trimToNull(tags.get("hoot:review:uuid"));
								// We are parsing pairwise comparisons and don't want duplicates, so ignore one
								// to many reviewable item to review against item relationships.  They are always
								// represented with a duplicated one to one relationship in the data.
								if (!itemsToReviewAgainstStr.contains(";"))
								{
									reviewAgainstItemIds = new String[] { itemsToReviewAgainstStr };
								}
								else
								{
									reviewAgainstItemIds = itemsToReviewAgainstStr.split(";");
								}

								for (int i = 0; i < reviewAgainstItemIds.length; i++)
								{
									final String reviewAgainstItemId = reviewAgainstItemIds[i];
									// TODO: I believe this check is not correct, but I know of no
									// other way to handle
									// this for now...
									// TODO: make this a batch query somehow
									if (new SQLQuery(conn, DbUtils.getConfiguration(mapId))
									      .from(elementIdMappings)
									      .where(
									        elementIdMappings.mapId.eq(mapId)
									          .and(elementIdMappings.elementId.eq(reviewAgainstItemId)))
									       .count() == 0)
									{
									  //this should probably be a warn, but is happening a lot and cluttering up the logs...
			            	//not worrying about it for now, since new implementation is on the way
										log.debug(
											"No element ID mapping exists for review against item with ID: " + 
										  reviewAgainstItemId + " for map with ID: " + mapId + 
										  ".  Skipping adding " + "review record...");
									}
									else
									{
										if (!reviewPairAlreadyParsed(reviewableItemId, reviewAgainstItemId))
										{
											log.debug(
												"Adding review item with reviewable item ID: " + reviewableItemId + " and " + 
											  "review against item ID: " + reviewAgainstItemId);
											reviewRecordsToInsert.add(
												createReviewItemRecord(
													reviewableItemId, reviewScore, reviewAgainstItemId, mapId));
											reviewableItemIdToReviewAgainstItemIds.put(reviewableItemId, reviewAgainstItemId);
											flushReviewRecords(reviewRecordsToInsert, maxRecordBatchSize, logMsgStart);
											numReviewItemsAdded++;
										}
									}
								}
							}
							else if (!tags.containsKey("hoot:review:uuid") ||
									     StringUtils.trimToNull(tags.get("hoot:review:uuid")) == null)
							{
								if (!reviewPairAlreadyParsed(reviewableItemId, reviewableItemId))
								{
									log.debug(
										"Adding review item with reviewable item ID: " + reviewableItemId + 
										" and " + "review against item ID: " + reviewableItemId);
									reviewRecordsToInsert.add(
										createReviewItemRecord(reviewableItemId, reviewScore, reviewableItemId, mapId));
									reviewableItemIdToReviewAgainstItemIds.put(reviewableItemId, reviewableItemId);
									flushReviewRecords(reviewRecordsToInsert, maxRecordBatchSize, logMsgStart);
									numReviewItemsAdded++;
								}
							}
						}
					}
				}
			}
		}

		// final flush
		flushReviewRecords(reviewRecordsToInsert, 0, logMsgStart);

		log.debug("Wrote " + numReviewItemsAdded + " review items.");

		if (simulateFailure)
		{
			throw new Exception("Simulated test review data parse failure.");
		}

		return reviewRecordWritten;
	}

	protected boolean reviewPairAlreadyParsed(final String reviewableItemId, 
		final String reviewAgainstItemId)
	{
		if (reviewAgainstItemId != null)
		{
			return (reviewableItemIdToReviewAgainstItemIds .containsKey(reviewableItemId) && 
			        reviewableItemIdToReviewAgainstItemIds
			          .get(reviewableItemId).contains(reviewAgainstItemId)) || 
			       (reviewableItemIdToReviewAgainstItemIds.containsKey(reviewAgainstItemId) && 
			      	reviewableItemIdToReviewAgainstItemIds
			          .get(reviewAgainstItemId).contains(reviewableItemId));
		}
		else
		{
			return reviewableItemIdToReviewAgainstItemIds.containsKey(reviewableItemId);
		}
	}

	protected void flushReviewRecords(List<ReviewItems> reviewRecordsToInsert,
	  final int threshold, final String logMsgStart) throws Exception
	{
		if (reviewRecordsToInsert.size() > 0 && reviewRecordsToInsert.size() >= threshold)
		{
			// flush
			reviewRecordsParsed += reviewRecordsToInsert.size();
			writeReviewRecords(reviewRecordsToInsert);
			reviewRecordWritten = true;
			// the best that can be done here is a log statement, I think, for
			// now...trying
			// to update the job status causes issues
			if (totalReviewableRecords > 0 && reviewRecordsParsed > 0) // sanity check
			{
				// TODO: fix this mess - the progress percentage complete message is
				// incorrect
				log.info(logMsgStart
				    + " - "
				    + String
				        .valueOf((reviewRecordsParsed / totalReviewableRecords) / 100)
				    + "% complete.");
			}
		}
	}

	protected ReviewItems createReviewItemRecord(final String reviewableItemId,
	  final double reviewScore, final String reviewAgainstItemId, final long mapId)
	{
		ReviewItems reviewItemRecord = new ReviewItems();
		reviewItemRecord.setMapId(mapId);
		reviewItemRecord.setReviewableItemId(reviewableItemId);
		reviewItemRecord.setReviewScore(reviewScore);
		if (reviewAgainstItemId != null)
		{
			reviewItemRecord.setReviewAgainstItemId(reviewAgainstItemId);
		}
		reviewItemRecord.setReviewStatus(DbUtils.review_status_enum.unreviewed);
		return reviewItemRecord;
	}

	private void writeIdMappingRecords(List<ElementIdMappings> elementIdMappingRecordsToInsert) 
	  throws Exception
	{

		DbUtils.batchRecords(
			mapId, elementIdMappingRecordsToInsert, elementIdMappings, null, RecordBatchType.INSERT, conn,
		  maxRecordBatchSize);
		elementIdMappingRecordsToInsert.clear();
	}

	private void writeReviewRecords(List<ReviewItems> reviewRecordsToInsert) throws Exception
	{
		DbUtils.batchRecords(
			mapId, reviewRecordsToInsert, reviewItems, null, RecordBatchType.INSERT, conn, 
			maxRecordBatchSize);
		reviewRecordsToInsert.clear();
	}

	private void deleteExistingUnreviewedItems(final long mapId) throws Exception
	{
		final String logMsgStart = 
			"Deleting existing unreviewed records for map with ID: " + mapId + ".  Step 1 of 4.";
		log.info(logMsgStart);

		// clear out the unreviewed records from review_items table first, since it depends on 
		// element_id_mappings
		final long count = 
			new SQLQuery(conn, DbUtils.getConfiguration(mapId))
		    .from(reviewItems)
		    .where(
		      reviewItems.mapId.eq(mapId).and(
		        reviewItems.reviewStatus.eq(DbUtils.review_status_enum.unreviewed)))
		    .count();
		// TODO: does this need to be a buffered query ??
		final long result = 
		  new SQLDeleteClause(conn,
		    DbUtils.getConfiguration(mapId), reviewItems)
		    .where(
		        reviewItems.mapId.eq(mapId).and(
		          reviewItems.reviewStatus.eq(DbUtils.review_status_enum.unreviewed))).execute();

		if (result != count)
		{
			throw new Exception(
			  "Error deleting existing unreviewed data from review items table during review prepare job.");
		}
	}

	private void removeUnusedElementIdMappings() throws Exception
	{
		final String logMsgStart = 
		"Removing unused ID mappings for map with ID: " + mapId + ".  Step 4 of 4.";
		log.info(logMsgStart);

		// get all unique reviewable item ids in review_items
		// TODO: these need to be buffered queries
		log.debug("Getting reviewable item IDs...");
		final Set<String> reviewableItemIds = 
			new HashSet<String>(
			  new SQLQuery(conn, DbUtils.getConfiguration(mapId))
			    .from(reviewItems)
		      .where(reviewItems.mapId.eq(mapId))
		      .list(reviewItems.reviewableItemId));

		log.debug("Getting review against item IDs...");
		final Set<String> reviewAgainstItemIds = 
		  new HashSet<String>(
		    new SQLQuery(conn, DbUtils.getConfiguration(mapId))
		      .from(reviewItems)
		      .where(reviewItems.mapId.eq(mapId))
		      .list(reviewItems.reviewAgainstItemId));

		log.debug("Getting element unique IDs...");
		final Set<String> elementUniqueIds = 
			new HashSet<String>(
		    new SQLQuery(conn, DbUtils.getConfiguration(mapId))
		      .from(elementIdMappings)
		      .where(elementIdMappings.mapId.eq(mapId))
		      .list(elementIdMappings.elementId));
		
		// anything in elementUniqueIds that's not in reviewableItemIds or reviewAgainstItemIds, 
		// regardless of what map it belongs to, must be a unique id not being used and should be
		// deleted
		log.debug("Determining unused element IDs...");
		Set<String> uniqueIdsNotInReviewItems = new HashSet<String>(elementUniqueIds);
		uniqueIdsNotInReviewItems.removeAll(reviewableItemIds);
		uniqueIdsNotInReviewItems.removeAll(reviewAgainstItemIds);
		log.debug("Unused element IDs determined.");
		if (uniqueIdsNotInReviewItems.size() > 0)
		{
			log.debug("Retrieving unique IDs not in review items...");
			final long result =
			  new SQLDeleteClause(conn, DbUtils.getConfiguration(mapId), elementIdMappings)
			    .where(elementIdMappings.elementId
			      .in(uniqueIdsNotInReviewItems)
			      .and(elementIdMappings.mapId.eq(mapId)))
			    .execute();
			if (result != uniqueIdsNotInReviewItems.size())
			{
				log.warn("The number of unique IDs not in review items calculated does not " +
				  "match the number deleted from the database.");
			}
			log.debug(result + " redundant element ID mappings deleted.");
		}
		else
		{
			log.debug("No redundant element ID mappings found.");
		}
	}
}<|MERGE_RESOLUTION|>--- conflicted
+++ resolved
@@ -297,7 +297,6 @@
 		{
 			try
 			{
-<<<<<<< HEAD
 				log.debug("Initializing database driver...");
 				conn = DbUtils.createConnection();
 
@@ -325,30 +324,6 @@
 				log.warn("Caught error while cleaning out unused element ID mappings.  " +
 			    "Skipping temp record cleanup.  Error: " + e.getMessage());
 				if (e instanceof PSQLException)
-=======
-				try
-				{
-					log.debug("Intializing ReviewDbPreparer cleanup transaction...");
-					transactionStatus = 
-						transactionManager.getTransaction(
-							new DefaultTransactionDefinition(TransactionDefinition.PROPAGATION_REQUIRED));
-					conn.setAutoCommit(false);
-					
-				  // There may be element IDs written as a result of parseElementUniqueIdTags that don't
-					// have associated review item records, because of the two pass write operation. They
-					// aren't currently hurting anything by existing and will be ignored, but it is a good idea
-					// to clean them out.
-					removeUnusedElementIdMappings();
-					
-					log.debug("Committing ReviewDbPreparer database cleanup transaction...");
-					transactionManager.commit(transactionStatus);
-					conn.commit();
-					log.info("Review item cleanup complete.");
-				}
-			  //It's not the end of the world if these don't get cleaned out, but you should eventually 
-				//try to figure out why they couldn't be cleaned if an error occurs.
-				catch (Exception e)
->>>>>>> 9b64425b
 				{
 					log.warn("SQL error: " + ((PSQLException)e).getServerErrorMessage().getDetail());
 				}
@@ -356,15 +331,11 @@
 			}
 			finally
 			{
-<<<<<<< HEAD
 				if (!errorDeletingTempRecords)
 				{
 					conn.setAutoCommit(true);
 				}
 				DbUtils.closeConnection(conn);
-=======
-				log.debug("Review record UUIDs not cleaned up.");
->>>>>>> 9b64425b
 			}
 		}
 		else

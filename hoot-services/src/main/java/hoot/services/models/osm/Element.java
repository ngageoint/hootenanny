/*
 * This file is part of Hootenanny.
 *
 * Hootenanny is free software: you can redistribute it and/or modify
 * it under the terms of the GNU General Public License as published by
 * the Free Software Foundation, either version 3 of the License, or
 * (at your option) any later version.
 * 
 * This program is distributed in the hope that it will be useful,
 * but WITHOUT ANY WARRANTY; without even the implied warranty of
 * MERCHANTABILITY or FITNESS FOR A PARTICULAR PURPOSE.  See the
 * GNU General Public License for more details.
 *
 * You should have received a copy of the GNU General Public License
 * along with this program.  If not, see <http://www.gnu.org/licenses/>.
 *
 * --------------------------------------------------------------------
 *
 * The following copyright notices are generated automatically. If you
 * have a new notice to add, please use the format:
 * " * @copyright Copyright ..."
 * This will properly maintain the copyright information. DigitalGlobe
 * copyrights will be updated automatically.
 *
 * @copyright Copyright (C) 2015 DigitalGlobe (http://www.digitalglobe.com/)
 */
package hoot.services.models.osm;

import java.lang.reflect.InvocationTargetException;
import java.sql.Connection;
import java.sql.ResultSet;
import java.sql.SQLException;
import java.sql.Statement;
import java.sql.Timestamp;
import java.util.ArrayList;
import java.util.Calendar;
import java.util.Collection;
import java.util.HashMap;
import java.util.HashSet;
import java.util.List;
import java.util.Map;
import java.util.Set;
import java.util.TreeSet;

import hoot.services.db.DbUtils;
import hoot.services.db.DbUtils.EntityChangeType;
import hoot.services.db.postgres.PostgresUtils;
import hoot.services.db2.QChangesets;
import hoot.services.db2.QCurrentNodes;
import hoot.services.db2.QCurrentRelationMembers;
import hoot.services.db2.QCurrentRelations;
import hoot.services.db2.QCurrentWays;
import hoot.services.db2.QUsers;
import hoot.services.geo.BoundingBox;

import org.apache.commons.lang3.StringUtils;
import org.apache.commons.lang3.reflect.MethodUtils;
import org.apache.xpath.XPathAPI;
import org.joda.time.format.DateTimeFormat;
import org.joda.time.format.DateTimeFormatter;
import org.postgresql.util.PGobject;
import org.slf4j.Logger;
import org.slf4j.LoggerFactory;
import org.w3c.dom.Document;
import org.w3c.dom.NamedNodeMap;
import org.w3c.dom.NodeList;

import com.mysema.query.Tuple;
import com.mysema.query.sql.RelationalPathBase;
import com.mysema.query.sql.SQLQuery;
import com.mysema.query.sql.dml.SQLDeleteClause;
import com.mysema.query.types.path.NumberPath;

/**
 * Data common across all OSM elements.  Since all elements are to be serializable to XML and the
 * services database, we implement as much of those related interfaces as possible here.
 */
public abstract class Element implements XmlSerializable, DbSerializable
{
  private static final Logger log = LoggerFactory.getLogger(Element.class);
  
  protected static final QCurrentWays currentWays = QCurrentWays.currentWays;
  protected static final QCurrentNodes currentNodes = QCurrentNodes.currentNodes;
  protected static final QCurrentRelations currentRelations = QCurrentRelations.currentRelations;
<<<<<<< HEAD
=======
  private static final QElementIdMappings elementIdMappings = QElementIdMappings.elementIdMappings;
>>>>>>> cf546d9a

  //order in the enum here is important, since the request diff writer methods use this to determine
  //the order for creating/updating/deleting elements; i.e. create nodes before referencing them
  //in a way, etc.
  public enum ElementType
  {
    Node,
    Way,
    Relation,
    //Technically, changeset doesn't inherit from Element and thus doesn't implement
    //XmlSerializable or DbSerializable, so giving it an element type is a little bit confusing.
    //It helps the code clean up a little bit in places, so leaving as is for now.
    Changeset
  }

  /**
   * OSM element type
   */
  protected ElementType elementType;
  public ElementType getElementType() { return elementType; }

  /**
   * The corresponding changeset ID parsed for this element from the changeset upload request
   */
  private long requestChangesetId = -1;
  public long getRequestChangesetId() { return requestChangesetId; }
  public void setRequestChangesetId(long id) { this.requestChangesetId = id; }

  /**
   * a JDBC Connection
   */
  protected Connection conn;
  public Connection getDbConnection() { return conn; }
  public void setDbConnection(Connection connection) { conn = connection; }
  private static DateTimeFormatter timeFormatter;
  public static DateTimeFormatter getTimeFormatter() { return timeFormatter; }

  /**
   * The element's ID before it is updated by a changeset diff
   */
  protected long oldId;
  public long getOldId() { return oldId; }
  public void setOldId(long id) { oldId = id; }

  /*
   * see ChangesetDiffDbWriter::parsedElementIdsToElementsByType
   *
   * This cache is ignored by elements which don't have related element (e.g. Node).
  */
  protected Map<ElementType, Map<Long, Element>> parsedElementIdsToElementsByType;
  public void setElementCache(Map<ElementType, Map<Long, Element>> parsedElementIdsToElementsByType)
  {
    this.parsedElementIdsToElementsByType = parsedElementIdsToElementsByType;
  }

  /**
   * The associated services database record
   */
  protected Object record;
  public Object getRecord() { return record; }
  public void setRecord(Object record) throws Exception {
  	if(record instanceof Tuple)
  	{
  		// This was forced since we are using reflection which need to be refactored to something more solid.

  		Tuple tRec = (Tuple)record;
  		Object[] tRecs = tRec.toArray();
  		if(tRecs.length > 0)
  		{
  			// assume first record is good.
  			this.record = tRecs[0];
  		}
  		else
  		{
  			throw new Exception("Bad Record type. Tuple is empty. Please make sure the first object is tuple is DTO that supports setVersion.");
  		}
  	}
  	else
  	{
  		this.record = record;
  	}
  }

  /**
   * Records associated with the contained services database record
   */
  protected Collection<Object> relatedRecords;
  public Collection<Object> getRelatedRecords() { return relatedRecords; }

  /**
   * IDs of records associated with the contained services database record
   */
  protected Collection<Long> relatedRecordIds;

  /**
   * Changeset diff type being applied to the node: create, modify, or delete
   */
  protected EntityChangeType entityChangeType = EntityChangeType.CREATE;
  public EntityChangeType getEntityChangeType() { return entityChangeType; }
  public void setEntityChangeType(EntityChangeType changeType)
  {
    entityChangeType = changeType;
  }

  public Element(Connection conn)
  {
    this.conn = conn;
    timeFormatter = DateTimeFormat.forPattern(DbUtils.TIMESTAMP_DATE_FORMAT);
  }

  /**
   * Returns the ID of the element associated services database record
   */
  public long getId() throws Exception
  {
    //this is a little risky, but I'm assuming the field probably won't ever change in name
    //in the OSM tables
    return (Long)MethodUtils.invokeMethod(record, "getId", new Object[]{});
  }

  /**
   * Sets the ID of the element associated services database record
   */
  public void setId(long id) throws Exception
  {
    //this is a little risky, but I'm assuming the field probably won't ever change in name
    //in the OSM tables
    MethodUtils.invokeMethod(record, "setId", new Object[]{ id });
  }

  //We will keep track of map id internally since we do not have map id column in table any longer
  private long _mapId = -1;

  /**
   * Returns the map ID of the element's associated services database record
   */
  public long getMapId() throws Exception
  {
  	return _mapId;
  }


  /**
   * Sets the map ID of the element associated map
   */
  public void setMapId(long id) throws Exception
  {
  	_mapId = id;
  }

  /**
   *  Returns the tags of the element associated services database record
   *
   * @return a string map with tag key/value pairs
   * @throws Exception
   */
  @SuppressWarnings("unchecked")
  public Map<String, String> getTags() throws Exception
  {
    //this is a little risky, but I'm assuming the field probably won't ever change in name
    //in the OSM tables

    Object oTags = MethodUtils.invokeMethod(record, "getTags", new Object[]{});
    if(oTags instanceof PGobject)
    {
    	return
          PostgresUtils.postgresObjToHStore(
            (PGobject)MethodUtils.invokeMethod(record, "getTags", new Object[]{}));
    }

    return (Map<String, String>)oTags;
  }

  /**
   * Sets tags on an element
   *
   * @param tags string map with tag key/value pairs
   * @throws NoSuchMethodException
   * @throws IllegalAccessException
   * @throws InvocationTargetException
   */
  public void setTags(final Map<String, String> tags) throws NoSuchMethodException,
    IllegalAccessException, InvocationTargetException
  {
    MethodUtils.invokeMethod(
      record,
      "setTags",
      tags);
  }

  /**
   * Determines whether an element possesses tags beginning with a particular prefix
   *
   * @param startsWithText text to search tags for
   * @return true if the element has one or more tags beginning with startsWithText
   * @throws NoSuchMethodException
   * @throws IllegalAccessException
   * @throws InvocationTargetException
   * @throws Exception
   */
  public boolean hasTagsStartingWithText(final String startsWithText)
    throws NoSuchMethodException, IllegalAccessException, InvocationTargetException, Exception
  {
    final Map<String, String> tags = getTags();
    for (Map.Entry<String, String> tagEntry : tags.entrySet())
    {
      if (tagEntry.getKey().startsWith(startsWithText))
      {
        return true;
      }
    }
    return false;
  }

  /**
   * Returns the visibility of the element associated services database record
   */
  public boolean getVisible() throws Exception
  {
    //this is a little risky, but I'm assuming the field probably won't ever change in name
    //in the OSM tables
    return (Boolean)MethodUtils.invokeMethod(record, "getVisible", new Object[]{});
  }

  /**
   * Returns the version of the element associated services database record
   */
  public long getVersion() throws Exception
  {
    //this is a little risky, but I'm assuming the field probably won't ever change in name
    //in the OSM tables
    return (Long)MethodUtils.invokeMethod(record, "getVersion", new Object[]{});
  }

  public void setVersion(long version) throws Exception
  {
    //this is a little risky, but I'm assuming the field probably won't ever change in name
    //in the OSM tables
    MethodUtils.invokeMethod(record, "setVersion", version);
  }

  /**
   * The geospatial bounds for this element
   */
  public abstract BoundingBox getBounds() throws Exception;

  @Override
  public String toString()
  {
    final String[] classParts = getClass().getName().split("\\.");
    return getClass().getName().split("\\.")[classParts.length - 1].toLowerCase();
  }

  /**
   * Returns an XML representation of the element
   *
   * @param parentXml XML node this element should be attached under
   * @param modifyingUserId ID of the user which created this element
   * @param modifyingUserDisplayName user display name of the user which created this element
   * @param multiLayerUniqueElementIds if true, IDs are prepended with
   * <map id>_<first letter of the element type>_; this setting activated is not compatible with
   * standard OSM clients (specific to Hootenanny iD)
   * @param addChildren if true, element children are added to the element xml (way nodes for ways
   * relation member for relations); parameter is ignored by the Node element
   * @return an XML element
   */
  public org.w3c.dom.Element toXml(final org.w3c.dom.Element parentXml, final long modifyingUserId,
    final String modifyingUserDisplayName, final boolean multiLayerUniqueElementIds,
    final boolean addChildren) throws Exception
  {
    Document doc = parentXml.getOwnerDocument();
    org.w3c.dom.Element element = doc.createElement(toString());
    String id = String.valueOf(getId());
    if (multiLayerUniqueElementIds)
    {
      //hoot custom id unique across map layers
      id = getMapId() + "_" + elementType.toString().toLowerCase().charAt(0) + "_" + id;
    }
    element.setAttribute("id", id);
    element.setAttribute(
      "visible", String.valueOf(MethodUtils.invokeMethod(record, "getVisible", new Object[]{})));
    element.setAttribute(
      "version", String.valueOf(MethodUtils.invokeMethod(record, "getVersion", new Object[]{})));
    element.setAttribute(
      "changeset", String.valueOf(MethodUtils.invokeMethod(record, "getChangesetId", new Object[]{})));
    element.setAttribute(
      "timestamp", String.valueOf(MethodUtils.invokeMethod(record, "getTimestamp", new Object[]{})));
    element.setAttribute("user", modifyingUserDisplayName);
    element.setAttribute("uid", String.valueOf(modifyingUserId));
    return element;
  }

  /*
   * This ensures that the changeset ID specified in the element XML is the same as
   * what was specified in the changeset request
   */
  protected long parseChangesetId(final NamedNodeMap xmlAttributes) throws Exception
  {
    long elementChangesetId = -1;
    try
    {
      elementChangesetId = Long.parseLong(xmlAttributes.getNamedItem("changeset").getNodeValue());
    }
    catch (NumberFormatException e)
    {
    }
    if (elementChangesetId != requestChangesetId)
    {
      throw new Exception("Invalid changeset ID: " + elementChangesetId +
        " for " + toString() + ".  Expected changeset ID: " + requestChangesetId);
    }
    return elementChangesetId;
  }

  /*
   * If a new element is being created, it always gets a newly assigned version = 1.  Otherwise, the
   * version passed in the changeset request must match the existing version the server to ensure
   * data integrity.
   */
  protected long parseVersion(final NamedNodeMap xmlAttributes) throws Exception
  {
    long version = 1;
    //version passed in the request can be ignored if it is a create request
    if (!entityChangeType.equals(EntityChangeType.CREATE))
    {
      //if it is ever determined that doing this fetch when this method is called in a loop hinders
      //performance (#2951), replace this query with a query outside the loop that checks for the
      //existence of all nodes and validates their versions in a batch query.  The downside to
      //this, however, would be parsing the XML node data more than once.

    	Object existingRecord =
    	  new SQLQuery(conn, DbUtils.getConfiguration(getMapId()))
    	    .from(getElementTable())
    	    .where(getElementIdField().eq(new Long(oldId)))
    			.singleResult(getElementTable());
      if (existingRecord == null)
      {
        throw new Exception(toString() + " to be updated does not exist with ID: " + oldId);
      }
      version = Long.parseLong(xmlAttributes.getNamedItem("version").getNodeValue());
      //the specified version must be validated with what's already in the database on a modify
      final long existingVersion =
        (Long)MethodUtils.invokeMethod(existingRecord, "getVersion", new Object[]{});
      if (version != existingVersion)
      {
        throw new Exception("Invalid version: " + version + " specified for " + toString() + 
        	" with ID: " + getId() + " and expected version " + existingVersion + " in changeset " +
          " with ID: " + MethodUtils.invokeMethod(record, "getChangesetId", new Object[]{}));
      }
      version++;
    }
    else
    {
      //I'm not sure how important it is that this check is strictly enforced here, but I'm
      //doing it for now anyway.
      final long parsedVersion =
        Long.parseLong(xmlAttributes.getNamedItem("version").getNodeValue());
      if (parsedVersion != 0)
      {
        throw new Exception("Invalid version: " + parsedVersion + " specified for " + toString() + 
          " with ID: " + getId() + " and expected version 0 in changeset " +
          " with ID: " + MethodUtils.invokeMethod(record, "getChangesetId", new Object[]{}));
      }
    }
    return version;
  }

  //is this timestamp even actually honored from the xml in the rails port?...don't think so;
  //if not, remove this
  protected Timestamp parseTimestamp(final NamedNodeMap xmlAttributes)
  {
    Timestamp timestamp = null;
    org.w3c.dom.Node timestampXml = xmlAttributes.getNamedItem("timestamp");
    final Timestamp now = new Timestamp(Calendar.getInstance().getTimeInMillis());
    if (timestampXml != null)
    {
      try
      {
        timestamp =
          new Timestamp(
            Element.getTimeFormatter().parseDateTime(timestampXml.getNodeValue()).getMillis());
      }
      catch (IllegalArgumentException e)
      {
      }
    }
    if (timestamp == null)
    {
      timestamp = now;
    }
    return timestamp;
  }

  /**
   * Returns an XML representation of the element's data suitable for a changeset upload response
   *
   * It is a little risky to use reflection, but I'm assuming the ID/version fields probably won't
   * ever change in name in the OSM tables.
   *
   * @param parent XML node this element should be attached under
   * @throws Exception
   */
  public org.w3c.dom.Element toChangesetResponseXml(final org.w3c.dom.Element parent)
    throws Exception
  {
    Document doc = parent.getOwnerDocument();
    org.w3c.dom.Element entityElement = doc.createElement(toString());
    entityElement.setAttribute("old_id", String.valueOf(getOldId()));
    if (!getEntityChangeType().equals(EntityChangeType.DELETE))
    {
      entityElement.setAttribute(
        "new_id",
        String.valueOf(MethodUtils.invokeMethod(record, "getId", new Object[]{})));
      entityElement.setAttribute(
        "new_version",
        String.valueOf(MethodUtils.invokeMethod(record, "getVersion", new Object[]{})));
    }
    return entityElement;
  }

  /**
   * Returns a set of elements from the services database
   *
   * @param mapId ID of the map owning the records
   * @param elementType type of elements to be returned
   * @param elementIds IDs of the elements to be returned
   * @param dbConn JDBC Connection
   * @return a set of element records
   * @throws InvocationTargetException
   * @throws NoSuchMethodException
   * @throws ClassNotFoundException
   * @throws IllegalAccessException
   * @throws InstantiationException
   */
  @SuppressWarnings("rawtypes")
  public static List<?> getElementRecords(final long mapId, final ElementType elementType,
    final Set<Long> elementIds, Connection dbConn) throws InstantiationException,
    IllegalAccessException, ClassNotFoundException, NoSuchMethodException,
    InvocationTargetException
  {
    final Element prototype = ElementFactory.getInstance().create(mapId, elementType, dbConn);
  	if(elementIds.size() > 0)
  	{
  	return
  			new SQLQuery(dbConn, DbUtils.getConfiguration(mapId)).from(prototype.getElementTable()).
  				where(prototype.getElementIdField().in(elementIds)).orderBy(prototype.getElementIdField().asc()).
  			list(prototype.getElementTable());
  	}

  	return new ArrayList();
  }

  /**
   * Returns a set of elements from the services database with user information joined to it
   *
   * @param mapId ID of the map owning the records
   * @param elementType type of elements to be returned
   * @param elementIds IDs of the elements to be returned
   * @param dbConn JDBC Connection
   * @return a set of  element records
   * @throws InvocationTargetException
   * @throws NoSuchMethodException
   * @throws ClassNotFoundException
   * @throws IllegalAccessException
   * @throws InstantiationException
   */
  @SuppressWarnings("rawtypes")
  public static List<?> getElementRecordsWithUserInfo(final long mapId,
    final ElementType elementType, final Set<Long> elementIds, Connection dbConn)
    throws InstantiationException, IllegalAccessException, ClassNotFoundException,
    NoSuchMethodException, InvocationTargetException
  {
    final Element prototype = ElementFactory.getInstance().create(mapId, elementType, dbConn);

    QChangesets changesets = QChangesets.changesets;
    QUsers users = QUsers.users;

    if (elementIds.size() > 0)
    {
  	  return
  	    new SQLQuery(dbConn, DbUtils.getConfiguration("" + mapId))
  	      .from(prototype.getElementTable())
  	      .join(QChangesets.changesets)
  	      .on(prototype.getChangesetIdField().eq(changesets.id))
  			  .join(users)
  			  .on(changesets.userId.eq(users.id))
  			  .where(prototype.getElementIdField().in(elementIds))
  			  .orderBy(prototype.getElementIdField().asc())
  			  .list(prototype.getElementTable(), users, changesets);
    }

    return new ArrayList();
  }

  /**
   * Removes all records related (e.g. way nodes for ways, relation members for relations, etc.)
   * to all of the elements with the passed in IDs
   *
   * @param mapId ID of the map owning the elements
   * @param mapIdField services database table map ID field for the join table
   * @param relatedRecordTable services database table for the related record type
   * @param joinField services database table field which joins the related record to the parent
   * record
   * @param elementIds IDs of the elements for which related records are to be deleted
   * @param warnOnNothingRemoved if true, a warning will be logged if no related records were
   * removed
   * @param dbConn JDBC Connection
   */
  public static void removeRelatedRecords(final long mapId,
    final RelationalPathBase<?> relatedRecordTable, final NumberPath<Long> joinField,
    final Set<Long> elementIds, final boolean warnOnNothingRemoved, Connection dbConn)
  {
    long recordsProcessed = 0;
    if (relatedRecordTable != null && joinField != null)
    {
    	SQLDeleteClause sqldelete = new SQLDeleteClause(dbConn, DbUtils.getConfiguration(mapId), relatedRecordTable);
      recordsProcessed = 0;

      if(elementIds.size() > 0)
      {
      	recordsProcessed = sqldelete.where(joinField.in(elementIds)
              )
              .execute();
      }

    }
    if (recordsProcessed == 0)
    {
      if (warnOnNothingRemoved)
      {
        String msg = "No related records were removed";
        if (relatedRecordTable != null)
        {
          msg += " for type: " + relatedRecordTable.toString();
        }
        log.warn(msg);
      }
    }
    else
    {
      if (relatedRecordTable != null)
      {
        log.debug("Removed " + recordsProcessed + " related records for element record type " +
          relatedRecordTable.toString());
      }
    }
  }

  /**
   * Determines whether the specified elements exist in the services database
   *
   * @param mapId ID of the map owning the elements
   * @param elementType the type of element to check existence for
   * @param elementIds a collection of element IDs
   * @param dbConn JDBC Connection
   * @return true if element exist for every input element ID; false otherwise
   * @throws InvocationTargetException
   * @throws NoSuchMethodException
   * @throws ClassNotFoundException
   * @throws IllegalAccessException
   * @throws InstantiationException
   */
  public static boolean allElementsExist(final long mapId, final ElementType elementType,
    final Set<Long> elementIds, Connection dbConn) throws InstantiationException,
    IllegalAccessException, ClassNotFoundException, NoSuchMethodException,
    InvocationTargetException, Exception
  {
    final Element prototype = ElementFactory.getInstance().create(mapId, elementType, dbConn);

    if(elementIds.size() > 0)
    {
  	  return
  			new SQLQuery(dbConn, DbUtils.getConfiguration(mapId)).from(prototype.getElementTable())
  			.where(prototype.getElementIdField().in(elementIds))
  			.count() == elementIds.size();
    }
    else
    {
    	return 0  == elementIds.size();
    }

  }

  /**
   * Determines whether all elements in the input list are visible
   *
   * @param mapId ID of the map owning the elements
   * @param elementType the type of element to check visibility for
   * @param elementIds a collection of element IDs
   * @param dbConn JDBC Connection
   * @return true if every node associated with the corresponding input node ID is visible
   * @throws InvocationTargetException
   * @throws NoSuchMethodException
   * @throws ClassNotFoundException
   * @throws IllegalAccessException
   * @throws InstantiationException
   */
  public static boolean allElementsVisible(final long mapId, final ElementType elementType,
    final Set<Long> elementIds, Connection dbConn) throws InstantiationException,
    IllegalAccessException, ClassNotFoundException, NoSuchMethodException,
    InvocationTargetException
  {
    final Element prototype = ElementFactory.getInstance().create(mapId, elementType, dbConn);

    if (elementIds.size() > 0)
    {
  	  return
  			new SQLQuery(dbConn, DbUtils.getConfiguration(mapId)).from(prototype.getElementTable())
  			.where(
            prototype.getElementIdField().in(elementIds)
            .and(prototype.getElementVisibilityField().eq(true))
            )
  			.count() == elementIds.size();
    }
    else
    {
    	return 0 == elementIds.size();
    }

  }

  /**
   * Returns the database relation member type given an element type
   *
   * @param elementType the element type for which to retrive the database relation member type
   * @return a database relation member type
   */
  public static DbUtils.nwr_enum elementEnumForElementType(final ElementType elementType)
  {
    switch (elementType)
    {
      case Node:

        return DbUtils.nwr_enum.node;

      case Way:

        return DbUtils.nwr_enum.way;

      case Relation:

        return DbUtils.nwr_enum.relation;

      default:

        assert(false);
        return null;
    }
  }

  /**
   * Returns the element type given a database relation member type
   *
   * @param typeEnum a database relation member type
   * @return an element type
   */
  public static ElementType elementTypeForElementEnum(final Object typeEnum)
  {
    return elementTypeFromString(typeEnum.toString());
  }

  /**
   * Returns an element type given an element type string or element string abbreviation
   *
   * @param elementTypeStr an element type string
   * @return an element type
   */
  public static ElementType elementTypeFromString(final String elementTypeStr)
  {
    if (!StringUtils.isEmpty(elementTypeStr))
    {
      if (elementTypeStr.toLowerCase().equals("node") || elementTypeStr.toLowerCase().equals("n"))
      {
        return ElementType.Node;
      }
      else if (elementTypeStr.toLowerCase().equals("way") ||
               elementTypeStr.toLowerCase().equals("w"))
      {
        return ElementType.Way;
      }
      else if (elementTypeStr.toLowerCase().equals("relation") ||
               elementTypeStr.toLowerCase().equals("r"))
      {
        return ElementType.Relation;
      }
    }
    return null;
  }

  /**
   * Returns the IDs of all relations which own this element
   *
   * The ordering of returned records by ID and the use of TreeSet to keep them sorted is only
   * for error reporting readability purposes only.
   *
   * @return sorted list of relation IDs
   * @throws DataAccessException
   * @throws Exception
   */
  protected Set<Long> getOwningRelationIds() throws Exception
  {
    QCurrentRelationMembers currRelMem = QCurrentRelationMembers.currentRelationMembers;
  	List<Long> res =
  			new SQLQuery(conn, DbUtils.getConfiguration("" + getMapId())).from(currRelMem)
  			.where(
  					currRelMem.memberId.eq(getId())
  					.and(currRelMem.memberType.eq(Element.elementEnumForElementType(elementType)))
  					)
				.orderBy(currRelMem.relationId.asc())
				.list(currRelMem.relationId);

  	return new TreeSet<Long>(res);

  }

  /*
   * Parses tags from the element XML and returns them in a map
   */
  protected Map<String, String> parseTags(final org.w3c.dom.Node elementXml) throws Exception
  {
    Map<String, String> tags = new HashMap<String, String>();
    try
    {
      NodeList tagXmlNodes = XPathAPI.selectNodeList(elementXml, "tag");
      for (int i = 0; i < tagXmlNodes.getLength(); i++)
      {
        org.w3c.dom.Node tagXmlNode = tagXmlNodes.item(i);
        NamedNodeMap nodeTagAttributes = tagXmlNode.getAttributes();
        tags.put(
          nodeTagAttributes.getNamedItem("k").getNodeValue(),
          nodeTagAttributes.getNamedItem("v").getNodeValue());
      }
    }
    catch (Exception e)
    {
      throw new Exception("Error parsing tag.");
    }
    return tags;
  }

  /*
   * Adds tags XML to the parent element XML
   */
  protected org.w3c.dom.Element addTagsXml(final org.w3c.dom.Element elementXml) throws Exception
  {
    Document doc = elementXml.getOwnerDocument();
    final Map<String, String> tags = getTags();
    if (tags.size() == 0)
    {
      return null;
    }
    for (Map.Entry<String, String> tagEntry : tags.entrySet())
    {
      org.w3c.dom.Element tagElement = doc.createElement("tag");
      tagElement.setAttribute("k", tagEntry.getKey());
      tagElement.setAttribute(
      	"v", hoot.services.utils.StringUtils.encodeURIComponentForJavaScript(tagEntry.getValue()));
      elementXml.appendChild(tagElement);
    }
    return elementXml;
  }

  /**
   * Gets a total tag count for a specified element type belonging to a specific map
   *
   * @param mapId ID of the map for which to retrieve the tag count
   * @param elementType element type for which to retrieve the tag count
   * @param dbConn JDBC Connection
   * @return a tag count
   * @throws Exception
   */
  public static long getTagCountForElementType(final long mapId, final ElementType elementType,
    Connection dbConn) throws Exception
  {
    final Element prototype = ElementFactory.getInstance().create(mapId, elementType, dbConn);
    List<?> records =
    		new SQLQuery(dbConn, DbUtils.getConfiguration(mapId)).from(prototype.getElementTable())
				.list(prototype.getElementTable());

    long tagCount = 0;
    for (Object record : records)
    {

    	PGobject tags =
	        (PGobject)MethodUtils.invokeMethod(record, "getTags", new Object[]{});

      if (tags != null)
      {
        tagCount += PostgresUtils.postgresObjToHStore(tags).size();
      }
    }
    return tagCount;
  }
  

  
  /**
   * Given a list of unique ID's, filters out any which aren't associated with an OSM element in 
   * the database
   * 
   * @param mapId ID of the map owning the elements associated with the input uuid's
   * @param uuids unique IDs to search for
   * @param elementType type of the elements being searched for
   * @param dbConn database connection
   * @return a filtered list of unique ID's
   * @throws InvocationTargetException 
   * @throws NoSuchMethodException 
   * @throws ClassNotFoundException 
   * @throws IllegalAccessException 
   * @throws InstantiationException 
   * @throws SQLException 
   */
  public static Set<String> filterOutNonExistingUuids(final long mapId, final String[] uuids, 
  	final ElementType elementType, Connection dbConn) throws InstantiationException, 
  	IllegalAccessException, ClassNotFoundException, NoSuchMethodException, InvocationTargetException, 
  	SQLException
  {
  	Set<String> filteredUuids = new HashSet<String>();
  	final Element prototype = ElementFactory.getInstance().create(mapId, elementType, dbConn);
  	String POSTGRESQL_DRIVER = "org.postgresql.Driver";
		Statement stmt = null;
		ResultSet rs = null;
		try
		{
			Class.forName(POSTGRESQL_DRIVER);
			stmt = dbConn.createStatement();
			final String sql = 
				"select tags->'uuid' from " + prototype.getElementTable() + "_" + mapId + 
				" where tags->'uuid' in ('" + StringUtils.join(uuids, "','") + "') ";
			stmt = dbConn.createStatement();
			rs = stmt.executeQuery(sql);
			while (rs.next())
			{
				filteredUuids.add(rs.getString(1));
			}
			rs.close();
		}
		finally
		{
			try
			{
				if (stmt != null) stmt.close();
				if (rs != null) rs.close();
			}
			catch (SQLException se2)
			{
			}
		}
		if (filteredUuids.size() > uuids.length)
		{
			log.warn("Filtered out " + String.valueOf(uuids.length - filteredUuids.size()) + " uuids.");
		}
  	return filteredUuids;
  }
}<|MERGE_RESOLUTION|>--- conflicted
+++ resolved
@@ -82,10 +82,6 @@
   protected static final QCurrentWays currentWays = QCurrentWays.currentWays;
   protected static final QCurrentNodes currentNodes = QCurrentNodes.currentNodes;
   protected static final QCurrentRelations currentRelations = QCurrentRelations.currentRelations;
-<<<<<<< HEAD
-=======
-  private static final QElementIdMappings elementIdMappings = QElementIdMappings.elementIdMappings;
->>>>>>> cf546d9a
 
   //order in the enum here is important, since the request diff writer methods use this to determine
   //the order for creating/updating/deleting elements; i.e. create nodes before referencing them
@@ -332,6 +328,7 @@
    */
   public abstract BoundingBox getBounds() throws Exception;
 
+
   @Override
   public String toString()
   {
@@ -635,6 +632,7 @@
   }
 
   /**
+
    * Determines whether the specified elements exist in the services database
    *
    * @param mapId ID of the map owning the elements
@@ -657,7 +655,7 @@
 
     if(elementIds.size() > 0)
     {
-  	  return
+  	return
   			new SQLQuery(dbConn, DbUtils.getConfiguration(mapId)).from(prototype.getElementTable())
   			.where(prototype.getElementIdField().in(elementIds))
   			.count() == elementIds.size();
@@ -690,9 +688,10 @@
   {
     final Element prototype = ElementFactory.getInstance().create(mapId, elementType, dbConn);
 
-    if (elementIds.size() > 0)
-    {
-  	  return
+
+    if(elementIds.size() > 0)
+    {
+  	return
   			new SQLQuery(dbConn, DbUtils.getConfiguration(mapId)).from(prototype.getElementTable())
   			.where(
             prototype.getElementIdField().in(elementIds)
@@ -880,7 +879,6 @@
     return tagCount;
   }
   
-
   
   /**
    * Given a list of unique ID's, filters out any which aren't associated with an OSM element in 
@@ -939,5 +937,6 @@
 			log.warn("Filtered out " + String.valueOf(uuids.length - filteredUuids.size()) + " uuids.");
 		}
   	return filteredUuids;
+
   }
 }
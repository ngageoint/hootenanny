/*
 * This file is part of Hootenanny.
 *
 * Hootenanny is free software: you can redistribute it and/or modify
 * it under the terms of the GNU General Public License as published by
 * the Free Software Foundation, either version 3 of the License, or
 * (at your option) any later version.
 * 
 * This program is distributed in the hope that it will be useful,
 * but WITHOUT ANY WARRANTY; without even the implied warranty of
 * MERCHANTABILITY or FITNESS FOR A PARTICULAR PURPOSE.  See the
 * GNU General Public License for more details.
 *
 * You should have received a copy of the GNU General Public License
 * along with this program.  If not, see <http://www.gnu.org/licenses/>.
 *
 * --------------------------------------------------------------------
 *
 * The following copyright notices are generated automatically. If you
 * have a new notice to add, please use the format:
 * " * @copyright Copyright ..."
 * This will properly maintain the copyright information. DigitalGlobe
 * copyrights will be updated automatically.
 *
 * @copyright Copyright (C) 2015, 2016 DigitalGlobe (http://www.digitalglobe.com/)
 */
package hoot.services.models.osm;

import java.io.IOException;
import java.sql.Connection;
import java.util.ArrayList;
import java.util.HashMap;
import java.util.HashSet;
import java.util.List;
import java.util.Set;
import java.util.TreeMap;
import java.util.Vector;

import org.json.simple.JSONObject;
import org.slf4j.Logger;
import org.slf4j.LoggerFactory;

import com.mysema.query.Tuple;
import com.mysema.query.sql.SQLQuery;
import com.mysema.query.types.QTuple;
import com.mysema.query.types.expr.BooleanExpression;

import hoot.services.HootProperties;
import hoot.services.db.DbUtils;
import hoot.services.db2.FolderMapMappings;
import hoot.services.db2.Folders;
import hoot.services.db2.Maps;
import hoot.services.db2.QChangesets;
import hoot.services.db2.QCurrentNodes;
import hoot.services.db2.QCurrentRelationMembers;
import hoot.services.db2.QCurrentRelations;
import hoot.services.db2.QCurrentWayNodes;
import hoot.services.db2.QCurrentWays;
import hoot.services.db2.QUsers;
import hoot.services.geo.BoundingBox;
import hoot.services.geo.zindex.Range;
import hoot.services.geo.zindex.ZCurveRanger;
import hoot.services.geo.zindex.ZValue;
import hoot.services.models.dataset.FolderRecord;
import hoot.services.models.dataset.FolderRecords;
import hoot.services.models.dataset.LinkRecord;
import hoot.services.models.dataset.LinkRecords;
import hoot.services.models.osm.Element.ElementType;


/**
 * Represents the model for an Hootenanny OSM map
 *
 * When modifying the node query by bounds, make sure it is using the index on
 * the tile id. The index scan only seems to trigger if the number of rows
 * returned by the query is <= 1% of the total rows. The execution plan can be
 * checked in postgres with EXPLAIN ANALYZE. Possibly, after query changes you
 * may have to force it to use the tile index by doing something like:
 * 
 * SELECT * FROM (SELECT ... tile_id stuff) WHERE lat <= BLAH AND lat >= BLAH
 * and lon <= ...
 * 
 * ...although I haven't had to do that yet.
 * 
 * //TODO: This class needs to conduct its queries within a read-only
 * transaction so that it doesn't read invalid information while writers are
 * writing elements at the same time it queries elements out.
 */
public class Map extends Maps {
    private static final Logger log = LoggerFactory.getLogger(Map.class);

    private static QCurrentNodes currentnodes = QCurrentNodes.currentNodes;

    private Connection conn;

<<<<<<< HEAD
   //TODO: This class needs to conduct its queries within a read-only transaction so that it
   doesn't read invalid information while writers are writing elements at the same time it queries
   elements out.
 */
public class Map extends Maps
{
  private static final Logger log = LoggerFactory.getLogger(Map.class);
  
  private static QCurrentNodes currentnodes = QCurrentNodes.currentNodes;

  private Connection conn;

  public static long testDelayMilliseconds = -1;

  //I want to retrieve nodes, ways, and relations with one query and return a single
  //set of records.  However, there is no type information in the records and the fields between
  //them aren't unique (way and relation have the same database field names), so there is no
  //way for the response writer to know what type of element to write.  Instead, I'm doing
  //separate queries for each element type and returning them in a collection grouped by element
  //type.
  private java.util.Map<ElementType, java.util.Map<Long, Tuple>> elementIdsToRecordsByType;

  private BoundingBox bounds;
  
  public Map(final long id, Connection conn)
  {
    super();

    setId(id);
    this.conn = conn;
  }

  /*
   * Retrieves all ranges of quad tiles that fall within the bounds
   */
  private static Vector<Range> getTileRanges(final BoundingBox bounds) throws NumberFormatException,
    IOException
  {
    log.debug("Retrieving tile ranges...");
    final int queryDimensions =
      Integer.parseInt(
        HootProperties.getInstance().getProperty(
        	"mapQueryDimensions", HootProperties.getDefault("mapQueryDimensions")));
    ZCurveRanger ranger =
      new ZCurveRanger(
       new ZValue(
         queryDimensions,
         16,
         //use y, x ordering here
         new double[] { -1 * BoundingBox.LAT_LIMIT, -1 * BoundingBox.LON_LIMIT },
         new double[] { BoundingBox.LAT_LIMIT, BoundingBox.LON_LIMIT }));
    return ranger.decomposeRange(bounds.toZIndexBox(), 1);
  }

  /*
   * Returns the SQL where condition for the calculated tile ranges
   */
  private static BooleanExpression getTileWhereCondition(final Vector<Range> tileIdRanges)
  {
    List<BooleanExpression> tileConditions = new ArrayList<BooleanExpression>();
    for (Range range : tileIdRanges)
    {
    	QCurrentNodes currentNodes = QCurrentNodes.currentNodes;
      tileConditions.add(
      	currentNodes.tile.goe(range.getMin())
      	  .and(currentNodes.tile.loe(range.getMax())));
    }
    BooleanExpression combinedTileCondition = null;
    for (BooleanExpression tileCondition : tileConditions)
    {
      if (combinedTileCondition == null)
      {
        combinedTileCondition = tileCondition;
      }
      else
      {
        combinedTileCondition = combinedTileCondition.or(tileCondition);
      }
    }
    return combinedTileCondition;
  }

  /*
   * Returns the geospatial where condition to apply with the tile conditions to
   * ensure nodes that fall outside the bounding box are not returned
   */
  private static BooleanExpression getGeospatialWhereCondition(final BoundingBox bounds)
  {
  	QCurrentNodes nodes = QCurrentNodes.currentNodes;
  	return 
  		nodes.longitude.goe(bounds.getMinLon())
  			.and(nodes.latitude.goe(bounds.getMinLat()))
  			.and(nodes.longitude.loe(bounds.getMaxLon()))
  			.and(nodes.latitude.loe(bounds.getMaxLat()));
  }

  private static void validateQueryBounds(final BoundingBox bounds) throws Exception
  {
    log.debug("Checking request bounds size...");
    final double maxQueryAreaDegrees =
      Double.parseDouble(HootProperties.getInstance()
        .getProperty(
          "maxQueryAreaDegrees", HootProperties.getDefault("maxQueryAreaDegrees")));
    final double requestedArea = bounds.getArea();
    if (requestedArea > maxQueryAreaDegrees)
    {
      throw new Exception(
        "The maximum bbox size is: " + maxQueryAreaDegrees +  ", and your request was too " +
        "large at " + requestedArea + " degrees.  Request a smaller area.");
    }
  }

  /*
   * This does a check to see how many nodes are in the query and throws an exception if over the configured
   * maximum.  This only needs to be used for actual map queries returning XML.  If you're just doing a node
   * count check, then getNodeCount should be used.
   */
  private void validateNodeCount(final BooleanExpression combinedGeospatialCondition) throws Exception
  {
    log.debug("Retrieving node count...");

    QCurrentNodes curr_nodes = QCurrentNodes.currentNodes;
    final long nodeCount =
    	new SQLQuery(conn, DbUtils.getConfiguration(getId()))
        .from(curr_nodes)
  			.where(combinedGeospatialCondition.and(curr_nodes.visible.eq(true)))
  			.count();

    //The max node count only applies to the nodes falling within the query bounds, not
    //those that belong to ways that cross the query bounds but fall outside of the query bounds,
    //even though those nodes are returned as well in the query.
    final long maxQueryNodes =
      Long.parseLong(
      	HootProperties.getInstance().getProperty(
      		"maxQueryNodes", HootProperties.getDefault("maxQueryNodes")));
    if (nodeCount > maxQueryNodes)
    {
      throw new Exception(
        "The maximum number of nodes that may be returned in a map query is " +
         maxQueryNodes + ".  This query returned " + nodeCount + " nodes.  Please " +
        "execute a query which returns fewer nodes.");
=======
    public static long testDelayMilliseconds = -1;

    // I want to retrieve nodes, ways, and relations with one query and return a
    // single
    // set of records. However, there is no type information in the records and
    // the fields between
    // them aren't unique (way and relation have the same database field names),
    // so there is no
    // way for the response writer to know what type of element to write.
    // Instead, I'm doing
    // separate queries for each element type and returning them in a collection
    // grouped by element
    // type.
    private java.util.Map<ElementType, java.util.Map<Long, Tuple>> elementIdsToRecordsByType;

    public Map(final long id, Connection conn) {
        super();

        setId(id);
        this.conn = conn;
>>>>>>> 2b476505
    }

    /*
     * Retrieves all ranges of quad tiles that fall within the bounds
     */
    private static Vector<Range> getTileRanges(final BoundingBox bounds) throws NumberFormatException, IOException {
        log.debug("Retrieving tile ranges...");
        final int queryDimensions = Integer.parseInt(HootProperties.getInstance().getProperty("mapQueryDimensions",
                HootProperties.getDefault("mapQueryDimensions")));
        ZCurveRanger ranger = new ZCurveRanger(new ZValue(queryDimensions, 16,
                // use y, x ordering here
                new double[] { -1 * BoundingBox.LAT_LIMIT, -1 * BoundingBox.LON_LIMIT },
                new double[] { BoundingBox.LAT_LIMIT, BoundingBox.LON_LIMIT }));
        return ranger.decomposeRange(bounds.toZIndexBox(), 1);
    }

    /*
     * Returns the SQL where condition for the calculated tile ranges
     */
    private static BooleanExpression getTileWhereCondition(final Vector<Range> tileIdRanges) {
        List<BooleanExpression> tileConditions = new ArrayList<BooleanExpression>();
        for (Range range : tileIdRanges) {
            QCurrentNodes currentNodes = QCurrentNodes.currentNodes;
            tileConditions.add(currentNodes.tile.goe(range.getMin()).and(currentNodes.tile.loe(range.getMax())));
        }
        BooleanExpression combinedTileCondition = null;
        for (BooleanExpression tileCondition : tileConditions) {
            if (combinedTileCondition == null) {
                combinedTileCondition = tileCondition;
            }
            else {
                combinedTileCondition = combinedTileCondition.or(tileCondition);
            }
        }
        return combinedTileCondition;
    }

    /*
     * Returns the geospatial where condition to apply with the tile conditions
     * to ensure nodes that fall outside the bounding box are not returned
     */
    private static BooleanExpression getGeospatialWhereCondition(final BoundingBox bounds) {
        QCurrentNodes nodes = QCurrentNodes.currentNodes;
        return nodes.longitude.goe(bounds.getMinLon()).and(nodes.latitude.goe(bounds.getMinLat()))
                .and(nodes.longitude.loe(bounds.getMaxLon())).and(nodes.latitude.loe(bounds.getMaxLat()));
    }

    private static void validateQueryBounds(final BoundingBox bounds) throws Exception {
        log.debug("Checking request bounds size...");
        final double maxQueryAreaDegrees = Double.parseDouble(HootProperties.getInstance()
                .getProperty("maxQueryAreaDegrees", HootProperties.getDefault("maxQueryAreaDegrees")));
        final double requestedArea = bounds.getArea();
        if (requestedArea > maxQueryAreaDegrees) {
            throw new Exception("The maximum bbox size is: " + maxQueryAreaDegrees + ", and your request was too "
                    + "large at " + requestedArea + " degrees.  Request a smaller area.");
        }
    }

    /*
     * This does a check to see how many nodes are in the query and throws an
     * exception if over the configured maximum. This only needs to be used for
     * actual map queries returning XML. If you're just doing a node count
     * check, then getNodeCount should be used.
     */
    private void validateNodeCount(final BooleanExpression combinedGeospatialCondition) throws Exception {
        log.debug("Retrieving node count...");

        QCurrentNodes curr_nodes = QCurrentNodes.currentNodes;
        final long nodeCount = new SQLQuery(conn, DbUtils.getConfiguration(getId())).from(curr_nodes)
                .where(combinedGeospatialCondition.and(curr_nodes.visible.eq(true))).count();

        // The max node count only applies to the nodes falling within the query
        // bounds, not
        // those that belong to ways that cross the query bounds but fall
        // outside of the query bounds,
        // even though those nodes are returned as well in the query.
        final long maxQueryNodes = Long.parseLong(
                HootProperties.getInstance().getProperty("maxQueryNodes", HootProperties.getDefault("maxQueryNodes")));
        if (nodeCount > maxQueryNodes) {
            throw new Exception("The maximum number of nodes that may be returned in a map query is " + maxQueryNodes
                    + ".  This query returned " + nodeCount + " nodes.  Please "
                    + "execute a query which returns fewer nodes.");
        }
    }

    public JSONObject retrieveNodesMBR(final BoundingBox bounds) throws Exception {
        JSONObject ret = new JSONObject();
        // get the intersecting tile ranges for the nodes
        final Vector<Range> tileIdRanges = getTileRanges(bounds);
        if (tileIdRanges.size() > 0) {
            BooleanExpression combinedGeospatialCondition = getTileWhereCondition(tileIdRanges)
                    .and(getGeospatialWhereCondition(bounds));
            List<Tuple> geospatialQueryNodeResults = new SQLQuery(conn, DbUtils.getConfiguration(getId()))
                    .from(currentnodes).where(combinedGeospatialCondition.and(currentnodes.visible.eq(true)))
                    .list(currentnodes.longitude.max(), currentnodes.longitude.min(), currentnodes.latitude.max(),
                            currentnodes.latitude.min());

            Double maxLon = geospatialQueryNodeResults.get(0).get(0, Double.class);
            Double minLon = geospatialQueryNodeResults.get(0).get(1, Double.class);
            Double maxLat = geospatialQueryNodeResults.get(0).get(2, Double.class);
            Double minLat = geospatialQueryNodeResults.get(0).get(3, Double.class);
            ret.put("maxlon", maxLon);
            ret.put("minlon", minLon);
            ret.put("maxlat", maxLat);
            ret.put("minlat", minLat);
        }

        return ret;
    }

    public long getNodesCount(final BoundingBox bounds) throws Exception {
        long ret = 0;
        // get the intersecting tile ranges for the nodes
        final Vector<Range> tileIdRanges = getTileRanges(bounds);
        if (tileIdRanges.size() > 0) {
            BooleanExpression combinedGeospatialCondition = getTileWhereCondition(tileIdRanges)
                    .and(getGeospatialWhereCondition(bounds));
            ret = new SQLQuery(conn, DbUtils.getConfiguration(getId())).from(currentnodes)
                    .where(combinedGeospatialCondition.and(currentnodes.visible.eq(true))).count();
        }

        return ret;
    }

    public JSONObject retrieveANode(final BoundingBox bounds) throws Exception {
        JSONObject ret = new JSONObject();
        // get the intersecting tile ranges for the nodes
        final Vector<Range> tileIdRanges = getTileRanges(bounds);
        if (tileIdRanges.size() > 0) {
            BooleanExpression combinedGeospatialCondition = getTileWhereCondition(tileIdRanges)
                    .and(getGeospatialWhereCondition(bounds));

            QCurrentNodes currentnodes = QCurrentNodes.currentNodes;
            List<Tuple> geospatialQueryNodeResults = new SQLQuery(conn, DbUtils.getConfiguration(getId()))
                    .from(currentnodes).where(combinedGeospatialCondition.and(currentnodes.visible.eq(true))).limit(1)
                    .list(currentnodes.longitude, currentnodes.latitude);

            Double lon = geospatialQueryNodeResults.get(0).get(0, Double.class);
            Double lat = geospatialQueryNodeResults.get(0).get(1, Double.class);
            ret.put("lon", lon);
            ret.put("lat", lat);
        }

        return ret;
    }

    private java.util.Map<ElementType, java.util.Map<Long, Tuple>> retrieveElements(
            final BooleanExpression combinedGeospatialCondition) {
        // There is probably a way to get all this information by executing
        // fewer queries...

        // JDBC prepared statement number of parameters has a hard limit: 32767
        int nQueryPageSize = 32000;
        elementIdsToRecordsByType = new HashMap<ElementType, java.util.Map<Long, Tuple>>();

        // if the limit hasn't been exceeded, query out all nodes which fall
        // within the geospatial
        // bounds, are visible, and belong to this map; join in user info
        log.debug("Retrieving node records within the query bounds...");

        QCurrentNodes currentnodes = QCurrentNodes.currentNodes;
        QChangesets changesets = QChangesets.changesets;
        QUsers users = QUsers.users;

        java.util.Map<Long, Tuple> geospatialQueryNodeResults = new SQLQuery(conn, DbUtils.getConfiguration(getId()))
                .from(currentnodes).join(changesets).on(currentnodes.changesetId.eq(changesets.id)).join(users)
                .on(changesets.userId.eq(users.id))
                .where(combinedGeospatialCondition.and(currentnodes.visible.eq(true))).orderBy(currentnodes.id.asc())
                .map(currentnodes.id, new QTuple(currentnodes, users, changesets));

        elementIdsToRecordsByType.put(ElementType.Node, geospatialQueryNodeResults);

        List<Long> wayIds = new ArrayList<Long>();
        if (geospatialQueryNodeResults.size() > 0) {
            // get all ways which have way nodes with IDs in the previously
            // queried node results, are
            // visible, and belong to this map; join in user info
            log.debug("Retrieving way IDs within the query bounds...");
            QCurrentWayNodes currentWayNodes = QCurrentWayNodes.currentWayNodes;

            List<Long> nodesList = new ArrayList<Long>(geospatialQueryNodeResults.keySet());

            int totalNodeCnt = nodesList.size();
            int pageCnt = (int) Math.floor(totalNodeCnt / nQueryPageSize);

            for (int i = 0; i <= pageCnt; i++) {
                try {
                    List<Long> pageWayIds = null;
                    List<Long> pageList = null;
                    int iStart = i * nQueryPageSize;
                    int iEnd = iStart + nQueryPageSize;

                    if (i < pageCnt) {
                        pageList = nodesList.subList(iStart, iEnd);
                    }
                    else {
                        pageList = nodesList.subList(iStart, totalNodeCnt);
                    }

                    if (pageList == null || pageList.size() == 0) {
                        continue;
                    }
                    pageWayIds = new SQLQuery(conn, DbUtils.getConfiguration(getId())).from(currentWayNodes)
                            .where(currentWayNodes.nodeId.in(pageList)).list(currentWayNodes.wayId);
                    // TODO: should this be an assert instead? Regardless, fix
                    // the error handling.
                    if (wayIds.addAll(pageWayIds) == false) {
                        // error
                    }
                }
                catch (Exception ex) {
                    ex.getMessage();
                }
            }

            if (wayIds.size() > 0) {
                // from the way results, filter down those that are visible and
                // belong to this map; join in
                // user info
                log.debug("Retrieving ways within the query bounds...");
                QCurrentWays currentWays = QCurrentWays.currentWays;

                java.util.Map<Long, Tuple> wayResults = null;
                int totalWayCnt = wayIds.size();
                int wayPageCnt = (int) Math.floor(totalWayCnt / nQueryPageSize);

                for (int i = 0; i <= wayPageCnt; i++) {
                    try {
                        List<Long> pageList = null;
                        int iStart = i * nQueryPageSize;
                        int iEnd = iStart + nQueryPageSize;

                        if (i < wayPageCnt) {
                            pageList = wayIds.subList(iStart, iEnd);
                        }
                        else {
                            pageList = wayIds.subList(iStart, totalWayCnt);
                        }
                        if (pageList == null || pageList.size() == 0) {
                            continue;
                        }

                        if (i == 0) {
                            wayResults = new SQLQuery(conn, DbUtils.getConfiguration(getId())).from(currentWays)
                                    .join(changesets).on(currentWays.changesetId.eq(changesets.id)).join(users)
                                    .on(changesets.userId.eq(users.id))
                                    .where(currentWays.visible.eq(true).and(currentWays.id.in(pageList)))
                                    .orderBy(currentWays.id.asc())
                                    .map(currentWays.id, new QTuple(currentWays, users, changesets));
                        }
                        else {
                            assert (wayResults != null);
                            wayResults.putAll(new SQLQuery(conn, DbUtils.getConfiguration(getId())).from(currentWays)
                                    .join(changesets).on(currentWays.changesetId.eq(changesets.id)).join(users)
                                    .on(changesets.userId.eq(users.id))
                                    .where(currentWays.visible.eq(true).and(currentWays.id.in(pageList)))
                                    .orderBy(currentWays.id.asc())
                                    .map(currentWays.id, new QTuple(currentWays, users, changesets)));
                        }
                    }
                    catch (Exception ex) {
                        ex.getMessage();
                    }
                }

                elementIdsToRecordsByType.put(ElementType.Way, wayResults);

                // retrieve all way nodes for the previously retrieved ways
                log.debug("Retrieving additional way nodes IDs within the query bounds...");
                Set<Long> wayNodeIds = new HashSet<Long>();
                for (int i = 0; i <= wayPageCnt; i++) {
                    try {
                        List<Long> pageList = null;
                        int iStart = i * nQueryPageSize;
                        int iEnd = iStart + nQueryPageSize;

                        if (i < wayPageCnt) {
                            pageList = wayIds.subList(iStart, iEnd);
                        }
                        else {
                            pageList = wayIds.subList(iStart, totalWayCnt);
                        }

                        if (pageList == null || pageList.size() == 0) {
                            continue;
                        }

                        wayNodeIds.addAll(new HashSet<Long>(
                                new SQLQuery(conn, DbUtils.getConfiguration(getId())).from(currentWayNodes)
                                        .where(currentWayNodes.wayId.in(pageList)).list(currentWayNodes.nodeId)));
                    }
                    catch (Exception ex) {
                        ex.getMessage();
                    }
                }

                assert (wayNodeIds.size() > 0);
                final long numWayNodes = wayNodeIds.size();
                log.debug("Found " + numWayNodes + " way nodes.");

                // retrieve all corresponding nodes to the IDs in the wayNodeIds
                // collection that don't
                // fall within the query bounds (all the way nodes referenced by
                // all the ways minus the
                // nodes falling within the query bounds that have already been
                // added); join in user info;
                // add the resulting nodes to the nodes collection
                final Set<Long> geospatialQueryNodeResultIds = new HashSet<Long>(geospatialQueryNodeResults.keySet());
                final long numGeospatialQueryNodeResults = geospatialQueryNodeResultIds.size();
                log.debug("There were " + numGeospatialQueryNodeResults + " nodes returned in the geospatial query.");
                Set<Long> additionalNodeIds = new HashSet<Long>(wayNodeIds);
                additionalNodeIds.removeAll(geospatialQueryNodeResultIds);
                assert (wayNodeIds.size() == numWayNodes);
                assert (geospatialQueryNodeResultIds.size() == numGeospatialQueryNodeResults);
                log.debug("Subtracting the geospatial query nodes from the way nodes collection results "
                        + "in a total of " + additionalNodeIds.size() + " nodes remaining to be added to the nodes "
                        + "collection.");
                if (additionalNodeIds.size() > 0) {
                    log.debug("Retrieving nodes falling outside of the query bounds but belonging to a "
                            + "retrieved way...");

                    java.util.Map<Long, Tuple> additionalNodeResults = null;

                    List<Long> additionalNodeIdsList = new ArrayList<Long>(additionalNodeIds);

                    int totalANILCnt = additionalNodeIdsList.size();
                    int anilPageCnt = (int) Math.floor(totalANILCnt / nQueryPageSize);

                    for (int i = 0; i <= anilPageCnt; i++) {
                        try {
                            List<Long> pageList = null;
                            int iStart = i * nQueryPageSize;
                            int iEnd = iStart + nQueryPageSize;

                            if (i < anilPageCnt) {
                                pageList = additionalNodeIdsList.subList(iStart, iEnd);
                            }
                            else {
                                pageList = additionalNodeIdsList.subList(iStart, totalANILCnt);
                            }

                            if (pageList == null || pageList.size() == 0) {
                                continue;
                            }

                            if (i == 0) {
                                additionalNodeResults = new SQLQuery(conn, DbUtils.getConfiguration(getId()))
                                        .from(currentnodes).join(changesets)
                                        .on(currentnodes.changesetId.eq(changesets.id)).join(users)
                                        .on(changesets.userId.eq(users.id))
                                        .where(currentnodes.visible.eq(true).and(currentnodes.id.in(pageList)))
                                        .orderBy(currentnodes.id.asc())
                                        .map(currentnodes.id, new QTuple(currentnodes, users, changesets));
                            }
                            else {
                                assert (additionalNodeResults != null);
                                additionalNodeResults
                                        .putAll(new SQLQuery(conn, DbUtils.getConfiguration(getId())).from(currentnodes)
                                                .join(changesets).on(currentnodes.changesetId.eq(changesets.id))
                                                .join(users).on(changesets.userId.eq(users.id))
                                                .where(currentnodes.visible.eq(true).and(currentnodes.id.in(pageList)))
                                                .orderBy(currentnodes.id.asc())
                                                .map(currentnodes.id, new QTuple(currentnodes, users, changesets)));
                            }
                        }
                        catch (Exception ex) {
                            ex.getMessage();
                        }
                    }

                    java.util.Map<Long, Tuple> nodes = elementIdsToRecordsByType.get(ElementType.Node);
                    nodes.putAll(additionalNodeResults);
                    // want to keep the nodes ordered by ID, so add them back in
                    // with a TreeMap
                    elementIdsToRecordsByType.put(ElementType.Node, new TreeMap<Long, Tuple>(nodes));
                }
            }
            else {
                elementIdsToRecordsByType.put(ElementType.Way, new HashMap<Long, Tuple>());
            }

            /*
             * retrieve all relations that reference the nodes or ways
             * previously retrieved
             */
            log.debug("Retrieving relations IDs within the query bounds...");

            QCurrentRelationMembers currentRelationMembers = QCurrentRelationMembers.currentRelationMembers;

            Set<Long> relationIds = new HashSet<Long>();

            Set<Long> nodesset = elementIdsToRecordsByType.get(ElementType.Node).keySet();
            Set<Long> wayset = elementIdsToRecordsByType.get(ElementType.Way).keySet();

            if (nodesset != null && nodesset.size() == 0) {
                nodesset = new HashSet<Long>();
                nodesset.add(new Long(-1));
            }

            if (wayset != null && wayset.size() == 0) {
                wayset = new HashSet<Long>();
                wayset.add(new Long(-1));
            }
            if (elementIdsToRecordsByType.get(ElementType.Node).keySet().size() > 0) {
                List<Long> nodessetList = new ArrayList<Long>(nodesset);

                int totalNodeSetCnt = nodessetList.size();
                int nodesetPageCnt = (int) Math.floor(totalNodeSetCnt / nQueryPageSize);
                Set<Long> nodeSetRelationIds = new HashSet<Long>();
                for (int i = 0; i <= nodesetPageCnt; i++) {
                    try {
                        List<Long> pageList = null;
                        int iStart = i * nQueryPageSize;
                        int iEnd = iStart + nQueryPageSize;

                        if (i < nodesetPageCnt) {
                            pageList = nodessetList.subList(iStart, iEnd);
                        }
                        else {
                            pageList = nodessetList.subList(iStart, totalNodeSetCnt);
                        }

                        if (pageList == null || pageList.size() == 0) {
                            continue;
                        }
                        nodeSetRelationIds
                                .addAll(new HashSet<Long>(
                                        new SQLQuery(conn, DbUtils.getConfiguration(getId()))
                                                .from(currentRelationMembers)
                                                .where(currentRelationMembers.memberId.in(pageList)
                                                        .and(currentRelationMembers.memberType
                                                                .eq(DbUtils.nwr_enum.node)))
                                                .list(currentRelationMembers.relationId)));
                    }
                    catch (Exception ex) {
                        ex.getMessage();
                    }
                }

                relationIds.addAll(nodeSetRelationIds);

                List<Long> waysetList = new ArrayList<Long>(wayset);
                int totalWaySetCnt = waysetList.size();
                int waysetPageCnt = (int) Math.floor(totalWaySetCnt / nQueryPageSize);
                Set<Long> waySetRelationIds = new HashSet<Long>();

                for (int i = 0; i <= waysetPageCnt; i++) {
                    try {
                        List<Long> pageList = null;
                        int iStart = i * nQueryPageSize;
                        int iEnd = iStart + nQueryPageSize;

                        if (i < waysetPageCnt) {
                            pageList = waysetList.subList(iStart, iEnd);
                        }
                        else {
                            pageList = waysetList.subList(iStart, totalWaySetCnt);
                        }

                        if (pageList == null || pageList.size() == 0) {
                            continue;
                        }

                        waySetRelationIds
                                .addAll(new HashSet<Long>(
                                        new SQLQuery(conn, DbUtils.getConfiguration(getId()))
                                                .from(currentRelationMembers)
                                                .where(currentRelationMembers.memberId.in(pageList)
                                                        .and(currentRelationMembers.memberType
                                                                .eq(DbUtils.nwr_enum.way)))
                                                .list(currentRelationMembers.relationId)));
                    }
                    catch (Exception ex) {
                        ex.getMessage();
                    }
                }

                relationIds.addAll(waySetRelationIds);
            }

            if (relationIds.size() > 0) {
                log.debug("Retrieving relations within the query bounds...");

                QCurrentRelations currentRelations = QCurrentRelations.currentRelations;

                java.util.Map<Long, Tuple> relationResults = null;

                List<Long> relationIdsList = new ArrayList<Long>(relationIds);

                int totalRelationIdsListCnt = relationIdsList.size();
                int relationIdsPageCnt = (int) Math.floor(totalRelationIdsListCnt / nQueryPageSize);

                for (int i = 0; i <= relationIdsPageCnt; i++) {
                    try {
                        List<Long> pageList = null;
                        int iStart = i * nQueryPageSize;
                        int iEnd = iStart + nQueryPageSize;

                        if (i < relationIdsPageCnt) {
                            pageList = relationIdsList.subList(iStart, iEnd);
                        }
                        else {
                            pageList = relationIdsList.subList(iStart, totalRelationIdsListCnt);
                        }

                        if (pageList == null || pageList.size() == 0) {
                            continue;
                        }

                        if (i == 0) {
                            relationResults = new SQLQuery(conn, DbUtils.getConfiguration(getId()))
                                    .from(currentRelations).join(changesets)
                                    .on(currentRelations.changesetId.eq(changesets.id)).join(users)
                                    .on(changesets.userId.eq(users.id))
                                    .where(currentRelations.visible.eq(true).and(currentRelations.id.in(pageList)))
                                    .orderBy(currentRelations.id.asc())
                                    .map(currentRelations.id, new QTuple(currentRelations, users, changesets));
                        }
                        else {
                            assert (relationResults != null);
                            relationResults
                                    .putAll(new SQLQuery(conn, DbUtils.getConfiguration(getId())).from(currentRelations)
                                            .join(changesets).on(currentRelations.changesetId.eq(changesets.id))
                                            .join(users).on(changesets.userId.eq(users.id))
                                            .where(currentRelations.visible.eq(true)
                                                    .and(currentRelations.id.in(pageList)))
                                            .orderBy(currentRelations.id.asc())
                                            .map(currentRelations.id, new QTuple(currentRelations, users, changesets)));
                        }
                    }
                    catch (Exception ex) {
                        ex.getMessage();
                    }
                }

                elementIdsToRecordsByType.put(ElementType.Relation, relationResults);
            }
        }

        return elementIdsToRecordsByType;
    }

    /**
     * Executes a geospatial query for elements against the services database
     *
     * Bounds calculation:
     *
     * - All nodes that are inside a given bounding box and any relations that
     * reference them. - All ways that reference at least one node that is
     * inside a given bounding box, any relations that reference them [the
     * ways], and any nodes outside the bounding box that the ways may
     * reference. - All relations that reference one of the nodes, ways, or
     * relations included due to the above rules. (Does not apply recursively;
     * e.g. don't return every node and way the relations themselves
     * reference...only the ones in the query bounds).
     *
     * @param bounds
     *            geospatial bounds the returned nodes should fall within
     * @return a collection of elements mapped to their IDs, grouped by element
     *         type
     * @throws Exception
     *             if the number of nodes requested is larger than the maximum
     *             number allowed //TODO: get the readonly transaction working;
     *             see MapResourceTest::testReadTransactionWithoutFailure
     */
    public java.util.Map<ElementType, java.util.Map<Long, Tuple>> query(final BoundingBox bounds) throws Exception {
        // TODO: do we need this validation?
        // validateQueryBounds(bounds);
        // get the intersecting tile ranges for the nodes
        final Vector<Range> tileIdRanges = getTileRanges(bounds);
        java.util.Map<ElementType, java.util.Map<Long, Tuple>> elementIdsToRecordsByType = new HashMap<ElementType, java.util.Map<Long, Tuple>>();
        if (tileIdRanges.size() > 0) {
            BooleanExpression combinedGeospatialCondition = getTileWhereCondition(tileIdRanges)
                    .and(getGeospatialWhereCondition(bounds));
            validateNodeCount(combinedGeospatialCondition);
            elementIdsToRecordsByType = retrieveElements(combinedGeospatialCondition);
        }

        return elementIdsToRecordsByType;
    }

    private java.util.Map<ElementType, Set<Long>> retrieveElementIds(
            final BooleanExpression combinedGeospatialCondition) {
        java.util.Map<ElementType, Set<Long>> elementIdsByType = new HashMap<ElementType, Set<Long>>();

        // if the limit hasn't been exceeded, query out all nodes which fall
        // within the geospatial
        // bounds, are visible, and belong to this map
        log.debug("Retrieving IDs of nodes within the query bounds...");

        QCurrentNodes currentnodes = QCurrentNodes.currentNodes;

        Set<Long> nodeIds = new HashSet<Long>(new SQLQuery(conn, DbUtils.getConfiguration(getId())).from(currentnodes)
                .where(combinedGeospatialCondition.and(currentnodes.visible.eq(true))).list(currentnodes.id));

        elementIdsByType.put(ElementType.Node, nodeIds);

        Set<Long> wayIds = null;
        if (nodeIds.size() > 0) {
            // get all ways which have way nodes that belong to the previously
            // queried node results, are
            // visible, and belong to this map; join in user info
            log.debug("Retrieving IDs of ways within the query bounds...");
            QCurrentWayNodes currentWayNodes = QCurrentWayNodes.currentWayNodes;

            wayIds = new HashSet<Long>(new SQLQuery(conn, DbUtils.getConfiguration(getId())).from(currentWayNodes)
                    .where(currentWayNodes.nodeId.in(nodeIds)).list(currentWayNodes.wayId));

            elementIdsByType.put(ElementType.Way, wayIds);

            /*
             * retrieve all relations that reference the nodes or ways
             * previously retrieved
             */
            log.debug("Retrieving relations IDs within the query bounds...");

            QCurrentRelationMembers currentRelationMembers = QCurrentRelationMembers.currentRelationMembers;

            Set<Long> nodesIds = elementIdsByType.get(ElementType.Node);
            Set<Long> waysIds = elementIdsByType.get(ElementType.Way);

            // if the Set is empty the in statement blows up..
            if (nodesIds.size() == 0) {
                nodesIds.add((long) -1);
            }

            if (waysIds.size() == 0) {
                waysIds.add((long) -1);
            }
            Set<Long> relationIds = new HashSet<Long>(
                    new SQLQuery(conn, DbUtils.getConfiguration(getId())).from(currentRelationMembers)
                            .where(currentRelationMembers.memberId.in(nodesIds)
                                    .and(currentRelationMembers.memberType.eq(DbUtils.nwr_enum.node))
                                    .or(currentRelationMembers.memberId.in(waysIds)
                                            .and(currentRelationMembers.memberType.eq(DbUtils.nwr_enum.way))))
                            .list(currentRelationMembers.relationId));

            elementIdsByType.put(ElementType.Relation, relationIds);
        }

        return elementIdsByType;
    }

    /**
     * Executes a geospatial query for element IDs against the services database
     *
     * Bounds calculation: see query
     *
     * - All nodes that are inside a given bounding box and any relations that
     * reference them. - All ways that reference at least one node that is
     * inside a given bounding box, any relations that reference them [the
     * ways], and any nodes outside the bounding box that the ways may
     * reference. - All relations that reference one of the nodes, ways, or
     * relations included due to the above rules. (Does not apply recursively;
     * e.g. don't return every node and way the relations themselves
     * reference...only the ones in the query bounds).
     *
     * @param bounds
     *            geospatial bounds the returned nodes should fall within
     * @return a collection of element IDs, grouped by element type
     * @throws Exception
     *             if the number of nodes requested is larger than the maximum
     *             number allowed //TODO: see query
     */
    public java.util.Map<ElementType, Set<Long>> queryForElementIds(final BoundingBox bounds) throws Exception {
        // TODO: add transaction; verify that no other writes are seen during
        // this transaction

        validateQueryBounds(bounds);
        // get the intersecting tile ranges for the nodes
        final Vector<Range> tileIdRanges = getTileRanges(bounds);
        java.util.Map<ElementType, Set<Long>> elementIdsByType = new HashMap<ElementType, Set<Long>>();
        if (tileIdRanges.size() > 0) {
            BooleanExpression combinedGeospatialCondition = getTileWhereCondition(tileIdRanges)
                    .and(getGeospatialWhereCondition(bounds));
            validateNodeCount(combinedGeospatialCondition);
            elementIdsByType = retrieveElementIds(combinedGeospatialCondition);
        }
        return elementIdsByType;
    }

    // TODO: use reflection to collapse the next few methods into one

    /**
     * Converts a set of map layer database records into an object returnable by
     * a web service
     *
     * @param mapLayerRecords
     *            set of map layer records
     * @return map layers web service object
     */
    public static MapLayers mapLayerRecordsToLayers(List<Maps> mapLayerRecords) {
        MapLayers mapLayers = new MapLayers();
        List<MapLayer> mapLayerList = new ArrayList<MapLayer>();
        for (Maps mapLayerRecord : mapLayerRecords) {
            MapLayer mapLayer = new MapLayer();
            mapLayer.setId(mapLayerRecord.getId());
            mapLayer.setName(mapLayerRecord.getDisplayName());
            mapLayer.setDate(mapLayerRecord.getCreatedAt());
            mapLayerList.add(mapLayer);
        }
        mapLayers.setLayers(mapLayerList.toArray(new MapLayer[] {}));
        return mapLayers;
    }

    /**
     * Converts a set of folder database records into an object returnable by a
     * web service
     *
     * @param folderRecordSet
     *            set of map layer records
     * @return folders web service object
     */
    public static FolderRecords mapFolderRecordsToFolders(List<Folders> folderRecordSet) {
        FolderRecords folderRecords = new FolderRecords();
        List<FolderRecord> folderRecordList = new ArrayList<FolderRecord>();
        for (Folders folderRecord : folderRecordSet) {
            FolderRecord folder = new FolderRecord();
            folder.setId(folderRecord.getId());
            folder.setName(folderRecord.getDisplayName());
            folder.setParentId(folderRecord.getParentId());
            folderRecordList.add(folder);
        }
        folderRecords.setFolders(folderRecordList.toArray(new FolderRecord[] {}));
        return folderRecords;
    }

    /**
     * Converts a set of database records into an object returnable by a web
     * service
     *
     * @param linkRecordSet
     *            set of map layer records
     * @return folders web service object
     */
    public static LinkRecords mapLinkRecordsToLinks(List<FolderMapMappings> linkRecordSet) {
        LinkRecords linkRecords = new LinkRecords();
        List<LinkRecord> linkRecordList = new ArrayList<LinkRecord>();
        for (FolderMapMappings linkRecord : linkRecordSet) {
            LinkRecord link = new LinkRecord();
            link.setId(linkRecord.getId());
            link.setFolderId(linkRecord.getFolderId());
            link.setMapId(linkRecord.getMapId());
            linkRecordList.add(link);
        }
        linkRecords.setLinks(linkRecordList.toArray(new LinkRecord[] {}));
        return linkRecords;
    }
<<<<<<< HEAD
    linkRecords.setLinks(linkRecordList.toArray(new LinkRecord[]{}));
    return linkRecords;
  }
  
  /**
   * Return the map's bounds
   * 
   * @return a bounding box
   * @throws Exception 
   */
  public BoundingBox getBounds() throws Exception
	{
  	if (bounds == null)
  	{
      final Tuple nodeResults =
    		new SQLQuery(conn, DbUtils.getConfiguration(getId()))
          .from(currentnodes)
  				.list(currentnodes.longitude.max(), currentnodes.longitude.min(),
  					  	currentnodes.latitude.max(), currentnodes.latitude.min()).get(0);
      bounds = 
      	new BoundingBox(
      		nodeResults.get(1, Double.class),
      		nodeResults.get(3, Double.class),
      		nodeResults.get(0, Double.class),
      		nodeResults.get(2, Double.class));
  	}
  	return bounds;
	}
=======
>>>>>>> 2b476505
}<|MERGE_RESOLUTION|>--- conflicted
+++ resolved
@@ -36,15 +36,6 @@
 import java.util.TreeMap;
 import java.util.Vector;
 
-import org.json.simple.JSONObject;
-import org.slf4j.Logger;
-import org.slf4j.LoggerFactory;
-
-import com.mysema.query.Tuple;
-import com.mysema.query.sql.SQLQuery;
-import com.mysema.query.types.QTuple;
-import com.mysema.query.types.expr.BooleanExpression;
-
 import hoot.services.HootProperties;
 import hoot.services.db.DbUtils;
 import hoot.services.db2.FolderMapMappings;
@@ -67,10 +58,19 @@
 import hoot.services.models.dataset.LinkRecords;
 import hoot.services.models.osm.Element.ElementType;
 
+import org.json.simple.JSONObject;
+import org.slf4j.Logger;
+import org.slf4j.LoggerFactory;
+
+import com.mysema.query.Tuple;
+import com.mysema.query.sql.SQLQuery;
+import com.mysema.query.types.QTuple;
+import com.mysema.query.types.expr.BooleanExpression;
+
 
 /**
  * Represents the model for an Hootenanny OSM map
- *
+ * 
  * When modifying the node query by bounds, make sure it is using the index on
  * the tile id. The index scan only seems to trigger if the number of rows
  * returned by the query is <= 1% of the total rows. The execution plan can be
@@ -93,149 +93,6 @@
 
     private Connection conn;
 
-<<<<<<< HEAD
-   //TODO: This class needs to conduct its queries within a read-only transaction so that it
-   doesn't read invalid information while writers are writing elements at the same time it queries
-   elements out.
- */
-public class Map extends Maps
-{
-  private static final Logger log = LoggerFactory.getLogger(Map.class);
-  
-  private static QCurrentNodes currentnodes = QCurrentNodes.currentNodes;
-
-  private Connection conn;
-
-  public static long testDelayMilliseconds = -1;
-
-  //I want to retrieve nodes, ways, and relations with one query and return a single
-  //set of records.  However, there is no type information in the records and the fields between
-  //them aren't unique (way and relation have the same database field names), so there is no
-  //way for the response writer to know what type of element to write.  Instead, I'm doing
-  //separate queries for each element type and returning them in a collection grouped by element
-  //type.
-  private java.util.Map<ElementType, java.util.Map<Long, Tuple>> elementIdsToRecordsByType;
-
-  private BoundingBox bounds;
-  
-  public Map(final long id, Connection conn)
-  {
-    super();
-
-    setId(id);
-    this.conn = conn;
-  }
-
-  /*
-   * Retrieves all ranges of quad tiles that fall within the bounds
-   */
-  private static Vector<Range> getTileRanges(final BoundingBox bounds) throws NumberFormatException,
-    IOException
-  {
-    log.debug("Retrieving tile ranges...");
-    final int queryDimensions =
-      Integer.parseInt(
-        HootProperties.getInstance().getProperty(
-        	"mapQueryDimensions", HootProperties.getDefault("mapQueryDimensions")));
-    ZCurveRanger ranger =
-      new ZCurveRanger(
-       new ZValue(
-         queryDimensions,
-         16,
-         //use y, x ordering here
-         new double[] { -1 * BoundingBox.LAT_LIMIT, -1 * BoundingBox.LON_LIMIT },
-         new double[] { BoundingBox.LAT_LIMIT, BoundingBox.LON_LIMIT }));
-    return ranger.decomposeRange(bounds.toZIndexBox(), 1);
-  }
-
-  /*
-   * Returns the SQL where condition for the calculated tile ranges
-   */
-  private static BooleanExpression getTileWhereCondition(final Vector<Range> tileIdRanges)
-  {
-    List<BooleanExpression> tileConditions = new ArrayList<BooleanExpression>();
-    for (Range range : tileIdRanges)
-    {
-    	QCurrentNodes currentNodes = QCurrentNodes.currentNodes;
-      tileConditions.add(
-      	currentNodes.tile.goe(range.getMin())
-      	  .and(currentNodes.tile.loe(range.getMax())));
-    }
-    BooleanExpression combinedTileCondition = null;
-    for (BooleanExpression tileCondition : tileConditions)
-    {
-      if (combinedTileCondition == null)
-      {
-        combinedTileCondition = tileCondition;
-      }
-      else
-      {
-        combinedTileCondition = combinedTileCondition.or(tileCondition);
-      }
-    }
-    return combinedTileCondition;
-  }
-
-  /*
-   * Returns the geospatial where condition to apply with the tile conditions to
-   * ensure nodes that fall outside the bounding box are not returned
-   */
-  private static BooleanExpression getGeospatialWhereCondition(final BoundingBox bounds)
-  {
-  	QCurrentNodes nodes = QCurrentNodes.currentNodes;
-  	return 
-  		nodes.longitude.goe(bounds.getMinLon())
-  			.and(nodes.latitude.goe(bounds.getMinLat()))
-  			.and(nodes.longitude.loe(bounds.getMaxLon()))
-  			.and(nodes.latitude.loe(bounds.getMaxLat()));
-  }
-
-  private static void validateQueryBounds(final BoundingBox bounds) throws Exception
-  {
-    log.debug("Checking request bounds size...");
-    final double maxQueryAreaDegrees =
-      Double.parseDouble(HootProperties.getInstance()
-        .getProperty(
-          "maxQueryAreaDegrees", HootProperties.getDefault("maxQueryAreaDegrees")));
-    final double requestedArea = bounds.getArea();
-    if (requestedArea > maxQueryAreaDegrees)
-    {
-      throw new Exception(
-        "The maximum bbox size is: " + maxQueryAreaDegrees +  ", and your request was too " +
-        "large at " + requestedArea + " degrees.  Request a smaller area.");
-    }
-  }
-
-  /*
-   * This does a check to see how many nodes are in the query and throws an exception if over the configured
-   * maximum.  This only needs to be used for actual map queries returning XML.  If you're just doing a node
-   * count check, then getNodeCount should be used.
-   */
-  private void validateNodeCount(final BooleanExpression combinedGeospatialCondition) throws Exception
-  {
-    log.debug("Retrieving node count...");
-
-    QCurrentNodes curr_nodes = QCurrentNodes.currentNodes;
-    final long nodeCount =
-    	new SQLQuery(conn, DbUtils.getConfiguration(getId()))
-        .from(curr_nodes)
-  			.where(combinedGeospatialCondition.and(curr_nodes.visible.eq(true)))
-  			.count();
-
-    //The max node count only applies to the nodes falling within the query bounds, not
-    //those that belong to ways that cross the query bounds but fall outside of the query bounds,
-    //even though those nodes are returned as well in the query.
-    final long maxQueryNodes =
-      Long.parseLong(
-      	HootProperties.getInstance().getProperty(
-      		"maxQueryNodes", HootProperties.getDefault("maxQueryNodes")));
-    if (nodeCount > maxQueryNodes)
-    {
-      throw new Exception(
-        "The maximum number of nodes that may be returned in a map query is " +
-         maxQueryNodes + ".  This query returned " + nodeCount + " nodes.  Please " +
-        "execute a query which returns fewer nodes.");
-=======
     public static long testDelayMilliseconds = -1;
 
     // I want to retrieve nodes, ways, and relations with one query and return a
@@ -251,12 +108,13 @@
     // type.
     private java.util.Map<ElementType, java.util.Map<Long, Tuple>> elementIdsToRecordsByType;
 
+    private BoundingBox bounds;
+
     public Map(final long id, Connection conn) {
         super();
 
         setId(id);
         this.conn = conn;
->>>>>>> 2b476505
     }
 
     /*
@@ -267,9 +125,9 @@
         final int queryDimensions = Integer.parseInt(HootProperties.getInstance().getProperty("mapQueryDimensions",
                 HootProperties.getDefault("mapQueryDimensions")));
         ZCurveRanger ranger = new ZCurveRanger(new ZValue(queryDimensions, 16,
-                // use y, x ordering here
-                new double[] { -1 * BoundingBox.LAT_LIMIT, -1 * BoundingBox.LON_LIMIT },
-                new double[] { BoundingBox.LAT_LIMIT, BoundingBox.LON_LIMIT }));
+        // use y, x ordering here
+                new double[] { -1 * BoundingBox.LAT_LIMIT, -1 * BoundingBox.LON_LIMIT }, new double[] {
+                        BoundingBox.LAT_LIMIT, BoundingBox.LON_LIMIT }));
         return ranger.decomposeRange(bounds.toZIndexBox(), 1);
     }
 
@@ -306,8 +164,8 @@
 
     private static void validateQueryBounds(final BoundingBox bounds) throws Exception {
         log.debug("Checking request bounds size...");
-        final double maxQueryAreaDegrees = Double.parseDouble(HootProperties.getInstance()
-                .getProperty("maxQueryAreaDegrees", HootProperties.getDefault("maxQueryAreaDegrees")));
+        final double maxQueryAreaDegrees = Double.parseDouble(HootProperties.getInstance().getProperty(
+                "maxQueryAreaDegrees", HootProperties.getDefault("maxQueryAreaDegrees")));
         final double requestedArea = bounds.getArea();
         if (requestedArea > maxQueryAreaDegrees) {
             throw new Exception("The maximum bbox size is: " + maxQueryAreaDegrees + ", and your request was too "
@@ -333,8 +191,8 @@
         // those that belong to ways that cross the query bounds but fall
         // outside of the query bounds,
         // even though those nodes are returned as well in the query.
-        final long maxQueryNodes = Long.parseLong(
-                HootProperties.getInstance().getProperty("maxQueryNodes", HootProperties.getDefault("maxQueryNodes")));
+        final long maxQueryNodes = Long.parseLong(HootProperties.getInstance().getProperty("maxQueryNodes",
+                HootProperties.getDefault("maxQueryNodes")));
         if (nodeCount > maxQueryNodes) {
             throw new Exception("The maximum number of nodes that may be returned in a map query is " + maxQueryNodes
                     + ".  This query returned " + nodeCount + " nodes.  Please "
@@ -347,10 +205,11 @@
         // get the intersecting tile ranges for the nodes
         final Vector<Range> tileIdRanges = getTileRanges(bounds);
         if (tileIdRanges.size() > 0) {
-            BooleanExpression combinedGeospatialCondition = getTileWhereCondition(tileIdRanges)
-                    .and(getGeospatialWhereCondition(bounds));
+            BooleanExpression combinedGeospatialCondition = getTileWhereCondition(tileIdRanges).and(
+                    getGeospatialWhereCondition(bounds));
             List<Tuple> geospatialQueryNodeResults = new SQLQuery(conn, DbUtils.getConfiguration(getId()))
-                    .from(currentnodes).where(combinedGeospatialCondition.and(currentnodes.visible.eq(true)))
+                    .from(currentnodes)
+                    .where(combinedGeospatialCondition.and(currentnodes.visible.eq(true)))
                     .list(currentnodes.longitude.max(), currentnodes.longitude.min(), currentnodes.latitude.max(),
                             currentnodes.latitude.min());
 
@@ -372,8 +231,8 @@
         // get the intersecting tile ranges for the nodes
         final Vector<Range> tileIdRanges = getTileRanges(bounds);
         if (tileIdRanges.size() > 0) {
-            BooleanExpression combinedGeospatialCondition = getTileWhereCondition(tileIdRanges)
-                    .and(getGeospatialWhereCondition(bounds));
+            BooleanExpression combinedGeospatialCondition = getTileWhereCondition(tileIdRanges).and(
+                    getGeospatialWhereCondition(bounds));
             ret = new SQLQuery(conn, DbUtils.getConfiguration(getId())).from(currentnodes)
                     .where(combinedGeospatialCondition.and(currentnodes.visible.eq(true))).count();
         }
@@ -386,8 +245,8 @@
         // get the intersecting tile ranges for the nodes
         final Vector<Range> tileIdRanges = getTileRanges(bounds);
         if (tileIdRanges.size() > 0) {
-            BooleanExpression combinedGeospatialCondition = getTileWhereCondition(tileIdRanges)
-                    .and(getGeospatialWhereCondition(bounds));
+            BooleanExpression combinedGeospatialCondition = getTileWhereCondition(tileIdRanges).and(
+                    getGeospatialWhereCondition(bounds));
 
             QCurrentNodes currentnodes = QCurrentNodes.currentNodes;
             List<Tuple> geospatialQueryNodeResults = new SQLQuery(conn, DbUtils.getConfiguration(getId()))
@@ -544,9 +403,9 @@
                             continue;
                         }
 
-                        wayNodeIds.addAll(new HashSet<Long>(
-                                new SQLQuery(conn, DbUtils.getConfiguration(getId())).from(currentWayNodes)
-                                        .where(currentWayNodes.wayId.in(pageList)).list(currentWayNodes.nodeId)));
+                        wayNodeIds.addAll(new HashSet<Long>(new SQLQuery(conn, DbUtils.getConfiguration(getId()))
+                                .from(currentWayNodes).where(currentWayNodes.wayId.in(pageList))
+                                .list(currentWayNodes.nodeId)));
                     }
                     catch (Exception ex) {
                         ex.getMessage();
@@ -613,13 +472,13 @@
                             }
                             else {
                                 assert (additionalNodeResults != null);
-                                additionalNodeResults
-                                        .putAll(new SQLQuery(conn, DbUtils.getConfiguration(getId())).from(currentnodes)
-                                                .join(changesets).on(currentnodes.changesetId.eq(changesets.id))
-                                                .join(users).on(changesets.userId.eq(users.id))
-                                                .where(currentnodes.visible.eq(true).and(currentnodes.id.in(pageList)))
-                                                .orderBy(currentnodes.id.asc())
-                                                .map(currentnodes.id, new QTuple(currentnodes, users, changesets)));
+                                additionalNodeResults.putAll(new SQLQuery(conn, DbUtils.getConfiguration(getId()))
+                                        .from(currentnodes).join(changesets)
+                                        .on(currentnodes.changesetId.eq(changesets.id)).join(users)
+                                        .on(changesets.userId.eq(users.id))
+                                        .where(currentnodes.visible.eq(true).and(currentnodes.id.in(pageList)))
+                                        .orderBy(currentnodes.id.asc())
+                                        .map(currentnodes.id, new QTuple(currentnodes, users, changesets)));
                             }
                         }
                         catch (Exception ex) {
@@ -682,14 +541,12 @@
                         if (pageList == null || pageList.size() == 0) {
                             continue;
                         }
-                        nodeSetRelationIds
-                                .addAll(new HashSet<Long>(
-                                        new SQLQuery(conn, DbUtils.getConfiguration(getId()))
-                                                .from(currentRelationMembers)
-                                                .where(currentRelationMembers.memberId.in(pageList)
-                                                        .and(currentRelationMembers.memberType
-                                                                .eq(DbUtils.nwr_enum.node)))
-                                                .list(currentRelationMembers.relationId)));
+                        nodeSetRelationIds.addAll(new HashSet<Long>(new SQLQuery(conn, DbUtils
+                                .getConfiguration(getId()))
+                                .from(currentRelationMembers)
+                                .where(currentRelationMembers.memberId.in(pageList).and(
+                                        currentRelationMembers.memberType.eq(DbUtils.nwr_enum.node)))
+                                .list(currentRelationMembers.relationId)));
                     }
                     catch (Exception ex) {
                         ex.getMessage();
@@ -720,14 +577,12 @@
                             continue;
                         }
 
-                        waySetRelationIds
-                                .addAll(new HashSet<Long>(
-                                        new SQLQuery(conn, DbUtils.getConfiguration(getId()))
-                                                .from(currentRelationMembers)
-                                                .where(currentRelationMembers.memberId.in(pageList)
-                                                        .and(currentRelationMembers.memberType
-                                                                .eq(DbUtils.nwr_enum.way)))
-                                                .list(currentRelationMembers.relationId)));
+                        waySetRelationIds.addAll(new HashSet<Long>(
+                                new SQLQuery(conn, DbUtils.getConfiguration(getId()))
+                                        .from(currentRelationMembers)
+                                        .where(currentRelationMembers.memberId.in(pageList).and(
+                                                currentRelationMembers.memberType.eq(DbUtils.nwr_enum.way)))
+                                        .list(currentRelationMembers.relationId)));
                     }
                     catch (Exception ex) {
                         ex.getMessage();
@@ -777,14 +632,13 @@
                         }
                         else {
                             assert (relationResults != null);
-                            relationResults
-                                    .putAll(new SQLQuery(conn, DbUtils.getConfiguration(getId())).from(currentRelations)
-                                            .join(changesets).on(currentRelations.changesetId.eq(changesets.id))
-                                            .join(users).on(changesets.userId.eq(users.id))
-                                            .where(currentRelations.visible.eq(true)
-                                                    .and(currentRelations.id.in(pageList)))
-                                            .orderBy(currentRelations.id.asc())
-                                            .map(currentRelations.id, new QTuple(currentRelations, users, changesets)));
+                            relationResults.putAll(new SQLQuery(conn, DbUtils.getConfiguration(getId()))
+                                    .from(currentRelations).join(changesets)
+                                    .on(currentRelations.changesetId.eq(changesets.id)).join(users)
+                                    .on(changesets.userId.eq(users.id))
+                                    .where(currentRelations.visible.eq(true).and(currentRelations.id.in(pageList)))
+                                    .orderBy(currentRelations.id.asc())
+                                    .map(currentRelations.id, new QTuple(currentRelations, users, changesets)));
                         }
                     }
                     catch (Exception ex) {
@@ -801,9 +655,9 @@
 
     /**
      * Executes a geospatial query for elements against the services database
-     *
+     * 
      * Bounds calculation:
-     *
+     * 
      * - All nodes that are inside a given bounding box and any relations that
      * reference them. - All ways that reference at least one node that is
      * inside a given bounding box, any relations that reference them [the
@@ -812,7 +666,7 @@
      * relations included due to the above rules. (Does not apply recursively;
      * e.g. don't return every node and way the relations themselves
      * reference...only the ones in the query bounds).
-     *
+     * 
      * @param bounds
      *            geospatial bounds the returned nodes should fall within
      * @return a collection of elements mapped to their IDs, grouped by element
@@ -829,8 +683,8 @@
         final Vector<Range> tileIdRanges = getTileRanges(bounds);
         java.util.Map<ElementType, java.util.Map<Long, Tuple>> elementIdsToRecordsByType = new HashMap<ElementType, java.util.Map<Long, Tuple>>();
         if (tileIdRanges.size() > 0) {
-            BooleanExpression combinedGeospatialCondition = getTileWhereCondition(tileIdRanges)
-                    .and(getGeospatialWhereCondition(bounds));
+            BooleanExpression combinedGeospatialCondition = getTileWhereCondition(tileIdRanges).and(
+                    getGeospatialWhereCondition(bounds));
             validateNodeCount(combinedGeospatialCondition);
             elementIdsToRecordsByType = retrieveElements(combinedGeospatialCondition);
         }
@@ -838,8 +692,7 @@
         return elementIdsToRecordsByType;
     }
 
-    private java.util.Map<ElementType, Set<Long>> retrieveElementIds(
-            final BooleanExpression combinedGeospatialCondition) {
+    private java.util.Map<ElementType, Set<Long>> retrieveElementIds(final BooleanExpression combinedGeospatialCondition) {
         java.util.Map<ElementType, Set<Long>> elementIdsByType = new HashMap<ElementType, Set<Long>>();
 
         // if the limit hasn't been exceeded, query out all nodes which fall
@@ -886,13 +739,14 @@
             if (waysIds.size() == 0) {
                 waysIds.add((long) -1);
             }
-            Set<Long> relationIds = new HashSet<Long>(
-                    new SQLQuery(conn, DbUtils.getConfiguration(getId())).from(currentRelationMembers)
-                            .where(currentRelationMembers.memberId.in(nodesIds)
-                                    .and(currentRelationMembers.memberType.eq(DbUtils.nwr_enum.node))
-                                    .or(currentRelationMembers.memberId.in(waysIds)
-                                            .and(currentRelationMembers.memberType.eq(DbUtils.nwr_enum.way))))
-                            .list(currentRelationMembers.relationId));
+            Set<Long> relationIds = new HashSet<Long>(new SQLQuery(conn, DbUtils.getConfiguration(getId()))
+                    .from(currentRelationMembers)
+                    .where(currentRelationMembers.memberId
+                            .in(nodesIds)
+                            .and(currentRelationMembers.memberType.eq(DbUtils.nwr_enum.node))
+                            .or(currentRelationMembers.memberId.in(waysIds).and(
+                                    currentRelationMembers.memberType.eq(DbUtils.nwr_enum.way))))
+                    .list(currentRelationMembers.relationId));
 
             elementIdsByType.put(ElementType.Relation, relationIds);
         }
@@ -902,9 +756,9 @@
 
     /**
      * Executes a geospatial query for element IDs against the services database
-     *
+     * 
      * Bounds calculation: see query
-     *
+     * 
      * - All nodes that are inside a given bounding box and any relations that
      * reference them. - All ways that reference at least one node that is
      * inside a given bounding box, any relations that reference them [the
@@ -913,7 +767,7 @@
      * relations included due to the above rules. (Does not apply recursively;
      * e.g. don't return every node and way the relations themselves
      * reference...only the ones in the query bounds).
-     *
+     * 
      * @param bounds
      *            geospatial bounds the returned nodes should fall within
      * @return a collection of element IDs, grouped by element type
@@ -930,8 +784,8 @@
         final Vector<Range> tileIdRanges = getTileRanges(bounds);
         java.util.Map<ElementType, Set<Long>> elementIdsByType = new HashMap<ElementType, Set<Long>>();
         if (tileIdRanges.size() > 0) {
-            BooleanExpression combinedGeospatialCondition = getTileWhereCondition(tileIdRanges)
-                    .and(getGeospatialWhereCondition(bounds));
+            BooleanExpression combinedGeospatialCondition = getTileWhereCondition(tileIdRanges).and(
+                    getGeospatialWhereCondition(bounds));
             validateNodeCount(combinedGeospatialCondition);
             elementIdsByType = retrieveElementIds(combinedGeospatialCondition);
         }
@@ -943,7 +797,7 @@
     /**
      * Converts a set of map layer database records into an object returnable by
      * a web service
-     *
+     * 
      * @param mapLayerRecords
      *            set of map layer records
      * @return map layers web service object
@@ -965,7 +819,7 @@
     /**
      * Converts a set of folder database records into an object returnable by a
      * web service
-     *
+     * 
      * @param folderRecordSet
      *            set of map layer records
      * @return folders web service object
@@ -987,7 +841,7 @@
     /**
      * Converts a set of database records into an object returnable by a web
      * service
-     *
+     * 
      * @param linkRecordSet
      *            set of map layer records
      * @return folders web service object
@@ -1005,35 +859,22 @@
         linkRecords.setLinks(linkRecordList.toArray(new LinkRecord[] {}));
         return linkRecords;
     }
-<<<<<<< HEAD
-    linkRecords.setLinks(linkRecordList.toArray(new LinkRecord[]{}));
-    return linkRecords;
-  }
-  
-  /**
-   * Return the map's bounds
-   * 
-   * @return a bounding box
-   * @throws Exception 
-   */
-  public BoundingBox getBounds() throws Exception
-	{
-  	if (bounds == null)
-  	{
-      final Tuple nodeResults =
-    		new SQLQuery(conn, DbUtils.getConfiguration(getId()))
-          .from(currentnodes)
-  				.list(currentnodes.longitude.max(), currentnodes.longitude.min(),
-  					  	currentnodes.latitude.max(), currentnodes.latitude.min()).get(0);
-      bounds = 
-      	new BoundingBox(
-      		nodeResults.get(1, Double.class),
-      		nodeResults.get(3, Double.class),
-      		nodeResults.get(0, Double.class),
-      		nodeResults.get(2, Double.class));
-  	}
-  	return bounds;
-	}
-=======
->>>>>>> 2b476505
+
+    /**
+     * Return the map's bounds
+     * 
+     * @return a bounding box
+     * @throws Exception
+     */
+    public BoundingBox getBounds() throws Exception {
+        if (bounds == null) {
+            final Tuple nodeResults = new SQLQuery(conn, DbUtils.getConfiguration(getId()))
+                    .from(currentnodes)
+                    .list(currentnodes.longitude.max(), currentnodes.longitude.min(), currentnodes.latitude.max(),
+                            currentnodes.latitude.min()).get(0);
+            bounds = new BoundingBox(nodeResults.get(1, Double.class), nodeResults.get(3, Double.class),
+                    nodeResults.get(0, Double.class), nodeResults.get(2, Double.class));
+        }
+        return bounds;
+    }
 }
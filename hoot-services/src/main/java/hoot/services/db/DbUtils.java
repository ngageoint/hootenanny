--- conflicted
+++ resolved
@@ -460,7 +460,6 @@
     }
   }
 
-<<<<<<< HEAD
   /**
    * Drops the postgis render db created for hoot map dataset
    *
@@ -484,10 +483,8 @@
     }
   }
 
-=======
->>>>>>> d1c2c503
   //remove this. replace by calling hoot core layer delete native command
-  
+ 
   /**
    * 
    * 

/*
 * This file is part of Hootenanny.
 *
 * Hootenanny is free software: you can redistribute it and/or modify
 * it under the terms of the GNU General Public License as published by
 * the Free Software Foundation, either version 3 of the License, or
 * (at your option) any later version.
 * 
 * This program is distributed in the hope that it will be useful,
 * but WITHOUT ANY WARRANTY; without even the implied warranty of
 * MERCHANTABILITY or FITNESS FOR A PARTICULAR PURPOSE.  See the
 * GNU General Public License for more details.
 *
 * You should have received a copy of the GNU General Public License
 * along with this program.  If not, see <http://www.gnu.org/licenses/>.
 *
 * --------------------------------------------------------------------
 *
 * The following copyright notices are generated automatically. If you
 * have a new notice to add, please use the format:
 * " * @copyright Copyright ..."
 * This will properly maintain the copyright information. DigitalGlobe
 * copyrights will be updated automatically.
 *
 * @copyright Copyright (C) 2015, 2016 DigitalGlobe (http://www.digitalglobe.com/)
 */
package hoot.services.controllers.info;

import java.net.URL;
import java.util.ArrayList;
import java.util.Enumeration;
import java.util.Iterator;
import java.util.List;
import java.util.Map;
import java.util.Properties;

import hoot.services.HootProperties;
import hoot.services.info.BuildInfo;
import hoot.services.info.CoreDetail;
import hoot.services.info.ServicesDetail;
import hoot.services.info.VersionInfo;
import hoot.services.info.ServicesDetail.Property;
import hoot.services.info.ServicesDetail.ServicesResource;
import hoot.services.nativeInterfaces.JobExecutionManager;
import hoot.services.utils.ClassLoaderUtil;
import hoot.services.utils.ResourceErrorHandler;

import javax.ws.rs.GET;
import javax.ws.rs.Path;
import javax.ws.rs.Produces;
import javax.ws.rs.core.MediaType;
import javax.ws.rs.core.Response.Status;

import org.json.simple.JSONArray;
import org.json.simple.JSONObject;
import org.slf4j.Logger;
import org.slf4j.LoggerFactory;
import org.springframework.context.support.ClassPathXmlApplicationContext;

/**
 * Endpoint for returning information about Hootenanny core and services
 */
@Path("/about")
public class AboutResource
{
	private static final Logger log = LoggerFactory.getLogger(AboutResource.class);

	private static ClassPathXmlApplicationContext appContext = null;


	public AboutResource()
	{
		appContext = new ClassPathXmlApplicationContext("hoot/spring/CoreServiceContext.xml");
	}

<<<<<<< HEAD
	private Properties getBuildInfo()
=======
	private static Properties getBuildInfo()
>>>>>>> c3578906
	{
		Properties buildInfo = null;
		try
		{
			buildInfo = BuildInfo.getInstance();
		}
		catch (Exception e)
		{
			log.warn(
					"About Resource unable to find the services build.info file.  Web Services version " +
					"information will be unavailable.");
			buildInfo = new Properties();
			buildInfo.setProperty("name", "unknown");
			buildInfo.setProperty("version", "unknown");
			buildInfo.setProperty("user", "unknown");
		}
		return buildInfo;
	}

	/**
	 * Service method endpoint for retrieving the Hootenanny services version.
	 * 
	 * GET hoot-services/info/about/servicesVersionInfo
	 * 
	 * @return JSON containing Hoot service version information
	 * @throws Exception 
	 */
	@GET
	@Path("/servicesVersionInfo")
	@Produces(MediaType.APPLICATION_JSON)
	public VersionInfo getServicesVersionInfo()
	{
		VersionInfo versionInfo = null;
		try
		{
			log.debug("Retrieving services version...");

			Properties buildInfo = getBuildInfo();
			versionInfo = new VersionInfo();
			versionInfo.setName(buildInfo.getProperty("name"));
			versionInfo.setVersion(buildInfo.getProperty("version"));
			versionInfo.setBuiltBy(buildInfo.getProperty("user"));

			log.debug("Returning response: " + versionInfo.toString() + " ...");
		}
		catch (Exception e) 
		{
			ResourceErrorHandler.handleError(
					"Error retrieving services version info: " + e.getMessage(), 
					Status.INTERNAL_SERVER_ERROR, 
					log);
		}

		return versionInfo;
	}

	/**
	 * Service method endpoint for retrieving detailed information about the Hootenanny Services 
	 * environment.
	 * 
	 * GET hoot-services/info/about/servicesVersionDetail
	 * 
	 * @return JSON Array containing Hoot service configuration detail
	 */
	@GET
	@Path("/servicesVersionDetail")
	@Produces(MediaType.APPLICATION_JSON)
	public ServicesDetail getServicesVersionDetail()
	{
		ServicesDetail servicesDetail = null;
		try
		{
			log.debug("Retrieving services version...");

			servicesDetail = new ServicesDetail();

			List<Property> properties = new ArrayList<Property>();
			Properties props = HootProperties.getInstance();
			@SuppressWarnings("rawtypes")
			Iterator it = props.entrySet().iterator();
			while (it.hasNext()) 
			{
				Property prop = new Property();
				@SuppressWarnings("rawtypes")
				Map.Entry parsedProp = (Map.Entry)it.next();
				prop.setName((String)parsedProp.getKey());
				prop.setValue((String)parsedProp.getValue());
				properties.add(prop);
			}
			servicesDetail.setProperties(properties.toArray(new Property[]{}));

			servicesDetail.setClassPath(System.getProperty("java.class.path", null));

			List<ServicesResource> resources = new ArrayList<ServicesResource>();

			for (String url : ClassLoaderUtil.getMostJars())
			{
				ServicesResource servicesResource = new ServicesResource();
				servicesResource.setType("jar");
				servicesResource.setUrl(url);
				resources.add(servicesResource);
			}

			ClassLoader classLoader = Thread.currentThread().getContextClassLoader();
			Enumeration<URL> urls = classLoader.getResources("");
			while (urls.hasMoreElements())
			{
				URL resource = urls.nextElement();
				ServicesResource servicesResource = new ServicesResource();
				servicesResource.setType(resource.getProtocol());
				servicesResource.setUrl(resource.toString());
				resources.add(servicesResource);
			}

			servicesDetail.setResources(resources.toArray(new ServicesResource[]{}));

			log.debug("Returning response: " + " ...");
		}
		catch (Exception e) 
		{
			ResourceErrorHandler.handleError(
					"Error retrieving services version info: " + e.getMessage(), 
					Status.INTERNAL_SERVER_ERROR, 
					log);
		}

		return servicesDetail;
	}

	@SuppressWarnings("unchecked")
	private String getCoreInfo(boolean getDetailed) throws Exception
	{
		JSONObject command = new JSONObject();
		command.put("exectype", "hoot");
		command.put("exec", "version");
		JSONArray params = new JSONArray();
		if (getDetailed)
		{
			JSONObject param = new JSONObject();
			param.put("", "--debug");
			params.add(param);
		}
		command.put("params", params);
		command.put("caller", this.getClass().getSimpleName());

		return 
		  ((JobExecutionManager)appContext.getBean(
				"jobExecutionManagerNative")).execWithResult(command).get("stdout").toString();
	}

	/**
	 * Service method endpoint for retrieving the Hootenanny core (command line application) version.
	 * 
	 * GET hoot-services/info/about/coreVersionInfo</URL>
	 * 
	 * @return JSON containing Hoot core version information
	 */
	@GET
	@Path("/coreVersionInfo")
	@Produces(MediaType.APPLICATION_JSON)
	public VersionInfo getCoreVersionInfo()
	{
		VersionInfo versionInfo = null;
		try
		{
			log.debug("Retrieving services version...");

			final String versionStr = getCoreInfo(false);
			final String[] versionInfoParts = versionStr.split(" ");
			versionInfo = new VersionInfo();
			versionInfo.setName("Hootenanny Core");
			versionInfo.setVersion(versionInfoParts[1]);
			versionInfo.setBuiltBy(versionInfoParts[4]);

			log.debug("Returning response: " + versionInfo + " ...");
		}
		catch (Exception e) 
		{
			ResourceErrorHandler.handleError(
					"Error retrieving core version info: " + e.getMessage(), 
					Status.INTERNAL_SERVER_ERROR, 
					log);
		}

		return versionInfo;
	}

	/**
	 * Service method endpoint for retrieving detailed environment information about the Hootenanny
	 * core (command line application)
	 * 
	 * GET hoot-services/info/about/coreVersionDetail</URL>
	 * 
	 * @return JSON Array containing Hoot core version detail
	 */
	@GET
	@Path("/coreVersionDetail")
	@Produces(MediaType.APPLICATION_JSON)
	public CoreDetail getCoreVersionDetail()
	{
		CoreDetail coreDetail = null;
		try
		{
			log.debug("Retrieving services version...");

			String versionStr = getCoreInfo(true);
			//get rid of the first line that has the hoot core version info in it; call coreVersionInfo 
			//for that
			final String[] versionInfoParts = versionStr.split("\n");
			List<String> versionInfoPartsModified = new ArrayList<String>();
			versionStr = "";
			for (int i = 1; i < versionInfoParts.length; i++)
			{
				versionInfoPartsModified.add(versionInfoParts[i]);
			}
			coreDetail = new CoreDetail();
			coreDetail.setEnvironmentInfo(versionInfoPartsModified.toArray(new String[]{}));

			log.debug("Returning response: " + coreDetail.toString() + " ...");
		}
		catch (Exception e) 
		{
			ResourceErrorHandler.handleError(
					"Error retrieving core version info: " + e.getMessage(), 
					Status.INTERNAL_SERVER_ERROR, 
					log);
		}

		return coreDetail;
	}
}<|MERGE_RESOLUTION|>--- conflicted
+++ resolved
@@ -73,11 +73,7 @@
 		appContext = new ClassPathXmlApplicationContext("hoot/spring/CoreServiceContext.xml");
 	}
 
-<<<<<<< HEAD
-	private Properties getBuildInfo()
-=======
 	private static Properties getBuildInfo()
->>>>>>> c3578906
 	{
 		Properties buildInfo = null;
 		try

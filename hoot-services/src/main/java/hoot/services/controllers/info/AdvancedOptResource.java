--- conflicted
+++ resolved
@@ -100,11 +100,7 @@
 	@Path("/getoptions")
 	@Produces(MediaType.TEXT_PLAIN)
 	public Response getOptions(@QueryParam("conftype") final String confType,
-<<<<<<< HEAD
-		@QueryParam("force") final String isForce)
-=======
 		@QueryParam("force") final String isForce) throws IOException
->>>>>>> c3578906
 	{
 		FileReader fr = null;
 		JSONArray template = null;
@@ -187,25 +183,11 @@
 		{
 			if (fr != null)
 			{
-<<<<<<< HEAD
-				try
-				{
-					fr.close();
-				}
-				catch (Exception ee)
-				{
-
-				}
-			}
-		}
-
-=======
 				fr.close();
 			}
 		}
 
 		assert(template != null);
->>>>>>> c3578906
 		return Response.ok(template.toJSONString(), MediaType.APPLICATION_JSON)
 				.build();
 	}
@@ -230,17 +212,10 @@
 				frRef = new FileReader(_homeFolder + File.separator + _refOverridePath);
 				_refOverride = (JSONObject) par.parse(frRef);
 
-<<<<<<< HEAD
-				frHrz = new FileReader(_homeFolder + "/" + _horzOverridePath);
-				_horzOverride = (JSONObject) par.parse(frHrz);
-
-				frAve = new FileReader(_homeFolder + "/" + _aveOverridePath);
-=======
 				frHrz = new FileReader(_homeFolder + File.separator + _horzOverridePath);
 				_horzOverride = (JSONObject) par.parse(frHrz);
 
 				frAve = new FileReader(_homeFolder + File.separator + _aveOverridePath);
->>>>>>> c3578906
 				_aveOverride = (JSONObject) par.parse(frAve);
 			}
 		}
@@ -257,34 +232,12 @@
 
 			if (frHrz != null)
 			{
-<<<<<<< HEAD
-				try
-				{
-					frHrz.close();
-				}
-				catch (Exception ee)
-				{
-					throw ee;
-				}
-=======
 				frHrz.close();
->>>>>>> c3578906
 			}
 
 			if (frAve != null)
 			{
-<<<<<<< HEAD
-				try
-				{
-					frAve.close();
-				}
-				catch (Exception ee)
-				{
-					throw ee;
-				}
-=======
 			  frAve.close();
->>>>>>> c3578906
 			}
 		}
 	}
@@ -306,11 +259,7 @@
 		}
 		catch (Exception e1)
 		{
-<<<<<<< HEAD
-
-=======
       log.debug(e1.getMessage());
->>>>>>> c3578906
 		}
 		return "";
 	}
@@ -515,15 +464,9 @@
 				}
 
 			}
-<<<<<<< HEAD
-			else if (o instanceof JSONArray)
-			{
-			}
-=======
 			/*else if (o instanceof JSONArray)
 			{
 			}*/
->>>>>>> c3578906
 		}
 
 		// do recursion to visit each object and try to update value

/*
 * This file is part of Hootenanny.
 *
 * Hootenanny is free software: you can redistribute it and/or modify
 * it under the terms of the GNU General Public License as published by
 * the Free Software Foundation, either version 3 of the License, or
 * (at your option) any later version.
 * 
 * This program is distributed in the hope that it will be useful,
 * but WITHOUT ANY WARRANTY; without even the implied warranty of
 * MERCHANTABILITY or FITNESS FOR A PARTICULAR PURPOSE.  See the
 * GNU General Public License for more details.
 *
 * You should have received a copy of the GNU General Public License
 * along with this program.  If not, see <http://www.gnu.org/licenses/>.
 *
 * --------------------------------------------------------------------
 *
 * The following copyright notices are generated automatically. If you
 * have a new notice to add, please use the format:
 * " * @copyright Copyright ..."
 * This will properly maintain the copyright information. DigitalGlobe
 * copyrights will be updated automatically.
 *
 * @copyright Copyright (C) 2015, 2016 DigitalGlobe (http://www.digitalglobe.com/)
 */
package hoot.services.controllers.osm;

import hoot.services.db.DbUtils;
import hoot.services.db2.FolderMapMappings;
import hoot.services.db2.Folders;
import hoot.services.db2.Maps;
import hoot.services.db2.QFolderMapMappings;
import hoot.services.db2.QFolders;
import hoot.services.db2.QMaps;
import hoot.services.geo.BoundingBox;
import hoot.services.job.JobExecutioner;
import hoot.services.job.JobStatusManager;
import hoot.services.models.dataset.FolderRecords;
import hoot.services.models.dataset.LinkRecords;
import hoot.services.models.osm.Element.ElementType;
import hoot.services.models.osm.Map;
import hoot.services.models.osm.MapLayers;
import hoot.services.models.osm.ModelDaoUtils;
import hoot.services.utils.ResourceErrorHandler;
import hoot.services.utils.XmlDocumentBuilder;
import hoot.services.writers.osm.MapQueryResponseWriter;

import java.io.File;
import java.io.StringWriter;
import java.io.Writer;
import java.net.SocketException;
import java.sql.Connection;
import java.sql.SQLException;
import java.sql.Timestamp;
import java.text.SimpleDateFormat;
import java.util.Calendar;
import java.util.Date;
import java.util.List;
import java.util.Locale;
import java.util.UUID;

import javax.ws.rs.Consumes;
import javax.ws.rs.DefaultValue;
import javax.ws.rs.GET;
import javax.ws.rs.POST;
import javax.ws.rs.Path;
import javax.ws.rs.Produces;
import javax.ws.rs.QueryParam;
import javax.ws.rs.core.MediaType;
import javax.ws.rs.core.Response;
import javax.ws.rs.core.Response.Status;
import javax.xml.parsers.DocumentBuilder;
import javax.xml.parsers.DocumentBuilderFactory;
import javax.xml.transform.OutputKeys;
import javax.xml.transform.Transformer;
import javax.xml.transform.TransformerFactory;
import javax.xml.transform.dom.DOMSource;
import javax.xml.transform.stream.StreamResult;

import org.apache.commons.io.FileUtils;
import org.json.simple.JSONArray;
import org.json.simple.JSONObject;
import org.json.simple.parser.JSONParser;
import org.slf4j.Logger;
import org.slf4j.LoggerFactory;
import org.springframework.context.support.ClassPathXmlApplicationContext;
import org.w3c.dom.Document;
import org.w3c.dom.Element;

import com.mysema.query.Tuple;
import com.mysema.query.sql.Configuration;
import com.mysema.query.sql.SQLQuery;
import com.mysema.query.sql.SQLSubQuery;
import com.mysema.query.sql.dml.SQLDeleteClause;
import com.mysema.query.sql.dml.SQLInsertClause;
import com.mysema.query.sql.dml.SQLUpdateClause;
import com.mysema.query.types.expr.NumberExpression;
import com.mysema.query.types.template.NumberTemplate;

/**
 * Service endpoint for maps containing OSM data
 */
@Path("/api/0.6/map")
public class MapResource
{
	private static final Logger log = LoggerFactory.getLogger(MapResource.class);

	private static QMaps maps = QMaps.maps;

	@SuppressWarnings("unused")
	private ClassPathXmlApplicationContext appContext;

	public MapResource()
	{
		appContext = new ClassPathXmlApplicationContext(
				new String[] { "db/spring-database.xml" });
	}

	/**
	 * Returns a list of all map layers in the services database
	 * 
	 * GET hoot-services/osm/api/0.6/map/layers
	 *
	 * @return a JSON object containing a list of map layers
	 * @throws Exception
	 */
	@GET
	@Path("/layers")
	@Consumes(MediaType.TEXT_PLAIN)
	@Produces(MediaType.APPLICATION_JSON)
	public MapLayers getLayers() throws Exception
	{
		Connection conn = DbUtils.createConnection();
		MapLayers mapLayers = null;
		try
		{
			log.info("Retrieving map layers list...");

			log.debug("Initializing database connection...");

			QMaps maps = QMaps.maps;
			SQLQuery query = new SQLQuery(conn, DbUtils.getConfiguration());

			final List<Maps> mapLayerRecords = query.from(maps)
					.orderBy(maps.displayName.asc()).list(maps);

			mapLayers = Map.mapLayerRecordsToLayers(mapLayerRecords);
		}
		catch (Exception e)
		{
			handleError(e, null, null);
		}
		finally
		{
			DbUtils.closeConnection(conn);
		}
		String message = "Returning map layers response";
		if (mapLayers != null && mapLayers.getLayers() != null)
		{
			message += " of size: " + mapLayers.getLayers().length;
		}
		log.debug(message);
		return mapLayers;
	}

	/**
	 * <NAME>Map Service - List Folders </NAME> <DESCRIPTION> Returns a list of
	 * all folders in the services database. </DESCRIPTION> <PARAMETERS>
	 * </PARAMETERS> <OUTPUT> a JSON object containing a list of folders </OUTPUT>
	 * <EXAMPLE>
	 * <URL>http://localhost:8080/hoot-services/osm/api/0.6/map/folders</URL>
	 * <REQUEST_TYPE>GET</REQUEST_TYPE> <INPUT> </INPUT> <OUTPUT> { "folders": [ {
	 * "id": 1, "name": "layer 1", "parentid":0, }, { "id": 2, "name": "layer 2",
	 * "parentid":1, } ] } </OUTPUT> </EXAMPLE>
	 *
	 * Returns a list of all folders in the services database
	 *
	 * @return a JSON object containing a list of folders
	 * @throws Exception
	 */

	@GET
	@Path("/folders")
	@Consumes(MediaType.TEXT_PLAIN)
	@Produces(MediaType.APPLICATION_JSON)
	public FolderRecords getFolders() throws Exception
	{
		Connection conn = DbUtils.createConnection();
		FolderRecords folderRecords = null;
		try
		{
			log.info("Retrieving folders list...");

			log.debug("Initializing database connection...");

			QFolders folders = QFolders.folders;
			SQLQuery query = new SQLQuery(conn, DbUtils.getConfiguration());

			final List<Folders> folderRecordSet = query.from(folders)
					.orderBy(folders.displayName.asc()).list(folders);

			folderRecords = Map.mapFolderRecordsToFolders(folderRecordSet);
		}
		catch (Exception e)
		{
			handleError(e, null, null);
		}
		finally
		{
			DbUtils.closeConnection(conn);
		}
		String message = "Returning map layers response";
		if (folderRecords != null && folderRecords.getFolders() != null)
		{
			message += " of size: " + folderRecords.getFolders().length;
		}
		log.debug(message);
		return folderRecords;
	}

	/**
	 * Returns a list of all folders in the services database
	 * 
	 * GET hoot-services/osm/api/0.6/map/links
	 *
	 * @return a JSON object containing a list of folders
	 * @throws Exception
	 */
	@GET
	@Path("/links")
	@Consumes(MediaType.TEXT_PLAIN)
	@Produces(MediaType.APPLICATION_JSON)
	public LinkRecords getLinks() throws Exception
	{
		Connection conn = DbUtils.createConnection();
		Configuration configuration = DbUtils.getConfiguration();
		LinkRecords linkRecords = null;
		try
		{
			log.info("Retrieving links list...");

			log.debug("Initializing database connection...");

			QFolderMapMappings folderMapMappings = QFolderMapMappings.folderMapMappings;
			QMaps maps = QMaps.maps;
			SQLQuery query = new SQLQuery(conn, DbUtils.getConfiguration());

			new SQLDeleteClause(conn, configuration, folderMapMappings).where(
					new SQLSubQuery().from(maps)
					.where(folderMapMappings.mapId.eq(maps.id)).notExists())
					.execute();

			try
			{
				SQLInsertClause insertMissing = new SQLInsertClause(conn,
						configuration, folderMapMappings).columns(folderMapMappings.mapId,
								folderMapMappings.folderId)
								.select(
										new SQLSubQuery()
										.from(maps)
										.where(
												maps.id.notIn(new SQLSubQuery().distinct()
														.from(folderMapMappings)
														.list(folderMapMappings.mapId)))
														.list(maps.id, NumberTemplate.create(Long.class, "0")));

				insertMissing.execute();
			}
			catch (Exception e)
			{
				log.error("Could not add missing records...");
			}

			final List<FolderMapMappings> linkRecordSet = query
					.from(folderMapMappings).orderBy(folderMapMappings.folderId.asc())
					.list(folderMapMappings);

			linkRecords = Map.mapLinkRecordsToLinks(linkRecordSet);
		}
		catch (Exception e)
		{
			handleError(e, null, null);
		}
		finally
		{
			DbUtils.closeConnection(conn);
		}
		String message = "Returning links response";
		log.debug(message);
		return linkRecords;
	}

	private static Document _generateExtentOSM(String maxlon, String maxlat,
			String minlon, String minlat) throws Exception
	{
		SimpleDateFormat sdfDate = new SimpleDateFormat("yyyy-MM-dd'T'HH:mm:ss'Z'");
		Date now = new Date();
		String strDate = sdfDate.format(now);

		DocumentBuilderFactory dbf = XmlDocumentBuilder
				.getSecureDocBuilderFactory();
		dbf.setValidating(false);
		DocumentBuilder db = dbf.newDocumentBuilder();
		Document doc = db.newDocument();

		Element osmElem = doc.createElement("osm");
		osmElem.setAttribute("version", "0.6");
		osmElem.setAttribute("generator", "hootenanny");
		doc.appendChild(osmElem);

		Element boundsElem = doc.createElement("bounds");
		boundsElem.setAttribute("minlat", minlat);
		boundsElem.setAttribute("minlon", minlon);
		boundsElem.setAttribute("maxlat", maxlat);
		boundsElem.setAttribute("maxlon", maxlon);
		osmElem.appendChild(boundsElem);

		//The ID's for these fabricated nodes were stepping on the ID's of actual nodes, so their
		//ID's need to be made negative and large, so they have no chance of stepping on anything.

		final long node1Id = Long.MIN_VALUE + 3;
		final long node2Id = Long.MIN_VALUE + 2;
		final long node3Id = Long.MIN_VALUE + 1;
		final long node4Id = Long.MIN_VALUE;

		Element nodeElem = doc.createElement("node");
		nodeElem.setAttribute("id", String.valueOf(node1Id));
		nodeElem.setAttribute("timestamp", strDate);
		nodeElem.setAttribute("user", "hootenannyuser");
		nodeElem.setAttribute("visible", "true");
		nodeElem.setAttribute("version", "1");
		nodeElem.setAttribute("lat", maxlat);
		nodeElem.setAttribute("lon", minlon);
		osmElem.appendChild(nodeElem);

		nodeElem = doc.createElement("node");
		nodeElem.setAttribute("id", String.valueOf(node2Id));
		nodeElem.setAttribute("timestamp", strDate);
		nodeElem.setAttribute("user", "hootenannyuser");
		nodeElem.setAttribute("visible", "true");
		nodeElem.setAttribute("version", "1");
		nodeElem.setAttribute("lat", maxlat);
		nodeElem.setAttribute("lon", maxlon);
		osmElem.appendChild(nodeElem);

		nodeElem = doc.createElement("node");
		nodeElem.setAttribute("id", String.valueOf(node3Id));
		nodeElem.setAttribute("timestamp", strDate);
		nodeElem.setAttribute("user", "hootenannyuser");
		nodeElem.setAttribute("visible", "true");
		nodeElem.setAttribute("version", "1");
		nodeElem.setAttribute("lat", minlat);
		nodeElem.setAttribute("lon", maxlon);
		osmElem.appendChild(nodeElem);

		nodeElem = doc.createElement("node");
		nodeElem.setAttribute("id", String.valueOf(node4Id));
		nodeElem.setAttribute("timestamp", strDate);
		nodeElem.setAttribute("user", "hootenannyuser");
		nodeElem.setAttribute("visible", "true");
		nodeElem.setAttribute("version", "1");
		nodeElem.setAttribute("lat", minlat);
		nodeElem.setAttribute("lon", minlon);
		osmElem.appendChild(nodeElem);

		Element wayElem = doc.createElement("way");
		wayElem.setAttribute("id", String.valueOf(Long.MIN_VALUE));
		wayElem.setAttribute("timestamp", strDate);
		wayElem.setAttribute("user", "hootenannyuser");
		wayElem.setAttribute("visible", "true");
		wayElem.setAttribute("version", "1");

		Element ndElem = doc.createElement("nd");
		ndElem.setAttribute("ref", String.valueOf(node1Id));
		wayElem.appendChild(ndElem);

		ndElem = doc.createElement("nd");
		ndElem.setAttribute("ref", String.valueOf(node2Id));
		wayElem.appendChild(ndElem);

		ndElem = doc.createElement("nd");
		ndElem.setAttribute("ref", String.valueOf(node3Id));
		wayElem.appendChild(ndElem);

		ndElem = doc.createElement("nd");
		ndElem.setAttribute("ref", String.valueOf(node4Id));
		wayElem.appendChild(ndElem);

		ndElem = doc.createElement("nd");
		ndElem.setAttribute("ref", String.valueOf(node1Id));
		wayElem.appendChild(ndElem);

		/*
		 * ndElem = doc.createElement("tag"); ndElem.setAttribute("k", "area");
		 * ndElem.setAttribute("v", "yes"); wayElem.appendChild(ndElem);
		 */

		osmElem.appendChild(wayElem);

		Transformer tf = TransformerFactory.newInstance().newTransformer();
		// Fortify may require this, but it doesn't work.
		// TransformerFactory transformerFactory =
		// XmlDocumentBuilder.getSecureTransformerFactory();
		tf.setOutputProperty(OutputKeys.ENCODING, "UTF-8");
		tf.setOutputProperty(OutputKeys.INDENT, "yes");
		Writer out = new StringWriter();
		tf.transform(new DOMSource(doc), new StreamResult(out));

		// System.out.println(out.toString());
		log.debug("Layer Extent OSM: " + out.toString());

		return doc;
	}

	/**
	 * GET hoot-services/osm/api/0.6/map?mapId=dc-admin&bbox
	 *
	 * @param mapId
	 *          ID of the map to query
	 * @param BBox
	 *          geographic bounding box the requested entities should reside in
	 * @param multiLayerUniqueElementIds
	 *          if true, returned element IDs are prepended with <map id>_<first
	 *          letter of the element type>_; this setting activated is not
	 *          compatible with standard OSM clients (specific to Hootenanny iD);
	 *          defaults to false
	 * @return response containing the data of the requested elements
	 * @throws Exception
	 */
	@GET
	@Consumes(MediaType.TEXT_PLAIN)
	@Produces(MediaType.TEXT_XML)
	public Response get(
			@QueryParam("mapId") final String mapId,
			@QueryParam("bbox") final String BBox,
			@QueryParam("extent") final String extent,
			@QueryParam("autoextent") final String auto,
			@DefaultValue("false") @QueryParam("multiLayerUniqueElementIds")
			final boolean multiLayerUniqueElementIds)
			throws Exception
	{
		Connection conn = DbUtils.createConnection();
		Document responseDoc = null;
		try
		{
			log.info("Retrieving map data for map with ID: " + mapId + " and bounds "
					+ BBox + " ...");

			log.debug("Initializing database connection...");
			String bbox = BBox;
			String[] Coords = bbox.split(",");
			if (Coords.length == 4)
			{
				String sMinX = Coords[0];
				String sMinY = Coords[1];
				String sMaxX = Coords[2];
				String sMaxY = Coords[3];

				double minX = Double.parseDouble(sMinX);
				double minY = Double.parseDouble(sMinY);
				double maxX = Double.parseDouble(sMaxX);
				double maxY = Double.parseDouble(sMaxY);

				minX = minX > 180 ? 180 : minX;
				minX = minX < -180 ? -180 : minX;

				maxX = maxX > 180 ? 180 : maxX;
				maxX = maxX < -180 ? -180 : maxX;

				minY = minY > 90 ? 90 : minY;
				minY = minY < -90 ? -90 : minY;

				maxY = maxY > 90 ? 90 : maxY;
				maxY = maxY < -90 ? -90 : maxY;

				bbox = "" + minX + "," + minY + "," + maxX + "," + maxY;
			}

			QMaps maps = QMaps.maps;
			long mapIdNum = ModelDaoUtils.getRecordIdForInputString(mapId, conn,
					maps, maps.id, maps.displayName);
			assert (mapIdNum != -1);

			BoundingBox queryBounds = null;
			try
			{
				queryBounds = new BoundingBox(bbox);
				log.debug("Query bounds area: " + queryBounds.getArea());
			}
			catch (Exception e)
			{
				throw new Exception("Error parsing bounding box from bbox param: "
						+ bbox + " (" + e.getMessage() + ")");
			}

			boolean doDefault = true;
			if (auto != null && extent != null)
			{
				if (auto.equalsIgnoreCase("manual"))
				{
					if (extent.length() > 0)
					{
						String[] coords = extent.split(",");
						if (coords.length == 4)
						{
							String maxlon = coords[0].trim();
							String maxlat = coords[1].trim();
							String minlon = coords[2].trim();
							String minlat = coords[3].trim();
							responseDoc = _generateExtentOSM(maxlon, maxlat, minlon, minlat);
							doDefault = false;
						}
					}

				}
			}

			if (doDefault)
			{
				final java.util.Map<ElementType, java.util.Map<Long, Tuple>> results = (new Map(
						mapIdNum, conn)).query(queryBounds);

				responseDoc = (new MapQueryResponseWriter(mapIdNum, conn))
						.writeResponse(results, queryBounds, multiLayerUniqueElementIds);
			}
		}
		catch (Exception e)
		{
			handleError(e, mapId, BBox);
		}
		finally
		{
			DbUtils.closeConnection(conn);
		}

		return Response
				.ok(new DOMSource(responseDoc), MediaType.TEXT_XML)
				.header("Content-type", MediaType.TEXT_XML)
				.header("Content-Disposition", "attachment; filename=\"map.osm\"")
				.build();
	}

	@POST
	@Path("/nodescount")
	@Consumes(MediaType.TEXT_PLAIN)
	@Produces(MediaType.APPLICATION_JSON)
	public Response getTileNodesCounts(String params) throws Exception
	{
		Connection conn = DbUtils.createConnection();
		JSONObject ret = new JSONObject();
		String mapId = "";
		String bbox = "";
		long nodeCnt = 0;
		try
		{
			log.info("Retrieving map data for map with ID: " + mapId + " ...");

			log.debug("Initializing database connection...");
			JSONParser parser = new JSONParser();
			JSONArray paramsArray = (JSONArray) parser.parse(params);

			for (int i = 0; i < paramsArray.size(); i++)
			{
				JSONObject param = (JSONObject) paramsArray.get(i);
				mapId = (String) param.get("mapId");
				bbox = (String) param.get("tile");
				String[] coords = bbox.split(",");
				if (coords.length == 4)
				{
					String sMinX = coords[0];
					String sMinY = coords[1];
					String sMaxX = coords[2];
					String sMaxY = coords[3];

					double minX = Double.parseDouble(sMinX);
					double minY = Double.parseDouble(sMinY);
					double maxX = Double.parseDouble(sMaxX);
					double maxY = Double.parseDouble(sMaxY);

					minX = minX > 180 ? 180 : minX;
					minX = minX < -180 ? -180 : minX;

					maxX = maxX > 180 ? 180 : maxX;
					maxX = maxX < -180 ? -180 : maxX;

					minY = minY > 90 ? 90 : minY;
					minY = minY < -90 ? -90 : minY;

					maxY = maxY > 90 ? 90 : maxY;
					maxY = maxY < -90 ? -90 : maxY;

					bbox = "" + minX + "," + minY + "," + maxX + "," + maxY;
				}

				QMaps maps = QMaps.maps;
				long mapIdNum = ModelDaoUtils.getRecordIdForInputString(mapId, conn,
						maps, maps.id, maps.displayName);
				assert (mapIdNum != -1);

				BoundingBox queryBounds = null;
				try
				{
					queryBounds = new BoundingBox(bbox);
					log.debug("Query bounds area: " + queryBounds.getArea());
				}
				catch (Exception e)
				{
					throw new Exception("Error parsing bounding box from bbox param: "
							+ bbox + " (" + e.getMessage() + ")");
				}
				Map currMap = new Map(mapIdNum, conn);
				nodeCnt += currMap.getNodesCount(queryBounds);
			}

			ret.put("nodescount", nodeCnt);
		}
		catch (Exception e)
		{
			handleError(e, mapId, bbox);
		}
		finally
		{
			DbUtils.closeConnection(conn);
		}

		return Response.ok(ret.toString(), MediaType.APPLICATION_JSON).build();
	}

	@GET
	@Path("/mbr")
	@Consumes(MediaType.TEXT_PLAIN)
	@Produces(MediaType.APPLICATION_JSON)
	public Response getMBR(@QueryParam("mapId") final String mapId)
			throws Exception
	{
		Connection conn = DbUtils.createConnection();
		JSONObject ret = new JSONObject();
		try
		{
			log.info("Retrieving map data for map with ID: " + mapId + " ...");

			log.debug("Initializing database connection...");

			QMaps maps = QMaps.maps;
			long mapIdNum = ModelDaoUtils.getRecordIdForInputString(mapId, conn,
					maps, maps.id, maps.displayName);
			assert (mapIdNum != -1);

			BoundingBox queryBounds = null;
			try
			{
				queryBounds = new BoundingBox("-180,-90,180,90");
				log.debug("Query bounds area: " + queryBounds.getArea());
			}
			catch (Exception e)
			{
				throw new Exception("Error parsing bounding box from bbox param: "
						+ "-180,-90,180,90" + " (" + e.getMessage() + ")");
			}

			Map currMap = new Map(mapIdNum, conn);
			final JSONObject extents = currMap.retrieveNodesMBR(queryBounds);

			if(extents.get("minlat") == null || extents.get("maxlat") == null ||
					extents.get("minlon") == null || extents.get("maxlon") == null)
			{
				throw new Exception("Map is empty.");

			}
			final JSONObject anode = currMap.retrieveANode(queryBounds);
			long nodeCnt = currMap.getNodesCount(queryBounds);

			double dMinLon = (Double) extents.get("minlon");
			double dMaxLon = (Double) extents.get("maxlon");
			double dMinLat = (Double) extents.get("minlat");
			double dMaxLat = (Double) extents.get("maxlat");

			double dFirstLon = (Double) anode.get("lon");
			double dFirstLat = (Double) anode.get("lat");

			ret.put("minlon", dMinLon);
			ret.put("maxlon", dMaxLon);
			ret.put("minlat", dMinLat);
			ret.put("maxlat", dMaxLat);
			ret.put("firstlon", dFirstLon);
			ret.put("firstlat", dFirstLat);
			ret.put("nodescount", nodeCnt);
		}
		catch (Exception e)
		{
			handleError(e, mapId, "-180,-90,180,90");
		}
		finally
		{
			DbUtils.closeConnection(conn);
		}

		return Response.ok(ret.toString(), MediaType.APPLICATION_JSON).build();
	}

	private static void handleError(final Exception e, final String mapId,
			final String requestSnippet)
	{
		if (e instanceof SocketException
				&& e.getMessage().toLowerCase().contains("broken pipe"))
		{
			// This occurs when iD aborts a tile request before it is finished. This
			// happens quite
			// frequently but is acceptable, so let's catch this and just log as debug
			// rather than an
			// error to make the logs cleaner.
			log.debug(e.getMessage());
		}
		else if (e.getMessage().startsWith("Multiple records exist"))
		{
			ResourceErrorHandler.handleError(
					e.getMessage().replaceAll("records", "maps")
					.replaceAll("record", "map"), Status.NOT_FOUND, log);
		}
		else if (e.getMessage().startsWith("No record exists"))
		{
			ResourceErrorHandler.handleError(
					e.getMessage().replaceAll("records", "maps")
					.replaceAll("record", "map"), Status.NOT_FOUND, log);
		}
		else if (e.getMessage().startsWith("Map is empty"))
		{
			ResourceErrorHandler.handleError(
					e.getMessage(), Status.NOT_FOUND, log);
		}
		else if (e.getMessage().startsWith(
				"Error parsing bounding box from bbox param"))
		{
			ResourceErrorHandler.handleError(e.getMessage(), Status.BAD_REQUEST, log);
		}
		else if (e.getMessage().contains("The maximum bbox size is"))
		{
			ResourceErrorHandler.handleError(e.getMessage(), Status.BAD_REQUEST, log);
		}
		else if (e.getMessage().contains(
				"The maximum number of nodes that may be returned in a map query"))
		{
			ResourceErrorHandler.handleError(e.getMessage(), Status.BAD_REQUEST, log);
		}
		else
		{
			if (mapId != null)
			{
				ResourceErrorHandler.handleError("Error querying map with ID: " + mapId
						+ " - data: (" + e.getMessage() + ") " + requestSnippet,
						Status.INTERNAL_SERVER_ERROR, log);
			}
			else
			{
				ResourceErrorHandler.handleError(
						"Error listing layers for map - data: (" + e.getMessage() + ") "
								+ requestSnippet, Status.INTERNAL_SERVER_ERROR, log);
			}
		}
	}

	/**
	 * Deletes a map
	 * 
	 * POST hoot-services/osm/api/0.6/map/delete?mapId={Map ID}
	 *   
	 *   //TODO: should be an HTTP DELETE
	 * 
	 * @param mapId ID of map record to be deleted
	 * @return id of the deleted map
	 * @throws Exception
	 */
	@POST
	@Path("/delete")
	@Consumes(MediaType.TEXT_PLAIN)
	@Produces(MediaType.TEXT_PLAIN)
	public Response deleteLayers(@QueryParam("mapId") final String mapId)
			throws Exception
	{
		JSONObject command = new JSONObject();
		command.put("mapId", mapId);
		command.put("execImpl", "ResourcesCleanUtil");

		final String jobId = UUID.randomUUID().toString();

		(new JobExecutioner(jobId, command)).start();

		JSONObject res = new JSONObject();
		res.put("jobId", jobId);
		return Response.ok(res.toJSONString(), MediaType.APPLICATION_JSON).build();
	}

	/**
	 * 
	 * POST hoot-services/osm/api/0.6/map/modify?mapId=123456&inputType='Dataset'&modName='New Dataset'
	 * 
	 *   //TODO: should be an HTTP PUT
	 * 
	 * @param mapId ID of map record or folder to be modified
	 * @param _modName The new name for the dataset 
	 * @param inputType  Flag for either dataset or folder
	 * @return jobId Success = True/False
	 * @throws Exception
	 */
	@POST
	@Path("/modify")
	@Consumes(MediaType.TEXT_PLAIN)
	@Produces(MediaType.TEXT_PLAIN)
	public Response modifyName(@QueryParam("mapId") final String mapId,
			@QueryParam("modName") final String _modName,
			@QueryParam("inputType") final String inputType) throws Exception
	{
		Long _mapId = Long.parseLong(mapId);
		Connection conn = DbUtils.createConnection();
		String _inputType = inputType.toLowerCase();

		try
		{
			log.debug("Initializing database connection...");

			if (_inputType.toLowerCase(Locale.ENGLISH).equals("dataset"))
			{
				QMaps maps = QMaps.maps;
				Configuration configuration = DbUtils.getConfiguration();

				new SQLUpdateClause(conn, configuration, maps)
				.where(maps.id.eq(_mapId)).set(maps.displayName, _modName)
				.execute();

				log.debug("Renamed map with id " + mapId + " " + _modName + "...");
			}
			else if (_inputType.toLowerCase(Locale.ENGLISH).equals("folder"))
			{
				QFolders folders = QFolders.folders;
				Configuration configuration = DbUtils.getConfiguration();

				new SQLUpdateClause(conn, configuration, folders)
				.where(folders.id.eq(_mapId)).set(folders.displayName, _modName)
				.execute();

				log.debug("Renamed folder with id " + mapId + " " + _modName + "...");
			}

		}
		catch (Exception e)
		{
			handleError(e, null, null);
		}
		finally
		{
			DbUtils.closeConnection(conn);
		}

		JSONObject res = new JSONObject();
		res.put("success", true);
		return Response.ok(res.toJSONString(), MediaType.APPLICATION_JSON).build();
	}

	/**
	 * Adds new dataset folder
	 * 
	 * POST hoot-services/osm/api/0.6/map/addfolder?folderName={foldername}&parentId={parentId}
	 * 
	 * @param folderName Display name of folder
	 * @param parentId The parent folder of the new folder. If at root level, is equal to 0.
	 * @return jobId Success = True/False
	 * @throws Exception
	 */
	@POST
	@Path("/addfolder")
	@Consumes(MediaType.TEXT_PLAIN)
	@Produces(MediaType.TEXT_PLAIN)
	public Response addFolder(@QueryParam("folderName") final String folderName,
			@QueryParam("parentId") final String parentId) throws Exception
	{
		Long _parentId = Long.parseLong(parentId);
		Long newId = (long) -1;
		NumberExpression<Long> expression = NumberTemplate.create(Long.class,
				"nextval('folders_id_seq')");
		Connection conn = DbUtils.createConnection();

		QFolders folders = QFolders.folders;
		Configuration configuration = DbUtils.getConfiguration();
		SQLQuery query = new SQLQuery(conn, configuration);

		long userId = 1;

		try
		{
			List<Long> ids = query.from().list(expression);

			if (ids != null && ids.size() > 0)
			{
				newId = ids.get(0);
				final Timestamp now = new Timestamp(Calendar.getInstance()
						.getTimeInMillis());

				new SQLInsertClause(conn, configuration, folders)
				.columns(folders.id, folders.createdAt, folders.displayName,
						folders.publicCol, folders.userId, folders.parentId)
						.values(newId, now, folderName, true, userId, _parentId).execute();
			}
		}
		catch (Exception e)
		{
			handleError(e, null, null);
		}
		finally
		{
			DbUtils.closeConnection(conn);
		}

		JSONObject res = new JSONObject();
		res.put("success", true);
		res.put("folderId", newId);
		return Response.ok(res.toJSONString(), MediaType.APPLICATION_JSON).build();
	}
	
	/**
	 * Deletes a dataset folder.
	 * 
	 * POST hoot-services/osm/api/0.6/map/deletefolder?folderId={folderId}
	 * 
	 *   //TODO: should be an HTTP DELETE
	 * 
	 * @param folderId Folder Id
	 * @return jobId
	 * @throws Exception
	 */
	@POST
	@Path("/deletefolder")
	@Consumes(MediaType.TEXT_PLAIN)
	@Produces(MediaType.TEXT_PLAIN)
	public Response deleteFolder(@QueryParam("folderId") final String folderId)
			throws Exception
	{
		Long _folderId = Long.parseLong(folderId);
		Connection conn = DbUtils.createConnection();

		QFolders folders = QFolders.folders;
		QFolderMapMappings folderMapMappings = QFolderMapMappings.folderMapMappings;
		Configuration configuration = DbUtils.getConfiguration();

		try
		{
			SQLQuery query = new SQLQuery(conn, configuration);
			List<Long> parentId = query.from(folders).where(folders.id.eq(_folderId))
					.list(folders.parentId);

			Long _parentId = Long.parseLong("0");

			try
			{
				_parentId = parentId.get(0);
			}
			catch (Exception e)
			{
				_parentId = Long.parseLong("0");
			}

			new SQLUpdateClause(conn, configuration, folders)
			.where(folders.parentId.eq(_folderId))
			.set(folders.parentId, _parentId).execute();

			new SQLDeleteClause(conn, configuration, folders).where(
					folders.id.eq(_folderId)).execute();

			new SQLUpdateClause(conn, configuration, folderMapMappings)
			.where(folderMapMappings.folderId.eq(_folderId))
			.set(folderMapMappings.folderId, Long.parseLong("0")).execute();
		}
		catch (Exception e)
		{
			handleError(e, null, null);
		}
		finally
		{
			DbUtils.closeConnection(conn);
		}

		JSONObject res = new JSONObject();
		res.put("success", true);
		return Response.ok(res.toJSONString(), MediaType.APPLICATION_JSON).build();
	}

	/**
	 * 
	 * POST hoot-services/osm/api/0.6/map/updateParentId?folderId={folderId}
	 *  
	 *  //TODO: should be an HTTP PUT
	 * 
	 * @param folderId ID of folder
	 * @param parentId ?
	 * @param newRecord ?
	 * @return jobId Success = True/False
	 * @throws Exception
	 */
	@POST
	@Path("/updateParentId")
	@Consumes(MediaType.TEXT_PLAIN)
	@Produces(MediaType.TEXT_PLAIN)
	public Response updateParentId(@QueryParam("folderId") final String folderId,
		@QueryParam("parentId") final String parentId, 
		@QueryParam("newRecord") final Boolean newRecord) throws Exception
	{
		Long _folderId = Long.parseLong(folderId);
		Long _parentId = Long.parseLong(parentId);
		Connection conn = DbUtils.createConnection();

		QFolders folders = QFolders.folders;
		Configuration configuration = DbUtils.getConfiguration();

		try
		{
			new SQLUpdateClause(conn, configuration, folders)
			.where(folders.id.eq(_folderId)).set(folders.parentId, _parentId)
			.execute();
		}
		catch (Exception e)
		{
			handleError(e, null, null);
		}
		finally
		{
			DbUtils.closeConnection(conn);
		}

		JSONObject res = new JSONObject();
		res.put("success", true);
		return Response.ok(res.toJSONString(), MediaType.APPLICATION_JSON).build();
	}

	/**
	 * Adds or modifies record in folder_map_mappings if layer is created or modified
	 * 
	 * @param folderId ID of folder
	 * @param mapId ID of map
	 * @param updateType new: creates new link; update: updates link delete: deletes link
	 * @return jobId Success = True/False
	 * @throws Exception
	 */
	@POST
	@Path("/linkMapFolder")
	@Consumes(MediaType.TEXT_PLAIN)
	@Produces(MediaType.TEXT_PLAIN)
	public Response updateFolderMapLink(
			@QueryParam("folderId") final String folderId,
			@QueryParam("mapId") final String mapId,
			@QueryParam("updateType") final String updateType) throws Exception
	{
		Long _folderId = Long.parseLong(folderId);
		Long _mapId = Long.parseLong(mapId);
		Long newId = (long) -1;
		NumberExpression<Long> expression = NumberTemplate.create(Long.class,
				"nextval('folder_map_mappings_id_seq')");
		Connection conn = DbUtils.createConnection();

		QFolderMapMappings folderMapMappings = QFolderMapMappings.folderMapMappings;
		Configuration configuration = DbUtils.getConfiguration();
		SQLQuery query = new SQLQuery(conn, configuration);

		/*
		 * long _mapId = 0;
		 *
		 * try { _mapId = ModelDaoUtils.getRecordIdForInputString(mapId, conn, maps,
		 * maps.id, maps.displayName); } catch (Exception e){ _mapId = 0; }
		 */

		try
		{

			// Delete any existing to avoid duplicate entries
			new SQLDeleteClause(conn, configuration, folderMapMappings).where(
					folderMapMappings.mapId.eq(Long.parseLong(mapId))).execute();

			if (updateType.equalsIgnoreCase("new")
					|| updateType.equalsIgnoreCase("update"))
			{
				List<Long> ids = query.from().list(expression);

				if (ids != null && ids.size() > 0)
				{
					newId = ids.get(0);

					new SQLInsertClause(conn, configuration, folderMapMappings)
					.columns(folderMapMappings.id, folderMapMappings.mapId,
							folderMapMappings.folderId).values(newId, _mapId, _folderId)
							.execute();
				}
			}
		}
		catch (Exception e)
		{
			handleError(e, null, null);
		}
		finally
		{
			DbUtils.closeConnection(conn);
		}

		JSONObject res = new JSONObject();
		res.put("success", true);
		return Response.ok(res.toJSONString(), MediaType.APPLICATION_JSON).build();
	}

	public String updateTagsDirect(final java.util.Map<String, String> tags,
			final String mapName) throws Exception
	{
		// _zoomLevels
		Connection conn = DbUtils.createConnection();

		String jobId = UUID.randomUUID().toString();

		JobStatusManager jobStatusManager = null;
		try
		{
			// Currently we do not have any way to get map id directly from hoot core
			// command when it runs
			// so for now we need get the all the map ids matching name and pick first
			// one..
			// THIS WILL NEED TO CHANGE when we implement handle map by Id instead of
			// name..

			List<Long> mapIds = DbUtils.getMapIdsByName(conn, mapName);
			if (mapIds.size() > 0)
			{
				// we are expecting the last one of duplicate name to be the one
				// resulted from the conflation
				// This can be wrong if there is race condition. REMOVE THIS once core
				// implement map Id return
				long mapId = mapIds.get(mapIds.size() - 1);
				jobStatusManager = new JobStatusManager(conn);
				jobStatusManager.addJob(jobId);

				//Hack alert!
				//Add special handling of stats tag key
				//We need to read the file in here, because the file doesn't exist at the time
				//the updateMapsTagsCommand job is created in ConflationResource.java
				String statsKey = "stats";
				if (tags.containsKey(statsKey)) {
					String statsName = tags.get(statsKey).toString();
					File statsFile = new File(statsName);
					if(statsFile.exists()) {
						log.debug("Found " + statsName);
						String stats = FileUtils.readFileToString(statsFile, "UTF-8");
						tags.put(statsKey, stats);
						statsFile.delete();
					} else {
						log.error("Can't find " + statsName);
						tags.remove(statsKey);
					}
				}

				DbUtils.updateMapsTableTags(tags, mapId, conn);
				jobStatusManager.setComplete(jobId);
			}

		}
		catch (SQLException sqlEx)
		{
			if (jobStatusManager != null)
			{
				jobStatusManager.setFailed(jobId, sqlEx.getMessage());
			}
			ResourceErrorHandler.handleError("Failure update map tags resource "
					+ sqlEx.getMessage() + " SQLState: " + sqlEx.getSQLState(),
					Status.INTERNAL_SERVER_ERROR, log);
		}
		catch (Exception ex)
		{
<<<<<<< HEAD
			if(jobStatusManager != null)
=======
			if (jobStatusManager != null)
>>>>>>> c3578906
			{
				jobStatusManager.setFailed(jobId, ex.getMessage());
			}
			ResourceErrorHandler.handleError(
					"Failure update map tags resource" + ex.getMessage(),
					Status.INTERNAL_SERVER_ERROR, log);
		}
		finally
		{
			DbUtils.closeConnection(conn);
		}
		return jobId;
	}

	@GET
	@Path("/tags")
	@Consumes(MediaType.TEXT_PLAIN)
	@Produces(MediaType.APPLICATION_JSON)
	public Response getMapTags(@QueryParam("mapid") final String mapId)
			throws Exception
	{
		Connection conn = DbUtils.createConnection();
		JSONObject ret = new JSONObject();
		try
		{
			log.info("Retrieving map tags for map with ID: " + mapId + " ...");

			log.debug("Initializing database connection...");

			QMaps maps = QMaps.maps;
			long mapIdNum = ModelDaoUtils.getRecordIdForInputString(mapId, conn,
					maps, maps.id, maps.displayName);
			assert (mapIdNum != -1);

			try
			{
				java.util.Map<String, String> tags = DbUtils.getMapsTableTags(mapIdNum,
						conn);
				ret.putAll(tags);
				Object oInput1 = ret.get("input1");
				if (oInput1 != null)
				{
					String dispName = DbUtils.getDisplayNameById(conn,
							new Long(oInput1.toString()));
					ret.put("input1Name", dispName);
				}

				Object oInput2 = ret.get("input2");
				if (oInput2 != null)
				{
					String dispName = DbUtils.getDisplayNameById(conn,
							new Long(oInput2.toString()));
					ret.put("input2Name", dispName);
				}
			}
			catch (Exception e)
			{
				throw new Exception("Error getting map tags. :" + e.getMessage());
			}

		}
		catch (Exception e)
		{
			handleError(e, mapId, "");
		}
		finally
		{
			DbUtils.closeConnection(conn);
		}

		return Response.ok(ret.toString(), MediaType.APPLICATION_JSON).build();
	}

	public static long validateMap(final String mapId, Connection conn)
	{
		long mapIdNum = -1;
  	try
  	{
  	  //input mapId may be a map ID or a map name
      mapIdNum =
      	ModelDaoUtils.getRecordIdForInputString(
      		mapId, conn, maps, maps.id, maps.displayName);
      assert(mapIdNum != -1);
  	}
  	catch (Exception e)
    {
      if (e.getMessage().startsWith("Multiple records exist"))
      {
        ResourceErrorHandler.handleError(
          e.getMessage().replaceAll("records", "maps").replaceAll("record", "map"),
          Status.NOT_FOUND,
          log);
      }
      else if (e.getMessage().startsWith("No record exists"))
      {
        ResourceErrorHandler.handleError(
          e.getMessage().replaceAll("records", "maps").replaceAll("record", "map"),
          Status.NOT_FOUND,
          log);
      }
      ResourceErrorHandler.handleError(
        "Error requesting map with ID: " + mapId + " (" + e.getMessage() + ")",
        Status.BAD_REQUEST,
        log);
    }
  	return mapIdNum;
	}
}<|MERGE_RESOLUTION|>--- conflicted
+++ resolved
@@ -1169,11 +1169,7 @@
 		}
 		catch (Exception ex)
 		{
-<<<<<<< HEAD
 			if(jobStatusManager != null)
-=======
-			if (jobStatusManager != null)
->>>>>>> c3578906
 			{
 				jobStatusManager.setFailed(jobId, ex.getMessage());
 			}

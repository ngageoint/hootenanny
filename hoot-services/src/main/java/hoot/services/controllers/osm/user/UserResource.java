/*
 * This file is part of Hootenanny.
 *
 * Hootenanny is free software: you can redistribute it and/or modify
 * it under the terms of the GNU General Public License as published by
 * the Free Software Foundation, either version 3 of the License, or
 * (at your option) any later version.
 *
 * This program is distributed in the hope that it will be useful,
 * but WITHOUT ANY WARRANTY; without even the implied warranty of
 * MERCHANTABILITY or FITNESS FOR A PARTICULAR PURPOSE.  See the
 * GNU General Public License for more details.
 *
 * You should have received a copy of the GNU General Public License
 * along with this program.  If not, see <http://www.gnu.org/licenses/>.
 *
 * --------------------------------------------------------------------
 *
 * The following copyright notices are generated automatically. If you
 * have a new notice to add, please use the format:
 * " * @copyright Copyright ..."
 * This will properly maintain the copyright information. DigitalGlobe
 * copyrights will be updated automatically.
 *
 * @copyright Copyright (C) 2016, 2017, 2018, 2019, 2020 DigitalGlobe (http://www.digitalglobe.com/)
 */
package hoot.services.controllers.osm.user;

import static hoot.services.models.db.QUsers.users;
import static hoot.services.utils.DbUtils.createQuery;

import java.util.ArrayList;
import java.util.Arrays;
import java.util.Collection;
import java.util.LinkedHashMap;
import java.util.LinkedList;
import java.util.List;
import java.util.Map;
import java.util.stream.Collectors;

import javax.servlet.http.HttpServletRequest;
import javax.ws.rs.Consumes;
import javax.ws.rs.DefaultValue;
import javax.ws.rs.GET;
import javax.ws.rs.POST;
import javax.ws.rs.Path;
import javax.ws.rs.PathParam;
import javax.ws.rs.Produces;
import javax.ws.rs.QueryParam;
import javax.ws.rs.core.Context;
import javax.ws.rs.core.MediaType;
import javax.ws.rs.core.Response;
import javax.ws.rs.core.Response.Status;
import javax.xml.parsers.ParserConfigurationException;
import javax.xml.transform.dom.DOMSource;

import org.slf4j.Logger;
import org.slf4j.LoggerFactory;
import org.springframework.beans.factory.annotation.Autowired;
import org.springframework.stereotype.Controller;
import org.springframework.transaction.annotation.Transactional;
import org.w3c.dom.Document;
import org.w3c.dom.Element;

import com.querydsl.core.Tuple;
import com.querydsl.core.types.OrderSpecifier;

import hoot.services.controllers.auth.UserManager;
import hoot.services.controllers.osm.OsmResponseHeaderGenerator;
import hoot.services.models.db.QUsers;
import hoot.services.models.db.Users;
import hoot.services.models.osm.User;
import hoot.services.utils.PostgresUtils;
import hoot.services.utils.XmlDocumentBuilder;


/**
 * Service endpoint for OSM user information
 */
@Controller
@Path("/api/0.6/user")
@Transactional
public class UserResource {
    private static final Logger logger = LoggerFactory.getLogger(UserResource.class);

    @Autowired
    UserManager userManager;

    public UserResource() {
    }

    @GET
    @Produces(MediaType.APPLICATION_JSON)
    public Response get(@Context HttpServletRequest request) {
         Users user = Users.fromRequest(request);
         return Response.ok().entity(user).build();
    }

    private Response userResponse(HttpServletRequest request, Users user) throws ParserConfigurationException {

        if (user == null) {
            return Response.status(Status.NOT_FOUND).build();
        }

        String contentType = null;
        if(request != null) { contentType = request.getHeader("Content-Type"); }
        if(contentType == null || contentType.trim().equalsIgnoreCase("application/xml")) {
            Document responseDoc = writeResponse(new User(user));
            return Response.ok().entity(new DOMSource(responseDoc)).type(MediaType.APPLICATION_XML).build();
        } else {
            return Response.ok().entity(user).type(MediaType.APPLICATION_JSON).build();
        }
    }

    /**
     * Service method endpoint for retrieving Hoot user information by id
     *
     * GET hoot-services/osm/api/0.6/user/{userId}
     *
     * @param userId ID of the user to retrieve information for
     * @return Response with the requested user's information
     */
    @GET
    @Path("/{userId}")
    public Response get(@Context HttpServletRequest request, @PathParam("userId") Long userId) throws ParserConfigurationException {
        Users user = createQuery()
                .select(users)
                .from(users)
                .where(users.id.eq(userId))
                .fetchOne();

        return userResponse(request, user);
    }

    /**
     * Service method endpoint for retrieving Hoot user
     *
     * GET hoot-services/osm/api/0.6/user/details
     *
     * @return Response with the user's information
     */
    @GET
    @Path("/details")
    public Response getDetails(@Context HttpServletRequest request) throws ParserConfigurationException {
        Users user = Users.fromRequest(request);

        return userResponse(request, user);
    }

    @GET
    @Path("/name/{displayName}")
    public Response getByDisplayName(@Context HttpServletRequest request, @PathParam("displayName") String displayName) throws ParserConfigurationException {
        Users user = createQuery()
                .select(users)
                .from(users)
                .where(users.displayName.equalsIgnoreCase(displayName))
                .fetchOne();

        return userResponse(request, user);
    }

    /**
     * Service method endpoint for retrieving OSM user information. This rest
     * end point retrieves user based on user email. If it does not exist then it creates first.
     *
     * @deprecated
     * we no longer want to create users by email -or- on-demand
     *
     * @param userEmail User email to save/get
     * @return Response with the requested user's information
     */
    @POST
    @Consumes(MediaType.APPLICATION_JSON)
    @Produces(MediaType.APPLICATION_JSON)
    @Deprecated
    public Response getSaveUser(@QueryParam("userEmail") String userEmail) {
        Users user;
        try {
            user = getOrSaveByEmail(userEmail);
            return Response.ok().entity(user).build();
        }
        catch (Exception e) {
            String msg = "Error saving user: " + " (" + userEmail + ")";
            return Response.status(Status.INTERNAL_SERVER_ERROR).type(MediaType.TEXT_PLAIN).entity(msg).build();
        }
    }

    /**
     * This rest end point retrieves all users based on user email.
     * <p>
     * GET hoot-services/osm/user/all
     *
     * @return JSONArray Object containing users detail
     */
    @GET
    @Path("/all")
    @Produces(MediaType.APPLICATION_JSON)
    public Response getAllUsers(@Context HttpServletRequest request,
            @QueryParam("sort") @DefaultValue("") String sort,
            @QueryParam("privileges") @DefaultValue("") String privileges) {
        Users currentUser = Users.fromRequest(request);

        try {
            List<Tuple> userInfo;
            OrderSpecifier<?> sorter;
            Collection<String> activePrivileges = new ArrayList<>();

            switch (sort) {
                case "-auth":
                    sorter = users.hootservices_last_authorize.desc();
                    break;
                case "+auth":
                    sorter = users.hootservices_last_authorize.asc();
                    break;
                case "-name":
                    sorter = users.displayName.desc();
                    break;
                case "+name":
                default:
                    sorter = users.displayName.asc();
                    break;
            }

            // Run the proper query to retrieve user data based on the request users privileges
            // Admin user gets extra info on other users
            if (adminUserCheck(currentUser)) {
                if (!privileges.isEmpty()) {
                    activePrivileges = Arrays.stream(privileges.split(","))
                            .collect(Collectors.toList());
                }

                userInfo = createQuery()
                        .select(users.id, users.displayName, users.hootservices_last_authorize, users.privileges)
                        .from(users)
                        .orderBy(sorter)
                        .fetch();
            } else {
                userInfo = createQuery()
                        .select(users.id, users.displayName)
                        .from(users)
                        .orderBy(sorter)
                        .fetch();
            }

            List<Users> userList = new LinkedList<>();

            for (Tuple tuple : userInfo) {
                Users user = new Users();

                if (adminUserCheck(currentUser)) {
                    Map<String, String> substitutionMap = (Map<String, String>) tuple.get(users.privileges);
                    Collection<String> filterPrivileges = substitutionMap.keySet()
                            .stream().filter(map -> substitutionMap.get(map).equals("true"))
                            .collect(Collectors.toSet());

                    if (activePrivileges.size() == 0 || filterPrivileges.containsAll(activePrivileges)) {
                        user.setId(tuple.get(users.id));
                        user.setDisplayName(tuple.get(users.displayName));
                        user.setHootservicesLastAuthorize(tuple.get(users.hootservices_last_authorize));
                        user.setPrivileges(tuple.get(users.privileges));
                        userList.add(user);
                    }

                } else {
                    user.setId(tuple.get(users.id));
                    user.setDisplayName(tuple.get(users.displayName));
                    userList.add(user);
                }
            }

            return Response.ok().entity(userList).build();
        }
        catch (Exception e) {
            logger.error("Failed to get all users", e);

            return Response.status(Status.INTERNAL_SERVER_ERROR)
                    .type(MediaType.TEXT_PLAIN)
                    .entity("failed to list users")
                    .build();
        }
    }

    /**
     *
     * Saves the privileges for the specified users list
     *
     * POST hoot-services/osm/api/0.6/user/savePrivileges
     *
     * @param request
     * @param userList list of objects containing the users id and privileges
     *  looks like:
     *      [
     *        { id:1, privileges: { admin: false, advanced: true } },
     *        { id:2, privileges: { admin: true, advanced: true } }
     *      ]
     * @return success status if everything is updated.
     *      forbidden status if the user trying to save the privileges isn't an admin
     */
    @POST
    @Path("/savePrivileges")
    @Consumes(MediaType.APPLICATION_JSON)
    public Response savePrivileges(@Context HttpServletRequest request,
            List<LinkedHashMap> userList) {
        Users currentUser = Users.fromRequest(request);

        if (!adminUserCheck(currentUser)) {
            return Response.status(Status.FORBIDDEN).type(MediaType.TEXT_PLAIN).entity("You do not have access to save privileges").build();
        }

        for (LinkedHashMap user : userList) {
            Long userId = Long.valueOf(user.get("id").toString());

            createQuery().update(users)
                .where(users.id.eq(userId))
                .set(users.privileges, user.get("privileges"))
                .execute();

            userManager.clearCachedUser(userId);

        }

        return Response.ok().build();
    }

    /**
     * Gets the current users privileges
     *
     * GET hoot-services/osm/api/0.6/user/getPrivileges
     *
     * @param request
     * @return the current users privileges
     */
    @GET
    @Path("/getPrivileges")
    @Produces(MediaType.APPLICATION_JSON)
    public Response getPrivileges(@Context HttpServletRequest request) {
        Users user = Users.fromRequest(request);
        Map<String, String> json = PostgresUtils.postgresObjToHStore(user.getPrivileges());

        return Response.ok(json).build();
    }

    /**
     * Checks if the specified user is an admin user
     *
     * @param user
     * @return true if user has admin privileges, else false
     */
    public static boolean adminUserCheck(Users user) {
<<<<<<< HEAD
        if (user == null) return false;
        Map<String, String> privileges = PostgresUtils.postgresObjToHStore(user.getPrivileges());
        return ("true").equals(privileges.get("admin"));
=======
        return userPrivilegeCheck(user, "admin");
    }

    public static boolean userPrivilegeCheck(Users user, String priv) {
        if (user == null) return false;
        Map<String, String> privileges = PostgresUtils.postgresObjToHStore(user.getPrivileges());
        return ("true").equals(privileges.get(priv));
>>>>>>> b2b558ea
    }

    private static Document writeResponse(User user) throws ParserConfigurationException {
        Document responseDoc = XmlDocumentBuilder.create();
        Element osmElement = OsmResponseHeaderGenerator.getOsmHeader(responseDoc);
        Element userElement = user.toXml(osmElement, /* user.numChangesetsModified() */ -1);
        osmElement.appendChild(userElement);
        responseDoc.appendChild(osmElement);

        return responseDoc;
    }

    private static Users getOrSaveByEmail(String userEmail) {
        Users users = createQuery()
                .select(QUsers.users)
                .from(QUsers.users)
                .where(QUsers.users.email.equalsIgnoreCase(userEmail))
                .fetchOne();

        // none then create
        if (users == null) {
            long rowCount = createQuery().insert(QUsers.users)
                    .columns(QUsers.users.email, QUsers.users.displayName)
                    .values(userEmail, userEmail)
                    .execute();

            if (rowCount > 0) {
                users = createQuery()
                        .select(QUsers.users)
                        .from(QUsers.users)
                        .where(QUsers.users.email.equalsIgnoreCase(userEmail))
                        .fetchOne();
            }
        }

        return users;
    }
}<|MERGE_RESOLUTION|>--- conflicted
+++ resolved
@@ -347,11 +347,6 @@
      * @return true if user has admin privileges, else false
      */
     public static boolean adminUserCheck(Users user) {
-<<<<<<< HEAD
-        if (user == null) return false;
-        Map<String, String> privileges = PostgresUtils.postgresObjToHStore(user.getPrivileges());
-        return ("true").equals(privileges.get("admin"));
-=======
         return userPrivilegeCheck(user, "admin");
     }
 
@@ -359,7 +354,6 @@
         if (user == null) return false;
         Map<String, String> privileges = PostgresUtils.postgresObjToHStore(user.getPrivileges());
         return ("true").equals(privileges.get(priv));
->>>>>>> b2b558ea
     }
 
     private static Document writeResponse(User user) throws ParserConfigurationException {

--- conflicted
+++ resolved
@@ -147,14 +147,9 @@
 			httpclient.close();
 		}
 	}
-<<<<<<< HEAD
-	
-	public String createPostBody(JSONArray args){
-=======
 
 	public String createPostBody(JSONArray args)
 	{
->>>>>>> c3578906
 		return _createPostBody(args).toString();
 	}
 
@@ -240,13 +235,9 @@
 	 * @see hoot.services.controllers.wps.BaseProcesslet#destroy()
 	 */
 	@Override
-<<<<<<< HEAD
-	public void destroy() {
-=======
 	public void destroy()
 	{
 		//
->>>>>>> c3578906
 	}
 
 	/*
@@ -255,12 +246,8 @@
 	 * @see hoot.services.controllers.wps.BaseProcesslet#init()
 	 */
 	@Override
-<<<<<<< HEAD
-	public void init() {
-=======
 	public void init()
 	{
 		//
->>>>>>> c3578906
 	}
 }
--- conflicted
+++ resolved
@@ -58,10 +58,7 @@
 	 */
 	@Override
 	public void destroy() {
-<<<<<<< HEAD
-=======
 		//
->>>>>>> c3578906
 	}
 
 	/* (non-Javadoc)
@@ -69,10 +66,7 @@
 	 */
 	@Override
 	public void init() {
-<<<<<<< HEAD
-=======
 		//
->>>>>>> c3578906
 	}
 	
 	@Override

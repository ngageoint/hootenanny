/*
 * This file is part of Hootenanny.
 *
 * Hootenanny is free software: you can redistribute it and/or modify
 * it under the terms of the GNU General Public License as published by
 * the Free Software Foundation, either version 3 of the License, or
 * (at your option) any later version.
 * 
 * This program is distributed in the hope that it will be useful,
 * but WITHOUT ANY WARRANTY; without even the implied warranty of
 * MERCHANTABILITY or FITNESS FOR A PARTICULAR PURPOSE.  See the
 * GNU General Public License for more details.
 *
 * You should have received a copy of the GNU General Public License
 * along with this program.  If not, see <http://www.gnu.org/licenses/>.
 *
 * --------------------------------------------------------------------
 *
 * The following copyright notices are generated automatically. If you
 * have a new notice to add, please use the format:
 * " * @copyright Copyright ..."
 * This will properly maintain the copyright information. DigitalGlobe
 * copyrights will be updated automatically.
 *
 * @copyright Copyright (C) 2015, 2016 DigitalGlobe (http://www.digitalglobe.com/)
 */
package hoot.services.controllers.wps;

import hoot.services.HootProperties;
import hoot.services.nativeInterfaces.NativeInterfaceException;

import java.io.File;
import java.io.FileInputStream;
import java.io.IOException;
import java.util.HashMap;
import java.util.List;
import java.util.Map;

import org.apache.commons.io.FileUtils;
import org.deegree.services.wps.Processlet;
import org.deegree.services.wps.ProcessletException;
import org.deegree.services.wps.ProcessletExecutionInfo;
import org.deegree.services.wps.ProcessletInputs;
import org.deegree.services.wps.ProcessletOutputs;
import org.deegree.services.wps.input.LiteralInput;
import org.deegree.services.wps.input.ProcessletInput;
import org.deegree.services.wps.output.ComplexOutput;
import org.slf4j.Logger;
import org.slf4j.LoggerFactory;


/**
 * @author Jong Choi
 * 
 * WPS processlet for ETL operation. The operation is done using make file.
 * See hoot-services.conf for dependencies.
 * Please note that the arguments used by the make file is driven by ETLProcesslet.xml
 *
 */
public class ExportProcesslet  implements Processlet {
	
  private static final Logger log = LoggerFactory.getLogger(ExportProcesslet.class);
  private String tempOutputPath = null;
	private String delPath = null;
	
  
  /**
	 * 
	 */
	public ExportProcesslet() throws Exception {
		try
		{
			if(tempOutputPath ==  null){
				tempOutputPath = HootProperties.getProperty("tempOutputPath");
	    }
		}
		catch (Exception ex)
		{
			log.error(ex.getMessage());
		}
		
	}
	
	/* (non-Javadoc)
	 * @see hoot.services.wps.WPSProcesslet#destroy()
	 */
	@Override
	public void destroy() {
		
		try
		{
			if(delPath != null)
			{
				File workfolder = new File(delPath);
				if(workfolder.exists() && workfolder.isDirectory())
				{
					FileUtils.deleteDirectory(workfolder);
				}
			}
		}
		catch (Exception ex)
		{
			log.error(ex.getMessage());
		}
	}

	/* (non-Javadoc)
	 * @see hoot.services.wps.WPSProcesslet#init()
	 */
	@Override
	public void init() {
<<<<<<< HEAD

=======
		//
>>>>>>> c3578906

	}
	
	/* (non-Javadoc)
	 * @see hoot.services.wps.WPSProcesslet#process(org.deegree.services.wps.ProcessletInputs, org.deegree.services.wps.ProcessletOutputs, org.deegree.services.wps.ProcessletExecutionInfo)
	 * 
	 * Process osm2ogr operation. For param filter see OSM2OgrProcesslet.xml
	 */
	@Override
	public void process(ProcessletInputs in, ProcessletOutputs out, ProcessletExecutionInfo info)
	  throws ProcessletException 
	{
		Map<String, String> args = parseRequestParams(in);
		
		try
		{
			String workingFolder = tempOutputPath + "/" + args.get("id") ;
			String outputFilePath = workingFolder + "/" + args.get("outputname")  + ".zip";
			String remove = args.get("removecache").toString();
			if(remove.equalsIgnoreCase("true"))
			{
				delPath = tempOutputPath + "/" + args.get("id") ;
			}
			
			File fOut = new File(outputFilePath);
	    if(!fOut.exists())
	    {
	    	throw new NativeInterfaceException("Missing output file",
	          NativeInterfaceException.HttpCode.SERVER_ERROR);
	    }
			FileInputStream fIn = null;
	    try
	    {
	    	fIn = new FileInputStream(fOut);
		    
		    org.apache.commons.io.IOUtils.copy(fIn,
		    		((ComplexOutput)out.getParameter("BinaryOutput")).getBinaryOutputStream());
	    }
	    finally
	    {
	    	try
	      {
	    		if (fIn != null)
	    		{
	    			fIn.close();
	    		}
	      }
	      catch (IOException e)
	      {
		      log.error(e.getMessage());
	      }
	    }
		}
		catch (Exception ex)
		{
			log.error(ex.getMessage());
		}
	}
	
  protected Map<String, String> parseRequestParams(ProcessletInputs in)
  {
    Map<String, String> commandArgs = new HashMap<String,String>();
    List<ProcessletInput> params = in.getParameters();

    for (int i = 0; i < params.size(); i++)
    {
      ProcessletInput input = params.get(i);
      String id = input.getIdentifier().getCode();
      String value = ((LiteralInput) in.getParameter(id)).getValue().trim();
      try
      {
        commandArgs.put(id, value);
      }
      catch (Exception e)
      {
        log.error(e.getMessage());
      }
    }
    return commandArgs;
  }
	

}<|MERGE_RESOLUTION|>--- conflicted
+++ resolved
@@ -109,11 +109,7 @@
 	 */
 	@Override
 	public void init() {
-<<<<<<< HEAD
-
-=======
 		//
->>>>>>> c3578906
 
 	}
 	

/*
 * This file is part of Hootenanny.
 *
 * Hootenanny is free software: you can redistribute it and/or modify
 * it under the terms of the GNU General Public License as published by
 * the Free Software Foundation, either version 3 of the License, or
 * (at your option) any later version.
 *
 * This program is distributed in the hope that it will be useful,
 * but WITHOUT ANY WARRANTY; without even the implied warranty of
 * MERCHANTABILITY or FITNESS FOR A PARTICULAR PURPOSE.  See the
 * GNU General Public License for more details.
 *
 * You should have received a copy of the GNU General Public License
 * along with this program.  If not, see <http://www.gnu.org/licenses/>.
 *
 * --------------------------------------------------------------------
 *
 * The following copyright notices are generated automatically. If you
 * have a new notice to add, please use the format:
 * " * @copyright Copyright ..."
 * This will properly maintain the copyright information. DigitalGlobe
 * copyrights will be updated automatically.
 *
 * @copyright Copyright (C) 2016, 2017, 2018, 2019, 2020 DigitalGlobe (http://www.digitalglobe.com/)
 */
package hoot.services.controllers.grail;

import static hoot.services.HootProperties.PRIVATE_OVERPASS_CERT_PATH;
import static hoot.services.HootProperties.PRIVATE_OVERPASS_CERT_PHRASE;
import static hoot.services.HootProperties.PRIVATE_OVERPASS_URL;
import static hoot.services.HootProperties.replaceSensitiveData;

import java.io.File;
import java.io.FileInputStream;
import java.io.IOException;
import java.io.InputStream;
import java.net.URL;
import java.security.KeyStore;
import java.time.LocalDateTime;

import javax.net.ssl.SSLContext;
import javax.ws.rs.WebApplicationException;
import javax.ws.rs.core.Response;

import org.apache.commons.io.FileUtils;
import org.apache.http.HttpEntity;
import org.apache.http.HttpResponse;
import org.apache.http.client.HttpClient;
import org.apache.http.client.methods.HttpGet;
import org.apache.http.conn.ssl.SSLContexts;
import org.apache.http.impl.client.HttpClients;
import org.slf4j.Logger;
import org.slf4j.LoggerFactory;

import hoot.services.HootProperties;
import hoot.services.command.CommandResult;
import hoot.services.command.InternalCommand;
import hoot.services.geo.BoundingBox;


/**
 * Used for pulling Private Rails Port API data
 */
class PullApiCommand implements InternalCommand {
    private static final Logger logger = LoggerFactory.getLogger(PullApiCommand.class);

    private final GrailParams params;
    private final String jobId;
    private final Class<?> caller;

    PullApiCommand(GrailParams params, String jobId, Class<?> caller) {
        this.params = params;
        this.jobId = jobId;
        this.caller = caller;

        logger.info("Params: "+ params.toString());

    }

    @Override
    public CommandResult execute() {
        CommandResult commandResult = new CommandResult();
        commandResult.setJobId(jobId);
        commandResult.setCommand("[Pull OSM Data from Api DB] for " + params.getBounds());
        commandResult.setStart(LocalDateTime.now());
        commandResult.setCaller(caller.getName());

        getApiData();

        commandResult.setFinish(LocalDateTime.now());
        commandResult.setExitCode(CommandResult.SUCCESS);

        return commandResult;
    }

    private void getApiData() {
        String url = "";
        try {
            BoundingBox boundingBox = new BoundingBox(params.getBounds());
            //buffer the reference data bounding box
            //to include neighboring data that may be snapped to
<<<<<<< HEAD
=======
// Disable this for now as pulling a buffered extent does not guarantee that
// connected ways will be present in the output
>>>>>>> af3e3486
//            boundingBox.adjust(Double.parseDouble(CHANGESET_DERIVE_BUFFER));

            double bboxArea = boundingBox.getArea();

            double maxBboxArea = params.getMaxBBoxSize();

            if (bboxArea > maxBboxArea) {
                throw new IllegalArgumentException("The bounding box area (" + bboxArea +
                        ") is too large. It must be less than " + maxBboxArea + " degrees");
            }

            InputStream responseStream = null;
            // Checks to see the set pull url is for the private overpass url
            if (params.getPullUrl().equals(PRIVATE_OVERPASS_URL)) {
                url = PullOverpassCommand.getOverpassUrl(replaceSensitiveData(params.getPullUrl()), boundingBox.toServicesString(), "xml", params.getCustomQuery());

                // if cert path and phrase are specified then we assume to use them for the request
                if (!replaceSensitiveData(PRIVATE_OVERPASS_CERT_PATH).equals(PRIVATE_OVERPASS_CERT_PATH)) {
                    try {
                        responseStream = getHttpResponseWithSSL(url);
                    } catch (Exception e) {
                        String msg = "Failure to pull data from the private OSM API with the specified cert. [" + url + "]" + e.getMessage();
                        throw new WebApplicationException(e, Response.serverError().entity(msg).build());
                    }
                }
            } else {
                url = replaceSensitiveData(params.getPullUrl()) + "?bbox=" + boundingBox.toServicesString();
            }

            File outputFile = new File(params.getOutput());

            if (responseStream == null) {
                URL requestUrl = new URL(url);
                FileUtils.copyURLToFile(requestUrl,outputFile, Integer.parseInt(HootProperties.HTTP_TIMEOUT), Integer.parseInt(HootProperties.HTTP_TIMEOUT));
            } else {
                FileUtils.copyInputStreamToFile(responseStream, outputFile);
            }
        }
        catch (IOException ex) {
            String msg = "Failure to pull data from the OSM API [" + url + "]" + ex.getMessage();
            throw new WebApplicationException(ex, Response.serverError().entity(msg).build());
        }

    }

    public static InputStream getHttpResponseWithSSL(String url) throws Exception {
        String certPath = replaceSensitiveData(PRIVATE_OVERPASS_CERT_PATH);
        String keyPassphrase = replaceSensitiveData(PRIVATE_OVERPASS_CERT_PHRASE);

        KeyStore keyStore = KeyStore.getInstance("PKCS12");
        keyStore.load(new FileInputStream(certPath), keyPassphrase.toCharArray());
        SSLContext sslContext = SSLContexts.custom()
                .loadKeyMaterial(keyStore, keyPassphrase.toCharArray())
                .build();

        HttpClient httpClient = HttpClients.custom().setSslcontext(sslContext).build();
        HttpResponse response = httpClient.execute(new HttpGet(url));
        HttpEntity entity = response.getEntity();

        return entity.getContent();
    }
}<|MERGE_RESOLUTION|>--- conflicted
+++ resolved
@@ -100,11 +100,8 @@
             BoundingBox boundingBox = new BoundingBox(params.getBounds());
             //buffer the reference data bounding box
             //to include neighboring data that may be snapped to
-<<<<<<< HEAD
-=======
 // Disable this for now as pulling a buffered extent does not guarantee that
 // connected ways will be present in the output
->>>>>>> af3e3486
 //            boundingBox.adjust(Double.parseDouble(CHANGESET_DERIVE_BUFFER));
 
             double bboxArea = boundingBox.getArea();

/*
 * This file is part of Hootenanny.
 *
 * Hootenanny is free software: you can redistribute it and/or modify
 * it under the terms of the GNU General Public License as published by
 * the Free Software Foundation, either version 3 of the License, or
 * (at your option) any later version.
 *
 * This program is distributed in the hope that it will be useful,
 * but WITHOUT ANY WARRANTY; without even the implied warranty of
 * MERCHANTABILITY or FITNESS FOR A PARTICULAR PURPOSE.  See the
 * GNU General Public License for more details.
 *
 * You should have received a copy of the GNU General Public License
 * along with this program.  If not, see <http://www.gnu.org/licenses/>.
 *
 * --------------------------------------------------------------------
 *
 * The following copyright notices are generated automatically. If you
 * have a new notice to add, please use the format:
 * " * @copyright Copyright ..."
 * This will properly maintain the copyright information. DigitalGlobe
 * copyrights will be updated automatically.
 *
 * @copyright Copyright (C) 2016, 2017, 2018, 2019, 2020 DigitalGlobe (http://www.digitalglobe.com/)
 */
package hoot.services.controllers.grail;

import static hoot.services.HootProperties.CHANGESETS_FOLDER;
import static hoot.services.HootProperties.CHANGESET_OPTIONS;
import static hoot.services.HootProperties.GRAIL_OVERPASS_LABEL;
import static hoot.services.HootProperties.GRAIL_OVERPASS_STATS_QUERY;
import static hoot.services.HootProperties.GRAIL_RAILS_LABEL;
import static hoot.services.HootProperties.HOME_FOLDER;
import static hoot.services.HootProperties.HOOTAPI_DB_URL;
import static hoot.services.HootProperties.MAX_OVERPASS_FEATURE_COUNT;
import static hoot.services.HootProperties.PRIVATE_OVERPASS_CERT_PATH;
import static hoot.services.HootProperties.PRIVATE_OVERPASS_URL;
import static hoot.services.HootProperties.PUBLIC_OVERPASS_URL;
import static hoot.services.HootProperties.RAILSPORT_CAPABILITIES_URL;
import static hoot.services.HootProperties.RAILSPORT_PULL_URL;
import static hoot.services.HootProperties.RAILSPORT_PUSH_URL;
import static hoot.services.HootProperties.TEMP_OUTPUT_PATH;
import static hoot.services.HootProperties.replaceSensitiveData;

import java.io.BufferedReader;
import java.io.File;
import java.io.FileNotFoundException;
import java.io.FileReader;
import java.io.IOException;
import java.io.InputStream;
import java.io.InputStreamReader;
import java.io.UnsupportedEncodingException;
import java.net.HttpURLConnection;
import java.net.URL;
import java.net.URLEncoder;
import java.nio.charset.StandardCharsets;
import java.util.ArrayList;
import java.util.HashMap;
import java.util.LinkedList;
import java.util.List;
import java.util.Map;
import java.util.UUID;

import javax.net.ssl.HostnameVerifier;
import javax.net.ssl.HttpsURLConnection;
import javax.net.ssl.SSLSession;
import javax.servlet.UnavailableException;
import javax.servlet.http.HttpServletRequest;
import javax.ws.rs.BadRequestException;
import javax.ws.rs.Consumes;
import javax.ws.rs.DefaultValue;
import javax.ws.rs.ForbiddenException;
import javax.ws.rs.GET;
import javax.ws.rs.POST;
import javax.ws.rs.Path;
import javax.ws.rs.Produces;
import javax.ws.rs.QueryParam;
import javax.ws.rs.WebApplicationException;
import javax.ws.rs.core.Context;
import javax.ws.rs.core.MediaType;
import javax.ws.rs.core.Response;
import javax.ws.rs.core.Response.ResponseBuilder;
import javax.xml.parsers.DocumentBuilder;
import javax.xml.parsers.DocumentBuilderFactory;

import org.apache.commons.io.FileUtils;
import org.apache.commons.io.IOUtils;
import org.apache.commons.io.filefilter.IOFileFilter;
import org.apache.commons.io.filefilter.RegexFileFilter;
import org.apache.commons.io.filefilter.WildcardFileFilter;
import org.json.simple.JSONArray;
import org.json.simple.JSONObject;
import org.json.simple.parser.JSONParser;
import org.json.simple.parser.ParseException;
import org.slf4j.Logger;
import org.slf4j.LoggerFactory;
import org.springframework.beans.factory.annotation.Autowired;
import org.springframework.security.oauth.common.signature.SharedConsumerSecret;
import org.springframework.security.oauth.consumer.ProtectedResourceDetails;
import org.springframework.security.oauth.consumer.client.OAuthRestTemplate;
import org.springframework.stereotype.Controller;
import org.springframework.transaction.annotation.Transactional;
import org.w3c.dom.Document;
import org.w3c.dom.Element;
import org.w3c.dom.Node;
import org.w3c.dom.NodeList;

import hoot.services.command.Command;
import hoot.services.command.ExternalCommand;
import hoot.services.command.InternalCommand;
import hoot.services.controllers.ingest.RemoveFilesCommandFactory;
import hoot.services.controllers.osm.map.SetMapTagsCommandFactory;
import hoot.services.controllers.osm.map.UpdateParentCommandFactory;
import hoot.services.geo.BoundingBox;
import hoot.services.job.Job;
import hoot.services.job.JobProcessor;
import hoot.services.job.JobType;
import hoot.services.models.db.Users;
import hoot.services.utils.DbUtils;


@Controller
@Path("")
@Transactional
public class GrailResource {
    private static final Logger logger = LoggerFactory.getLogger(GrailResource.class);
    private static final String REFERENCE = "reference";
    private static final String SECONDARY = "secondary";

    @Autowired
    private JobProcessor jobProcessor;

    @Autowired
    private GrailCommandFactory grailCommandFactory;

    @Autowired
    private SetMapTagsCommandFactory setMapTagsCommandFactory;

    @Autowired
    private PullOverpassCommandFactory overpassCommandFactory;

    @Autowired
    private PullApiCommandFactory apiCommandFactory;

    @Autowired
    private OAuthRestTemplate oauthRestTemplate;

    @Autowired
    private UpdateParentCommandFactory updateParentCommandFactory;

    @Autowired
    private PullConnectedWaysCommandFactory connectedWaysCommandFactory;

    @Autowired
    private RemoveFilesCommandFactory removeFilesCommandFactory;

    public GrailResource() {}

    /**
     * If the PRIVATE_OVERPASS_URL variable is set to a value then return true
      */
    public static boolean isPrivateOverpassActive() {
        return !replaceSensitiveData(PRIVATE_OVERPASS_URL).equals(PRIVATE_OVERPASS_URL);
    }

    private Command getRailsPortApiCommand(String jobId, GrailParams params) throws UnavailableException {
        // Checks to see that the sensitive data was actually replaced meaning there was a value
        if (isPrivateOverpassActive()) {
            params.setPullUrl(PRIVATE_OVERPASS_URL);
        } else {
            APICapabilities railsPortCapabilities = getCapabilities(RAILSPORT_CAPABILITIES_URL);
            if (railsPortCapabilities.getApiStatus() == null
                    || railsPortCapabilities.getApiStatus().equals("offline")) {
                throw new UnavailableException("The Rails port API is offline.");
            }

            params.setMaxBBoxSize(railsPortCapabilities.getMaxArea());
            params.setPullUrl(RAILSPORT_PULL_URL);
        }

        InternalCommand command = apiCommandFactory.build(jobId, params, this.getClass());
        return command;
    }

    private Command getConnectedWaysApiCommand(String jobId, GrailParams params) throws UnavailableException {
        params.setPullUrl(RAILSPORT_PULL_URL);

        InternalCommand command = connectedWaysCommandFactory.build(jobId, params, this.getClass());
        return command;
    }

    private Command getPublicOverpassCommand(String jobId, GrailParams params) {
        params.setPullUrl(PUBLIC_OVERPASS_URL);

        InternalCommand command = overpassCommandFactory.build(jobId, params, this.getClass());
        return command;
    }

    /**
     * Pull the Public Overpass and Private Rails Port data for a bounding box and run differential on it
     *
     * Takes in a json object
     * POST hoot-services/grail/createdifferentialchangeset
     *
     * {
     *   //The upper left (UL) and lower right (LR) of the bounding box to clip the dataset
     *   "BBOX" : "{"LR":[-77.04813267598544,38.89292259454q727],"UL":[-77.04315011486628,38.89958152667718]}",
     * }
     *
     * @param reqParams
     *      JSON input params; see description above
     *
     * @param debugLevel
     *      debug level
     *
     * @return Job ID Internally, this is the directory that the files are kept in
     */
    @POST
    @Path("/createdifferentialchangeset")
    @Consumes(MediaType.APPLICATION_JSON)
    @Produces(MediaType.APPLICATION_JSON)
    public Response createDifferentialChangeset(@Context HttpServletRequest request,
            GrailParams reqParams,
            @QueryParam("deriveType") String deriveType,
            @QueryParam("DEBUG_LEVEL") @DefaultValue("info") String debugLevel) {

        Users user = Users.fromRequest(request);
        advancedUserCheck(user);
        reqParams.setUser(user);

        String jobId = "grail_" + UUID.randomUUID().toString().replace("-", "");

        File workDir = new File(CHANGESETS_FOLDER, jobId);
        try {
            FileUtils.forceMkdir(workDir);
        }
        catch (IOException ioe) {
            logger.error("createDifferentialChangeset: Error creating folder: {} ", workDir.getAbsolutePath(), ioe);
            return Response.status(Response.Status.INTERNAL_SERVER_ERROR).entity(ioe.getMessage()).build();
        }

        List<Command> workflow = new LinkedList<>();

        JSONObject jobInfo = new JSONObject();
        jobInfo.put("jobid", jobId);

        // Pull reference data from Rails port OSM API
        File referenceOSMFile = new File(workDir, REFERENCE + ".osm");
        GrailParams getRailsParams = new GrailParams(reqParams);
        getRailsParams.setOutput(referenceOSMFile.getAbsolutePath());

        if (referenceOSMFile.exists()) referenceOSMFile.delete();
        try {
            workflow.add(getRailsPortApiCommand(jobId, getRailsParams));
        } catch (UnavailableException ex) {
            return Response.status(Response.Status.SERVICE_UNAVAILABLE).entity(ex.getMessage()).build();
        }

        // Pull secondary data from the Public Overpass API
        File secondaryOSMFile = new File(workDir, SECONDARY + ".osm");
        GrailParams getOverpassParams = new GrailParams(reqParams);
        getOverpassParams.setOutput(secondaryOSMFile.getAbsolutePath());

        if (secondaryOSMFile.exists()) secondaryOSMFile.delete();
        workflow.add(getPublicOverpassCommand(jobId, getOverpassParams));

        // Run the differential conflate command.
        GrailParams params = new GrailParams(reqParams);
        params.setUser(user);
        params.setWorkDir(workDir);
        params.setInput1(referenceOSMFile.getAbsolutePath());
        params.setInput2(secondaryOSMFile.getAbsolutePath());

        File geomDiffFile = new File(workDir, "diff.osc");
        if (geomDiffFile.exists()) geomDiffFile.delete();

        try {
            geomDiffFile.createNewFile();
        }
        catch(IOException exc) {
            logger.error("createDifferentialChangeset: Error creating file: {} ", geomDiffFile.getAbsolutePath(), exc);
            return Response.status(Response.Status.INTERNAL_SERVER_ERROR).entity(exc.getMessage()).build();
        }

        params.setOutput(geomDiffFile.getAbsolutePath());

        ExternalCommand makeDiff = grailCommandFactory.build(jobId, params, debugLevel, RunDiffCommand.class, this.getClass());
        workflow.add(makeDiff);

        Map<String, Object> jobStatusTags = new HashMap<>();
        jobStatusTags.put("bbox", reqParams.getBounds());
        jobStatusTags.put("taskInfo", reqParams.getTaskInfo());
        jobStatusTags.put("deriveType", deriveType);

        jobProcessor.submitAsync(new Job(jobId, user.getId(), workflow.toArray(new Command[workflow.size()]), JobType.DERIVE_CHANGESET, jobStatusTags));

        return Response.ok(jobInfo.toJSONString()).build();
    }

    /**
     * Retrieve statistics on the specified changeset
     *
     * GET hoot-services/grail/changesetstats/{jobId}
     *
     * @param jobDir
     *      Internally, this is the directory that the files are kept in.
     *
     * @param debugLevel
     *      debug level
     *
     * @return JSON object containing info about the changeset such as
     *      the count of new nodes, ways, and relations
     */
    @GET
    @Path("/changesetstats")
    @Produces(MediaType.APPLICATION_JSON)
    public Response changesetStats(@Context HttpServletRequest request,
            @QueryParam("jobId") String jobDir,
            @QueryParam("includeTags") Boolean includeTags,
            @QueryParam("DEBUG_LEVEL") @DefaultValue("info") String debugLevel) {

        Users user = Users.fromRequest(request);
        advancedUserCheck(user);

        JSONObject jobInfo = new JSONObject();

        String fileDirectory = CHANGESETS_FOLDER + "/" + jobDir;
        File workDir = new File(fileDirectory);
        if (!workDir.exists()) {
            logger.error("changesetStats: jobDir {} does not exist.", workDir.getAbsolutePath());
            return Response.status(Response.Status.BAD_REQUEST).entity("Job " + jobDir + " does not exist.").build();
        }

        try {
            IOFileFilter fileFilter;
            if (includeTags) {
                fileFilter = new WildcardFileFilter("*.json");
            } else {
                fileFilter = new RegexFileFilter("^(?!.*\\.tags\\.).*json$");
            }

            List<File> statFilesList = (List<File>) FileUtils.listFiles(workDir, fileFilter, null);

            // loop through each stats file based on the fileFilter. Should at most be 2 files, normals stats and if requested the tags stats.
            for (File currentOsc : statFilesList) {
                JSONParser parser = new JSONParser();
                String jsonDoc = FileUtils.readFileToString(currentOsc, "UTF-8");
                JSONObject statsJson = (JSONObject) parser.parse(jsonDoc);

                // loop for the change type name
                for (Object changeTypeKey: statsJson.keySet()) {
                    String changeTypeName = changeTypeKey.toString();
                    JSONArray valuesArray = (JSONArray) statsJson.get(changeTypeKey);

                    // loop for the element types
                    for (Object obj: valuesArray) {
                        JSONObject valueObject = (JSONObject) obj;
                        // will always be an object with single key -> value
                        String elementTypeName = valueObject.keySet().iterator().next().toString();
                        int elementTypeCount = Integer.parseInt(valueObject.values().iterator().next().toString());

                        String key = changeTypeName.toLowerCase() + "-" + elementTypeName.toLowerCase();
                        int count = jobInfo.get(key) == null ? elementTypeCount : (int) jobInfo.get(key) + elementTypeCount;

                        jobInfo.put(key, count);
                    }
                }
            }

            File tagDiffFile = new File(workDir, "diff.tags.osc");
            jobInfo.put("hasTags", tagDiffFile.exists());
        }
        catch (IOException exc) {
            throw new WebApplicationException(exc, Response.serverError().entity("Changeset file not found.").build());
        }
        catch (ParseException exc) {
            throw new WebApplicationException(exc, Response.serverError().entity("Changeset file is malformed.").build());
        }

        return Response.ok(jobInfo.toJSONString()).build();
    }

    /**
     * Pushes the specified changeset back to the
     * reference dataset API
     *
     * Takes in a json object
     * POST hoot-services/grail/changesetpush
     *
     * {
     *   //the job id. We make the directory for the changeset with the name of the jobid
     *   "folder" : "grail_8e8c4681-ead9-4c27-aa2e-80746d627523",
     *
     *   //boolean if the user wants to apply the tags when pushing to reference API
     *   "APPLY_TAGS" : true
     *   //this is only applicable if the changeset is the result of "create differential changeset"
     * }
     *
     * @param reqParams
     *      JSON input params; see description above
     *
     * @param debugLevel
     *      debug level
     *
     * @return Job ID. Can be used to check status of the changeset push
     */
    @POST
    @Path("/changesetpush")
    @Consumes(MediaType.APPLICATION_JSON)
    @Produces(MediaType.APPLICATION_JSON)
    public Response changesetPush(@Context HttpServletRequest request,
            GrailParams reqParams,
            @QueryParam("DEBUG_LEVEL") @DefaultValue("info") String debugLevel) {

        Users user = Users.fromRequest(request);
        advancedUserCheck(user);

        GrailParams params = new GrailParams(reqParams);
        params.setUser(user);
        params.setPushUrl(RAILSPORT_PUSH_URL);

        ProtectedResourceDetails oauthInfo = oauthRestTemplate.getResource();
        params.setConsumerKey(oauthInfo.getConsumerKey());
        params.setConsumerSecret(((SharedConsumerSecret) oauthInfo.getSharedSecret()).getConsumerSecret());

        String jobId = "grail_" + UUID.randomUUID().toString().replace("-", "");

        JSONObject json = new JSONObject();
        json.put("jobid", jobId);
        String jobDir = reqParams.getParentId();
        File workDir = new File(CHANGESETS_FOLDER, jobDir);
        params.setWorkDir(workDir);

        if (!workDir.exists()) {
            logger.error("ApplyChangeset: jobDir {} does not exist.", workDir.getAbsolutePath());
            return Response.status(Response.Status.BAD_REQUEST).entity("Job " + jobDir + " does not exist.").build();
        }

        try {
            APICapabilities railsPortCapabilities = getCapabilities(RAILSPORT_CAPABILITIES_URL);
            logger.info("ApplyChangeset: railsPortAPI status = " + railsPortCapabilities.getApiStatus());
            if (railsPortCapabilities.getApiStatus() == null || railsPortCapabilities.getApiStatus().equals("offline")) {
                return Response.status(Response.Status.SERVICE_UNAVAILABLE).entity("The reference OSM API server is offline.").build();
            }

            File changesetFile = new File(workDir, "diff.osc");
            List<Command> workflow = new LinkedList<>();

            if (changesetFile.exists()) {
                params.setOutput(changesetFile.getAbsolutePath());

                ExternalCommand applyGeomChange = grailCommandFactory.build(jobId, params, debugLevel, ApplyChangesetCommand.class, this.getClass());
                workflow.add(applyGeomChange);
            }
            else {
                String msg = "Error during changeset push! Could not find osc file ";
                throw new WebApplicationException(new FileNotFoundException(), Response.serverError().entity(msg).build());
            }

            if (reqParams.getApplyTags()) {
                File tagDiffFile = new File(workDir, "diff.tags.osc");

                if (tagDiffFile.exists()) {
                    params.setOutput(tagDiffFile.getAbsolutePath());

                    ExternalCommand applyTagChange = grailCommandFactory.build(jobId, params, debugLevel, ApplyChangesetCommand.class, this.getClass());
                    workflow.add(applyTagChange);
                }
                else {
                    String msg = "Error during changset push! Could not find osc tags file ";
                    throw new WebApplicationException(new FileNotFoundException(), Response.serverError().entity(msg).build());
                }
            }

            Map<String, Object> jobStatusTags = new HashMap<>();
            jobStatusTags.put("bbox", reqParams.getBounds());
            jobStatusTags.put("parentId", reqParams.getParentId());
            jobStatusTags.put("taskInfo", reqParams.getTaskInfo());

            jobProcessor.submitAsync(new Job(jobId, user.getId(), workflow.toArray(new Command[workflow.size()]), JobType.UPLOAD_CHANGESET, jobStatusTags));
        }
        catch (WebApplicationException wae) {
            throw wae;
        }
        catch (IllegalArgumentException iae) {
            throw new WebApplicationException(iae, Response.status(Response.Status.BAD_REQUEST).entity(iae.getMessage()).build());
        }
        catch (Exception e) {
            String msg = "Error during changeset push! Params: " + params;
            throw new WebApplicationException(e, Response.serverError().entity(msg).build());
        }

        return Response.ok(json.toJSONString()).build();
    }

    /**
     * Runs changeset-derive on the two input layers
     *
     * Takes in a json object
     * POST hoot-services/grail/derivechangeset
     *
     * {
     *   "input1" : // reference dataset name
     *
     *   "input2" : // secondary dataset name
     * }
     *
     * @param reqParams
     *      JSON input params; see description above
     *
     * @param debugLevel
     *      debug level
     *
     * @return Job ID. Can be used to check status of the conflate push
     */
    @POST
    @Path("/derivechangeset")
    @Consumes(MediaType.APPLICATION_JSON)
    @Produces(MediaType.APPLICATION_JSON)
    public Response deriveChangeset(@Context HttpServletRequest request,
            GrailParams reqParams,
            @QueryParam("deriveType") String deriveType,
            @QueryParam("replacement") @DefaultValue("false") Boolean replacement,
            @QueryParam("DEBUG_LEVEL") @DefaultValue("info") String debugLevel) {

        Users user = Users.fromRequest(request);
        advancedUserCheck(user);

        String input1 = reqParams.getInput1();
        String input2 = reqParams.getInput2();

        JSONObject json = new JSONObject();
        String mainJobId = "grail_" + UUID.randomUUID().toString().replace("-", "");
        json.put("jobid", mainJobId);

        List<Command> workflow = new LinkedList<>();

        File workDir = new File(CHANGESETS_FOLDER, mainJobId);
        try {
            FileUtils.forceMkdir(workDir);
        }
        catch (IOException ioe) {
            logger.error("deriveChangeset: Error creating folder: {} ", workDir.getAbsolutePath(), ioe);
            return Response.status(Response.Status.INTERNAL_SERVER_ERROR).entity(ioe.getMessage()).build();
        }

        GrailParams params = new GrailParams(reqParams);
        params.setUser(user);
        params.setWorkDir(workDir);

        try {
            params.setInput1(HOOTAPI_DB_URL + "/" + input1);

            //If not passed INPUT2 assume an adds only changeset using one input
            if(params.getInput2() != null) {
                params.setInput2(HOOTAPI_DB_URL + "/" + input2);
                params.setConflationType(DbUtils.getConflationType(Long.parseLong(input2)));
            } else {
                params.setInput2("\"\"");
            }

            File changeSet = new File(workDir, "diff.osc");
            if (changeSet.exists()) { changeSet.delete(); }

            params.setOutput(changeSet.getAbsolutePath());
            // Run changeset-derive
            ExternalCommand makeChangeset = grailCommandFactory.build(mainJobId, params, debugLevel, (replacement) ? DeriveChangesetReplacementCommand.class : DeriveChangesetCommand.class, this.getClass());
            workflow.add(makeChangeset);

            Map<String, Object> jobStatusTags = new HashMap<>();
            jobStatusTags.put("bbox", reqParams.getBounds());
            jobStatusTags.put("input1", input1);
            jobStatusTags.put("input2", input2);
            jobStatusTags.put("parentId", reqParams.getParentId());
            jobStatusTags.put("deriveType", deriveType);
            jobStatusTags.put("taskInfo", reqParams.getTaskInfo());

            jobProcessor.submitAsync(new Job(mainJobId, user.getId(), workflow.toArray(new Command[workflow.size()]), JobType.DERIVE_CHANGESET, jobStatusTags));
        }
        catch (WebApplicationException wae) {
            throw wae;
        }
        catch (IllegalArgumentException iae) {
            throw new WebApplicationException(iae, Response.status(Response.Status.BAD_REQUEST).entity(iae.getMessage()).build());
        }
        catch (Exception e) {
            String msg = "Error during derive changeset! Params: " + params;
            throw new WebApplicationException(e, Response.serverError().entity(msg).build());
        }

        return Response.ok(json.toJSONString()).build();
    }

    /**
     * Pull the remote data for a bounding box
     * from public Overpass API
     * and write to a Hoot map dataset
     *
     * The data from Overpass will be named
     * the secondary layer for conflation
     *
     * The purpose of conflating these datasets is to update
     * a private OSM instance that has diverged from the public OSM
     * with private changes.
     *
     * @param reqParams Contains info such as bbox, layerName, and if the
     * user provided one, a custom query for pulling overpass data
     *
     * @return Job ID
     * used by the client for polling job status
     * Internally, this provides the map dataset name suffix
     */
    @POST
    @Path("/pulloverpasstodb")
    @Produces(MediaType.APPLICATION_JSON)
    public Response pullOverpassToDb(@Context HttpServletRequest request,
            @QueryParam("folderId") Long folderId,
            GrailParams reqParams) {

        Users user = Users.fromRequest(request);
        advancedUserCheck(user);

        String bbox = reqParams.getBounds();
        String layerName = reqParams.getInput1();
        String jobId = UUID.randomUUID().toString().replace("-", "");
        File workDir = new File(TEMP_OUTPUT_PATH, "grail_" + jobId);

        if (DbUtils.mapExists(layerName)) {
            throw new BadRequestException("Record with name : " + layerName + " already exists.  Please try a different name.");
        }

        Response response;
        JSONObject json = new JSONObject();
        json.put("jobid", jobId);

        List<Command> workflow = new LinkedList<>();

        // Write the data to the hoot db
        GrailParams params = new GrailParams(reqParams);
        params.setUser(user);
        params.setPullUrl(PUBLIC_OVERPASS_URL);

        File overpassOSMFile = new File(workDir, SECONDARY + ".osm");
        GrailParams getOverpassParams = new GrailParams(params);
        getOverpassParams.setOutput(overpassOSMFile.getAbsolutePath());
        if (overpassOSMFile.exists()) overpassOSMFile.delete();
        workflow.add(getPublicOverpassCommand(jobId, getOverpassParams));

        params.setInput1(overpassOSMFile.getAbsolutePath());
        params.setOutput(layerName);
        ExternalCommand importOverpass = grailCommandFactory.build(jobId, params, "info", PushToDbCommand.class, this.getClass());
        workflow.add(importOverpass);

        // Set map tags marking dataset as eligible for derive changeset
        Map<String, String> tags = new HashMap<>();
        tags.put("bbox", params.getBounds());
        if (params.getTaskInfo() != null) { tags.put("taskInfo", params.getTaskInfo()); }
        InternalCommand setMapTags = setMapTagsCommandFactory.build(tags, jobId);
        workflow.add(setMapTags);

        // Move the data to the folder
        InternalCommand setFolder = updateParentCommandFactory.build(jobId, folderId, layerName, user, this.getClass());
        workflow.add(setFolder);

        // Clean up pulled files
        ArrayList<File> deleteFiles = new ArrayList<>();
        deleteFiles.add(workDir);
        InternalCommand cleanFolders = removeFilesCommandFactory.build(jobId, deleteFiles);
        workflow.add(cleanFolders);

        Map<String, Object> jobStatusTags = new HashMap<>();
        jobStatusTags.put("bbox", bbox);
        jobStatusTags.put("taskInfo", reqParams.getTaskInfo());

        jobProcessor.submitAsync(new Job(jobId, user.getId(), workflow.toArray(new Command[workflow.size()]), JobType.IMPORT, jobStatusTags));

        ResponseBuilder responseBuilder = Response.ok(json.toJSONString());
        response = responseBuilder.build();

        return response;
    }

    @GET
    @Path("/grailMetadataQuery")
    @Produces(MediaType.APPLICATION_JSON)
    public Response grailMetadata(@Context HttpServletRequest request) {

        Users user = Users.fromRequest(request);
        advancedUserCheck(user);

        String railsLabel = GRAIL_RAILS_LABEL;
        String overpassLabel = GRAIL_OVERPASS_LABEL;

        JSONObject jobInfo = new JSONObject();
        jobInfo.put("maxFeatureCount", MAX_OVERPASS_FEATURE_COUNT);
        jobInfo.put("railsLabel", railsLabel);
        jobInfo.put("overpassLabel", overpassLabel);

        return Response.ok(jobInfo.toJSONString()).build();
    }

    @POST
    @Path("/overpassStats")
    @Produces(MediaType.APPLICATION_JSON)
    public Response overpassStats(@Context HttpServletRequest request,
            GrailParams reqParams) {

        Users user = Users.fromRequest(request);
        advancedUserCheck(user);

        String customQuery = reqParams.getCustomQuery();

        // Get grail overpass query from the file and store it in a string
        String overpassQuery;
        if (customQuery == null || customQuery.equals("")) {
            File overpassQueryFile = new File(HOME_FOLDER, GRAIL_OVERPASS_STATS_QUERY);
            try {
                overpassQuery = FileUtils.readFileToString(overpassQueryFile, "UTF-8");
            } catch(Exception exc) {
                String msg = "Failed to poll overpass for stats query. Couldn't read overpass query file: " + overpassQueryFile.getName();
                throw new WebApplicationException(exc, Response.serverError().entity(msg).build());
            }
        } else {
            overpassQuery = customQuery;

            if (overpassQuery.contains("out:xml")) {
                overpassQuery = overpassQuery.replace("out:xml", "out:json");
            }

            // first line that lists columns which are counts for each feature type
            overpassQuery = overpassQuery.replace("[out:json]", "[out:csv(::count, ::\"count:nodes\", ::\"count:ways\", ::\"count:relations\")]");
        }

        // overpass query can have multiple "out *" lines so need to replace all
        overpassQuery = overpassQuery.replaceAll("out [\\s\\w]+;", "out count;");

        //replace the {{bbox}} from the overpass query with the actual coordinates and encode the query
        overpassQuery = overpassQuery.replace("{{bbox}}", new BoundingBox(reqParams.getBounds()).toOverpassString());
        try {
            overpassQuery = URLEncoder.encode(overpassQuery, "UTF-8").replace("+", "%20"); // need to encode url for the get
        } catch (UnsupportedEncodingException ignored) {} // Can be safely ignored because UTF-8 is always supported

        List<String> columns = new ArrayList<>();
        List<JSONObject> data = new ArrayList<>();
        JSONObject nodeObj = new JSONObject();
        nodeObj.put("label", "node");
        JSONObject wayObj = new JSONObject();
        wayObj.put("label", "way");
        JSONObject relationObj = new JSONObject();
        relationObj.put("label", "relation");
        JSONObject totalObj = new JSONObject();
        totalObj.put("label", "total");

        // Get public overpass data
        String publicUrl = replaceSensitiveData(PUBLIC_OVERPASS_URL) + "?data=" + overpassQuery;
        ArrayList<Double> publicStats = retrieveOverpassStats(publicUrl, false);
        if(publicStats.size() != 0) {
            columns.add(GRAIL_OVERPASS_LABEL);
            totalObj.put(GRAIL_OVERPASS_LABEL, publicStats.get(0));
            nodeObj.put(GRAIL_OVERPASS_LABEL, publicStats.get(1));
            wayObj.put(GRAIL_OVERPASS_LABEL, publicStats.get(2));
            relationObj.put(GRAIL_OVERPASS_LABEL, publicStats.get(3));
        }

        // Get private overpass data if private overpass url was provided
        if (isPrivateOverpassActive()) {
            String privateUrl = replaceSensitiveData(PRIVATE_OVERPASS_URL) + "?data=" + overpassQuery;
            ArrayList<Double> privateStats = retrieveOverpassStats(privateUrl, true);
            if(privateStats.size() != 0) {
                columns.add(GRAIL_RAILS_LABEL);
                totalObj.put(GRAIL_RAILS_LABEL, privateStats.get(0));
                nodeObj.put(GRAIL_RAILS_LABEL, privateStats.get(1));
                wayObj.put(GRAIL_RAILS_LABEL, privateStats.get(2));
                relationObj.put(GRAIL_RAILS_LABEL, privateStats.get(3));
            }
        }

        data.add(nodeObj);
        data.add(wayObj);
        data.add(relationObj);
        data.add(totalObj);
        /*
        * Example response object
            {
            columns: ["OSM", "NOME"],
            data: [
               {label: "node", NOME: 3, OSM: 5},
               {label: "way", NOME: 1, OSM: 2},
               {label: "relation", NOME: 0, OSM: 1},
               {label: "total", NOME: 4, OSM: 7}
            ]
            }
        *
        */
        JSONObject stats = new JSONObject();
        stats.put("columns", columns);
        stats.put("data", data);

        return Response.ok().entity(stats).build();
    }

    /**
     * Pull the remote data for a bounding box
     * from Rails Port API
     * and write to a Hoot map dataset
     *
     * The data from the Rails Port will be
     * named the reference layer for conflation
     *
     * The purpose of conflating these datasets is to update
     * a private OSM instance that has diverged from the public OSM
     * with private changes.
     *
     * @param reqParams Contains info such as bbox, layerName, and if the
     * user provided one, a custom query for pulling overpass data
     *
     * @return Job ID
     * used by the client for polling job status
     * Internally, this provides the map dataset name suffix
     */
    @POST
    @Path("/pullrailsporttodb")
    @Produces(MediaType.APPLICATION_JSON)
    public Response pullRailsPortToDb(@Context HttpServletRequest request,
            @QueryParam("folderId") Long folderId,
            GrailParams reqParams) {

        Users user = Users.fromRequest(request);
        advancedUserCheck(user);

        String layerName = reqParams.getInput1();

        String jobId = UUID.randomUUID().toString().replace("-", "");
        File workDir = new File(TEMP_OUTPUT_PATH, "grail_" + jobId);

        JSONObject json = new JSONObject();
        json.put("jobid", jobId);

        GrailParams params = new GrailParams(reqParams);
        params.setUser(user);
        params.setWorkDir(workDir);
        params.setOutput(layerName);

        List<Command> workflow;
        try {
            workflow = setupRailsPull(jobId, params, folderId);
        }
        catch(UnavailableException exc) {
            return Response.status(Response.Status.SERVICE_UNAVAILABLE).entity(exc.getMessage()).build();
        }

        Map<String, Object> jobStatusTags = new HashMap<>();
        jobStatusTags.put("bbox", reqParams.getBounds());
        jobStatusTags.put("taskInfo", reqParams.getTaskInfo());

        jobProcessor.submitAsync(new Job(jobId, user.getId(), workflow.toArray(new Command[workflow.size()]), JobType.IMPORT, jobStatusTags));

        return Response.ok(json.toJSONString()).build();
    }

    private List<Command> setupRailsPull(String jobId, GrailParams params, Long parentFolderId) throws UnavailableException {
        List<Command> workflow = new LinkedList<>();
        Users user = params.getUser();
        boolean usingPrivateOverpass = isPrivateOverpassActive();

        // Pull data from the reference OSM API or private Overpass API
        // Until hoot can read API url directly, download to file first
        File referenceOSMFile = new File(params.getWorkDir(), REFERENCE +".osm");
        if (referenceOSMFile.exists()) { referenceOSMFile.delete(); }

        GrailParams getRailsParams = new GrailParams(params);
        getRailsParams.setOutput(referenceOSMFile.getAbsolutePath());

        // have to add the query for getting connected ways before calling getRailsPortApiCommand
        if (usingPrivateOverpass) {
            String queryWithConnectedWays = PullApiCommand.connectedWaysQuery(getRailsParams.getCustomQuery());
            getRailsParams.setCustomQuery(queryWithConnectedWays);
        }

        try {
            workflow.add(getRailsPortApiCommand(jobId, getRailsParams));
        } catch (UnavailableException exc) {
            throw new UnavailableException("The Rails port API is offline.");
        }

<<<<<<< HEAD
        GrailParams connectedWaysParams = new GrailParams(params);
        connectedWaysParams.setInput1(referenceOSMFile.getAbsolutePath());
        File cropFile = new File(params.getWorkDir(), "crop.osm");
        connectedWaysParams.setOutput(cropFile.getAbsolutePath());
        // Do an invert crop of this data to get nodes outside bounds
        workflow.add(grailCommandFactory.build(jobId, connectedWaysParams, "info", InvertCropCommand.class, this.getClass()));

        //read node ids, pull connected ways, pull entire ways, remove cropfile
        workflow.add(getConnectedWaysApiCommand(jobId, connectedWaysParams));

        // merge OOB connected ways osm files and add 'hoot:change:exclude:delete' tag to each
        GrailParams mergeOobWaysParams = new GrailParams(params);
        File mergeOobWaysFile = new File(params.getWorkDir(), "oobways.osm");
        mergeOobWaysParams.setOutput(mergeOobWaysFile.getAbsolutePath());
        // Map<String, String> opts = new HashMap<>();
        // opts.put("convert.ops", "hoot::SetTagValueVisitor");
        // opts.put("set.tag.value.visitor.element.criteria", "hoot::WayCriterion");
        // opts.put("set.tag.value.visitor.keys", "hoot:change:exclude:delete");
        // opts.put("set.tag.value.visitor.values", "yes");
        // mergeOobWaysParams.setAdvancedOptions(opts);
        mergeOobWaysParams.setInput1("\\d+\\.osm"); //this is the file filter
        workflow.add(grailCommandFactory.build(jobId, mergeOobWaysParams, "info", MergeOsmFilesCommand.class, this.getClass()));

        // merge OOB connected ways merge file and the reference osm file
        GrailParams mergeRefParams = new GrailParams(params);
        File mergeRefFile = new File(params.getWorkDir(), "merge.osm");
        mergeRefParams.setInput1("(" + mergeOobWaysFile.getName() + "|" + referenceOSMFile.getName() + ")"); //this is the file filter
        mergeRefParams.setOutput(mergeRefFile.getAbsolutePath());
        workflow.add(grailCommandFactory.build(jobId, mergeRefParams, "info", MergeOsmFilesCommand.class, this.getClass()));
=======
        // if not using private overpass then this will be changed to the merge file
        File ingestFile = referenceOSMFile;

        // private overpass query result file should handle getting the connected ways so just use that as the ingest file
        if (!usingPrivateOverpass) {
            GrailParams connectedWaysParams = new GrailParams(params);
            connectedWaysParams.setInput1(referenceOSMFile.getAbsolutePath());
            File cropFile = new File(params.getWorkDir(), "crop.osm");
            connectedWaysParams.setOutput(cropFile.getAbsolutePath());
            // Do an invert crop of this data to get nodes outside bounds
            workflow.add(grailCommandFactory.build(jobId, connectedWaysParams, "info", InvertCropCommand.class, this.getClass()));

            //read node ids
            //pull connected ways
            //pull entire ways
            //remove cropfile
            workflow.add(getConnectedWaysApiCommand(jobId, connectedWaysParams));

            // merge OOB connected ways osm files and add 'hoot:change:exclude:delete' tag to each
            GrailParams mergeOobWaysParams = new GrailParams(params);
            File mergeOobWaysFile = new File(params.getWorkDir(), "oobways.osm");
            mergeOobWaysParams.setOutput(mergeOobWaysFile.getAbsolutePath());
            // Map<String, String> opts = new HashMap<>();
            // opts.put("convert.ops", "hoot::SetTagValueVisitor");
            // opts.put("set.tag.value.visitor.element.criteria", "hoot::WayCriterion");
            // opts.put("set.tag.value.visitor.keys", "hoot:change:exclude:delete");
            // opts.put("set.tag.value.visitor.values", "yes");
            // mergeOobWaysParams.setAdvancedOptions(opts);
            mergeOobWaysParams.setInput1("\\d+\\.osm"); //this is the file filter
            workflow.add(grailCommandFactory.build(jobId, mergeOobWaysParams, "info", MergeOsmFilesCommand.class, this.getClass()));

            // merge OOB connected ways merge file and the reference osm file
            GrailParams mergeRefParams = new GrailParams(params);
            ingestFile = new File(params.getWorkDir(), "merge.osm");
            mergeRefParams.setInput1("(" + mergeOobWaysFile.getName() + "|" + referenceOSMFile.getName() + ")"); //this is the file filter
            mergeRefParams.setOutput(ingestFile.getAbsolutePath());
            workflow.add(grailCommandFactory.build(jobId, mergeRefParams, "info", MergeOsmFilesCommand.class, this.getClass()));
        }
>>>>>>> 19081074

        // Write the data to the hoot db
        GrailParams pushParams = new GrailParams(params);
        pushParams.setInput1(ingestFile.getAbsolutePath());
        ExternalCommand importRailsPort = grailCommandFactory.build(jobId, pushParams, "info", PushToDbCommand.class, this.getClass());
        workflow.add(importRailsPort);

        // Set map tags marking dataset as eligible for derive changeset
        Map<String, String> tags = new HashMap<>();
        tags.put("grailReference", "true");
        tags.put("bbox", params.getBounds());
        if (params.getTaskInfo() != null) { tags.put("taskInfo", params.getTaskInfo()); }
        InternalCommand setMapTags = setMapTagsCommandFactory.build(tags, jobId);
        workflow.add(setMapTags);

        // Move the data to the folder
        InternalCommand setFolder = updateParentCommandFactory.build(jobId, parentFolderId, params.getOutput(), user, this.getClass());
        workflow.add(setFolder);

        // Clean up pulled files
        ArrayList<File> deleteFiles = new ArrayList<>();
        deleteFiles.add(params.getWorkDir());
        InternalCommand cleanFolders = removeFilesCommandFactory.build(jobId, deleteFiles);
        workflow.add(cleanFolders);

        return workflow;
    }

    // throws forbidden exception is user does not have advanced privileges
    private static void advancedUserCheck(Users user) {
        HashMap privileges = ((HashMap) user.getPrivileges());
        if(privileges == null || !privileges.get("advanced").equals("true")) {
            throw new ForbiddenException(Response.status(Response.Status.FORBIDDEN).type(MediaType.TEXT_PLAIN).entity("You do not have access to this operation.").build());
        }
    }

    //Used for self-signed SSL certs
    //still requires import of cert into server java keystore
    //e.g. sudo keytool -import -alias <CertAlias> -keystore /usr/lib/jvm/java-1.8.0-openjdk-1.8.0.191.b12-1.el7_6.x86_64/jre/lib/security/cacerts -file /tmp/CertFile.der
    public static InputStream getUrlInputStreamWithNullHostnameVerifier(String urlString) throws IOException {
        InputStream inputStream = null;
        URL url = new URL(urlString);
        HttpURLConnection conn = (HttpURLConnection) url.openConnection();

        if (url.getProtocol().equalsIgnoreCase("https")) {
            ((HttpsURLConnection) conn).setHostnameVerifier(new HostnameVerifier() {
                @Override
                public boolean verify(String hostname, SSLSession sslSession) {
                    return true;
                }
            });
        }

        try {
            inputStream = conn.getInputStream();
        } catch(IOException e) {
            //read the error response body
            String err = IOUtils.toString(conn.getErrorStream(), StandardCharsets.UTF_8);
            logger.error(err);
            throw new IOException(err);
        }

        return inputStream;
    }


    // Get Capabilities from an OSM API Db
    private static APICapabilities getCapabilities(String capabilitiesUrl) {
        APICapabilities params = new APICapabilities();

        try {
            InputStream inputStream = getUrlInputStreamWithNullHostnameVerifier(replaceSensitiveData(capabilitiesUrl));

            DocumentBuilderFactory dbf = DocumentBuilderFactory.newInstance();
            DocumentBuilder db = dbf.newDocumentBuilder();
            Document doc = db.parse(inputStream);
            doc.getDocumentElement().normalize();

            NodeList nl = doc.getElementsByTagName("api");

            if (nl != null && nl.getLength() > 0) {
                Node nNode = nl.item(0);

                if (nNode.getNodeType() == Node.ELEMENT_NODE) {
                    Element eElement = (Element) nNode;

                    // OK. this is ugly. Apparently there is some way to parse XML to POJO
                    NodeList tList = eElement.getElementsByTagName("version");
                    String tValue = tList.item(0).getAttributes().getNamedItem("maximum").getNodeValue();
                    params.setMaxVersion(Double.parseDouble(tValue));

                    tValue = tList.item(0).getAttributes().getNamedItem("minimum").getNodeValue();
                    params.setMinVersion(Double.parseDouble(tValue));

                    tList = eElement.getElementsByTagName("area");
                    tValue = tList.item(0).getAttributes().getNamedItem("maximum").getNodeValue();
                    params.setMaxArea(Double.parseDouble(tValue));

                    tList = eElement.getElementsByTagName("waynodes");
                    tValue = tList.item(0).getAttributes().getNamedItem("maximum").getNodeValue();
                    params.setWaynodes(Long.parseLong(tValue));

                    tList = eElement.getElementsByTagName("changesets");
                    tValue = tList.item(0).getAttributes().getNamedItem("maximum_elements").getNodeValue();
                    params.setChangesets(Long.parseLong(tValue));

                    tList = eElement.getElementsByTagName("timeout");
                    tValue = tList.item(0).getAttributes().getNamedItem("seconds").getNodeValue();
                    params.setTimeout(Long.parseLong(tValue));

                    tList = eElement.getElementsByTagName("status");
                    tValue = tList.item(0).getAttributes().getNamedItem("database").getNodeValue();
                    params.setDatabaseStatus(tValue);

                    tValue = tList.item(0).getAttributes().getNamedItem("api").getNodeValue();
                    params.setApiStatus(tValue);

                    tValue = tList.item(0).getAttributes().getNamedItem("gpx").getNodeValue();
                    params.setGpxStatus(tValue);
                }
            }
        }
        catch (Exception e) {
            // throw new WebApplicationException(ioe, Response.status(Response.Status.BAD_REQUEST).entity(ioe.getMessage()).build());
            e.printStackTrace();
        }

        return params;
    }

    /**
     *
     * @param url
     * @param usePrivateOverpass
     *          If true and the cert path is set then we know to use the cert for the overpass request
     *          If false then no cert will need to be used for the request
     * @return
     */
    private static ArrayList<Double> retrieveOverpassStats(String url, boolean usePrivateOverpass) {
        ArrayList<Double> statCounts = new ArrayList<>();

        try {
            InputStream inputStream;

            // if cert path is specified then we assume to use them for the request
            // Both need to be true because in the case of using this function for public overpass we want it to skip immediately even if
            // the cert path is specified.
            if (usePrivateOverpass && !replaceSensitiveData(PRIVATE_OVERPASS_CERT_PATH).equals(PRIVATE_OVERPASS_CERT_PATH)) {
                inputStream = PullApiCommand.getHttpResponseWithSSL(url);
            } else {
                inputStream = PullOverpassCommand.getOverpassInputStream(url);
            }

            BufferedReader br = new BufferedReader(new InputStreamReader(inputStream));

            String inputLine;

            boolean firstLine = true;
            while ((inputLine = br.readLine()) != null) {
                //After the first line it is all stat numbers
                if(!firstLine){
                    String[] rowCounts = inputLine.split("\t");
                    for(int i = 0; i < rowCounts.length; i++) {
                        statCounts.set(i, statCounts.get(i) + Double.parseDouble(rowCounts[i]));
                    }
                } else {
                    // This else is only entered for the first line which contains the column names so we initialize arraylist with that many elements
                    int numColumns = inputLine.split("\t").length;
                    for(int i = 0; i < numColumns; i++) {
                        statCounts.add(0.0);
                    }
                }

                firstLine = false;
            }

            br.close();
        }
        catch (Exception exc) {
            String msg = "Error retrieving overpass stats!  Cause: " + exc.getMessage();
            throw new WebApplicationException(exc, Response.status(Response.Status.NOT_FOUND).entity(msg).build());
        }

        return statCounts;
    }

    @GET
    @Path("/getChangesetOptions")
    @Produces(MediaType.APPLICATION_JSON)
    public Response getOptions() {
        JSONObject template;
        JSONParser parser = new JSONParser();
        try (FileReader fileReader = new FileReader(new File(HOME_FOLDER, CHANGESET_OPTIONS))) {
            template = (JSONObject) parser.parse(fileReader);
        }
        catch (Exception e) {
            String msg = "Error getting changeset options!  Cause: " + e.getMessage();
            throw new WebApplicationException(e, Response.serverError().entity(msg).build());
        }
        return Response.ok(template).build();
    }

}<|MERGE_RESOLUTION|>--- conflicted
+++ resolved
@@ -884,37 +884,6 @@
             throw new UnavailableException("The Rails port API is offline.");
         }
 
-<<<<<<< HEAD
-        GrailParams connectedWaysParams = new GrailParams(params);
-        connectedWaysParams.setInput1(referenceOSMFile.getAbsolutePath());
-        File cropFile = new File(params.getWorkDir(), "crop.osm");
-        connectedWaysParams.setOutput(cropFile.getAbsolutePath());
-        // Do an invert crop of this data to get nodes outside bounds
-        workflow.add(grailCommandFactory.build(jobId, connectedWaysParams, "info", InvertCropCommand.class, this.getClass()));
-
-        //read node ids, pull connected ways, pull entire ways, remove cropfile
-        workflow.add(getConnectedWaysApiCommand(jobId, connectedWaysParams));
-
-        // merge OOB connected ways osm files and add 'hoot:change:exclude:delete' tag to each
-        GrailParams mergeOobWaysParams = new GrailParams(params);
-        File mergeOobWaysFile = new File(params.getWorkDir(), "oobways.osm");
-        mergeOobWaysParams.setOutput(mergeOobWaysFile.getAbsolutePath());
-        // Map<String, String> opts = new HashMap<>();
-        // opts.put("convert.ops", "hoot::SetTagValueVisitor");
-        // opts.put("set.tag.value.visitor.element.criteria", "hoot::WayCriterion");
-        // opts.put("set.tag.value.visitor.keys", "hoot:change:exclude:delete");
-        // opts.put("set.tag.value.visitor.values", "yes");
-        // mergeOobWaysParams.setAdvancedOptions(opts);
-        mergeOobWaysParams.setInput1("\\d+\\.osm"); //this is the file filter
-        workflow.add(grailCommandFactory.build(jobId, mergeOobWaysParams, "info", MergeOsmFilesCommand.class, this.getClass()));
-
-        // merge OOB connected ways merge file and the reference osm file
-        GrailParams mergeRefParams = new GrailParams(params);
-        File mergeRefFile = new File(params.getWorkDir(), "merge.osm");
-        mergeRefParams.setInput1("(" + mergeOobWaysFile.getName() + "|" + referenceOSMFile.getName() + ")"); //this is the file filter
-        mergeRefParams.setOutput(mergeRefFile.getAbsolutePath());
-        workflow.add(grailCommandFactory.build(jobId, mergeRefParams, "info", MergeOsmFilesCommand.class, this.getClass()));
-=======
         // if not using private overpass then this will be changed to the merge file
         File ingestFile = referenceOSMFile;
 
@@ -953,7 +922,6 @@
             mergeRefParams.setOutput(ingestFile.getAbsolutePath());
             workflow.add(grailCommandFactory.build(jobId, mergeRefParams, "info", MergeOsmFilesCommand.class, this.getClass()));
         }
->>>>>>> 19081074
 
         // Write the data to the hoot db
         GrailParams pushParams = new GrailParams(params);

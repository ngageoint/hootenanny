/*
 * This file is part of Hootenanny.
 *
 * Hootenanny is free software: you can redistribute it and/or modify
 * it under the terms of the GNU General Public License as published by
 * the Free Software Foundation, either version 3 of the License, or
 * (at your option) any later version.
 *
 * This program is distributed in the hope that it will be useful,
 * but WITHOUT ANY WARRANTY; without even the implied warranty of
 * MERCHANTABILITY or FITNESS FOR A PARTICULAR PURPOSE.  See the
 * GNU General Public License for more details.
 *
 * You should have received a copy of the GNU General Public License
 * along with this program.  If not, see <http://www.gnu.org/licenses/>.
 *
 * --------------------------------------------------------------------
 *
 * The following copyright notices are generated automatically. If you
 * have a new notice to add, please use the format:
 * " * @copyright Copyright ..."
 * This will properly maintain the copyright information. DigitalGlobe
 * copyrights will be updated automatically.
 *
 * @copyright Copyright (C) 2016, 2017, 2018, 2019 DigitalGlobe (http://www.digitalglobe.com/)
 */
package hoot.services.controllers.grail;

import static hoot.services.HootProperties.GRAIL_OVERPASS_QUERY;
import static hoot.services.HootProperties.HOME_FOLDER;
import static hoot.services.HootProperties.PUBLIC_OVERPASS_URL;
import static hoot.services.HootProperties.replaceSensitiveData;

import java.io.File;
import java.io.UnsupportedEncodingException;
import java.net.URL;
import java.net.URLEncoder;
import java.time.LocalDateTime;

import javax.ws.rs.WebApplicationException;
import javax.ws.rs.core.Response;

import org.apache.commons.io.FileUtils;
import org.slf4j.Logger;
import org.slf4j.LoggerFactory;

import hoot.services.HootProperties;
import hoot.services.command.CommandResult;
import hoot.services.command.InternalCommand;
import hoot.services.geo.BoundingBox;


/**
 * Used for pulling OSM data from Overpass
 */
class PullOverpassCommand implements InternalCommand {
    private static final Logger logger = LoggerFactory.getLogger(PullOverpassCommand.class);

    private final GrailParams params;
    private final String jobId;
    private final Class<?> caller;

    PullOverpassCommand(GrailParams params, String jobId, Class<?> caller) {
        this.params = params;
        this.jobId = jobId;
        this.caller = caller;

        logger.info("Params: "+ params.toString());
    }

    @Override
    public CommandResult execute() {
        CommandResult commandResult = new CommandResult();
        commandResult.setJobId(jobId);
        commandResult.setCommand("[Pull OSM Data from Overpass] for " + params.getBounds());
        commandResult.setStart(LocalDateTime.now());
        commandResult.setCaller(caller.getName());

        getOverpass();

        commandResult.setFinish(LocalDateTime.now());
        commandResult.setExitCode(CommandResult.SUCCESS);

        return commandResult;
    }

    private void getOverpass() {
        String url = "";
        try {
            if (params.getCustomQuery().equals("")) {
                url = replaceSensitiveData(getOverpassUrl(params.getBounds(), "xml"));
            } else {
                url = replaceSensitiveData(getOverpassUrl(params.getBounds(), "xml", params.getCustomQuery()));
            }

            URL requestUrl = new URL(url);
            File outputFile = new File(params.getOutput());

            FileUtils.copyURLToFile(requestUrl,outputFile, Integer.parseInt(HootProperties.HTTP_TIMEOUT), Integer.parseInt(HootProperties.HTTP_TIMEOUT));
        }
        catch (Exception ex) {
            String msg = "Failure to pull data from Overpass [" + url + "]" + ex.getMessage();
            throw new WebApplicationException(ex, Response.serverError().entity(msg).build());
        }
    }

    /**
     * Returns the overpass query, with the expected output format set to json
     * @param bbox
     * @return
     */
    static String getOverpassUrl(String bbox) {
        return getOverpassUrl(bbox, "json");
    }

    /**
     * Returns the overpass query, with the expected output format set to json
     * @param bbox
     * @param outputFormat if set to 'xml' then the output of the returned query, when run, will be xml. json is the default if non xml is specified
     * @return
     */
    static String getOverpassUrl(String bbox, String outputFormat) {
<<<<<<< HEAD
        return getOverpassUrl(bbox, outputFormat, null);
=======
        return getOverpassUrl(PUBLIC_OVERPASS_URL, bbox, outputFormat);
>>>>>>> 8df26133
    }

    /**
     * Returns the overpass query, with the expected output format set to json
     * @param bbox
     * @param outputFormat if set to 'xml' then the output of the returned query, when run, will be xml. json is the default if non xml is specified
<<<<<<< HEAD
     * @param query optional custom overpass query
     *
     * @return overpass query url
     */
    static String getOverpassUrl(String bbox, String outputFormat, String query) {
=======
     * @return
     */
    static String getOverpassUrl(String overpassUrl, String bbox, String outputFormat) {
>>>>>>> 8df26133
        // Get grail overpass query from the file and store it in a string
        String overpassQuery;

        if (query.equals("")) {
            File overpassQueryFile = new File(HOME_FOLDER, GRAIL_OVERPASS_QUERY);
            try {
                overpassQuery = FileUtils.readFileToString(overpassQueryFile, "UTF-8");
            } catch(Exception exc) {
                throw new IllegalArgumentException("Grail pull overpass error. Couldn't read overpass query file: " + overpassQueryFile.getName());
            }
        } else {
            overpassQuery = query;
        }

        //replace the {{bbox}} from the overpass query with the actual coordinates and encode the query
        overpassQuery = overpassQuery.replace("{{bbox}}", new BoundingBox(bbox).toOverpassString());

        if (outputFormat.equals("xml") && overpassQuery.contains("out:json")) {
            overpassQuery = overpassQuery.replace("out:json", "out:xml"); // Need this because the rails pull data is also xml
        } else if (outputFormat.equals("json") && overpassQuery.contains("out:xml")) {
            overpassQuery = overpassQuery.replace("out:xml", "out:json");
        }

        try {
            overpassQuery = URLEncoder.encode(overpassQuery, "UTF-8").replace("+", "%20");
        } catch (UnsupportedEncodingException ignored) {} // Can be safely ignored because UTF-8 is always supported

        return overpassUrl + "?data=" + overpassQuery;
    }
}<|MERGE_RESOLUTION|>--- conflicted
+++ resolved
@@ -88,7 +88,7 @@
         String url = "";
         try {
             if (params.getCustomQuery().equals("")) {
-                url = replaceSensitiveData(getOverpassUrl(params.getBounds(), "xml"));
+            url = replaceSensitiveData(getOverpassUrl(params.getBounds(), "xml"));
             } else {
                 url = replaceSensitiveData(getOverpassUrl(params.getBounds(), "xml", params.getCustomQuery()));
             }
@@ -120,38 +120,28 @@
      * @return
      */
     static String getOverpassUrl(String bbox, String outputFormat) {
-<<<<<<< HEAD
         return getOverpassUrl(bbox, outputFormat, null);
-=======
-        return getOverpassUrl(PUBLIC_OVERPASS_URL, bbox, outputFormat);
->>>>>>> 8df26133
     }
 
     /**
      * Returns the overpass query, with the expected output format set to json
      * @param bbox
      * @param outputFormat if set to 'xml' then the output of the returned query, when run, will be xml. json is the default if non xml is specified
-<<<<<<< HEAD
      * @param query optional custom overpass query
      *
      * @return overpass query url
      */
     static String getOverpassUrl(String bbox, String outputFormat, String query) {
-=======
-     * @return
-     */
-    static String getOverpassUrl(String overpassUrl, String bbox, String outputFormat) {
->>>>>>> 8df26133
         // Get grail overpass query from the file and store it in a string
         String overpassQuery;
 
         if (query.equals("")) {
-            File overpassQueryFile = new File(HOME_FOLDER, GRAIL_OVERPASS_QUERY);
-            try {
-                overpassQuery = FileUtils.readFileToString(overpassQueryFile, "UTF-8");
-            } catch(Exception exc) {
-                throw new IllegalArgumentException("Grail pull overpass error. Couldn't read overpass query file: " + overpassQueryFile.getName());
-            }
+        File overpassQueryFile = new File(HOME_FOLDER, GRAIL_OVERPASS_QUERY);
+        try {
+            overpassQuery = FileUtils.readFileToString(overpassQueryFile, "UTF-8");
+        } catch(Exception exc) {
+            throw new IllegalArgumentException("Grail pull overpass error. Couldn't read overpass query file: " + overpassQueryFile.getName());
+        }
         } else {
             overpassQuery = query;
         }

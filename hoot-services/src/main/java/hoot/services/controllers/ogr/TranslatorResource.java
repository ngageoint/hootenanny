/*
 * This file is part of Hootenanny.
 *
 * Hootenanny is free software: you can redistribute it and/or modify
 * it under the terms of the GNU General Public License as published by
 * the Free Software Foundation, either version 3 of the License, or
 * (at your option) any later version.
 *
 * This program is distributed in the hope that it will be useful,
 * but WITHOUT ANY WARRANTY; without even the implied warranty of
 * MERCHANTABILITY or FITNESS FOR A PARTICULAR PURPOSE.  See the
 * GNU General Public License for more details.
 *
 * You should have received a copy of the GNU General Public License
 * along with this program.  If not, see <http://www.gnu.org/licenses/>.
 *
 * --------------------------------------------------------------------
 *
 * The following copyright notices are generated automatically. If you
 * have a new notice to add, please use the format:
 * " * @copyright Copyright ..."
 * This will properly maintain the copyright information. DigitalGlobe
 * copyrights will be updated automatically.
 *
 * @copyright Copyright (C) 2015, 2016 DigitalGlobe (http://www.digitalglobe.com/)
 */
package hoot.services.controllers.ogr;

import static hoot.services.HootProperties.*;

import javax.ws.rs.GET;
import javax.ws.rs.Path;
import javax.ws.rs.Produces;
import javax.ws.rs.WebApplicationException;
import javax.ws.rs.core.MediaType;
import javax.ws.rs.core.Response;

import org.json.simple.JSONObject;
import org.slf4j.Logger;
import org.slf4j.LoggerFactory;

import hoot.services.nodejs.ServerControllerBase;


@Path("")
public class TranslatorResource extends ServerControllerBase {
    private static final Logger logger = LoggerFactory.getLogger(TranslatorResource.class);

    private static Process translationServiceProcess;

    public TranslatorResource() {}

    public static void startTranslationService() {
        try {
<<<<<<< HEAD
            // Make sure to wipe out previosuly running servers.
            stopServer(HOME_FOLDER + TRANSLATION_SERVER_SCRIPT);
=======
            String translationServiceScript = HOME_FOLDER + "/scripts/" + TRANSLATION_SERVER_SCRIPT;
>>>>>>> e58223eb

            // Make sure to wipe out previously running servers.
            stopServer(translationServiceScript);

<<<<<<< HEAD
            synchronized (procLock) {
                String currThreadCnt = TRANSLATION_SERVER_THREAD_COUNT;
                transProc = startServer(currPort, currThreadCnt, HOME_FOLDER + TRANSLATION_SERVER_SCRIPT);
            }
=======
            // start Translaction Service
            translationServiceProcess = startServer(TRANSLATION_SERVER_PORT, TRANSLATION_SERVER_THREAD_COUNT,
                    translationServiceScript);
>>>>>>> e58223eb
        }
        catch (Exception e) {
            String msg = "Error starting Translation Service: " + e.getMessage();
            throw new RuntimeException(msg, e);
        }
    }

    public static void stopTranslationService() {
        // This also gets called automatically from HootServletContext when
        // service exits but should not be reliable since there are many path where it will not be invoked.
        try {
            // Destroy the reference to the process directly here via the Java
            // API vs having the base class kill it with a unix command. Killing it via command causes
            // the stxxl temp files created by hoot threads not to be cleaned up.
            // stopServer(homeFolder + "/scripts/" + translationServerScript);
            translationServiceProcess.destroy();
        }
        catch (Exception e) {
            String msg = "Error stopping Translation Service: " + e.getMessage();
            throw new RuntimeException(msg, e);
        }
    }

    /**
     * Gets current status of translation server.
     * <p>
     * GET hoot-services/ogr/translationserver/status
     *
     * @return JSON containing state and port it is running#background=Bing&map=17.20/-105.00217/39.91295
     */
    @GET
    @Path("/translationserver/status")
    @Produces(MediaType.APPLICATION_JSON)
    public Response isTranslationServiceRunning() {
        boolean isRunning;
        try {
            isRunning = getStatus(translationServiceProcess);
        }
        catch (Exception e) {
            String msg = "Error getting status of Translation Service: " + e.getMessage();
            throw new WebApplicationException(e, Response.serverError().entity(msg).build());
        }

        JSONObject json = new JSONObject();
        json.put("isRunning", isRunning);
        json.put("port", TRANSLATION_SERVER_PORT);

        return Response.ok(json.toJSONString()).build();
    }
}<|MERGE_RESOLUTION|>--- conflicted
+++ resolved
@@ -5,7 +5,7 @@
  * it under the terms of the GNU General Public License as published by
  * the Free Software Foundation, either version 3 of the License, or
  * (at your option) any later version.
- *
+ * 
  * This program is distributed in the hope that it will be useful,
  * but WITHOUT ANY WARRANTY; without even the implied warranty of
  * MERCHANTABILITY or FITNESS FOR A PARTICULAR PURPOSE.  See the
@@ -52,27 +52,15 @@
 
     public static void startTranslationService() {
         try {
-<<<<<<< HEAD
-            // Make sure to wipe out previosuly running servers.
-            stopServer(HOME_FOLDER + TRANSLATION_SERVER_SCRIPT);
-=======
-            String translationServiceScript = HOME_FOLDER + "/scripts/" + TRANSLATION_SERVER_SCRIPT;
->>>>>>> e58223eb
+            String translationServiceScript = HOME_FOLDER + TRANSLATION_SERVER_SCRIPT;
 
             // Make sure to wipe out previously running servers.
             stopServer(translationServiceScript);
 
-<<<<<<< HEAD
-            synchronized (procLock) {
-                String currThreadCnt = TRANSLATION_SERVER_THREAD_COUNT;
-                transProc = startServer(currPort, currThreadCnt, HOME_FOLDER + TRANSLATION_SERVER_SCRIPT);
-            }
-=======
             // start Translaction Service
             translationServiceProcess = startServer(TRANSLATION_SERVER_PORT, TRANSLATION_SERVER_THREAD_COUNT,
                     translationServiceScript);
->>>>>>> e58223eb
-        }
+            }
         catch (Exception e) {
             String msg = "Error starting Translation Service: " + e.getMessage();
             throw new RuntimeException(msg, e);

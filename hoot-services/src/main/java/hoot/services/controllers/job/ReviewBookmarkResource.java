--- conflicted
+++ resolved
@@ -237,7 +237,7 @@
      * @param filterByCreatedVal
      *            ?
      * @param filterByLayerVal
-     *            ?     *            
+     *            ?     *
      * @return json containing list of review bookmarks
      */
     @GET
@@ -247,14 +247,11 @@
                                                            @QueryParam("asc") String asc,
                                                            @QueryParam("limit") String limitSize,
                                                            @QueryParam("offset") String offset,
-<<<<<<< HEAD
                                                            @QueryParam("filterby") String filterBy,
                                                            @QueryParam("filterbyval") String filterByVal) {
-=======
                                                            @QueryParam("createFilterVal") String filterByCreatedVal,
                                                            @QueryParam("layerFilterVal") String filterByLayerVal)
             throws Exception {
->>>>>>> cdeb0727
         ReviewBookmarksGetResponse response = new ReviewBookmarksGetResponse();
 
         try (Connection conn = DbUtils.createConnection()) {
@@ -274,25 +271,25 @@
                 offsetCnt = Long.parseLong(offset);
             }
 
-            Long[] creatorArray = null;       
+            Long[] creatorArray = null;
             if(filterByCreatedVal != null){
             	String[] cA = filterByCreatedVal.split(",");
                 if(cA.length > 0){
                 	creatorArray = new Long[cA.length];
                     for(int i = 0; i < creatorArray.length; i++){
                     	creatorArray[i] = Long.valueOf(cA[i]);
-                    }            	
-                }	
-            }
-            
-            Long[] layerArray = null; 
+                    }
+                }
+            }
+
+            Long[] layerArray = null;
             if(filterByLayerVal != null){
 	            String[] lA = filterByLayerVal.split(",");
 	            if(lA.length > 0){
 	            	layerArray = new Long[lA.length];
 	                for(int i = 0; i < layerArray.length; i++){
 	                	layerArray[i] = Long.valueOf(lA[i]);
-	                }            	
+	                }
 	            }
             }
 

/*
 * This file is part of Hootenanny.
 *
 * Hootenanny is free software: you can redistribute it and/or modify
 * it under the terms of the GNU General Public License as published by
 * the Free Software Foundation, either version 3 of the License, or
 * (at your option) any later version.
 * 
 * This program is distributed in the hope that it will be useful,
 * but WITHOUT ANY WARRANTY; without even the implied warranty of
 * MERCHANTABILITY or FITNESS FOR A PARTICULAR PURPOSE.  See the
 * GNU General Public License for more details.
 *
 * You should have received a copy of the GNU General Public License
 * along with this program.  If not, see <http://www.gnu.org/licenses/>.
 *
 * --------------------------------------------------------------------
 *
 * The following copyright notices are generated automatically. If you
 * have a new notice to add, please use the format:
 * " * @copyright Copyright ..."
 * This will properly maintain the copyright information. DigitalGlobe
 * copyrights will be updated automatically.
 *
 * @copyright Copyright (C) 2015, 2016 DigitalGlobe (http://www.digitalglobe.com/)
 */
package hoot.services.controllers.job;

import java.lang.management.ManagementFactory;
import java.sql.Connection;
import java.util.HashMap;
import java.util.UUID;

import javax.management.MBeanServer;
import javax.management.ObjectName;
import javax.ws.rs.Consumes;
import javax.ws.rs.POST;
import javax.ws.rs.Path;
import javax.ws.rs.Produces;
import javax.ws.rs.core.MediaType;
import javax.ws.rs.core.Response;
import javax.ws.rs.core.Response.Status;

import org.joda.time.DateTime;
import org.joda.time.DateTimeZone;
import org.joda.time.format.DateTimeFormat;
import org.json.simple.JSONArray;
import org.json.simple.JSONObject;
import org.json.simple.parser.JSONParser;
import org.slf4j.Logger;
import org.slf4j.LoggerFactory;

import hoot.services.HootProperties;
import hoot.services.db.DbUtils;
import hoot.services.geo.BoundingBox;
import hoot.services.models.osm.Map;
import hoot.services.utils.ResourceErrorHandler;


@Path("/conflation")
public class ConflationResource extends JobControllerBase {
    private static final Logger log = LoggerFactory.getLogger(ConflationResource.class);
    private static final String homeFolder = HootProperties.getProperty("homeFolder");
    private static final String rptStorePath = HootProperties.getProperty("reportDataPath");

    public ConflationResource() {
        super(HootProperties.getProperty("ConflateMakefilePath"));
    }

    /**
     * Conflate service operates like a standard ETL service. The conflate
     * service specifies the input files, conflation type, match threshold, miss
     * threshold, and output file name. The conflation type can be specified as
     * the average of the two input datasets or based on a single input file
<<<<<<< HEAD
     * that is intended to be the reference dataset. It has two fronts, WPS and
     * standard rest end point.
     *
     * that is intended to be the reference dataset.
     *
=======
     * that is intended to be the reference dataset.
     * 
>>>>>>> 9b6d7c0b
     * POST hoot-services/conflation/execute
     *
     * @param params
     *            parameters in json format <INPUT1_TYPE> Conflation input type
     *            [OSM] | [OGR] | [DB] | [OSM_API_DB] </INPUT1_TYPE> <INPUT1>
     *            Conlfation input 1 </INPUT1> <INPUT2_TYPE> Conflation input
     *            type [OSM] | [OGR] | [DB] </INPUT2_TYPE> <INPUT2> Conlfation
     *            input 2 </INPUT2> <OUTPUT_NAME> Conflation operation output
     *            name </OUTPUT_NAME> <CONFLATION_TYPE> [Average] | [Reference]
     *            </CONFLATION_TYPE> <REFERENCE_LAYER> The reference layer which
     *            will be dominant tags. Default is 1 and if 2 selected, layer 2
     *            tags will be dominant with layer 1 as geometry snap layer.
     *            </REFERENCE_LAYER> <AUTO_TUNNING> Not used. Always false
     *            </AUTO_TUNNING> <COLLECT_STATS> true to collect conflation
     *            statistics </COLLECT_STATS> <GENERATE_REPORT> true to generate
     *            conflation report </GENERATE_REPORT> <TIME_STAMP> Time stamp
     *            used in generated report if GENERATE_REPORT is true
     *            </TIME_STAMP> <USER_EMAIL> Email address of the user
     *            requesting the conflation job. </USER_EMAIL> <ADV_OPTIONS>
     *            Advanced options list for hoot-core command </ADV_OPTIONS>
     * @return Job ID
     * @throws Exception
     */
    @POST
    @Path("/execute")
    @Consumes(MediaType.TEXT_PLAIN)
    @Produces(MediaType.TEXT_PLAIN)
    public Response process(String params) throws Exception {
        // log.debug("Conflation resource raw request: " + params);

        Connection conn = DbUtils.createConnection();
        String jobId = UUID.randomUUID().toString();
        try {
            JSONParser pars = new JSONParser();
            JSONObject oParams = (JSONObject) pars.parse(params);

            final boolean osmApiDbEnabled = Boolean.parseBoolean(HootProperties.getProperty("osmApiDbEnabled"));
            final boolean conflatingOsmApiDbData = oneLayerIsOsmApiDb(oParams);
            //Since we're not returning the osm api db layer to the hoot ui, this exception
            //shouldn't actually ever occur, but will leave this check here anyway.
            if (conflatingOsmApiDbData && !osmApiDbEnabled) {
                ResourceErrorHandler.handleError(
                        "Attempted to conflate an OSM API database data source but OSM API database"
                                + "support is disabled.", Status.INTERNAL_SERVER_ERROR, log);
            }

            oParams.put("IS_BIG", "false");
            String confOutputName = oParams.get("OUTPUT_NAME").toString();
            String input1Name = oParams.get("INPUT1").toString();
            String input2Name = oParams.get("INPUT2").toString();

            Object oTunn = oParams.get("AUTO_TUNNING");
            if (oTunn != null) {
                String autoTune = oTunn.toString();
                if (autoTune.equalsIgnoreCase("true")) {
                    MBeanServer mBeanServer = ManagementFactory.getPlatformMBeanServer();
                    Object attribute = mBeanServer.getAttribute(new ObjectName("java.lang", "type",
                            "OperatingSystem"), "TotalPhysicalMemorySize");

                    long totalMemSize = Long.parseLong(attribute.toString());
                    Long input1Size = Long.parseLong(oParams.get("INPUT1_ESTIMATE").toString());
                    Long input2Size = Long.parseLong(oParams.get("INPUT2_ESTIMATE").toString());

                    if ((input1Size + input2Size) > (totalMemSize / 2)) {
                        oParams.put("IS_BIG", "true");
                        processScriptName = "makebigconflate";
                    }
                }
            }

            JSONArray commandArgs = parseParams(oParams.toJSONString());
            JSONObject conflationCommand = _createMakeScriptJobReq(commandArgs);

            // add map tags
            // WILL BE DEPRECATED WHEN CORE IMPLEMENTS THIS
            java.util.Map<String, String> tags = new HashMap<String, String>();
            tags.put("input1", input1Name);
            tags.put("input2", input2Name);

            // System.out.println(params);
            // Need to reformat the list of hoot command options to json
            // properties
            tags.put("params", DbUtils.escapeJson(params));
            // Hack alert!
            // Write stats file name to tags, if the file exists
            // when this updateMapsTagsCommand job is run, the
            // file will be read and its contents placed in the stats tag.
            if ((oParams.get("COLLECT_STATS") != null)
                    && oParams.get("COLLECT_STATS").toString().equalsIgnoreCase("true")) {
                String statsName = homeFolder + "/" + rptStorePath + "/" + confOutputName + "-stats.csv";
                tags.put("stats", statsName);
            }

            // osm api db related input params have already been validated by
            // this point, so just check to
            // see if any osm api db input is present
            if (conflatingOsmApiDbData && osmApiDbEnabled) {
                validateOsmApiDbConflateParams(oParams);

                String secondaryParameterKey = null;
                if (firstLayerIsOsmApiDb(oParams)) {
                    secondaryParameterKey = "INPUT2";
                }
                else {
                    secondaryParameterKey = "INPUT1";
                }
                //log.debug(commandArgs.toJSONString());

                //Record the aoi of the conflation job (equal to that of the secondary layer), as
                //we'll need it to detect conflicts at export time.
                final long secondaryMapId = Long.parseLong(getParameterValue(secondaryParameterKey, commandArgs));
                if (!mapExists(secondaryMapId, conn)) {
                    ResourceErrorHandler.handleError("No secondary map exists with ID: " + secondaryMapId,
                            Status.BAD_REQUEST, log);
                }
                Map secondaryMap = new Map(secondaryMapId, conn);
                setAoi(secondaryMap, commandArgs);

<<<<<<< HEAD
                // write a timestamp representing the time the osm api db data was queried out
                // from the source; to be used conflict detection during export of conflated
                // data back into the osm api db at a later time; timestamp must be 24 hour utc
                // to match rails port
                final String now =
=======
                // write a timestamp representing the time the osm api db data was queried out 
                // from the source; to be used conflict detection during export of conflated 
                // data back into the osm api db at a later time; timestamp must be 24 hour utc 
                // to match rails port
                final String now = 
>>>>>>> 9b6d7c0b
                  DateTimeFormat.forPattern(DbUtils.OSM_API_TIMESTAMP_FORMAT).withZone(DateTimeZone.UTC).print(new DateTime());
                tags.put("osm_api_db_export_time", now);
            }

            JSONArray mapTagsArgs = new JSONArray();
            JSONObject param = new JSONObject();
            param.put("value", tags);
            param.put("paramtype", java.util.Map.class.getName());
            param.put("isprimitivetype", "false");
            mapTagsArgs.add(param);

            param = new JSONObject();
            param.put("value", confOutputName);
            param.put("paramtype", String.class.getName());
            param.put("isprimitivetype", "false");
            mapTagsArgs.add(param);

            JSONObject updateMapsTagsCommand = createReflectionJobReq(mapTagsArgs,
                    "hoot.services.controllers.osm.MapResource", "updateTagsDirect");

            Object oUserEmail = oParams.get("USER_EMAIL");
            String userEmail = (oUserEmail == null) ? null : oUserEmail.toString();
            // Density Raster
            JSONArray rasterTilesArgs = new JSONArray();
            JSONObject rasterTilesparam = new JSONObject();
            rasterTilesparam.put("value", confOutputName);
            rasterTilesparam.put("paramtype", String.class.getName());
            rasterTilesparam.put("isprimitivetype", "false");
            rasterTilesArgs.add(rasterTilesparam);

            rasterTilesparam = new JSONObject();
            rasterTilesparam.put("value", userEmail);
            rasterTilesparam.put("paramtype", String.class.getName());
            rasterTilesparam.put("isprimitivetype", "false");
            rasterTilesArgs.add(rasterTilesparam);

            JSONObject ingestOSMResource = createReflectionJobReq(rasterTilesArgs,
                    "hoot.services.controllers.ingest.RasterToTilesService", "ingestOSMResourceDirect");

            JSONArray jobArgs = new JSONArray();
            jobArgs.add(conflationCommand);
            jobArgs.add(updateMapsTagsCommand);
            jobArgs.add(ingestOSMResource);

            log.debug(jobArgs.toJSONString());
            postChainJobRquest(jobId, jobArgs.toJSONString());
        }
        finally {
            DbUtils.closeConnection(conn);
        }

        JSONObject res = new JSONObject();
        res.put("jobid", jobId);

        return Response.ok(res.toJSONString(), MediaType.APPLICATION_JSON).build();
    }

    private static boolean oneLayerIsOsmApiDb(JSONObject inputParams) {
        return inputParams.get("INPUT1_TYPE").toString().toUpperCase().equals("OSM_API_DB")
                || inputParams.get("INPUT2_TYPE").toString().toUpperCase().equals("OSM_API_DB");
    }

    private static boolean firstLayerIsOsmApiDb(JSONObject inputParams) {
        return inputParams.get("INPUT1_TYPE").toString().toUpperCase().equals("OSM_API_DB");
    }

    private static void validateOsmApiDbConflateParams(JSONObject inputParams) {
        // default REFERENCE_LAYER = 1
        if (inputParams.get("REFERENCE_LAYER") != null) {
            if ((inputParams.get("INPUT1_TYPE").toString().toUpperCase().equals("OSM_API_DB") && inputParams
                    .get("REFERENCE_LAYER").toString().toUpperCase().equals("2"))
                    || (inputParams.get("INPUT2_TYPE").toString().toUpperCase().equals("OSM_API_DB") && inputParams
                    .get("REFERENCE_LAYER").toString().toUpperCase().equals("1"))) {
                ResourceErrorHandler.handleError("OSM_API_DB not allowed as secondary input type.", Status.BAD_REQUEST,
                        log);
            }
        }
        else if (inputParams.get("INPUT2_TYPE").toString().toUpperCase().equals("OSM_API_DB")) {
            ResourceErrorHandler
                    .handleError("OSM_API_DB not allowed as secondary input type.", Status.BAD_REQUEST, log);
        }
    }

    // adding this to satisfy the mock
<<<<<<< HEAD
    protected BoundingBox getMapBounds(Map map) throws Exception {
=======
    protected BoundingBox getMapBounds(final Map map) throws Exception {
>>>>>>> 9b6d7c0b
        return map.getBounds();
    }

    // adding this to satisfy the mock
    protected boolean mapExists(final long id, Connection conn) {
        return Map.mapExists(id, conn);
    }

    private void setAoi(Map secondaryMap, JSONArray commandArgs) throws Exception {
        final BoundingBox bounds = getMapBounds(secondaryMap);
        JSONObject arg = new JSONObject();
        arg.put("conflateaoi", bounds.getMinLon() + "," + bounds.getMinLat() + "," + bounds.getMaxLon() + "," + bounds.getMaxLat());
        commandArgs.add(arg);
    }
}<|MERGE_RESOLUTION|>--- conflicted
+++ resolved
@@ -72,16 +72,13 @@
      * service specifies the input files, conflation type, match threshold, miss
      * threshold, and output file name. The conflation type can be specified as
      * the average of the two input datasets or based on a single input file
-<<<<<<< HEAD
      * that is intended to be the reference dataset. It has two fronts, WPS and
      * standard rest end point.
      *
      * that is intended to be the reference dataset.
      *
-=======
      * that is intended to be the reference dataset.
-     * 
->>>>>>> 9b6d7c0b
+     *
      * POST hoot-services/conflation/execute
      *
      * @param params
@@ -200,19 +197,11 @@
                 Map secondaryMap = new Map(secondaryMapId, conn);
                 setAoi(secondaryMap, commandArgs);
 
-<<<<<<< HEAD
                 // write a timestamp representing the time the osm api db data was queried out
                 // from the source; to be used conflict detection during export of conflated
                 // data back into the osm api db at a later time; timestamp must be 24 hour utc
                 // to match rails port
                 final String now =
-=======
-                // write a timestamp representing the time the osm api db data was queried out 
-                // from the source; to be used conflict detection during export of conflated 
-                // data back into the osm api db at a later time; timestamp must be 24 hour utc 
-                // to match rails port
-                final String now = 
->>>>>>> 9b6d7c0b
                   DateTimeFormat.forPattern(DbUtils.OSM_API_TIMESTAMP_FORMAT).withZone(DateTimeZone.UTC).print(new DateTime());
                 tags.put("osm_api_db_export_time", now);
             }
@@ -297,11 +286,7 @@
     }
 
     // adding this to satisfy the mock
-<<<<<<< HEAD
     protected BoundingBox getMapBounds(Map map) throws Exception {
-=======
-    protected BoundingBox getMapBounds(final Map map) throws Exception {
->>>>>>> 9b6d7c0b
         return map.getBounds();
     }
 

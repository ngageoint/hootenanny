--- conflicted
+++ resolved
@@ -250,17 +250,6 @@
         arg.put("temppath", HootProperties.getProperty("tempOutputPath"));
         commandArgs.add(arg);
 
-<<<<<<< HEAD
-        // hardcoding this for now; if mapedit user auth is tied in, then we'd
-        // expect the UI to get
-        // the value from there and pass it in instead
-        arg = new JSONObject();
-        arg.put("changesetuserid", "1"); // TODO: Maybe need to link this with a
-                                         // default in core...
-        commandArgs.add(arg);
-
-=======
->>>>>>> ce8d012d
         final Map conflatedMap = getConflatedMap(commandArgs, conn);
 
         checkMapForExportTag(conflatedMap, commandArgs, conn);

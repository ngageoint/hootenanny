--- conflicted
+++ resolved
@@ -196,12 +196,9 @@
                 postJobRquest(jobId, argStr);
             }
         }
-<<<<<<< HEAD
         catch (Exception ex) {
             ResourceErrorHandler.handleError("Error exporting data: " + ex, Status.INTERNAL_SERVER_ERROR, log);
         }
-=======
->>>>>>> 9b6d7c0b
         finally {
             DbUtils.closeConnection(conn);
         }
@@ -227,28 +224,17 @@
                     Status.BAD_REQUEST, log);
         }
 
-<<<<<<< HEAD
-        String translation = getParameterValue("translation", commandArgs);
-        if ((StringUtils.trimToNull(translation) != null) && !translation.toUpperCase().equals("NONE")) {
-=======
         final String translation = getParameterValue("translation", commandArgs);
         if (StringUtils.trimToNull(translation) != null && !translation.toUpperCase().equals("NONE")) {
->>>>>>> 9b6d7c0b
             ResourceErrorHandler.handleError("Custom translation not allowed when exporting to OSM API database.",
                     Status.BAD_REQUEST, log);
         }
 
-<<<<<<< HEAD
         // ignoring outputname, since we're only going to have a single mapedit
         // connection configured in the core for now
-=======
-        // ignoring outputname, since we're only going to have a single OSM API db
-        // connection
         // configured in the core for now
->>>>>>> 9b6d7c0b
-
         JSONObject arg = new JSONObject();
-        arg.put("temppath", HootProperties.getProperty("tempOutputPath"));
+        arg.put("temppath", HootProperties.getProperty("tempOutputPath\n"));
         commandArgs.add(arg);
 
         // This option allows the job executor return std out to the client.  This is the only way
@@ -256,19 +242,10 @@
         arg = new JSONObject();
         arg.put("writeStdOutToStatusDetail", "true");
         commandArgs.add(arg);
-<<<<<<< HEAD
 
         Map conflatedMap = getConflatedMap(commandArgs, conn);
-
         //pass the export timestamp to the export bash script
         addMapForExportTag(conflatedMap, commandArgs, conn);
-
-=======
-
-        final Map conflatedMap = getConflatedMap(commandArgs, conn);
-        //pass the export timestamp to the export bash script
-        addMapForExportTag(conflatedMap, commandArgs, conn);
->>>>>>> 9b6d7c0b
         //pass the export aoi to the export bash script
         setAoi(conflatedMap, commandArgs);
 
@@ -311,13 +288,8 @@
         return map.getBounds();
     }
 
-<<<<<<< HEAD
     private void addMapForExportTag(Map map, JSONArray commandArgs, Connection conn) throws Exception {
         java.util.Map<String, String> tags = getMapTags(map.getId(), conn);
-=======
-    private void addMapForExportTag(final Map map, JSONArray commandArgs, Connection conn) throws Exception {
-        final java.util.Map<String, String> tags = getMapTags(map.getId(), conn);
->>>>>>> 9b6d7c0b
         if (!tags.containsKey("osm_api_db_export_time")) {
             ResourceErrorHandler.handleError("Error exporting data.  Map with ID: " + map.getId()
                     + " and name: " + map.getDisplayName() + " has no osm_api_db_export_time tag.", Status.CONFLICT,

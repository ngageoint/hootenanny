/*
 * This file is part of Hootenanny.
 *
 * Hootenanny is free software: you can redistribute it and/or modify
 * it under the terms of the GNU General Public License as published by
 * the Free Software Foundation, either version 3 of the License, or
 * (at your option) any later version.
 * 
 * This program is distributed in the hope that it will be useful,
 * but WITHOUT ANY WARRANTY; without even the implied warranty of
 * MERCHANTABILITY or FITNESS FOR A PARTICULAR PURPOSE.  See the
 * GNU General Public License for more details.
 *
 * You should have received a copy of the GNU General Public License
 * along with this program.  If not, see <http://www.gnu.org/licenses/>.
 *
 * --------------------------------------------------------------------
 *
 * The following copyright notices are generated automatically. If you
 * have a new notice to add, please use the format:
 * " * @copyright Copyright ..."
 * This will properly maintain the copyright information. DigitalGlobe
 * copyrights will be updated automatically.
 *
 * @copyright Copyright (C) 2015, 2016 DigitalGlobe (http://www.digitalglobe.com/)
 */
package hoot.services.controllers.services;

import java.io.File;
import java.io.IOException;
import java.sql.Connection;
import java.util.Collection;
import java.util.Date;
import java.util.HashMap;
import java.util.Iterator;
import java.util.List;
import java.util.Map;
import java.util.UUID;

import javax.ws.rs.core.Response.Status;

import hoot.services.HootProperties;
import hoot.services.command.CommandResult;
import hoot.services.command.CommandRunner;
import hoot.services.command.ICommandRunner;
import hoot.services.db.DbUtils;
import hoot.services.job.Executable;
import hoot.services.utils.ResourceErrorHandler;

import org.json.simple.JSONObject;
import org.openstreetmap.osmosis.core.container.v0_6.EntityContainer;
import org.openstreetmap.osmosis.core.domain.v0_6.Entity;
import org.openstreetmap.osmosis.core.domain.v0_6.RelationMember;
import org.openstreetmap.osmosis.core.domain.v0_6.Tag;
import org.openstreetmap.osmosis.core.domain.v0_6.WayNode;
import org.openstreetmap.osmosis.core.task.v0_6.RunnableSource;
import org.openstreetmap.osmosis.core.task.v0_6.Sink;
import org.openstreetmap.osmosis.xml.common.CompressionMethod;
import org.openstreetmap.osmosis.xml.v0_6.XmlReader;
import org.slf4j.Logger;
import org.slf4j.LoggerFactory;
import org.springframework.context.support.ClassPathXmlApplicationContext;



public class TunningService  implements Executable {
	
	private static final Logger log = LoggerFactory.getLogger(TunningService.class);
	@SuppressWarnings("unused")
  private ClassPathXmlApplicationContext appContext;
	private String finalStatusDetail;
	private Double totalSize = null;
	private String tempPath = null;
	private String coreScriptPath = null;
	
  @Override
  public String getFinalStatusDetail() { return finalStatusDetail; }
  
	public TunningService() throws IOException
	{
		totalSize = new Double(0);
		appContext = new ClassPathXmlApplicationContext(new String[] { "db/spring-database.xml" });
		tempPath = HootProperties.getProperty("tempOutputPath");
		coreScriptPath = HootProperties.getProperty("coreScriptPath");
	}
	
	@Override
  public void exec(JSONObject command) throws Exception
	{

		JSONObject res = new JSONObject();
		String input = command.get("input").toString();
		String inputtype = command.get("inputtype").toString();
		Connection conn = DbUtils.createConnection();
		long starttime =  new Date().getTime();
		UUID.randomUUID().toString();
		try
		{
			String tempOutputPath = "";
			if(inputtype.equalsIgnoreCase("db"))
			{
				DbUtils.getNodesCountByName(conn, input);
				DbUtils.getWayCountByName(conn, input);
				DbUtils.getRelationCountByName(conn, input);
				
				// if the count is greater than threshold then just use it and tell it too big
				
				
				ICommandRunner cmdRunner = new CommandRunner();
				
				String commandArr = "make -f " + coreScriptPath + "/makeconvert INPUT=" + input +
						" OUTPUT=" + tempPath +  "/" + input + ".osm";
				CommandResult result = cmdRunner.exec(commandArr);

					if(result.getExitStatus() == 0){
						result.getStdout();
					} else {
						String err = result.getStderr();
						throw new Exception(err);
					}
				
<<<<<<< HEAD
				tempOutputPath = tempPath +  "/" + input + ".osm";  
=======
				tempOutputPath = tempPath +  "/" + input + ".osm"; 
>>>>>>> c3578906
				// fortify fix
				if(!hoot.services.utils.FileUtils.validateFilePath(tempPath, tempOutputPath))
				{
					throw new Exception("input can not contain path.");
<<<<<<< HEAD
				}
=======
				}     	  
>>>>>>> c3578906
			}
			else 
			{
				tempOutputPath = input;
			}
			
			 	
    	File outputFile = new File(tempOutputPath);

    	JobSink sinkImplementation = parseOsm(outputFile); 
  
    	long endTime = new Date().getTime();
  		log.debug("Start:" + starttime + "  - End: " + endTime + " Diff:" + (endTime-starttime) + " TOTAL:" + totalSize
  				+ " NODES:" + sinkImplementation.getTotalNodes() + " Way:" + sinkImplementation.getTotalWay() + " Relations:" + 
  				sinkImplementation.getTotalRelation());
 
  		res.put("EstimatedSize", totalSize * 15);
  		res.put("NodeCount", sinkImplementation.getTotalNodes());
  		res.put("WayCount", sinkImplementation.getTotalWay());
  		res.put("RelationCount", sinkImplementation.getTotalRelation());
		}
		catch (Exception ex)
		{
		  ResourceErrorHandler.handleError(
			"Tuning Service error: " + ex.toString(), 
		    Status.INTERNAL_SERVER_ERROR, 
			log);
		}
		finally
    {
			DbUtils.closeConnection(conn);
    }
		
		finalStatusDetail = res.toString();
	
	}
	
	
	private JobSink parseOsm(File inputOsmFile) throws Exception
  {
  	CompressionMethod compression = CompressionMethod.None;  
  	
  	RunnableSource reader;
  	reader = new XmlReader(inputOsmFile, false, compression);
  	Thread readerThread = new Thread(reader);
  	
  	JobSink sink = new JobSink();
  	Map<String, Object>sinkParam = new HashMap<String, Object>();
  	sink.initialize(sinkParam);

  	reader.setSink(sink);
  	
  	readerThread.start();

  	while (readerThread.isAlive()) {
  	    try {   	    	
  	        readerThread.join();
  	    } catch (InterruptedException e) {
  	       //
  	    }
  	}
  	
  	totalSize = sink.getTotalSize();
	
  	return sink;
		
  }
	
	
	/**
	 * see CoreServiceContext.xml
	 */
	public void init(){
		//
	}

	/**
	 * see CoreServiceContext.xml
	 */
	public void destroy(){
		//
	}
	
	public class JobSink implements Sink
	{
 		
    @Override
    public void release() { /**/ }
    @Override
    public void complete() {
    	//
    }
    private Double totalOSMsize = (double)0;
    private Double totalNodeCnt = (double)0;
    private Double totalWayCnt = (double)0;
    private Double totalRelationCnt = (double)0;

		@Override
		public void initialize(Map<String, Object> arg0) {
<<<<<<< HEAD
	
=======
			//
>>>>>>> c3578906
		}
		
		public double getTotalSize()
		{
			return totalOSMsize.doubleValue();
		}
		
		public double getTotalNodes()
		{
			return totalNodeCnt.doubleValue();
		}
		
		public double getTotalWay()
		{
			return totalWayCnt.doubleValue();
		}
		
		public double getTotalRelation()
		{
			return totalRelationCnt.doubleValue();
		}
		@Override
		public void process(EntityContainer arg0) {

			Entity entity = arg0.getEntity();

  		if (entity instanceof org.openstreetmap.osmosis.core.domain.v0_6.Node) {
  	 
  			
  			Double nByteSize = (double)72;
  			Collection<Tag>t = entity.getTags();
  			for (Iterator iterator = t.iterator(); iterator.hasNext();) {
  				Tag curTag = (Tag) iterator.next();
  				String tagKey = curTag.getKey();
  				String tagVal = curTag.getValue();
  				
  				nByteSize += tagKey.length();
  				nByteSize += tagVal.length();

  			}

				totalOSMsize += nByteSize.doubleValue();
				totalNodeCnt++;
				
				
				
      } else if (entity instanceof org.openstreetmap.osmosis.core.domain.v0_6.Way) {
      	Double nByteSize = (double)96;
  			Collection<Tag>t = entity.getTags();
  			for (Iterator iterator = t.iterator(); iterator.hasNext();) {
  				Tag curTag = (Tag) iterator.next();
  				String tagKey = curTag.getKey();
  				String tagVal = curTag.getValue();
  				
  				nByteSize += tagKey.length();
  				nByteSize += tagVal.length();

  			}
  			
  			List<org.openstreetmap.osmosis.core.domain.v0_6.WayNode> ways = 
  					((org.openstreetmap.osmosis.core.domain.v0_6.Way) entity).getWayNodes();
  			
  			for(int i=0; i<ways.size(); i++)
  			{
  				WayNode wn = ways.get(i);
  				String wnID = "" + wn.getNodeId();
  				nByteSize += wnID.length();
  			}
  			
      	
      	totalOSMsize += nByteSize.doubleValue();
      	totalWayCnt++;
				
      } else if (entity instanceof org.openstreetmap.osmosis.core.domain.v0_6.Relation) {
      	Double nByteSize = (double)64;
      	
      	Collection<Tag>t = entity.getTags();
  			for (Iterator iterator = t.iterator(); iterator.hasNext();) {
  				Tag curTag = (Tag) iterator.next();
  				String tagKey = curTag.getKey();
  				String tagVal = curTag.getValue();
  				
  				nByteSize += tagKey.length();
  				nByteSize += tagVal.length();

  			}
  			
      	List<RelationMember>mems = ((org.openstreetmap.osmosis.core.domain.v0_6.Relation)entity).getMembers();
      	for(int i=0; i<mems.size(); i++){
      		RelationMember m = mems.get(i);
      		
      		nByteSize += m.getMemberRole().length();
      		nByteSize += 8;
      	}
      	totalOSMsize += nByteSize.doubleValue();
      	totalRelationCnt++;
      }
  	
		}
		
	}
}<|MERGE_RESOLUTION|>--- conflicted
+++ resolved
@@ -119,20 +119,14 @@
 						throw new Exception(err);
 					}
 				
-<<<<<<< HEAD
+
 				tempOutputPath = tempPath +  "/" + input + ".osm";  
-=======
-				tempOutputPath = tempPath +  "/" + input + ".osm"; 
->>>>>>> c3578906
+
 				// fortify fix
 				if(!hoot.services.utils.FileUtils.validateFilePath(tempPath, tempOutputPath))
 				{
 					throw new Exception("input can not contain path.");
-<<<<<<< HEAD
-				}
-=======
 				}     	  
->>>>>>> c3578906
 			}
 			else 
 			{
@@ -232,11 +226,7 @@
 
 		@Override
 		public void initialize(Map<String, Object> arg0) {
-<<<<<<< HEAD
-	
-=======
 			//
->>>>>>> c3578906
 		}
 		
 		public double getTotalSize()

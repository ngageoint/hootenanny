/*
 * This file is part of Hootenanny.
 *
 * Hootenanny is free software: you can redistribute it and/or modify
 * it under the terms of the GNU General Public License as published by
 * the Free Software Foundation, either version 3 of the License, or
 * (at your option) any later version.
 *
 * This program is distributed in the hope that it will be useful,
 * but WITHOUT ANY WARRANTY; without even the implied warranty of
 * MERCHANTABILITY or FITNESS FOR A PARTICULAR PURPOSE.  See the
 * GNU General Public License for more details.
 *
 * You should have received a copy of the GNU General Public License
 * along with this program.  If not, see <http://www.gnu.org/licenses/>.
 *
 * --------------------------------------------------------------------
 *
 * The following copyright notices are generated automatically. If you
 * have a new notice to add, please use the format:
 * " * @copyright Copyright ..."
 * This will properly maintain the copyright information. DigitalGlobe
 * copyrights will be updated automatically.
 *
 * @copyright Copyright (C) 2016, 2017, 2018, 2019 DigitalGlobe (http://www.digitalglobe.com/)
 */
package hoot.services.controllers.ingest;

import static hoot.services.HootProperties.HOME_FOLDER;
import static hoot.services.HootProperties.HOOTAPI_DB_URL;
import static hoot.services.HootProperties.SCRIPT_FOLDER;
import static hoot.services.controllers.ingest.UploadClassification.FGDB;
import static hoot.services.controllers.ingest.UploadClassification.GEONAMES;
import static hoot.services.controllers.ingest.UploadClassification.OSM;
import static hoot.services.controllers.ingest.UploadClassification.SHP;
import static hoot.services.controllers.ingest.UploadClassification.ZIP;

import java.io.File;
import java.io.IOException;
import java.util.HashMap;
import java.util.LinkedList;
import java.util.List;
import java.util.Map;
import java.util.stream.Collectors;

import org.apache.commons.io.FileUtils;
import org.slf4j.Logger;
import org.slf4j.LoggerFactory;

import hoot.services.command.CommandResult;
import hoot.services.command.ExternalCommand;
import hoot.services.models.db.Users;


class ImportCommand extends ExternalCommand {
    private static final Logger logger = LoggerFactory.getLogger(ImportCommand.class);

    private final File workDir;

    ImportCommand(String jobId, File workDir, List<File> filesToImport, List<File> zipsToImport, String translation,
                  String etlName, Boolean isNoneTranslation, String debugLevel, UploadClassification classification,
                  Class<?> caller, Users user) {
        super(jobId);
        this.workDir = workDir;

        // TODO: Reconcile this logic with the UI.  Passing of translation script's name appears to be inconsistent!
        String translationPath;
        if (translation.startsWith("translations/")) {
            translationPath = new File(HOME_FOLDER, translation).getAbsolutePath();
        }
        else {
            translationPath = new File(new File(SCRIPT_FOLDER), translation).getAbsolutePath();
        }

        List<String> inputs = filesToImport.stream().map(File::getAbsolutePath).collect(Collectors.toList());

        List<String> options = new LinkedList<>();
        //options.add("convert.ops=hoot::DecomposeBuildingRelationsVisitor");
        options.add("hootapi.db.writer.overwrite.map=true");
<<<<<<< HEAD
        options.add("hootapi.db.writer.remap.ids=false");
        if(user != null) {
            options.add("api.db.email=" + user.getEmail());
        } else {
            options.add("api.db.email=test@test.com");
        }
=======
        options.add("hootapi.db.writer.job.id=" + jobId);
        options.add("api.db.email=" + user.getEmail());
>>>>>>> 5d54f48c

        //if (((classification == OSM) && !isNoneTranslation) || (classification == GEONAMES)) {
            //options.add("convert.ops=hoot::TranslationOp");
            //options.add("translation.script=" + translationPath);
        //}

        List<String> hootOptions = toHootOptions(options);

        String inputName = HOOTAPI_DB_URL + "/" + etlName;

        Map<String, Object> substitutionMap = new HashMap<>();
        substitutionMap.put("DEBUG_LEVEL", debugLevel);
        substitutionMap.put("HOOT_OPTIONS", hootOptions);
        substitutionMap.put("INPUT_NAME", inputName);
        substitutionMap.put("INPUTS", inputs);

        String hootConvertCommand = "hoot convert --${DEBUG_LEVEL} ${HOOT_OPTIONS} ${INPUTS} ${INPUT_NAME}";

        String command = null;
        if ((classification == SHP) || (classification == FGDB) || (classification == ZIP)) {
            if ((classification == ZIP) && !zipsToImport.isEmpty()) {
                //Reading a GDAL dataset in a .gz file or a .zip archive
                inputs = zipsToImport.stream().map(zip -> "/vsizip/" + zip.getAbsolutePath()).collect(Collectors.toList());
                substitutionMap.put("INPUTS", inputs);
            }

            if (!isNoneTranslation) {
                substitutionMap.put("TRANSLATION_PATH", translationPath);
                hootConvertCommand += " --trans ${TRANSLATION_PATH}";
            }
            command = hootConvertCommand;
        }
        else if ((classification == OSM) || (classification == GEONAMES)) {
            command = hootConvertCommand;
        }

        super.configureCommand(command, substitutionMap, caller);
    }

    @Override
    public CommandResult execute() {
        CommandResult commandResult = super.execute();

        try {
            FileUtils.forceDelete(workDir);
        }
        catch (IOException ioe) {
            logger.error("Error deleting folder: {} ", workDir.getAbsolutePath(), ioe);
        }

        return commandResult;
    }
}<|MERGE_RESOLUTION|>--- conflicted
+++ resolved
@@ -77,17 +77,9 @@
         List<String> options = new LinkedList<>();
         //options.add("convert.ops=hoot::DecomposeBuildingRelationsVisitor");
         options.add("hootapi.db.writer.overwrite.map=true");
-<<<<<<< HEAD
+        options.add("hootapi.db.writer.job.id=" + jobId);
         options.add("hootapi.db.writer.remap.ids=false");
-        if(user != null) {
-            options.add("api.db.email=" + user.getEmail());
-        } else {
-            options.add("api.db.email=test@test.com");
-        }
-=======
-        options.add("hootapi.db.writer.job.id=" + jobId);
         options.add("api.db.email=" + user.getEmail());
->>>>>>> 5d54f48c
 
         //if (((classification == OSM) && !isNoneTranslation) || (classification == GEONAMES)) {
             //options.add("convert.ops=hoot::TranslationOp");

/*
 * This file is part of Hootenanny.
 *
 * Hootenanny is free software: you can redistribute it and/or modify
 * it under the terms of the GNU General Public License as published by
 * the Free Software Foundation, either version 3 of the License, or
 * (at your option) any later version.
 * 
 * This program is distributed in the hope that it will be useful,
 * but WITHOUT ANY WARRANTY; without even the implied warranty of
 * MERCHANTABILITY or FITNESS FOR A PARTICULAR PURPOSE.  See the
 * GNU General Public License for more details.
 *
 * You should have received a copy of the GNU General Public License
 * along with this program.  If not, see <http://www.gnu.org/licenses/>.
 *
 * --------------------------------------------------------------------
 *
 * The following copyright notices are generated automatically. If you
 * have a new notice to add, please use the format:
 * " * @copyright Copyright ..."
 * This will properly maintain the copyright information. DigitalGlobe
 * copyrights will be updated automatically.
 *
 * @copyright Copyright (C) 2015, 2016 DigitalGlobe (http://www.digitalglobe.com/)
 */
package hoot.services.controllers.ingest;

import java.io.BufferedReader;
import java.io.File;
import java.io.IOException;
import java.io.FileReader;
import java.io.StringReader;
import java.util.ArrayList;
import java.util.List;
import java.util.Map;
import java.util.TreeMap;

import javax.ws.rs.Consumes;
import javax.ws.rs.DELETE;
import javax.ws.rs.GET;
import javax.ws.rs.POST;
import javax.ws.rs.Path;
import javax.ws.rs.Produces;
import javax.ws.rs.QueryParam;
import javax.ws.rs.core.MediaType;
import javax.ws.rs.core.Response;
import javax.ws.rs.core.Response.Status;

import hoot.services.HootProperties;
import hoot.services.ingest.ModifyScriptsRequest;
import hoot.services.ingest.Script;
import hoot.services.ingest.ScriptsModifiedResponse;
import hoot.services.utils.CaseInsensitiveStringList;
import hoot.services.utils.ResourceErrorHandler;

import org.apache.commons.io.FileUtils;
import org.apache.commons.lang3.StringUtils;
import org.json.simple.JSONArray;
import org.json.simple.JSONObject;
import org.json.simple.parser.JSONParser;
import org.slf4j.Logger;
import org.slf4j.LoggerFactory;
import org.mozilla.javascript.Context;
import org.mozilla.javascript.EvaluatorException;
import org.mozilla.javascript.Function;

@Path("/customscript")
public class CustomScriptResource
{
  private static final Logger log = LoggerFactory.getLogger(CustomScriptResource.class);
  protected String scriptFolder = null;
  protected String homeFolder = null;
  protected String jsHeaderScriptPath = null;
  protected String defaultTranslationsConfig = null;
  protected String defaultFOUOTranslationsConfig = null;
  private boolean fouoTranslationsExist = false;
  private static final String headerStart = "/*<<<";
  private static final String headerEnd = ">>>*/\n";

  /**
   * Returns the directory the scripts are stored in
   *
   * @return a directory
   */
  private File getUploadDir()
  {
    return new File(scriptFolder);
  }

  private boolean uploadDirExists()
  {
    return getUploadDir().exists();
  }

  public CustomScriptResource()
  {
    try
    {
    	jsHeaderScriptPath = HootProperties.getProperty("dummyjsHeaderScriptPath");
      homeFolder = HootProperties.getProperty("homeFolder");
      String homeFolder = HootProperties.getProperty("homeFolder");
      scriptFolder = homeFolder + "/" + HootProperties.getProperty("customScriptPath");
      defaultTranslationsConfig = HootProperties.getProperty("defaultTranslationsConfig");
      defaultFOUOTranslationsConfig = HootProperties.getProperty("defaultFOUOTranslationsConfig");
      if ((new File(defaultFOUOTranslationsConfig)).exists())
      {
      	fouoTranslationsExist = true;
      	log.info("FOUO translations are present.");
      }
      else
      {
      	log.info("FOUO translations are not present.");
      }
    }
    catch (Exception ex)
    {
      log.error(ex.getMessage());
    }
  }

  /**
   * Create or update user provided script into file.
   * 
   * // A non-standard extension to include additional js files within the same dir
	 * 	// sub-tree.
	 * 	require("example")
	 *
	 * 	// an optional initialize function that gets called once before any
	 * 	// translateAttribute calls.
	 * 	function initialize()
	 * 	{
	 * 	    // The print method simply prints the string representation to stdout
	 * 	    //print("Initializing.")
	 * 	}
	 *
	 * 	// an optional finalize function that gets called once after all
	 * 	// translateAttribute calls.
	 * 	function finalize()
	 * 	{
	 * 	    // the debug method prints to stdout when --debug has been specified on
	 * 	    // the hoot command line. (DEBUG log level)
	 * 	    debug("Finalizing.");
	 * 	}
	 *
	 * 	// A translateAttributes method that is very similar to the python translate
	 * 	// attributes
	 * 	function translateAttributes(attrs, layerName)
	 * 	{
	 * 	    tags = {};
	 * 	    //print(layerName);
	 * 	    for (var key in attrs)
	 * 	    {
	 * 	        k = key.toLowerCase()
	 * 	        //print(k + ": " + attrs[key]);
	 * 	        tags[k] = attrs[key]
	 * 	    }
	 * 	    return tags;
	 * 	}
   * 
   * @param script Name of script. If exists then it will be updated
   * @param scriptName Name of script. If exists then it will be updated
   * @param scriptDescription Script description.
   * @return Script
   */
  @SuppressWarnings("unchecked")
  @POST
  @Path("/save")
  @Consumes(MediaType.TEXT_PLAIN)
  @Produces(MediaType.TEXT_PLAIN)
  public Response processSave(String script, @QueryParam("SCRIPT_NAME") final String scriptName,
    @QueryParam("SCRIPT_DESCRIPTION") final String scriptDescription)
  {
    JSONArray saveArr = new JSONArray();
    try
    {
      saveArr.add(saveScript(scriptName, scriptDescription, script));
    }
    catch (Exception ex)
    {
      ResourceErrorHandler.handleError("Error processing script save for: " + scriptName
          + " Error: " + ex.getMessage(), Status.INTERNAL_SERVER_ERROR, log);
    }
    return Response.ok(saveArr.toString(), MediaType.TEXT_PLAIN).build();
  }

  @POST
  @Path("/saveMultiple")
  @Consumes(MediaType.APPLICATION_JSON)
  @Produces(MediaType.APPLICATION_JSON)
  public ScriptsModifiedResponse saveScripts(final ModifyScriptsRequest saveMultipleScriptsRequest)
  {
    ScriptsModifiedResponse response = null;
    List<String> scriptsModified = new ArrayList<String>();
    try
    {
      response = new ScriptsModifiedResponse();
      for (Script script : saveMultipleScriptsRequest.getScripts())
      {
        if (saveScript(script.getName(), script.getDescription(), script.getContent()) != null)
        {
          scriptsModified.add(script.getName());
        }
      }
      response.setScriptsModified(scriptsModified.toArray(new String[]{}));
    }
    catch (Exception ex)
    {
      ResourceErrorHandler.handleError(
        "Error processing script save.  Error: " + ex.getMessage(),
        Status.INTERNAL_SERVER_ERROR,
        log);
    }
    return response;
  }

  /**
   * Gets the list of available scripts.
   * 
   * GET hoot-services/ingest/customscript/getlist
   * 
   * @return JSON Array containing JSON of name and description of all available scripts
   */
  @SuppressWarnings("unchecked")
  @GET
  @Path("/getlist")
  @Produces(MediaType.TEXT_PLAIN)
  public Response getScriptsList()
  {

  	JSONArray retList = new JSONArray();
  	Map<String, JSONObject> sortedScripts = new TreeMap<String, JSONObject>();
    JSONArray filesList = new JSONArray();

    try
    {
      File scriptsDir = new File(scriptFolder);
      if (scriptsDir.exists())
      {
        String[] exts = new String[1];
        exts[0] = "js";
        List<File> files = (List<File>) FileUtils.listFiles(scriptsDir, exts, false);

        for (int i = 0; i < files.size(); i++)
        {
          File f = files.get(i);
          String content = FileUtils.readFileToString(f, "UTF-8");
          JSONObject oScript = getScriptObject(content);

          if (oScript != null)
          {
            JSONObject header = (JSONObject) oScript.get("HEADER");
            if(header.get("CANEXPORT") == null)
            {
            	boolean canExport = validateExport(oScript.get("BODY").toString());
            	header.put("CANEXPORT", canExport);
            }
            filesList.add(header);
          }
        }
      }
      List<String> configFiles = new ArrayList<String>();
      configFiles.add(defaultTranslationsConfig);
      if (fouoTranslationsExist)
      {
      	configFiles.add(defaultFOUOTranslationsConfig);
      }
      filesList.addAll(_getDefaultList(configFiles));

      // sort the list
      for (Object o : filesList)
      {
      	JSONObject cO = (JSONObject)o;
      	String sName = cO.get("NAME").toString();
      	sortedScripts.put(sName.toUpperCase(), cO);
      }

      retList.addAll(sortedScripts.values());

    }
    catch (Exception ex)
    {
      ResourceErrorHandler.handleError("Error getting scripts list: " + ex.getMessage(),
          Status.INTERNAL_SERVER_ERROR, log);
    }

    return Response.ok(retList.toString(), MediaType.TEXT_PLAIN).build();
  }
  
  /**
   * _getDefaultList reads the DefaultTranslations.json and passes default translations list.
   * The list is used by UI to distinguish between custom and default translations.
   *
   * @return JSONArray of translation objects
   * @throws Exception
   */
  @SuppressWarnings("unchecked")
  protected JSONArray _getDefaultList(final List<String> configFiles) throws Exception
  {
  	JSONArray filesList = new JSONArray();

  	for (String configFile : configFiles)
  	{
  		File f = new File(configFile);
    	if (f.exists())
    	{
    		FileReader reader = new FileReader(configFile);
    		try
    		{
    			JSONParser jsonParser = new JSONParser();
      		JSONArray defTranslations = (JSONArray)jsonParser.parse(reader);
      		for(int i=0; i < defTranslations.size(); i++)
      		{
      			JSONObject oTrans = (JSONObject)defTranslations.get(i);
      			oTrans.put("DEFAULT", true);
      			String desc = oTrans.get("DESCRIPTION").toString();
      			if(desc.length() == 0)
      			{
      				desc = oTrans.get("NAME").toString();
      			}
      			oTrans.put("DESCRIPTION", desc);

      			Object oCanExport = oTrans.get("CANEXPORT");

      			// If the CANEXPORT is not available then try to determine
      			if(oCanExport == null)
      			{
      				// Get the script
      				if(oTrans.get("PATH") != null)
      				{
      					File fScript = new File(homeFolder + "/" + oTrans.get("PATH").toString());
      					if(fScript.exists())
      					{
      						String sScript = FileUtils.readFileToString(fScript);
      						boolean canExport = validateExport(sScript);
      						oTrans.put("CANEXPORT", canExport);
      					}
      				}
      			}
      		}

      		// validate FOUO support
      		if(defTranslations.size() > 0)
      		{
      			for(Object oTrans : defTranslations)
      			{
      				JSONObject jsTrans = (JSONObject) oTrans;
      				if(jsTrans.get("FOUO_PATH") != null)
      				{
      					// See if FOUO folder exists
      					File fouoPath = new File(homeFolder + "/" + jsTrans.get("FOUO_PATH").toString());
      					if(fouoPath.exists())
      					{
      						filesList.add(jsTrans);
      					}
      				}
      				else
      				{
      					// If there is no FOUO_PATH then assume it is not FOUO translation
      					filesList.add(jsTrans);
      				}
      			}
      		}
    		}
    		finally
    		{
    			reader.close();
    		}
    	}
  	}
  	
  	return filesList;
  }

  /**
   * Returns the specified script.
   * 
   * GET hoot-services/ingest/customscript/getscript?SCRIPT_NAME=MyTest
   * 
<<<<<<< HEAD
   * 	// A non-standard extension to include additional js files within the same dir
=======
   * * 	// A non-standard extension to include additional js files within the same dir
>>>>>>> c3578906
	 * 	// sub-tree.
	 * 	require("example")
	 *
	 * 	// an optional initialize function that gets called once before any
	 * 	// translateAttribute calls.
	 * 	function initialize()
	 * 	{
	 * 	    // The print method simply prints the string representation to stdout
	 * 	    //print("Initializing.")
	 * 	}
	 *
	 * 	// an optional finalize function that gets called once after all
	 * 	// translateAttribute calls.
	 * 	function finalize()
	 * 	{
	 * 	    // the debug method prints to stdout when --debug has been specified on
	 * 	    // the hoot command line. (DEBUG log level)
	 * 	    debug("Finalizing.");
	 * 	}
	 *
	 * 	// A translateAttributes method that is very similar to the python translate
	 * 	// attributes
	 * 	function translateAttributes(attrs, layerName)
	 * 	{
	 * 	    tags = {};
	 * 	    //print(layerName);
	 * 	    for (var key in attrs)
	 * 	    {
	 * 	        k = key.toLowerCase()
	 * 	        //print(k + ": " + attrs[key]);
	 * 	        tags[k] = attrs[key]
	 * 	    }
	 * 	    return tags;
	 * 	}
   * 
   * @param scriptName Name of the script to retrieve.
   * @return Requested translation script
   */
  @GET
  @Path("/getscript")
  @Produces(MediaType.TEXT_PLAIN)
  public Response getScript(@QueryParam("SCRIPT_NAME") final String scriptName)
  {
    String script = "";
    try
    {
      File scriptsDir = new File(scriptFolder);

      if (scriptsDir.exists())
      {
        String[] exts = new String[1];
        exts[0] = "js";
        List<File> files = (List<File>) FileUtils.listFiles(scriptsDir, exts, false);

        for (int i = 0; i < files.size(); i++)
        {
          try
          {
            File f = files.get(i);
            String content = FileUtils.readFileToString(f, "UTF-8");
            JSONObject oScript = getScriptObject(content);

            if (oScript != null)
            {
              JSONObject header = (JSONObject) oScript.get("HEADER");
              if (header.get("NAME").toString().equalsIgnoreCase(scriptName))
              {
                script = oScript.get("BODY").toString();
                break;
              }
            }
          }
          catch (Exception e)
          {
            log.error("Failed to read file header: " + e.getMessage());
          }
        }
      }
    }
    catch (Exception ex)
    {
      ResourceErrorHandler.handleError(
          "Error getting script: " + scriptName + " Error: " + ex.getMessage(),
          Status.INTERNAL_SERVER_ERROR, log);
    }
    return Response.ok(script, MediaType.TEXT_PLAIN).build();
  }

  /**
   * Returns the default script.
   * 
   * GET hoot-services/ingest/customscript/getscript?SCRIPT_PATH=customscript/testdefault.js
   * 
   *  // A non-standard extension to include additional js files within the same dir
	 * 	// sub-tree.
	 * 	require("example")
	 *
	 * 	// an optional initialize function that gets called once before any
	 * 	// translateAttribute calls.
	 * 	function initialize()
	 * 	{
	 * 	    // The print method simply prints the string representation to stdout
	 * 	    //print("Initializing.")
	 * 	}
	 *
	 * 	// an optional finalize function that gets called once after all
	 * 	// translateAttribute calls.
	 * 	function finalize()
	 * 	{
	 * 	    // the debug method prints to stdout when --debug has been specified on
	 * 	    // the hoot command line. (DEBUG log level)
	 * 	    debug("Finalizing.");
	 * 	}
	 *
	 * 	// A translateAttributes method that is very similar to the python translate
	 * 	// attributes
	 * 	function translateAttributes(attrs, layerName)
	 * 	{
	 * 	    tags = {};
	 * 	    //print(layerName);
	 * 	    for (var key in attrs)
	 * 	    {
	 * 	        k = key.toLowerCase()
	 * 	        //print(k + ": " + attrs[key]);
	 * 	        tags[k] = attrs[key]
	 * 	    }
	 * 	    return tags;
	 * 	}
   * 
   * @param scriptPath Relative path of default translation script. (Relative to hoot home path)
   * @return Requested translation script
   */
  @GET
  @Path("/getdefaultscript")
  @Produces(MediaType.TEXT_PLAIN)
  public Response getDefaultScript(@QueryParam("SCRIPT_PATH") final String scriptPath)
  {
    String script = "";
    try
    {
    	// See Bug #6483 Read vulnerability in services script API
    	boolean bPathValidated = false;
    	List<String> configFiles = new ArrayList<String>();
    	configFiles.add(defaultTranslationsConfig);
    	if (fouoTranslationsExist)
    	{
    		configFiles.add(defaultFOUOTranslationsConfig);
    	}
    	JSONArray defList = _getDefaultList(configFiles);
    	
    	for(int i=0; i<defList.size(); i++) {
    		JSONObject item = (JSONObject)defList.get(i);
    		
    		Object oPath = item.get("PATH");
    		
    		if(oPath != null && scriptPath.equals(oPath.toString())) {
    			bPathValidated = true;
    			break;
    		}
    		
    		Object oFouoPath = item.get("FOUO_PATH");
    		if(oFouoPath != null && scriptPath.equals(oFouoPath.toString())) {
    			bPathValidated = true;
    			break;
    		}
    	}
    	if(bPathValidated) {
    		File scriptFile = new File(homeFolder + "/" + scriptPath);

        if (scriptFile.exists())
        {
        	script = FileUtils.readFileToString(scriptFile);
        }
    	}
    	else
    	{
    		throw new Exception("Invalid script path.");
    	}
      
    }
    catch (Exception ex)
    {
      ResourceErrorHandler.handleError(
          "Error getting script: " + scriptPath + " Error: " + ex.getMessage(),
          Status.INTERNAL_SERVER_ERROR, log);
    }
    return Response.ok(script, MediaType.TEXT_PLAIN).build();
  }

  /**
   * Deletes the specified script.
   * 
   * GET hoot-services/ingest/customscript/deletescript?SCRIPT_NAME=My Test6
   * 
   *  //TODO: should be an HTTP DELETE
   * 
   * @param scriptName Name of the script to delete.
   * @return JSON Array containing JSON of name and description of deleted scripts
   */
  @SuppressWarnings("unchecked")
  @GET
  @Path("/deletescript")
  @Produces(MediaType.TEXT_PLAIN)
  public Response deleteScript(@QueryParam("SCRIPT_NAME") final String scriptName)
  {
    JSONArray delArr = new JSONArray();
    try
    {
      List<File> files = getFilesInScriptDir();
      if (files == null)
      {
        throw new Exception("Script directory does not exist.");
      }

      for (int i = 0; i < files.size(); i++)
      {
        try
        {
          File f = files.get(i);
          String content = FileUtils.readFileToString(f, "UTF-8");
          JSONObject oScript = getScriptObject(content);

          if (oScript != null)
          {
            JSONObject header = (JSONObject) oScript.get("HEADER");
            if (header.get("NAME").toString().equalsIgnoreCase(scriptName))
            {
              delArr.add(header);
              f.delete();
              break;
            }
          }
        }
        catch (Exception e)
        {
          log.error("Failed to read file header: " + e.getMessage());
        }
      }
    }
    catch (Exception ex)
    {
      ResourceErrorHandler.handleError(
        "Error deleting script: " + scriptName + " Error: " + ex.getMessage(),
        Status.INTERNAL_SERVER_ERROR, log);
    }

    return Response.ok(delArr.toString(), MediaType.TEXT_PLAIN).build();
  }


  /**
   * Deletes requested script
   * 
   * @param deleteScriptsRequest
   * @return ScriptsModifiedResponse
   */
  @DELETE
  @Path("/deletescripts")
  @Consumes(MediaType.APPLICATION_JSON)
  @Produces(MediaType.APPLICATION_JSON)
  public ScriptsModifiedResponse deleteScripts(final ModifyScriptsRequest deleteScriptsRequest)
  {
    ScriptsModifiedResponse response = null;
    CaseInsensitiveStringList scriptNames = null;
    try
    {
      scriptNames = new CaseInsensitiveStringList();
      for (Script script : deleteScriptsRequest.getScripts())
      {
        scriptNames.add(script.getName());
      }

      final List<File> files = getFilesInScriptDir();

      response = new ScriptsModifiedResponse();
      List<String> scriptsDeleted = new ArrayList<String>();
      for (int i = 0; i < files.size(); i++)
      {
        File f = null;
        try
        {
          f = files.get(i);
          String content = FileUtils.readFileToString(f, "UTF-8");
          JSONObject oScript = getScriptObject(content);
          if (oScript != null)
          {
            JSONObject header = (JSONObject)oScript.get("HEADER");
            final String foundScriptName = header.get("NAME").toString();
            if (scriptNames.contains(foundScriptName))
            {
              scriptsDeleted.add(foundScriptName);
              f.delete();
              log.debug("Deleted script: " + foundScriptName);
            }
          }
        }
        catch (Exception e)
        {
        	assert(f != null);
          log.error("Failed to read file header for script: " + f.getName() + e.getMessage());
        }
      }
      response.setScriptsModified(scriptsDeleted.toArray(new String[]{}));
    }
    catch (Exception ex)
    {
      ResourceErrorHandler.handleError(
        "Error deleting scripts:  Error: " + ex.getMessage(),
        Status.INTERNAL_SERVER_ERROR,
        log);
    }

    return response;
  }

  @SuppressWarnings("unchecked")
  protected JSONObject getScriptObject(String content) throws Exception
  {
    JSONObject script = new JSONObject();
    if (content.startsWith(headerStart))
    {
      int iHeader = content.indexOf(headerEnd);
      if (iHeader > 0)
      {
        String header = content.substring(0, iHeader);
        header = header.replace(headerStart, "");
        header = header.replace(headerEnd, "");

        String body = content.substring(iHeader + headerEnd.length());

        JSONParser parser = new JSONParser();
        JSONObject jHeader = (JSONObject) parser.parse(header);
        if (jHeader != null)
        {
          script.put("HEADER", jHeader);
          script.put("BODY", body);
          return script;
        }
      }
    }
    return null;
  }

  private List<File> getFilesInScriptDir() throws IOException
  {
    if (!uploadDirExists())
    {
      FileUtils.forceMkdir(getUploadDir());
    }
    File scriptsDir = new File(scriptFolder);
    String[] exts = new String[1];
    exts[0] = "js";
    return (List<File>)FileUtils.listFiles(scriptsDir, exts, false);
  }

  @SuppressWarnings("unchecked")
  private JSONObject saveScript(final String name, final String description, final String content)
    throws Exception
  {
    if (StringUtils.trimToNull(name) == null)
    {
      log.error("Invalid input script name: " + name);
      return null;
    }
    if (StringUtils.trimToNull(content) == null)
    {
      log.error("Invalid input script content.");
      return null;
    }

    boolean canExport = validateExport(content);
    if (!uploadDirExists())
    {
      FileUtils.forceMkdir(getUploadDir());
    }

<<<<<<< HEAD
    if(!hoot.services.utils.FileUtils.validateFilePath(scriptFolder, scriptFolder + "/" + name + ".js"))
=======
	if(!hoot.services.utils.FileUtils.validateFilePath(scriptFolder, scriptFolder + "/" + name + ".js"))
>>>>>>> c3578906
    {
    	throw new Exception("Script name can not contain path.");
    }
    File fScript = new File(scriptFolder + "/" + name + ".js");

    if (!fScript.exists())
    {
      fScript.createNewFile();
    }
    String header = headerStart;
    JSONObject oHeader = new JSONObject();
    oHeader.put("NAME", name);
    oHeader.put("DESCRIPTION", description);
    oHeader.put("CANEXPORT", canExport);

    header += oHeader.toString();
    header += headerEnd;

    FileUtils.writeStringToFile(fScript, header + content);

    log.debug("Saved script: " + name);

    return oHeader;
  }

  // This function checks to see if the script has both getDbSchema and translateToOgr which 
  // indicates if it can export
  protected boolean validateExport(String script) throws Exception
  {

  	boolean canExport = false;
  	org.mozilla.javascript.Context context = org.mozilla.javascript.Context.enter();
  	try
    {
    	// initialize Rhino

  		org.mozilla.javascript.ScriptableObject scope = context.initStandardObjects();
			context.setOptimizationLevel(-1);

			scope.put("context", scope, context);
			scope.put("scope", scope, scope);
			scope.put("APP_ROOT", scope, homeFolder);

			FileReader frHeader = new FileReader(jsHeaderScriptPath);
			BufferedReader jsHeader = new BufferedReader(frHeader);
			context.evaluateReader(scope, jsHeader, "jsHeader", 1, null);

			StringReader sr = new StringReader(script);
			BufferedReader translation_script = new BufferedReader(sr);
			context.evaluateReader(scope, translation_script, "translation_script", 1, null);

			// call getDbSchema call any required preloading functions
			Object getSchemaObj = scope.get("getDbSchema", scope);
			Object translateToOgr = scope.get("translateToOgr", scope);

			boolean getDbSchemaExist = false;
			if(getSchemaObj != null)
			{
			// If not exist then will return Tag instead of function
				if(getSchemaObj instanceof Function)
				{
					getDbSchemaExist = true;
				}
			}

			boolean translateToOgrExist = false;
			if(translateToOgr != null)
			{
				// If not exist then will return Tag instead of function
				if(translateToOgr instanceof Function)
				{
					translateToOgrExist = true;
				}
			}

			canExport = getDbSchemaExist && translateToOgrExist;

			frHeader.close();
			jsHeader.close();
			sr.close();
			translation_script.close();

    }
    catch(Exception ex)
    {
    	log.error(ex.getMessage());
    	if (ex instanceof EvaluatorException)
    	{
    		throw ex;
    	}
    }
    finally
    {
    	Context.exit();
    }
    return canExport;
  }
}

<|MERGE_RESOLUTION|>--- conflicted
+++ resolved
@@ -377,11 +377,7 @@
    * 
    * GET hoot-services/ingest/customscript/getscript?SCRIPT_NAME=MyTest
    * 
-<<<<<<< HEAD
    * 	// A non-standard extension to include additional js files within the same dir
-=======
-   * * 	// A non-standard extension to include additional js files within the same dir
->>>>>>> c3578906
 	 * 	// sub-tree.
 	 * 	require("example")
 	 *
@@ -758,11 +754,7 @@
       FileUtils.forceMkdir(getUploadDir());
     }
 
-<<<<<<< HEAD
-    if(!hoot.services.utils.FileUtils.validateFilePath(scriptFolder, scriptFolder + "/" + name + ".js"))
-=======
 	if(!hoot.services.utils.FileUtils.validateFilePath(scriptFolder, scriptFolder + "/" + name + ".js"))
->>>>>>> c3578906
     {
     	throw new Exception("Script name can not contain path.");
     }

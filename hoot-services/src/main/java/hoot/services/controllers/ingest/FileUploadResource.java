/*
 * This file is part of Hootenanny.
 *
 * Hootenanny is free software: you can redistribute it and/or modify
 * it under the terms of the GNU General Public License as published by
 * the Free Software Foundation, either version 3 of the License, or
 * (at your option) any later version.
 * 
 * This program is distributed in the hope that it will be useful,
 * but WITHOUT ANY WARRANTY; without even the implied warranty of
 * MERCHANTABILITY or FITNESS FOR A PARTICULAR PURPOSE.  See the
 * GNU General Public License for more details.
 *
 * You should have received a copy of the GNU General Public License
 * along with this program.  If not, see <http://www.gnu.org/licenses/>.
 *
 * --------------------------------------------------------------------
 *
 * The following copyright notices are generated automatically. If you
 * have a new notice to add, please use the format:
 * " * @copyright Copyright ..."
 * This will properly maintain the copyright information. DigitalGlobe
 * copyrights will be updated automatically.
 *
 * @copyright Copyright (C) 2015, 2016 DigitalGlobe (http://www.digitalglobe.com/)
 */
package hoot.services.controllers.ingest;

<<<<<<< HEAD
import java.io.File;
=======
import static hoot.services.HootProperties.ETL_MAKEFILE;
import static hoot.services.HootProperties.HOME_FOLDER;

>>>>>>> 3d8a16cb
import java.io.FileInputStream;
import java.io.FileOutputStream;
import java.util.ArrayList;
import java.util.HashMap;
import java.util.List;
import java.util.Map;
import java.util.UUID;
import java.util.zip.ZipEntry;
import java.util.zip.ZipInputStream;

import javax.servlet.http.HttpServletRequest;
import javax.ws.rs.POST;
import javax.ws.rs.Path;
import javax.ws.rs.Produces;
import javax.ws.rs.QueryParam;
import javax.ws.rs.WebApplicationException;
import javax.ws.rs.core.Context;
import javax.ws.rs.core.MediaType;
import javax.ws.rs.core.Response;
import javax.ws.rs.core.Response.Status;

import org.apache.commons.lang3.StringUtils;
import org.json.simple.JSONArray;
import org.json.simple.JSONObject;
import org.json.simple.parser.ParseException;
import org.slf4j.Logger;
import org.slf4j.LoggerFactory;

import hoot.services.controllers.job.JobControllerBase;
import hoot.services.ingest.MultipartSerializer;


@Path("/ingest")
public class FileUploadResource extends JobControllerBase {
    private static final Logger logger = LoggerFactory.getLogger(FileUploadResource.class);

    public FileUploadResource() {
        super(ETL_MAKEFILE);
    }

    /**
     * Purpose of this service is to provide ingest service for uploading shape
     * and osm file and performing ETL operation on the uploaded file(s). This
     * service is multipart post service which accepts single or multiple files
     * sent by multipart client.
     * 
     * POST
     * hoot-services/ingest/ingest/upload?TRANSLATION=NFDD.js&INPUT_TYPE=OSM&
     * INPUT_NAME=ToyTest
     * 
     * @param translation
     *            Translation script used during OGR ETL process.
     * @param inputType
     *            [OSM | OGR ] OSM for osm file and OGR for shapefile.
     * @param inputName
     *            optional input name which is used in hoot db. Defaults to the
     *            file name.
     * @param userEmail
     *            mail address of the user requesting job
     * @param noneTranslation
     *            ?
     * @param request
     *            ?
     * @return Array of job status
     */
    @POST
    @Path("/upload")
    @Produces(MediaType.TEXT_PLAIN)
    public Response processUpload2(@QueryParam("TRANSLATION") String translation,
                                   @QueryParam("INPUT_TYPE") String inputType,
                                   @QueryParam("INPUT_NAME") String inputName,
                                   @QueryParam("USER_EMAIL") String userEmail,
                                   @QueryParam("NONE_TRANSLATION") String noneTranslation,
                                   @QueryParam("FGDB_FC") String fgdbFeatureClasses,
                                   @Context HttpServletRequest request) {
        String etlName = inputName;
        String jobId = UUID.randomUUID().toString();
        JSONArray resA = new JSONArray();

        try {
            // Save multipart data into file
            logger.debug("Starting ETL Process for:{}", inputName);
            Map<String, String> uploadedFiles = new HashMap<>();
            Map<String, String> uploadedFilesPaths = new HashMap<>();

            MultipartSerializer ser = new MultipartSerializer();
            ser.serializeUpload(jobId, inputType, uploadedFiles, uploadedFilesPaths, request);

            int shpCnt = 0;
            int osmCnt = 0;
            int fgdbCnt = 0;
            int geonamesCnt = 0;
            int zipCnt = 0;
            int shpZipCnt = 0;
            int osmZipCnt = 0;
            int geonamesZipCnt = 0;
            int fgdbZipCnt = 0;

            List<String> zipList = new ArrayList<>();

            JSONArray reqList = new JSONArray();
            List<String> inputsList = new ArrayList<>();

            for (Map.Entry<String, String> pairs : uploadedFiles.entrySet()) {
                String fName = pairs.getKey();
                String ext = pairs.getValue();

                if ((etlName == null) || (etlName.isEmpty())) {
                    etlName = fName;
                }

                String inputFileName = uploadedFilesPaths.get(fName);
                inputsList.add(inputFileName);

                // for osm
                // for shp
                // for zip - can not mix different types in zip
                // -- for fgdb zip
                // for fgdb

                JSONObject zipStat = new JSONObject();
                buildNativeRequest(jobId, fName, ext, inputFileName, reqList, zipStat);
                if (ext.equalsIgnoreCase("zip")) {
                    shpZipCnt += (Integer) zipStat.get("shpzipcnt");
                    fgdbZipCnt += (Integer) zipStat.get("fgdbzipcnt");
                    osmZipCnt += (Integer) zipStat.get("osmzipcnt");
                    geonamesZipCnt += (Integer) zipStat.get("geonameszipcnt");

                    zipList.add(fName);
                    zipCnt++;
                }
                else {
                    shpCnt += (Integer) zipStat.get("shpcnt");
                    fgdbCnt += (Integer) zipStat.get("fgdbcnt");
                    osmCnt += (Integer) zipStat.get("osmcnt");
                    geonamesCnt += (Integer) zipStat.get("geonamescnt");
                }
            }

            if (((shpZipCnt + fgdbZipCnt + shpCnt + fgdbCnt) > 0) && ((osmZipCnt + osmCnt) > 0)) {
                throw new Exception("Can not mix osm and ogr type.");
            }

            if (osmZipCnt > 1) {
                // #6027
                throw new Exception("Hootennany does not support zip files containing multiple .osm data files.");
            }

            if ((osmZipCnt == 1) && ((shpZipCnt + fgdbZipCnt + shpCnt + fgdbCnt + osmCnt) == 0)) {
                // we want to unzip the file and modify any necessary parameters for the ensuing makefile
                byte[] buffer = new byte[2048];
                String zipFilePath = homeFolder + "/upload/" + jobId + File.separator + inputsList.get(0);

                try (ZipInputStream zis = new ZipInputStream(new FileInputStream(zipFilePath))) {
                    ZipEntry ze = zis.getNextEntry();

                    while (ze != null) {
                        String entryName = ze.getName();
                        File file = new File(homeFolder + "/upload/" + jobId + File.separator + entryName);
                        // for now assuming no subdirectories
                        try (FileOutputStream fOutput = new FileOutputStream(file)) {
                            int count = 0;
                            while ((count = zis.read(buffer)) > 0) {
                                // write 'count' bytes to the file output stream
                                fOutput.write(buffer, 0, count);
                            }
                        }

                        zipList = new ArrayList<>();
                        reqList = new JSONArray();
                        inputsList = new ArrayList<>();
                        JSONObject zipStat = new JSONObject();
                        buildNativeRequest(jobId, inputName, "OSM", entryName, reqList, zipStat);
                        ze = zis.getNextEntry();
                    }
                }
                // massage some variables to make it look like an osm file was uploaded
                zipCnt = 0;
                osmZipCnt = 0;
                osmCnt = 1;
            }

            String batchJobId = UUID.randomUUID().toString();
            JSONArray jobArgs = createNativeRequest(reqList, zipCnt, shpZipCnt, fgdbZipCnt, osmZipCnt, geonamesZipCnt,
                    shpCnt, fgdbCnt, osmCnt, geonamesCnt, zipList, translation, jobId, etlName, inputsList, userEmail,
                    noneTranslation, fgdbFeatureClasses);

            // userEmail

            logger.debug("Posting Job Request for Job :{} With Args: {}", batchJobId, jobArgs.toJSONString());

            postChainJobRquest(batchJobId, jobArgs.toJSONString());

            String mergedInputList = StringUtils.join(inputsList.toArray(), ';');
            JSONObject res = new JSONObject();
            res.put("jobid", batchJobId);
            res.put("input", mergedInputList);
            res.put("output", etlName);

            String batchJobReqStatus = "success";
            res.put("status", batchJobReqStatus);

            resA.add(res);
        }
        catch (Exception ex) {
            String msg = "Failed upload: " + ex.getMessage();
            throw new WebApplicationException(ex, Response.status(Status.INTERNAL_SERVER_ERROR).entity(msg).build());
        }

        return Response.ok(resA.toJSONString(), MediaType.APPLICATION_JSON).build();
    }

    /*
     * final int shpZipCnt, final int osmZipCnt, final int geonamesZipCnt, final
     * List<String> inputsList,
     */
    private JSONArray createNativeRequest(JSONArray reqList, int zipCnt, int shpZipCnt,
            int fgdbZipCnt, int osmZipCnt, int geonamesZipCnt, int shpCnt, int fgdbCnt,
            int osmCnt, int geonamesCnt, List<String> zipList, String translation,
            String jobId, String etlName, List<String> inputsList, String userEmail,
            String isNoneTranslation, String fgdbFeatureClasses) throws ParseException {
        JSONArray jobArgs = new JSONArray();

        String inputs = "";
        for (Object r : reqList) {
            JSONObject rr = (JSONObject) r;
            inputs += "\"" + rr.get("name") + "\" ";
        }

        JSONObject param = new JSONObject();

        // if fgdb zip > 0 then all becomes fgdb so it can be uzipped first
        // if fgdb zip == 0 and shp zip > then it is standard zip.
        // if fgdb zip == 0 and shp zip == 0 and osm zip > 0 then it is osm zip
        String curInputType = "";
        if (zipCnt > 0) {
            if (fgdbZipCnt > 0) {
                String mergedZipList = StringUtils.join(zipList.toArray(), ';');
                param.put("UNZIP_LIST", mergedZipList);
                curInputType = "OGR";
            }
            else {
                // Mix of shape and zip then we will unzip and treat it like OGR
                if (shpCnt > 0) // One or more all ogr zip + shape
                {
                    curInputType = "OGR";
                    String mergedZipList = StringUtils.join(zipList.toArray(), ';');
                    param.put("UNZIP_LIST", mergedZipList);
                }
                else if (osmCnt > 0) // Mix of One or more all osm zip + osm
                {
                    curInputType = "OSM";
                    String mergedZipList = StringUtils.join(zipList.toArray(), ';');
                    param.put("UNZIP_LIST", mergedZipList);
                }
                else if (geonamesCnt > 0) // Mix of One or more all osm zip + osm
                {
                    curInputType = "GEONAMES";
                    String mergedZipList = StringUtils.join(zipList.toArray(), ';');
                    param.put("UNZIP_LIST", mergedZipList);
                }
                else // One or more zip (all ogr) || One or more zip (all osm)
                {
                    // If contains zip of just shape or osm then we will etl zip
                    // directly
                    curInputType = "ZIP";
                    // add zip extension

                    for (int j = 0; j < zipList.size(); j++) {
                        zipList.set(j, zipList.get(j) + ".zip");
                    }
                    inputs = StringUtils.join(zipList.toArray(), ';');
                }
            }
        }
        else if (shpCnt > 0) {
            curInputType = "OGR";
        }
        else if (osmCnt > 0) {
            curInputType = "OSM";
        }
        else if (fgdbCnt > 0) {
            curInputType = "FGDB";
        }
        else if (geonamesCnt > 0) {
            curInputType = "GEONAMES";
        }

        Boolean isNone = false;
        if (isNoneTranslation != null) {
            isNone = isNoneTranslation.equals("true");
        }

        String translationPath = "translations/" + translation;

        if (translation.contains("/")) {
            translationPath = translation;
        }
        logger.debug("Using Translation for ETL :{}", translationPath);

        // Formulate request parameters

        param.put("NONE_TRANSLATION", isNone.toString());
        param.put("TRANSLATION", translationPath);
        param.put("INPUT_TYPE", curInputType);
        param.put("INPUT_PATH", "upload/" + jobId);
        param.put("INPUT", inputs);
        param.put("INPUT_NAME", etlName);
        param.put("USER_EMAIL", userEmail);
        if (curInputType.equalsIgnoreCase("FGDB") && (fgdbFeatureClasses != null) && (!fgdbFeatureClasses.isEmpty())) {
            Object oRq = reqList.get(0);

            if (oRq != null) {
                JSONObject jsonReq = (JSONObject) oRq;
                String rawInput = jsonReq.get("name").toString();
                List<String> fgdbInputs = new ArrayList<>();
                String[] cls = fgdbFeatureClasses.split(",");

                for (String cl : cls) {
                    fgdbInputs.add(rawInput + "\\;" + cl);
                }

                String fgdbInput = StringUtils.join(fgdbInputs.toArray(), ' ');
                param.put("INPUT", fgdbInput);
            }
        }

        JSONArray commandArgs = parseParams(param.toJSONString());

        JSONObject etlCommand = createMakeScriptJobReq(commandArgs);

        // Density Raster
        String internalJobId = UUID.randomUUID().toString();
        JSONArray rasterTilesArgs = new JSONArray();
        JSONObject rasterTilesparam = new JSONObject();
        rasterTilesparam.put("value", etlName);
        rasterTilesparam.put("paramtype", String.class.getName());
        rasterTilesparam.put("isprimitivetype", "false");
        rasterTilesArgs.add(rasterTilesparam);

        rasterTilesparam = new JSONObject();
        rasterTilesparam.put("value", userEmail);
        rasterTilesparam.put("paramtype", String.class.getName());
        rasterTilesparam.put("isprimitivetype", "false");
        rasterTilesArgs.add(rasterTilesparam);

        JSONObject ingestOSMResource = createReflectionJobReq(rasterTilesArgs,
                "hoot.services.controllers.ingest.RasterToTilesService", "ingestOSMResourceDirect", internalJobId);

        jobArgs.add(etlCommand);
        jobArgs.add(ingestOSMResource);

        return jobArgs;
    }

    private static void buildNativeRequest(String jobId, String fName, String ext, String inputFileName,
            JSONArray reqList, JSONObject zipStat) throws Exception {
        // get zip stat is not exist then create one
        int shpZipCnt = 0;
        Object oShpStat = zipStat.get("shpzipcnt");
        if (oShpStat == null) {
            zipStat.put("shpzipcnt", 0);
        }
        else {
            shpZipCnt = (Integer) oShpStat;
        }

        int fgdbZipCnt = 0;
        Object oFgdbStat = zipStat.get("fgdbzipcnt");
        if (oFgdbStat == null) {
            zipStat.put("fgdbzipcnt", 0);
        }
        else {
            fgdbZipCnt = (Integer) oFgdbStat;
        }

        int osmZipCnt = 0;
        Object oOsmStat = zipStat.get("osmzipcnt");
        if (oOsmStat == null) {
            zipStat.put("osmzipcnt", 0);
        }
        else {
            osmZipCnt = (Integer) oOsmStat;
        }

        int geonamesZipCnt = 0;
        Object oGeonamesStat = zipStat.get("geonameszipcnt");
        if (oGeonamesStat == null) {
            zipStat.put("geonameszipcnt", 0);
        }
        else {
            geonamesZipCnt = (Integer) oGeonamesStat;
        }

        int osmCnt = 0;
        int shpCnt = 0;
        int fgdbCnt = 0;
        int geonamesCnt = 0;

        if (ext.equalsIgnoreCase("osm")) {
            JSONObject reqType = new JSONObject();
            reqType.put("type", "OSM");
            reqType.put("name", inputFileName);
            reqList.add(reqType);
            osmCnt++;
        }
        else if (ext.equalsIgnoreCase("geonames")) {
            JSONObject reqType = new JSONObject();
            reqType.put("type", "GEONAMES");
            reqType.put("name", inputFileName);
            reqList.add(reqType);
            geonamesCnt++;
        }
        else if (ext.equalsIgnoreCase("shp")) {
            JSONObject reqType = new JSONObject();
            reqType.put("type", "OGR");
            reqType.put("name", inputFileName);
            reqList.add(reqType);
            shpCnt++;
        }
        else if (ext.equalsIgnoreCase("zip")) {
            // Check to see the type of zip (osm, ogr or fgdb)
            String zipFilePath = HOME_FOLDER + "/upload/" + jobId + "/" + inputFileName;

            JSONObject res = getZipContentType(zipFilePath, reqList, fName);

            shpZipCnt += (Integer) res.get("shpcnt");
            fgdbZipCnt += (Integer) res.get("fgdbcnt");
            osmZipCnt += (Integer) res.get("osmcnt");
            geonamesZipCnt += (Integer) res.get("geonamescnt");

            // We do not allow mix of ogr and osm in zip
            if (((shpZipCnt + fgdbZipCnt) > 0) && (osmZipCnt > 0)) {
                throw new Exception("Zip should not contain both osm and ogr types.");
            }

            zipStat.put("shpzipcnt", shpZipCnt);
            zipStat.put("fgdbzipcnt", fgdbZipCnt);
            zipStat.put("osmzipcnt", osmZipCnt);
            zipStat.put("geonameszipcnt", geonamesZipCnt);
        }
        else if (ext.equalsIgnoreCase("gdb")) {
            JSONObject reqType = new JSONObject();
            reqType.put("type", "FGDB");
            reqType.put("name", inputFileName);
            reqList.add(reqType);
            fgdbCnt++;
        }

        zipStat.put("shpcnt", shpCnt);
        zipStat.put("fgdbcnt", fgdbCnt);
        zipStat.put("osmcnt", osmCnt);
        zipStat.put("geonamescnt", geonamesCnt);
    }

    // returns the type of file in zip
    // throws error if there are mix of osm and ogr
    // zip does not allow fgdb so it needs to be expanded out
    private static JSONObject getZipContentType(String zipFilePath, JSONArray contentTypes, String fName)
            throws Exception{
        JSONObject resultStat = new JSONObject();
        String[] extList = { "gdb", "osm", "shp", "geonames" };

        try (ZipInputStream zis = new ZipInputStream(new FileInputStream(zipFilePath))) {
            ZipEntry ze = zis.getNextEntry();

            int shpCnt = 0;
            int osmCnt = 0;
            int geonamesCnt = 0;
            int fgdbCnt = 0;
            while (ze != null) {
                String zipName = ze.getName();
                // check to see if zipName ends with slash and remove
                if (zipName.endsWith("/")) {
                    zipName = zipName.substring(0, zipName.length() - 1);
                }

                String[] fileNameParts = zipName.split("\\.");
                String ext = null;

                int partsLen = fileNameParts.length;
                if (partsLen > 1) {
                    ext = fileNameParts[partsLen - 1];
                }

                // See if there is extension and if none then throw error
                if (ext == null) {
                    throw new Exception("Unknown file type.");
                }

                // for each type of extensions
                for (String anExtList : extList) {
                    if (ext.equalsIgnoreCase(anExtList)) {
                        if (ze.isDirectory()) {
                            if (ext.equals("gdb")) {
                                JSONObject contentType = new JSONObject();
                                contentType.put("type", "FGDB_ZIP");
                                contentType.put("name", fName + "/" + zipName);
                                contentTypes.add(contentType);
                                fgdbCnt++;
                            }
                            else {
                                throw new Exception("Unknown folder type. Only gdb folder type is supported.");
                            }
                        }
                        else // file
                        {
                            switch (ext) {
                                case "shp": {
                                    JSONObject contentType = new JSONObject();
                                    contentType.put("type", "OGR_ZIP");
                                    contentType.put("name", fName + "/" + zipName);
                                    contentTypes.add(contentType);
                                    shpCnt++;
                                    break;
                                }
                                case "osm": {
                                    JSONObject contentType = new JSONObject();
                                    contentType.put("type", "OSM_ZIP");
                                    contentType.put("name", fName + "/" + zipName);
                                    contentTypes.add(contentType);
                                    osmCnt++;
                                    break;
                                }
                                case "geonames": {
                                    JSONObject contentType = new JSONObject();
                                    contentType.put("type", "GEONAMES_ZIP");
                                    contentType.put("name", fName + "/" + zipName);
                                    contentTypes.add(contentType);
                                    geonamesCnt++;
                                    break;
                                }
                                default:
                                    // We will not throw error here since shape file
                                    // can contain mutiple types of support files.
                                    // We will let hoot-core decide if it can handle
                                    // the zip.
                                    break;
                            }
                        }
                    }
                    // We do not allow mix of ogr and osm in zip
                    if (((shpCnt + fgdbCnt) > 0) && (osmCnt > 0)) {
                        throw new Exception("Zip should not contain both osm and ogr types.");
                    }
                }

                ze = zis.getNextEntry();
            }

            resultStat.put("shpcnt", shpCnt);
            resultStat.put("fgdbcnt", fgdbCnt);
            resultStat.put("osmcnt", osmCnt);
            resultStat.put("geonamescnt", geonamesCnt);

            return resultStat;
        }
    }
}<|MERGE_RESOLUTION|>--- conflicted
+++ resolved
@@ -26,13 +26,10 @@
  */
 package hoot.services.controllers.ingest;
 
-<<<<<<< HEAD
-import java.io.File;
-=======
 import static hoot.services.HootProperties.ETL_MAKEFILE;
 import static hoot.services.HootProperties.HOME_FOLDER;
 
->>>>>>> 3d8a16cb
+import java.io.File;
 import java.io.FileInputStream;
 import java.io.FileOutputStream;
 import java.util.ArrayList;
@@ -184,14 +181,14 @@
             if ((osmZipCnt == 1) && ((shpZipCnt + fgdbZipCnt + shpCnt + fgdbCnt + osmCnt) == 0)) {
                 // we want to unzip the file and modify any necessary parameters for the ensuing makefile
                 byte[] buffer = new byte[2048];
-                String zipFilePath = homeFolder + "/upload/" + jobId + File.separator + inputsList.get(0);
+                String zipFilePath = HOME_FOLDER + "/upload/" + jobId + File.separator + inputsList.get(0);
 
                 try (ZipInputStream zis = new ZipInputStream(new FileInputStream(zipFilePath))) {
                     ZipEntry ze = zis.getNextEntry();
 
                     while (ze != null) {
                         String entryName = ze.getName();
-                        File file = new File(homeFolder + "/upload/" + jobId + File.separator + entryName);
+                        File file = new File(HOME_FOLDER + "/upload/" + jobId + File.separator + entryName);
                         // for now assuming no subdirectories
                         try (FileOutputStream fOutput = new FileOutputStream(file)) {
                             int count = 0;

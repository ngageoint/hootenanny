/*
 * This file is part of Hootenanny.
 *
 * Hootenanny is free software: you can redistribute it and/or modify
 * it under the terms of the GNU General Public License as published by
 * the Free Software Foundation, either version 3 of the License, or
 * (at your option) any later version.
 * 
 * This program is distributed in the hope that it will be useful,
 * but WITHOUT ANY WARRANTY; without even the implied warranty of
 * MERCHANTABILITY or FITNESS FOR A PARTICULAR PURPOSE.  See the
 * GNU General Public License for more details.
 *
 * You should have received a copy of the GNU General Public License
 * along with this program.  If not, see <http://www.gnu.org/licenses/>.
 *
 * --------------------------------------------------------------------
 *
 * The following copyright notices are generated automatically. If you
 * have a new notice to add, please use the format:
 * " * @copyright Copyright ..."
 * This will properly maintain the copyright information. DigitalGlobe
 * copyrights will be updated automatically.
 *
 * @copyright Copyright (C) 2015, 2016 DigitalGlobe (http://www.digitalglobe.com/)
 */
package hoot.services.controllers.ingest;

import static hoot.services.HootProperties.ETL_MAKEFILE;
import static hoot.services.HootProperties.HOME_FOLDER;

import java.io.File;
import java.io.FileInputStream;
import java.io.FileOutputStream;
import java.io.IOException;
import java.util.ArrayList;
import java.util.HashMap;
import java.util.List;
import java.util.Map;
import java.util.UUID;
import java.util.zip.ZipEntry;
import java.util.zip.ZipInputStream;

import javax.ws.rs.Consumes;
import javax.ws.rs.POST;
import javax.ws.rs.Path;
import javax.ws.rs.Produces;
import javax.ws.rs.QueryParam;
import javax.ws.rs.WebApplicationException;
import javax.ws.rs.core.MediaType;
import javax.ws.rs.core.Response;

import org.apache.commons.lang3.StringUtils;
import org.glassfish.jersey.media.multipart.FormDataMultiPart;
import org.json.simple.JSONArray;
import org.json.simple.JSONObject;
import org.json.simple.parser.ParseException;
import org.slf4j.Logger;
import org.slf4j.LoggerFactory;
import org.springframework.stereotype.Controller;

import hoot.services.controllers.job.JobControllerBase;
import hoot.services.utils.MultipartSerializer;


@Controller
@Path("/ingest")
public class FileUploadResource extends JobControllerBase {
    private static final Logger logger = LoggerFactory.getLogger(FileUploadResource.class);

    public FileUploadResource() {
        super(ETL_MAKEFILE);
    }

    /**
     * Purpose of this service is to provide ingest service for uploading shape
     * and osm file and performing ETL operation on the uploaded file(s). This
     * service is multipart post service which accepts single or multiple files
     * sent by multipart client.
     * 
     * POST
     * hoot-services/ingest/ingest/upload?TRANSLATION=NFDD.js&INPUT_TYPE=OSM&
     * INPUT_NAME=ToyTest
     * 
     * @param translation
     *            Translation script used during OGR ETL process.
     * @param inputType
     *            [OSM | OGR ] OSM for osm file and OGR for shapefile.
     * @param inputName
     *            optional input name which is used in hoot db. Defaults to the
     *            file name.
     * @param userEmail
     *            mail address of the user requesting job
     * @param noneTranslation
     *            ?
     * @param multiPart
     *            ?
     * @return Array of job status
     */
    @POST
    @Path("/upload")
    @Consumes(MediaType.MULTIPART_FORM_DATA)
    @Produces(MediaType.APPLICATION_JSON)
    public Response processUpload2(@QueryParam("TRANSLATION") String translation,
                                   @QueryParam("INPUT_TYPE") String inputType,
                                   @QueryParam("INPUT_NAME") String inputName,
                                   @QueryParam("USER_EMAIL") String userEmail,
                                   @QueryParam("NONE_TRANSLATION") String noneTranslation,
                                   @QueryParam("FGDB_FC") String fgdbFeatureClasses,
                                    FormDataMultiPart multiPart) {
        String jobId = UUID.randomUUID().toString();
        JSONArray resA = new JSONArray();

        try {
            // Save multipart data into file
            logger.debug("Starting ETL Process for:{}", inputName);
            Map<String, String> uploadedFiles = new HashMap<>();
            Map<String, String> uploadedFilesPaths = new HashMap<>();

            MultipartSerializer.serializeUpload(jobId, inputType, uploadedFiles, uploadedFilesPaths, multiPart);

            int shpCnt = 0;
            int osmCnt = 0;
            int fgdbCnt = 0;
            int geonamesCnt = 0;
            int zipCnt = 0;
            int shpZipCnt = 0;
            int osmZipCnt = 0;
            int geonamesZipCnt = 0;
            int fgdbZipCnt = 0;

            List<String> zipList = new ArrayList<>();

            JSONArray reqList = new JSONArray();
            List<String> inputsList = new ArrayList<>();

            String etlName = inputName;
            for (Map.Entry<String, String> pairs : uploadedFiles.entrySet()) {
                String fName = pairs.getKey();
                String ext = pairs.getValue();

                if ((etlName == null) || (etlName.isEmpty())) {
                    etlName = fName;
                }

                String inputFileName = uploadedFilesPaths.get(fName);
                inputsList.add(inputFileName);

                // for osm
                // for shp
                // for zip - can not mix different types in zip
                // -- for fgdb zip
                // for fgdb

                JSONObject zipStat = new JSONObject();
                buildNativeRequest(jobId, fName, ext, inputFileName, reqList, zipStat);
                if (ext.equalsIgnoreCase("zip")) {
                    shpZipCnt += (Integer) zipStat.get("shpzipcnt");
                    fgdbZipCnt += (Integer) zipStat.get("fgdbzipcnt");
                    osmZipCnt += (Integer) zipStat.get("osmzipcnt");
                    geonamesZipCnt += (Integer) zipStat.get("geonameszipcnt");

                    zipList.add(fName);
                    zipCnt++;
                }
                else {
                    shpCnt += (Integer) zipStat.get("shpcnt");
                    fgdbCnt += (Integer) zipStat.get("fgdbcnt");
                    osmCnt += (Integer) zipStat.get("osmcnt");
                    geonamesCnt += (Integer) zipStat.get("geonamescnt");
                }

<<<<<<< HEAD
                if (inputType.equalsIgnoreCase("geonames") && ext.equalsIgnoreCase("txt") && geonamesCnt == 1) {
=======
                if (inputType.equalsIgnoreCase("geonames") && ext.equalsIgnoreCase("txt") && (geonamesCnt == 1)) {
>>>>>>> d03063aa
                    inputFileName = fName + ".geonames";
                    String directory = HOME_FOLDER + "/upload/" + jobId;
                    // we need to rename the file for hoot to ingest
                    new File(directory + File.separator + inputsList.get(0)).renameTo(new File(directory + File.separator + inputFileName));
                    inputsList.set(0, inputFileName);
                    reqList = new JSONArray();
                    buildNativeRequest(jobId, fName, "geonames", inputFileName, reqList, zipStat);
                }

            }

            if (((shpZipCnt + fgdbZipCnt + shpCnt + fgdbCnt) > 0) && ((osmZipCnt + osmCnt) > 0)) {
                throw new IllegalStateException("Can not mix osm and ogr type.");
            }

            if (osmZipCnt > 1) {
                // #6027
                throw new IllegalArgumentException("Hootennany does not support zip files containing multiple .osm data files.");
            }

            if ((osmZipCnt == 1) && ((shpZipCnt + fgdbZipCnt + shpCnt + fgdbCnt + osmCnt) == 0)) {
                // we want to unzip the file and modify any necessary parameters for the ensuing makefile
                String zipFilePath = HOME_FOLDER + "/upload/" + jobId + File.separator + inputsList.get(0);

                try (ZipInputStream zis = new ZipInputStream(new FileInputStream(zipFilePath))) {
                    ZipEntry ze = zis.getNextEntry();

                    byte[] buffer = new byte[2048];
                    while (ze != null) {
                        String entryName = ze.getName();
                        File file = new File(HOME_FOLDER + "/upload/" + jobId + File.separator + entryName);
                        // for now assuming no subdirectories
                        try (FileOutputStream fOutput = new FileOutputStream(file)) {
                            int count = 0;
                            while ((count = zis.read(buffer)) > 0) {
                                // write 'count' bytes to the file output stream
                                fOutput.write(buffer, 0, count);
                            }
                        }

                        zipList = new ArrayList<>();
                        reqList = new JSONArray();
                        inputsList = new ArrayList<>();
                        JSONObject zipStat = new JSONObject();
                        buildNativeRequest(jobId, inputName, "OSM", entryName, reqList, zipStat);
                        ze = zis.getNextEntry();
                    }
                }
                // massage some variables to make it look like an osm file was uploaded
                zipCnt = 0;
                osmZipCnt = 0;
                osmCnt = 1;
            }

            String batchJobId = UUID.randomUUID().toString();
            JSONArray jobArgs = createNativeRequest(reqList, zipCnt, shpZipCnt, fgdbZipCnt, osmZipCnt, geonamesZipCnt,
                    shpCnt, fgdbCnt, osmCnt, geonamesCnt, zipList, translation, jobId, etlName, inputsList, userEmail,
                    noneTranslation, fgdbFeatureClasses);

            // userEmail

            logger.debug("Posting Job Request for Job :{} With Args: {}", batchJobId, jobArgs.toJSONString());

            postChainJobRquest(batchJobId, jobArgs.toJSONString());

            String mergedInputList = StringUtils.join(inputsList.toArray(), ';');
            JSONObject res = new JSONObject();
            res.put("jobid", batchJobId);
            res.put("input", mergedInputList);
            res.put("output", etlName);

            String batchJobReqStatus = "success";
            res.put("status", batchJobReqStatus);

            resA.add(res);
        }
        catch (WebApplicationException wae) {
            throw wae;
        }
        catch (Exception ex) {
            String msg = "Failed upload: " + ex.getMessage();
            throw new WebApplicationException(ex, Response.serverError().entity(msg).build());
        }

        return Response.ok(resA.toJSONString()).build();
    }

    /*
     * final int shpZipCnt, final int osmZipCnt, final int geonamesZipCnt, final
     * List<String> inputsList,
     */
    private JSONArray createNativeRequest(JSONArray reqList, int zipCnt, int shpZipCnt,
            int fgdbZipCnt, int osmZipCnt, int geonamesZipCnt, int shpCnt, int fgdbCnt,
            int osmCnt, int geonamesCnt, List<String> zipList, String translation,
            String jobId, String etlName, List<String> inputsList, String userEmail,
            String isNoneTranslation, String fgdbFeatureClasses) throws ParseException {
        JSONArray jobArgs = new JSONArray();

        String inputs = "";
        for (Object r : reqList) {
            JSONObject rr = (JSONObject) r;
            inputs += "\"" + rr.get("name") + "\" ";
        }

        JSONObject param = new JSONObject();

        // if fgdb zip > 0 then all becomes fgdb so it can be uzipped first
        // if fgdb zip == 0 and shp zip > then it is standard zip.
        // if fgdb zip == 0 and shp zip == 0 and osm zip > 0 then it is osm zip
        String curInputType = "";
        if (zipCnt > 0) {
            if (fgdbZipCnt > 0) {
                String mergedZipList = StringUtils.join(zipList.toArray(), ';');
                param.put("UNZIP_LIST", mergedZipList);
                curInputType = "OGR";
            }
            else {
                // Mix of shape and zip then we will unzip and treat it like OGR
                if (shpCnt > 0) // One or more all ogr zip + shape
                {
                    curInputType = "OGR";
                    String mergedZipList = StringUtils.join(zipList.toArray(), ';');
                    param.put("UNZIP_LIST", mergedZipList);
                }
                else if (osmCnt > 0) // Mix of One or more all osm zip + osm
                {
                    curInputType = "OSM";
                    String mergedZipList = StringUtils.join(zipList.toArray(), ';');
                    param.put("UNZIP_LIST", mergedZipList);
                }
                else if (geonamesCnt > 0) // Mix of One or more all osm zip + osm
                {
                    curInputType = "GEONAMES";
                    String mergedZipList = StringUtils.join(zipList.toArray(), ';');
                    param.put("UNZIP_LIST", mergedZipList);
                }
                else // One or more zip (all ogr) || One or more zip (all osm)
                {
                    // If contains zip of just shape or osm then we will etl zip
                    // directly
                    curInputType = "ZIP";
                    // add zip extension

                    for (int j = 0; j < zipList.size(); j++) {
                        zipList.set(j, zipList.get(j) + ".zip");
                    }
                    inputs = StringUtils.join(zipList.toArray(), ';');
                }
            }
        }
        else if (shpCnt > 0) {
            curInputType = "OGR";
        }
        else if (osmCnt > 0) {
            curInputType = "OSM";
        }
        else if (fgdbCnt > 0) {
            curInputType = "FGDB";
        }
        else if (geonamesCnt > 0) {
            curInputType = "GEONAMES";
        }

        Boolean isNone = false;
        if (isNoneTranslation != null) {
            isNone = isNoneTranslation.equals("true");
        }

        String translationPath = "translations/" + translation;

        if (translation.contains("/")) {
            translationPath = translation;
        }

        logger.debug("Using Translation for ETL :{}", translationPath);

        // Formulate request parameters

        param.put("NONE_TRANSLATION", isNone.toString());
        param.put("TRANSLATION", translationPath);
        param.put("INPUT_TYPE", curInputType);
        param.put("INPUT_PATH", "upload/" + jobId);
        param.put("INPUT", inputs);
        param.put("INPUT_NAME", etlName);
        param.put("USER_EMAIL", userEmail);

        if (curInputType.equalsIgnoreCase("FGDB") && (fgdbFeatureClasses != null) && (!fgdbFeatureClasses.isEmpty())) {
            Object oRq = reqList.get(0);

            if (oRq != null) {
                JSONObject jsonReq = (JSONObject) oRq;
                String rawInput = jsonReq.get("name").toString();
                List<String> fgdbInputs = new ArrayList<>();
                String[] cls = fgdbFeatureClasses.split(",");

                for (String cl : cls) {
                    fgdbInputs.add(rawInput + "\\;" + cl);
                }

                String fgdbInput = StringUtils.join(fgdbInputs.toArray(), ' ');
                param.put("INPUT", fgdbInput);
            }
        }

        JSONArray commandArgs = parseParams(param.toJSONString());

        JSONObject etlCommand = createMakeScriptJobReq(commandArgs);

        // Density Raster
        String internalJobId = UUID.randomUUID().toString();
        JSONArray rasterTilesArgs = new JSONArray();
        JSONObject rasterTilesparam = new JSONObject();
        rasterTilesparam.put("value", etlName);
        rasterTilesparam.put("paramtype", String.class.getName());
        rasterTilesparam.put("isprimitivetype", "false");
        rasterTilesArgs.add(rasterTilesparam);

        rasterTilesparam = new JSONObject();
        rasterTilesparam.put("value", userEmail);
        rasterTilesparam.put("paramtype", String.class.getName());
        rasterTilesparam.put("isprimitivetype", "false");
        rasterTilesArgs.add(rasterTilesparam);

        JSONObject ingestOSMResource = createReflectionJobReq(rasterTilesArgs, RasterToTilesService.class.getName(),
                "ingestOSMResourceDirect", internalJobId);

        jobArgs.add(etlCommand);
        jobArgs.add(ingestOSMResource);

        return jobArgs;
    }

    private static void buildNativeRequest(String jobId, String fName, String ext, String inputFileName,
            JSONArray reqList, JSONObject zipStat) throws IOException {
        // get zip stat is not exist then create one
        int shpZipCnt = 0;
        Object oShpStat = zipStat.get("shpzipcnt");
        if (oShpStat == null) {
            zipStat.put("shpzipcnt", 0);
        }
        else {
            shpZipCnt = (Integer) oShpStat;
        }

        int fgdbZipCnt = 0;
        Object oFgdbStat = zipStat.get("fgdbzipcnt");
        if (oFgdbStat == null) {
            zipStat.put("fgdbzipcnt", 0);
        }
        else {
            fgdbZipCnt = (Integer) oFgdbStat;
        }

        int osmZipCnt = 0;
        Object oOsmStat = zipStat.get("osmzipcnt");
        if (oOsmStat == null) {
            zipStat.put("osmzipcnt", 0);
        }
        else {
            osmZipCnt = (Integer) oOsmStat;
        }

        int geonamesZipCnt = 0;
        Object oGeonamesStat = zipStat.get("geonameszipcnt");
        if (oGeonamesStat == null) {
            zipStat.put("geonameszipcnt", 0);
        }
        else {
            geonamesZipCnt = (Integer) oGeonamesStat;
        }

        int osmCnt = 0;
        int shpCnt = 0;
        int fgdbCnt = 0;
        int geonamesCnt = 0;

        if (ext.equalsIgnoreCase("osm") || ext.equalsIgnoreCase("pbf")) {
            JSONObject reqType = new JSONObject();
            reqType.put("type", "OSM");
            reqType.put("name", inputFileName);
            reqList.add(reqType);
            osmCnt++;
        }
        else if (ext.equalsIgnoreCase("geonames") || ext.equalsIgnoreCase("txt")) {
            JSONObject reqType = new JSONObject();
            reqType.put("type", "GEONAMES");
            reqType.put("name", inputFileName);
            reqList.add(reqType);
            geonamesCnt++;
        }
        else if (ext.equalsIgnoreCase("shp")) {
            JSONObject reqType = new JSONObject();
            reqType.put("type", "OGR");
            reqType.put("name", inputFileName);
            reqList.add(reqType);
            shpCnt++;
        }
        else if (ext.equalsIgnoreCase("zip")) {
            // Check to see the type of zip (osm, ogr or fgdb)
            String zipFilePath = HOME_FOLDER + "/upload/" + jobId + "/" + inputFileName;

            JSONObject res = getZipContentType(zipFilePath, reqList, fName);

            shpZipCnt += (Integer) res.get("shpcnt");
            fgdbZipCnt += (Integer) res.get("fgdbcnt");
            osmZipCnt += (Integer) res.get("osmcnt");
            geonamesZipCnt += (Integer) res.get("geonamescnt");

            // We do not allow mix of ogr and osm in zip
            if (((shpZipCnt + fgdbZipCnt) > 0) && (osmZipCnt > 0)) {
                throw new IllegalStateException("Zip should not contain both osm and ogr types.");
            }

            zipStat.put("shpzipcnt", shpZipCnt);
            zipStat.put("fgdbzipcnt", fgdbZipCnt);
            zipStat.put("osmzipcnt", osmZipCnt);
            zipStat.put("geonameszipcnt", geonamesZipCnt);
        }
        else if (ext.equalsIgnoreCase("gdb")) {
            JSONObject reqType = new JSONObject();
            reqType.put("type", "FGDB");
            reqType.put("name", inputFileName);
            reqList.add(reqType);
            fgdbCnt++;
        }

        zipStat.put("shpcnt", shpCnt);
        zipStat.put("fgdbcnt", fgdbCnt);
        zipStat.put("osmcnt", osmCnt);
        zipStat.put("geonamescnt", geonamesCnt);
    }

    // returns the type of file in zip
    // throws error if there are mix of osm and ogr
    // zip does not allow fgdb so it needs to be expanded out
    private static JSONObject getZipContentType(String zipFilePath, JSONArray contentTypes, String fName)
            throws IOException {
        JSONObject resultStat = new JSONObject();
        String[] extList = { "gdb", "osm", "shp", "geonames", "pbf" };

        try (ZipInputStream zis = new ZipInputStream(new FileInputStream(zipFilePath))) {
            ZipEntry ze = zis.getNextEntry();

            int shpCnt = 0;
            int osmCnt = 0;
            int geonamesCnt = 0;
            int fgdbCnt = 0;
            while (ze != null) {
                String zipName = ze.getName();
                // check to see if zipName ends with slash and remove
                if (zipName.endsWith("/")) {
                    zipName = zipName.substring(0, zipName.length() - 1);
                }

                String[] fileNameParts = zipName.split("\\.");
                String ext = null;

                int partsLen = fileNameParts.length;
                if (partsLen > 1) {
                    ext = fileNameParts[partsLen - 1];
                }

                // See if there is extension and if none then throw error
                if (ext == null) {
                    throw new IOException("Unknown file type.");
                }

                // for each type of extensions
                for (String anExtList : extList) {
                    if (ext.equalsIgnoreCase(anExtList)) {
                        if (ze.isDirectory()) {
                            if (ext.equals("gdb")) {
                                JSONObject contentType = new JSONObject();
                                contentType.put("type", "FGDB_ZIP");
                                contentType.put("name", fName + "/" + zipName);
                                contentTypes.add(contentType);
                                fgdbCnt++;
                            }
                            else {
                                throw new IOException("Unknown folder type. Only gdb folder type is supported.");
                            }
                        }
                        else // file
                        {
                            switch (ext) {
                                case "shp": {
                                    JSONObject contentType = new JSONObject();
                                    contentType.put("type", "OGR_ZIP");
                                    contentType.put("name", fName + "/" + zipName);
                                    contentTypes.add(contentType);
                                    shpCnt++;
                                    break;
                                }
                                case "osm": {
                                    JSONObject contentType = new JSONObject();
                                    contentType.put("type", "OSM_ZIP");
                                    contentType.put("name", fName + "/" + zipName);
                                    contentTypes.add(contentType);
                                    osmCnt++;
                                    break;
                                }
                                case "geonames": {
                                    JSONObject contentType = new JSONObject();
                                    contentType.put("type", "GEONAMES_ZIP");
                                    contentType.put("name", fName + "/" + zipName);
                                    contentTypes.add(contentType);
                                    geonamesCnt++;
                                    break;
                                }
                                default:
                                    // We will not throw error here since shape file
                                    // can contain mutiple types of support files.
                                    // We will let hoot-core decide if it can handle
                                    // the zip.
                                    break;
                            }
                        }
                    }

                    // We do not allow mix of ogr and osm in zip
                    if (((shpCnt + fgdbCnt) > 0) && (osmCnt > 0)) {
                        throw new IOException("Zip should not contain both osm and ogr types.");
                    }
                }

                ze = zis.getNextEntry();
            }

            resultStat.put("shpcnt", shpCnt);
            resultStat.put("fgdbcnt", fgdbCnt);
            resultStat.put("osmcnt", osmCnt);
            resultStat.put("geonamescnt", geonamesCnt);

            return resultStat;
        }
    }
}<|MERGE_RESOLUTION|>--- conflicted
+++ resolved
@@ -170,11 +170,7 @@
                     geonamesCnt += (Integer) zipStat.get("geonamescnt");
                 }
 
-<<<<<<< HEAD
-                if (inputType.equalsIgnoreCase("geonames") && ext.equalsIgnoreCase("txt") && geonamesCnt == 1) {
-=======
                 if (inputType.equalsIgnoreCase("geonames") && ext.equalsIgnoreCase("txt") && (geonamesCnt == 1)) {
->>>>>>> d03063aa
                     inputFileName = fName + ".geonames";
                     String directory = HOME_FOLDER + "/upload/" + jobId;
                     // we need to rename the file for hoot to ingest

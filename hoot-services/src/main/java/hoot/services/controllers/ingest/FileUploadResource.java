/*
 * This file is part of Hootenanny.
 *
 * Hootenanny is free software: you can redistribute it and/or modify
 * it under the terms of the GNU General Public License as published by
 * the Free Software Foundation, either version 3 of the License, or
 * (at your option) any later version.
 * 
 * This program is distributed in the hope that it will be useful,
 * but WITHOUT ANY WARRANTY; without even the implied warranty of
 * MERCHANTABILITY or FITNESS FOR A PARTICULAR PURPOSE.  See the
 * GNU General Public License for more details.
 *
 * You should have received a copy of the GNU General Public License
 * along with this program.  If not, see <http://www.gnu.org/licenses/>.
 *
 * --------------------------------------------------------------------
 *
 * The following copyright notices are generated automatically. If you
 * have a new notice to add, please use the format:
 * " * @copyright Copyright ..."
 * This will properly maintain the copyright information. DigitalGlobe
 * copyrights will be updated automatically.
 *
 * @copyright Copyright (C) 2015, 2016 DigitalGlobe (http://www.digitalglobe.com/)
 */
package hoot.services.controllers.ingest;

import static hoot.services.HootProperties.ETL_MAKEFILE;
import static hoot.services.HootProperties.HOME_FOLDER;

import java.io.File;
import java.io.FileInputStream;
<<<<<<< HEAD
import java.io.IOException;
=======
import java.io.FileOutputStream;
>>>>>>> 616bf26d
import java.util.ArrayList;
import java.util.HashMap;
import java.util.List;
import java.util.Map;
import java.util.UUID;
import java.util.zip.ZipEntry;
import java.util.zip.ZipInputStream;

import javax.servlet.http.HttpServletRequest;
import javax.ws.rs.POST;
import javax.ws.rs.Path;
import javax.ws.rs.Produces;
import javax.ws.rs.QueryParam;
import javax.ws.rs.WebApplicationException;
import javax.ws.rs.core.Context;
import javax.ws.rs.core.MediaType;
import javax.ws.rs.core.Response;
import javax.ws.rs.core.Response.Status;

import org.apache.commons.lang3.StringUtils;
import org.json.simple.JSONArray;
import org.json.simple.JSONObject;
import org.json.simple.parser.ParseException;
import org.slf4j.Logger;
import org.slf4j.LoggerFactory;

import hoot.services.controllers.job.JobControllerBase;
import hoot.services.utils.MultipartSerializer;


@Path("/ingest")
public class FileUploadResource extends JobControllerBase {
    private static final Logger logger = LoggerFactory.getLogger(FileUploadResource.class);

    public FileUploadResource() {
        super(ETL_MAKEFILE);
    }

    /**
     * Purpose of this service is to provide ingest service for uploading shape
     * and osm file and performing ETL operation on the uploaded file(s). This
     * service is multipart post service which accepts single or multiple files
     * sent by multipart client.
     * 
     * POST
     * hoot-services/ingest/ingest/upload?TRANSLATION=NFDD.js&INPUT_TYPE=OSM&
     * INPUT_NAME=ToyTest
     * 
     * @param translation
     *            Translation script used during OGR ETL process.
     * @param inputType
     *            [OSM | OGR ] OSM for osm file and OGR for shapefile.
     * @param inputName
     *            optional input name which is used in hoot db. Defaults to the
     *            file name.
     * @param userEmail
     *            mail address of the user requesting job
     * @param noneTranslation
     *            ?
     * @param request
     *            ?
     * @return Array of job status
     */
    @POST
    @Path("/upload")
    @Produces(MediaType.TEXT_PLAIN)
    public Response processUpload2(@QueryParam("TRANSLATION") String translation,
                                   @QueryParam("INPUT_TYPE") String inputType,
                                   @QueryParam("INPUT_NAME") String inputName,
                                   @QueryParam("USER_EMAIL") String userEmail,
                                   @QueryParam("NONE_TRANSLATION") String noneTranslation,
                                   @QueryParam("FGDB_FC") String fgdbFeatureClasses,
                                   @Context HttpServletRequest request) {
        String jobId = UUID.randomUUID().toString();
        JSONArray resA = new JSONArray();

        try {
            // Save multipart data into file
            logger.debug("Starting ETL Process for:{}", inputName);
            Map<String, String> uploadedFiles = new HashMap<>();
            Map<String, String> uploadedFilesPaths = new HashMap<>();

            MultipartSerializer.serializeUpload(jobId, inputType, uploadedFiles, uploadedFilesPaths, request);

            int shpCnt = 0;
            int osmCnt = 0;
            int fgdbCnt = 0;
            int geonamesCnt = 0;
            int zipCnt = 0;
            int shpZipCnt = 0;
            int osmZipCnt = 0;
            int geonamesZipCnt = 0;
            int fgdbZipCnt = 0;

            List<String> zipList = new ArrayList<>();

            JSONArray reqList = new JSONArray();
            List<String> inputsList = new ArrayList<>();

            String etlName = inputName;
            for (Map.Entry<String, String> pairs : uploadedFiles.entrySet()) {
                String fName = pairs.getKey();
                String ext = pairs.getValue();

                if ((etlName == null) || (etlName.isEmpty())) {
                    etlName = fName;
                }

                String inputFileName = uploadedFilesPaths.get(fName);
                inputsList.add(inputFileName);

                // for osm
                // for shp
                // for zip - can not mix different types in zip
                // -- for fgdb zip
                // for fgdb

                JSONObject zipStat = new JSONObject();
                buildNativeRequest(jobId, fName, ext, inputFileName, reqList, zipStat);
                if (ext.equalsIgnoreCase("zip")) {
                    shpZipCnt += (Integer) zipStat.get("shpzipcnt");
                    fgdbZipCnt += (Integer) zipStat.get("fgdbzipcnt");
                    osmZipCnt += (Integer) zipStat.get("osmzipcnt");
                    geonamesZipCnt += (Integer) zipStat.get("geonameszipcnt");

                    zipList.add(fName);
                    zipCnt++;
                }
                else {
                    shpCnt += (Integer) zipStat.get("shpcnt");
                    fgdbCnt += (Integer) zipStat.get("fgdbcnt");
                    osmCnt += (Integer) zipStat.get("osmcnt");
                    geonamesCnt += (Integer) zipStat.get("geonamescnt");
                }
            }

            if (((shpZipCnt + fgdbZipCnt + shpCnt + fgdbCnt) > 0) && ((osmZipCnt + osmCnt) > 0)) {
                throw new IllegalStateException("Can not mix osm and ogr type.");
            }

            if (osmZipCnt > 1) {
                // #6027
<<<<<<< HEAD
                throw new IllegalArgumentException("Hootennany does not support zip files containing .osm data.");
=======
                throw new Exception("Hootennany does not support zip files containing multiple .osm data files.");
            }

            if ((osmZipCnt == 1) && ((shpZipCnt + fgdbZipCnt + shpCnt + fgdbCnt + osmCnt) == 0)) {
                // we want to unzip the file and modify any necessary parameters for the ensuing makefile
                byte[] buffer = new byte[2048];
                String zipFilePath = HOME_FOLDER + "/upload/" + jobId + File.separator + inputsList.get(0);

                try (ZipInputStream zis = new ZipInputStream(new FileInputStream(zipFilePath))) {
                    ZipEntry ze = zis.getNextEntry();

                    while (ze != null) {
                        String entryName = ze.getName();
                        File file = new File(HOME_FOLDER + "/upload/" + jobId + File.separator + entryName);
                        // for now assuming no subdirectories
                        try (FileOutputStream fOutput = new FileOutputStream(file)) {
                            int count = 0;
                            while ((count = zis.read(buffer)) > 0) {
                                // write 'count' bytes to the file output stream
                                fOutput.write(buffer, 0, count);
                            }
                        }

                        zipList = new ArrayList<>();
                        reqList = new JSONArray();
                        inputsList = new ArrayList<>();
                        JSONObject zipStat = new JSONObject();
                        buildNativeRequest(jobId, inputName, "OSM", entryName, reqList, zipStat);
                        ze = zis.getNextEntry();
                    }
                }
                // massage some variables to make it look like an osm file was uploaded
                zipCnt = 0;
                osmZipCnt = 0;
                osmCnt = 1;
>>>>>>> 616bf26d
            }

            String batchJobId = UUID.randomUUID().toString();
            JSONArray jobArgs = createNativeRequest(reqList, zipCnt, shpZipCnt, fgdbZipCnt, osmZipCnt, geonamesZipCnt,
                    shpCnt, fgdbCnt, osmCnt, geonamesCnt, zipList, translation, jobId, etlName, inputsList, userEmail,
                    noneTranslation, fgdbFeatureClasses);

            // userEmail

            logger.debug("Posting Job Request for Job :{} With Args: {}", batchJobId, jobArgs.toJSONString());

            postChainJobRquest(batchJobId, jobArgs.toJSONString());

            String mergedInputList = StringUtils.join(inputsList.toArray(), ';');
            JSONObject res = new JSONObject();
            res.put("jobid", batchJobId);
            res.put("input", mergedInputList);
            res.put("output", etlName);

            String batchJobReqStatus = "success";
            res.put("status", batchJobReqStatus);

            resA.add(res);
        }
        catch (WebApplicationException wae) {
            throw wae;
        }
        catch (Exception ex) {
            String msg = "Failed upload: " + ex.getMessage();
            throw new WebApplicationException(ex, Response.status(Status.INTERNAL_SERVER_ERROR).entity(msg).build());
        }

        return Response.ok(resA.toJSONString(), MediaType.APPLICATION_JSON).build();
    }

    /*
     * final int shpZipCnt, final int osmZipCnt, final int geonamesZipCnt, final
     * List<String> inputsList,
     */
    private JSONArray createNativeRequest(JSONArray reqList, int zipCnt, int shpZipCnt,
            int fgdbZipCnt, int osmZipCnt, int geonamesZipCnt, int shpCnt, int fgdbCnt,
            int osmCnt, int geonamesCnt, List<String> zipList, String translation,
            String jobId, String etlName, List<String> inputsList, String userEmail,
            String isNoneTranslation, String fgdbFeatureClasses) throws ParseException {
        JSONArray jobArgs = new JSONArray();

        String inputs = "";
        for (Object r : reqList) {
            JSONObject rr = (JSONObject) r;
            inputs += "\"" + rr.get("name") + "\" ";
        }

        JSONObject param = new JSONObject();

        // if fgdb zip > 0 then all becomes fgdb so it can be uzipped first
        // if fgdb zip == 0 and shp zip > then it is standard zip.
        // if fgdb zip == 0 and shp zip == 0 and osm zip > 0 then it is osm zip
        String curInputType = "";
        if (zipCnt > 0) {
            if (fgdbZipCnt > 0) {
                String mergedZipList = StringUtils.join(zipList.toArray(), ';');
                param.put("UNZIP_LIST", mergedZipList);
                curInputType = "OGR";
            }
            else {
                // Mix of shape and zip then we will unzip and treat it like OGR
                if (shpCnt > 0) // One or more all ogr zip + shape
                {
                    curInputType = "OGR";
                    String mergedZipList = StringUtils.join(zipList.toArray(), ';');
                    param.put("UNZIP_LIST", mergedZipList);
                }
                else if (osmCnt > 0) // Mix of One or more all osm zip + osm
                {
                    curInputType = "OSM";
                    String mergedZipList = StringUtils.join(zipList.toArray(), ';');
                    param.put("UNZIP_LIST", mergedZipList);
                }
                else if (geonamesCnt > 0) // Mix of One or more all osm zip + osm
                {
                    curInputType = "GEONAMES";
                    String mergedZipList = StringUtils.join(zipList.toArray(), ';');
                    param.put("UNZIP_LIST", mergedZipList);
                }
                else // One or more zip (all ogr) || One or more zip (all osm)
                {
                    // If contains zip of just shape or osm then we will etl zip
                    // directly
                    curInputType = "ZIP";
                    // add zip extension

                    for (int j = 0; j < zipList.size(); j++) {
                        zipList.set(j, zipList.get(j) + ".zip");
                    }
                    inputs = StringUtils.join(zipList.toArray(), ';');
                }
            }
        }
        else if (shpCnt > 0) {
            curInputType = "OGR";
        }
        else if (osmCnt > 0) {
            curInputType = "OSM";
        }
        else if (fgdbCnt > 0) {
            curInputType = "FGDB";
        }
        else if (geonamesCnt > 0) {
            curInputType = "GEONAMES";
        }

        Boolean isNone = false;
        if (isNoneTranslation != null) {
            isNone = isNoneTranslation.equals("true");
        }

        String translationPath = "translations/" + translation;

        if (translation.contains("/")) {
            translationPath = translation;
        }

        logger.debug("Using Translation for ETL :{}", translationPath);

        // Formulate request parameters

        param.put("NONE_TRANSLATION", isNone.toString());
        param.put("TRANSLATION", translationPath);
        param.put("INPUT_TYPE", curInputType);
        param.put("INPUT_PATH", "upload/" + jobId);
        param.put("INPUT", inputs);
        param.put("INPUT_NAME", etlName);
        param.put("USER_EMAIL", userEmail);

        if (curInputType.equalsIgnoreCase("FGDB") && (fgdbFeatureClasses != null) && (!fgdbFeatureClasses.isEmpty())) {
            Object oRq = reqList.get(0);

            if (oRq != null) {
                JSONObject jsonReq = (JSONObject) oRq;
                String rawInput = jsonReq.get("name").toString();
                List<String> fgdbInputs = new ArrayList<>();
                String[] cls = fgdbFeatureClasses.split(",");

                for (String cl : cls) {
                    fgdbInputs.add(rawInput + "\\;" + cl);
                }

                String fgdbInput = StringUtils.join(fgdbInputs.toArray(), ' ');
                param.put("INPUT", fgdbInput);
            }
        }

        JSONArray commandArgs = parseParams(param.toJSONString());

        JSONObject etlCommand = createMakeScriptJobReq(commandArgs);

        // Density Raster
        String internalJobId = UUID.randomUUID().toString();
        JSONArray rasterTilesArgs = new JSONArray();
        JSONObject rasterTilesparam = new JSONObject();
        rasterTilesparam.put("value", etlName);
        rasterTilesparam.put("paramtype", String.class.getName());
        rasterTilesparam.put("isprimitivetype", "false");
        rasterTilesArgs.add(rasterTilesparam);

        rasterTilesparam = new JSONObject();
        rasterTilesparam.put("value", userEmail);
        rasterTilesparam.put("paramtype", String.class.getName());
        rasterTilesparam.put("isprimitivetype", "false");
        rasterTilesArgs.add(rasterTilesparam);

        JSONObject ingestOSMResource = createReflectionJobReq(rasterTilesArgs,
                "hoot.services.controllers.ingest.RasterToTilesService", "ingestOSMResourceDirect", internalJobId);

        jobArgs.add(etlCommand);
        jobArgs.add(ingestOSMResource);

        return jobArgs;
    }

    private static void buildNativeRequest(String jobId, String fName, String ext, String inputFileName,
            JSONArray reqList, JSONObject zipStat) throws IOException {
        // get zip stat is not exist then create one
        int shpZipCnt = 0;
        Object oShpStat = zipStat.get("shpzipcnt");
        if (oShpStat == null) {
            zipStat.put("shpzipcnt", 0);
        }
        else {
            shpZipCnt = (Integer) oShpStat;
        }

        int fgdbZipCnt = 0;
        Object oFgdbStat = zipStat.get("fgdbzipcnt");
        if (oFgdbStat == null) {
            zipStat.put("fgdbzipcnt", 0);
        }
        else {
            fgdbZipCnt = (Integer) oFgdbStat;
        }

        int osmZipCnt = 0;
        Object oOsmStat = zipStat.get("osmzipcnt");
        if (oOsmStat == null) {
            zipStat.put("osmzipcnt", 0);
        }
        else {
            osmZipCnt = (Integer) oOsmStat;
        }

        int geonamesZipCnt = 0;
        Object oGeonamesStat = zipStat.get("geonameszipcnt");
        if (oGeonamesStat == null) {
            zipStat.put("geonameszipcnt", 0);
        }
        else {
            geonamesZipCnt = (Integer) oGeonamesStat;
        }

        int osmCnt = 0;
        int shpCnt = 0;
        int fgdbCnt = 0;
        int geonamesCnt = 0;

        if (ext.equalsIgnoreCase("osm")) {
            JSONObject reqType = new JSONObject();
            reqType.put("type", "OSM");
            reqType.put("name", inputFileName);
            reqList.add(reqType);
            osmCnt++;
        }
        else if (ext.equalsIgnoreCase("geonames")) {
            JSONObject reqType = new JSONObject();
            reqType.put("type", "GEONAMES");
            reqType.put("name", inputFileName);
            reqList.add(reqType);
            geonamesCnt++;
        }
        else if (ext.equalsIgnoreCase("shp")) {
            JSONObject reqType = new JSONObject();
            reqType.put("type", "OGR");
            reqType.put("name", inputFileName);
            reqList.add(reqType);
            shpCnt++;
        }
        else if (ext.equalsIgnoreCase("zip")) {
            // Check to see the type of zip (osm, ogr or fgdb)
            String zipFilePath = HOME_FOLDER + "/upload/" + jobId + "/" + inputFileName;

            JSONObject res = getZipContentType(zipFilePath, reqList, fName);

            shpZipCnt += (Integer) res.get("shpcnt");
            fgdbZipCnt += (Integer) res.get("fgdbcnt");
            osmZipCnt += (Integer) res.get("osmcnt");
            geonamesZipCnt += (Integer) res.get("geonamescnt");

            // We do not allow mix of ogr and osm in zip
            if (((shpZipCnt + fgdbZipCnt) > 0) && (osmZipCnt > 0)) {
                throw new IllegalStateException("Zip should not contain both osm and ogr types.");
            }

            zipStat.put("shpzipcnt", shpZipCnt);
            zipStat.put("fgdbzipcnt", fgdbZipCnt);
            zipStat.put("osmzipcnt", osmZipCnt);
            zipStat.put("geonameszipcnt", geonamesZipCnt);
        }
        else if (ext.equalsIgnoreCase("gdb")) {
            JSONObject reqType = new JSONObject();
            reqType.put("type", "FGDB");
            reqType.put("name", inputFileName);
            reqList.add(reqType);
            fgdbCnt++;
        }

        zipStat.put("shpcnt", shpCnt);
        zipStat.put("fgdbcnt", fgdbCnt);
        zipStat.put("osmcnt", osmCnt);
        zipStat.put("geonamescnt", geonamesCnt);
    }

    // returns the type of file in zip
    // throws error if there are mix of osm and ogr
    // zip does not allow fgdb so it needs to be expanded out
    private static JSONObject getZipContentType(String zipFilePath, JSONArray contentTypes, String fName)
            throws IOException {
        JSONObject resultStat = new JSONObject();
        String[] extList = { "gdb", "osm", "shp", "geonames" };

        try (ZipInputStream zis = new ZipInputStream(new FileInputStream(zipFilePath))) {
            ZipEntry ze = zis.getNextEntry();

            int shpCnt = 0;
            int osmCnt = 0;
            int geonamesCnt = 0;
            int fgdbCnt = 0;
            while (ze != null) {
                String zipName = ze.getName();
                // check to see if zipName ends with slash and remove
                if (zipName.endsWith("/")) {
                    zipName = zipName.substring(0, zipName.length() - 1);
                }

                String[] fileNameParts = zipName.split("\\.");
                String ext = null;

                int partsLen = fileNameParts.length;
                if (partsLen > 1) {
                    ext = fileNameParts[partsLen - 1];
                }

                // See if there is extension and if none then throw error
                if (ext == null) {
                    throw new IOException("Unknown file type.");
                }

                // for each type of extensions
                for (String anExtList : extList) {
                    if (ext.equalsIgnoreCase(anExtList)) {
                        if (ze.isDirectory()) {
                            if (ext.equals("gdb")) {
                                JSONObject contentType = new JSONObject();
                                contentType.put("type", "FGDB_ZIP");
                                contentType.put("name", fName + "/" + zipName);
                                contentTypes.add(contentType);
                                fgdbCnt++;
                            }
                            else {
                                throw new IOException("Unknown folder type. Only gdb folder type is supported.");
                            }
                        }
                        else // file
                        {
                            switch (ext) {
                                case "shp": {
                                    JSONObject contentType = new JSONObject();
                                    contentType.put("type", "OGR_ZIP");
                                    contentType.put("name", fName + "/" + zipName);
                                    contentTypes.add(contentType);
                                    shpCnt++;
                                    break;
                                }
                                case "osm": {
                                    JSONObject contentType = new JSONObject();
                                    contentType.put("type", "OSM_ZIP");
                                    contentType.put("name", fName + "/" + zipName);
                                    contentTypes.add(contentType);
                                    osmCnt++;
                                    break;
                                }
                                case "geonames": {
                                    JSONObject contentType = new JSONObject();
                                    contentType.put("type", "GEONAMES_ZIP");
                                    contentType.put("name", fName + "/" + zipName);
                                    contentTypes.add(contentType);
                                    geonamesCnt++;
                                    break;
                                }
                                default:
                                    // We will not throw error here since shape file
                                    // can contain mutiple types of support files.
                                    // We will let hoot-core decide if it can handle
                                    // the zip.
                                    break;
                            }
                        }
                    }

                    // We do not allow mix of ogr and osm in zip
                    if (((shpCnt + fgdbCnt) > 0) && (osmCnt > 0)) {
                        throw new IOException("Zip should not contain both osm and ogr types.");
                    }
                }

                ze = zis.getNextEntry();
            }

            resultStat.put("shpcnt", shpCnt);
            resultStat.put("fgdbcnt", fgdbCnt);
            resultStat.put("osmcnt", osmCnt);
            resultStat.put("geonamescnt", geonamesCnt);

            return resultStat;
        }
    }
}<|MERGE_RESOLUTION|>--- conflicted
+++ resolved
@@ -31,11 +31,8 @@
 
 import java.io.File;
 import java.io.FileInputStream;
-<<<<<<< HEAD
+import java.io.FileOutputStream;
 import java.io.IOException;
-=======
-import java.io.FileOutputStream;
->>>>>>> 616bf26d
 import java.util.ArrayList;
 import java.util.HashMap;
 import java.util.List;
@@ -178,10 +175,7 @@
 
             if (osmZipCnt > 1) {
                 // #6027
-<<<<<<< HEAD
-                throw new IllegalArgumentException("Hootennany does not support zip files containing .osm data.");
-=======
-                throw new Exception("Hootennany does not support zip files containing multiple .osm data files.");
+                throw new IllegalArgumentException("Hootennany does not support zip files containing multiple .osm data files.");
             }
 
             if ((osmZipCnt == 1) && ((shpZipCnt + fgdbZipCnt + shpCnt + fgdbCnt + osmCnt) == 0)) {
@@ -216,7 +210,6 @@
                 zipCnt = 0;
                 osmZipCnt = 0;
                 osmCnt = 1;
->>>>>>> 616bf26d
             }
 
             String batchJobId = UUID.randomUUID().toString();

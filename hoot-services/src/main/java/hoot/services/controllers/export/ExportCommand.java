--- conflicted
+++ resolved
@@ -73,11 +73,7 @@
         substitutionMap.put("INPUT_PATH", this.getInput());
         substitutionMap.put("OUTPUT_PATH", this.getOutputPath());
 
-<<<<<<< HEAD
-        String command = "hoot convert --${DEBUG_LEVEL} -C RemoveReview2Pre.conf ${HOOT_OPTIONS} -D schema.translation.script=${TRANSLATION_PATH} ${INPUT_PATH} ${OUTPUT_PATH} ";
-=======
-        String command = "hoot convert --${DEBUG_LEVEL} ${HOOT_OPTIONS} ${INPUT_PATH} ${OUTPUT_PATH} --trans ${TRANSLATION_PATH} ";
->>>>>>> def904be
+        String command = "hoot convert --${DEBUG_LEVEL} ${HOOT_OPTIONS} -D schema.translation.script=${TRANSLATION_PATH} ${INPUT_PATH} ${OUTPUT_PATH} ";
 
         super.configureCommand(command, substitutionMap, caller);
     }

--- conflicted
+++ resolved
@@ -214,41 +214,9 @@
 					boolean doThrowException = true;
 					if(cmd.containsKey("throwerror"))
 					{
-<<<<<<< HEAD
-						boolean errorAsWarn = false;
-						if(cmd.containsKey("erroraswarning"))
-						{
-							errorAsWarn = Boolean.parseBoolean(cmd.get("erroraswarning").toString());
-						}
-						
-						if(errorAsWarn == true)
-						{
-							ret.put("warnings", err);
-						}
-						else
-						{
-							boolean doThrowException = true;
-							if(cmd.containsKey("throwerror"))
-							{
-								doThrowException = Boolean.parseBoolean(cmd.get("throwerror").toString());
-							}
-							if(doThrowException)
-							{
-								throw new Exception(err);
-							}
-							else
-							{
-								String stdOut = res.getStdout();
-								ret.put("stdout", stdOut);
-								ret.put("stderr", err);
-							}
-						}
-						
-						
-=======
 						doThrowException = Boolean.parseBoolean(cmd.get("throwerror").toString());
->>>>>>> c3578906
 					}
+
 					if (doThrowException)
 					{
 						throw new Exception(err);
@@ -256,15 +224,11 @@
 					
 					String stdOut = res.getStdout();
 					ret.put("stdout", stdOut);
-					ret.put("stderr", err);
+					ret.put("stderr", err);					
 				}
 			}
 		} catch (Exception e){
-<<<<<<< HEAD
 			if(res != null && res.getExitStatus() == -9999)
-=======
-			if (res != null && res.getExitStatus() == -9999)
->>>>>>> c3578906
 			{
 				throw new NativeInterfaceException("Failed to execute." + e.getMessage(),
 						NativeInterfaceException.HttpCode.USER_CANCEL);
@@ -408,11 +372,7 @@
 	 * Creates direct exec call
 	 * like hoot --ogr2osm target input output if the "exectype" is "hoot"
 	 */
-<<<<<<< HEAD
-	private String[] createCmdArray(JSONObject cmd){
-=======
 	private static String[] createCmdArray(JSONObject cmd){
->>>>>>> c3578906
 		ArrayList<String> execCmd = new ArrayList<String>();
 		try
 		{
@@ -484,11 +444,7 @@
 		return Arrays.copyOf(objectArray, objectArray.length, String[].class);
 	}
 
-<<<<<<< HEAD
-	private String[] createBashScriptCmdArray(JSONObject cmd) {
-=======
 	private static String[] createBashScriptCmdArray(JSONObject cmd) {
->>>>>>> c3578906
 		ArrayList<String> execCmd = new ArrayList<String>();
 
 		try

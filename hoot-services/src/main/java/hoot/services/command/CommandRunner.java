--- conflicted
+++ resolved
@@ -1,63 +1,6 @@
-/*
- * This file is part of Hootenanny.
- *
- * Hootenanny is free software: you can redistribute it and/or modify
- * it under the terms of the GNU General Public License as published by
- * the Free Software Foundation, either version 3 of the License, or
- * (at your option) any later version.
- * 
- * This program is distributed in the hope that it will be useful,
- * but WITHOUT ANY WARRANTY; without even the implied warranty of
- * MERCHANTABILITY or FITNESS FOR A PARTICULAR PURPOSE.  See the
- * GNU General Public License for more details.
- *
- * You should have received a copy of the GNU General Public License
- * along with this program.  If not, see <http://www.gnu.org/licenses/>.
- *
- * --------------------------------------------------------------------
- *
- * The following copyright notices are generated automatically. If you
- * have a new notice to add, please use the format:
- * " * @copyright Copyright ..."
- * This will properly maintain the copyright information. DigitalGlobe
- * copyrights will be updated automatically.
- *
- * @copyright Copyright (C) 2015, 2016 DigitalGlobe (http://www.digitalglobe.com/)
- */
-package hoot.services.command;
-
-import java.io.BufferedReader;
-import java.io.File;
-import java.io.FileWriter;
-import java.io.IOException;
-import java.io.InputStream;
-import java.io.InputStreamReader;
-import java.io.OutputStream;
-import java.io.Reader;
-import java.io.StringWriter;
-import java.io.Writer;
-import java.util.ArrayList;
-import java.util.HashMap;
-import java.util.List;
-import java.util.Map;
-import java.util.StringTokenizer;
-import java.util.TreeMap;
-
-import static org.apache.commons.io.IOUtils.closeQuietly;
-import org.apache.commons.lang3.ArrayUtils;
-import org.apache.commons.lang3.exception.ExceptionUtils;
-import org.apache.commons.lang3.mutable.MutableBoolean;
-import org.apache.commons.lang3.time.StopWatch;
-import org.apache.log4j.Logger;
-
-/**
- * Utility class for running a subprocess synchronously from Java and retrieving the contents of
- * System.out and/or system.err.
- */
-<<<<<<< HEAD
 public class CommandRunner implements ICommandRunner {
 
-    private static final Logger _log = Logger.getLogger ( CommandRunner.class );
+    private static final Logger _log = Logger.getLogger(CommandRunner.class);
     private Process process;
     private MutableBoolean sig_interrupt;
     private List<CharPump> _outputList = new ArrayList<CharPump>();
@@ -68,277 +11,316 @@
     private StringWriter _err = null;
 
     public CommandRunner () {
-    	sig_interrupt = new MutableBoolean(false);
+        sig_interrupt = new MutableBoolean(false);
     }
 
     public void terminate() {
-    	if (process != null) {
-    		process.destroy();
-    	}
-    }
-
-
-    public int getProcessState()
-    {
-    	return _processState;
-    }
-
-    public void terminateClean() throws Exception
-    {
-    	sig_interrupt.setValue(true);
-
-    	if(_outputList.size() > 1)
-    	{
-	    	CharPump p1 = _outputList.get(0);
-	    	if(p1 != null)
-	    	{
-		    	synchronized(p1)
-		  		{
-		  			p1.wait(1000);
-		  		}
-	    	}
-
-	    	CharPump p2 = _outputList.get(1);
-
-	    	if(p2 != null)
-	    	{
-		    	synchronized(p2)
-		  		{
-		  			p2.wait(1000);
-		  		}
-	    	}
-    	}
-    	cleanUpProcess();
-    }
-
-    public String getStdOut()
-    {
-    	return _out.toString();
-    }
-
-    public CommandResult exec ( String pCmd ) throws IOException, InterruptedException {
-        StringWriter out = new StringWriter ();
-        StringWriter err = new StringWriter ();
-
-        CommandResult result = exec ( pCmd, out, err );
-        return result;
-    }
-
-    public CommandResult exec ( String pCmd, Map<String, String> env, boolean includeSysEnv ) throws IOException,
-            InterruptedException {
-
-        CommandResult result = exec ( pCmd.split ( " " ), env, includeSysEnv );
-        return result;
-    }
-
-    public CommandResult exec ( String[] pCmd, String[] pEnv ) throws IOException, InterruptedException {
-        return exec ( pCmd, pEnv, null );
-    }
-
-    public CommandResult exec ( String[] pCmd, String[] pEnv, File dir ) throws IOException, InterruptedException {
-        Map<String, String> env = new HashMap<String, String> ();
-        for ( int i = 0; i < pEnv.length; i++ ) {
-            StringTokenizer st = new StringTokenizer ( pEnv[i], "=" );
-            env.put ( st.nextToken (), st.nextToken () );
-        }
-        return exec ( pCmd, env, dir );
-    }
-
-    public CommandResult exec ( String[] pCmd ) throws IOException, InterruptedException {
-        _out = new StringWriter ();
-        _err = new StringWriter ();
-
-        CommandResult result = exec ( pCmd, _out, _err );
-        return result;
-    }
-
-    public CommandResult exec ( String[] pCmd, Map<String, String> pEnv ) throws IOException, InterruptedException {
-        return exec ( pCmd, pEnv, true );
-    }
-
-    public CommandResult exec ( String[] pCmd, Map<String, String> pEnv, boolean useSysEnv ) throws IOException,
-            InterruptedException {
-        StringWriter out = new StringWriter ();
-        StringWriter err = new StringWriter ();
-
-        CommandResult result = exec ( pCmd, pEnv, useSysEnv, out, err );
+        if (process != null) {
+            process.destroy();
+        }
+    }
+
+    @Override
+  public int getProcessState()
+    {
+        return _processState;
+    }
+
+    @Override
+  public void terminateClean() throws Exception
+    {
+        sig_interrupt.setValue(true);
+
+        if (_outputList.size() > 1)
+        {
+            CharPump p1 = _outputList.get(0);
+            if (p1 != null)
+            {
+                synchronized (p1)
+                {
+                    p1.wait(1000);
+                }
+            }
+
+            CharPump p2 = _outputList.get(1);
+
+            if (p2 != null)
+            {
+                synchronized (p2)
+                {
+                    p2.wait(1000);
+                }
+            }
+        }
+        cleanUpProcess();
+    }
+
+    @Override
+  public String getStdOut()
+    {
+        return _out.toString();
+    }
+
+    @Override
+  public CommandResult exec(String pCmd) throws IOException, InterruptedException
+    {
+        StringWriter out = new StringWriter();
+        StringWriter err = new StringWriter();
+
+        CommandResult result = exec(pCmd, out, err);
+        return result;
+    }
+
+    @Override
+  public CommandResult exec(String pCmd, Map<String, String> env, boolean includeSysEnv)
+        throws IOException, InterruptedException
+    {
+
+        CommandResult result = exec(pCmd.split(" "), env, includeSysEnv);
+        return result;
+    }
+
+    public CommandResult exec(String[] pCmd, String[] pEnv) throws IOException, InterruptedException
+    {
+        return exec(pCmd, pEnv, null);
+    }
+
+    public CommandResult exec(String[] pCmd, String[] pEnv, File dir) throws IOException,
+        InterruptedException
+    {
+        Map<String, String> env = new HashMap<String, String>();
+        for (int i = 0; i < pEnv.length; i++)
+        {
+            StringTokenizer st = new StringTokenizer(pEnv[i], "=");
+            env.put(st.nextToken(), st.nextToken());
+        }
+        return exec(pCmd, env, dir);
+    }
+
+    @Override
+  public CommandResult exec(String[] pCmd) throws IOException, InterruptedException
+    {
+        _out = new StringWriter();
+        _err = new StringWriter();
+
+        CommandResult result = exec(pCmd, _out, _err);
+        return result;
+    }
+
+    public CommandResult exec(String[] pCmd, Map<String, String> pEnv) throws IOException,
+        InterruptedException
+    {
+        return exec(pCmd, pEnv, true);
+    }
+
+    @Override
+  public CommandResult exec(String[] pCmd, Map<String, String> pEnv, boolean useSysEnv)
+        throws IOException, InterruptedException
+    {
+        StringWriter out = new StringWriter();
+        StringWriter err = new StringWriter();
+
+        CommandResult result = exec(pCmd, pEnv, useSysEnv, out, err);
         return result;
     }
 
     // TRAC 1801
-    private void cleanUpProcess() throws IOException {
-    	if (process == null) {
-    		return;
-    	}
-    	OutputStream os = process.getOutputStream();
-    	InputStream is = process.getInputStream();
-    	InputStream es = process.getErrorStream();
-    	
-    	// TRAC 1801
-    	if (os != null) {
-    		// System.err.println("Closing os");
-    		os.flush();
-    	}
-    	closeQuietly(os);
-    	closeQuietly(is);
-    	closeQuietly(es);
-    	
-    	if(process != null)
-    	{
-    		process.destroy();
-    		process = null;
-    	}
-    	// System.gc();
-    }
-
-  public CommandResult exec(String[] pCmd, String[] pEnv, Writer pOut, Writer pErr) throws IOException, InterruptedException {
-
-      int out = 0;
-      String pCmdString = ArrayUtils.toString(pCmd);
-      if(_log.isInfoEnabled())
-        _log.info("Executing '" + pCmdString + "' with Environment '" + ArrayUtils.toString(pEnv) + "'");
-      StopWatch clock = new StopWatch();
-      clock.start();
-      try {
-        process = Runtime.getRuntime().exec(pCmd, pEnv);
-        out = handleProcess(process, pCmdString, pOut, pErr, _outputList, sig_interrupt);
-      } finally {
-    	this.cleanUpProcess();
-        clock.stop();
-        if(_log.isInfoEnabled())
-          _log.info("'" + pCmdString + "' completed in " + clock.getTime() + " ms");
-      }
-      if(sig_interrupt.getValue() == true)
-      {
-      	out = -9999;
-      }
-      CommandResult result = new CommandResult(pCmdString,
-                                               out,
-                                               pOut.toString(),
-                                               pErr.toString());
-      return result;
-    }
-
-  public CommandResult exec(String[] pCmd, String[] pEnv, File dir, Writer pOut, Writer pErr) throws IOException, InterruptedException {
-
-      int out = 0;
-      String pCmdString = ArrayUtils.toString(pCmd);
-      if(_log.isInfoEnabled())
-        _log.info("Executing '" + pCmdString + "' with Environment '" + ArrayUtils.toString(pEnv) + "'");
-      StopWatch clock = new StopWatch();
-      clock.start();
-      try {
-        process = Runtime.getRuntime().exec(pCmd, pEnv,dir);
-        out = handleProcess(process, pCmdString, pOut, pErr, _outputList, sig_interrupt);
-      } finally {
-    	this.cleanUpProcess();
-        clock.stop();
-        if(_log.isInfoEnabled())
-          _log.info("'" + pCmdString + "' completed in " + clock.getTime() + " ms");
-      }
-
-      if(sig_interrupt.getValue() == true)
-      {
-      	out = -9999;
-      }
-      CommandResult result = new CommandResult(pCmdString,
-                                               out,
-                                               pOut.toString(),
-                                               pErr.toString());
-      return result;
-    }
-
-    public CommandResult exec ( String[] pCmd, Map<String, String> pEnv, File dir ) throws IOException, InterruptedException {
-        return exec ( pCmd, pEnv, true, dir );
-    }
-
-    public CommandResult exec ( String[] pCmd, Map<String, String> pEnv, boolean useSysEnv, File dir ) throws IOException,
-            InterruptedException {
-        StringWriter out = new StringWriter ();
-        StringWriter err = new StringWriter ();
-
-        CommandResult result = exec ( pCmd, pEnv, useSysEnv, dir, out, err );
-        return result;
-    }
-
-    public CommandResult exec ( String pCmd, File dir ) throws IOException, InterruptedException {
-        StringWriter out = new StringWriter ();
-        StringWriter err = new StringWriter ();
-
-        CommandResult result = exec ( pCmd.split ( " " ), dir, out, err );
-        return result;
-    }
-
-    public CommandResult exec ( String[] pCmd, File dir ) throws IOException, InterruptedException {
-        return exec ( pCmd, dir, null );
-    }
-
-    public CommandResult exec ( String[] pCmd, Writer pOut, Writer pErr ) throws IOException, InterruptedException {
-        ProcessBuilder builder = new ProcessBuilder ();
-        Map<String, String> env = builder.environment ();
-
+    private void cleanUpProcess() throws IOException
+    {
+        if (process == null)
+        {
+            return;
+        }
+        OutputStream os = process.getOutputStream();
+        InputStream is = process.getInputStream();
+        InputStream es = process.getErrorStream();
+
+        // TRAC 1801
+        if (os != null)
+        {
+            // System.err.println("Closing os");
+            os.flush();
+        }
+        closeQuietly(os);
+        closeQuietly(is);
+        closeQuietly(es);
+
+        if (process != null)
+        {
+            process.destroy();
+            process = null;
+        }
+        // System.gc();
+    }
+
+    public CommandResult exec(String[] pCmd, String[] pEnv, Writer pOut, Writer pErr)
+        throws IOException, InterruptedException
+    {
         int out = 0;
-        String pCmdString = ArrayUtils.toString ( pCmd );
-        logExec ( pCmdString, env );
-
-        StopWatch clock = new StopWatch ();
-        clock.start ();
-        try {
-            process = Runtime.getRuntime().exec ( pCmd );
-            out = handleProcess ( process, pCmdString, pOut, pErr, _outputList, sig_interrupt );
-        }
-        catch (Exception e){
-        	//System.out.println(e.fillInStackTrace().toString());
-        }
-        finally {
-        	this.cleanUpProcess();
-            clock.stop ();
-            if ( _log.isInfoEnabled () )
-                _log.info ( "'" + pCmdString + "' completed in " + clock.getTime () + " ms" );
+        String pCmdString = ArrayUtils.toString(pCmd);
+        if (_log.isInfoEnabled())
+          _log.info("Executing '" + pCmdString + "' with Environment '" + ArrayUtils.toString(pEnv)
+              + "'");
+        StopWatch clock = new StopWatch();
+        clock.start();
+        try
+        {
+            process = Runtime.getRuntime().exec(pCmd, pEnv);
+            out = handleProcess(process, pCmdString, pOut, pErr, _outputList, sig_interrupt);
+        }
+        finally
+        {
+            this.cleanUpProcess();
+            clock.stop();
+            if (_log.isInfoEnabled())
+              _log.info("'" + pCmdString + "' completed in " + clock.getTime() + " ms");
+        }
+        if (sig_interrupt.getValue() == true)
+        {
+            out = -9999;
+        }
+        CommandResult result = new CommandResult(pCmdString, out, pOut.toString(), pErr.toString());
+        return result;
+    }
+
+
+    public CommandResult exec(String[] pCmd, String[] pEnv, File dir, Writer pOut, Writer pErr)
+        throws IOException, InterruptedException
+    {
+
+        int out = 0;
+        String pCmdString = ArrayUtils.toString(pCmd);
+        if (_log.isInfoEnabled())
+          _log.info("Executing '" + pCmdString + "' with Environment '" + ArrayUtils.toString(pEnv)
+              + "'");
+        StopWatch clock = new StopWatch();
+        clock.start();
+        try
+        {
+            process = Runtime.getRuntime().exec(pCmd, pEnv, dir);
+            out = handleProcess(process, pCmdString, pOut, pErr, _outputList, sig_interrupt);
+        }
+        finally
+        {
+            this.cleanUpProcess();
+            clock.stop();
+            if (_log.isInfoEnabled())
+              _log.info("'" + pCmdString + "' completed in " + clock.getTime() + " ms");
+        }
+
+        if (sig_interrupt.getValue() == true)
+        {
+            out = -9999;
+        }
+        CommandResult result = new CommandResult(pCmdString, out, pOut.toString(), pErr.toString());
+        return result;
+    }
+
+    public CommandResult exec(String[] pCmd, Map<String, String> pEnv, File dir) throws IOException,
+        InterruptedException
+    {
+        return exec(pCmd, pEnv, true, dir);
+    }
+
+    public CommandResult exec(String[] pCmd, Map<String, String> pEnv, boolean useSysEnv, File dir)
+        throws IOException, InterruptedException
+    {
+        StringWriter out = new StringWriter();
+        StringWriter err = new StringWriter();
+
+        CommandResult result = exec(pCmd, pEnv, useSysEnv, dir, out, err);
+        return result;
+    }
+
+    public CommandResult exec(String pCmd, File dir) throws IOException, InterruptedException
+    {
+        StringWriter out = new StringWriter();
+        StringWriter err = new StringWriter();
+        CommandResult result = exec(pCmd.split(" "), dir, out, err);
+        return result;
+    }
+
+    public CommandResult exec(String[] pCmd, File dir) throws IOException, InterruptedException
+    {
+        return exec(pCmd, dir, null);
+    }
+
+    @Override
+  public CommandResult exec(String[] pCmd, Writer pOut, Writer pErr) throws IOException,
+        InterruptedException
+    {
+        ProcessBuilder builder = new ProcessBuilder();
+        Map<String, String> env = builder.environment();
+
+        int out = 0;
+        String pCmdString = ArrayUtils.toString(pCmd);
+        logExec(pCmdString, env);
+
+        StopWatch clock = new StopWatch();
+        clock.start();
+        try
+        {
+            process = Runtime.getRuntime().exec(pCmd);
+            out = handleProcess(process, pCmdString, pOut, pErr, _outputList, sig_interrupt);
+        }
+        catch (Exception e)
+        {
+            // System.out.println(e.fillInStackTrace().toString());
+        }
+        finally
+        {
+            this.cleanUpProcess();
+            clock.stop();
+            if (_log.isInfoEnabled())
+              _log.info("'" + pCmdString + "' completed in " + clock.getTime() + " ms");
         }
 
         if(sig_interrupt.getValue() == true)
         {
-        	out = -9999;
+            out = -9999;
         }
         CommandResult result = new CommandResult ( pCmdString, out, pOut.toString (), pErr.toString () );
         return result;
     }
 
-    public CommandResult exec ( String[] pCmd, Map<String, String> pEnv, boolean useSysEnv, Writer pOut, Writer pErr )
-            throws IOException, InterruptedException {
+    public CommandResult exec(String[] pCmd, Map<String, String> pEnv, boolean useSysEnv,
+        Writer pOut, Writer pErr) throws IOException, InterruptedException
+    {
 
         int out = 0;
-        String pCmdString = ArrayUtils.toString ( pCmd );
-        ProcessBuilder builder = new ProcessBuilder ();
-        builder.command ( pCmd );
-
-        Map<String, String> env = builder.environment ();
-        if ( !useSysEnv )
-            env.clear ();
-        for ( String name : pEnv.keySet () ) {
-            env.put ( name, pEnv.get ( name ) );
-        }
-
-        logExec ( pCmdString, env );
-
-        StopWatch clock = new StopWatch ();
-        clock.start ();
-        try {
-            process = builder.start ();
-            out = handleProcess ( process, pCmdString, pOut, pErr, _outputList, sig_interrupt );
-        } finally {
-        	this.cleanUpProcess();
-            clock.stop ();
-            if ( _log.isInfoEnabled () )
-                _log.info ( "'" + pCmdString + "' completed in " + clock.getTime () + " ms" );
-        }
-
-        if(sig_interrupt.getValue() == true)
-        {
-        	out = -9999;
-        }
-        CommandResult result = new CommandResult ( pCmdString, out, pOut.toString (), pErr.toString () );
+        String pCmdString = ArrayUtils.toString(pCmd);
+        ProcessBuilder builder = new ProcessBuilder();
+        builder.command(pCmd);
+
+        Map<String, String> env = builder.environment();
+        if (!useSysEnv) env.clear();
+        for (String name : pEnv.keySet())
+        {
+            env.put(name, pEnv.get(name));
+        }
+
+        logExec(pCmdString, env);
+
+        StopWatch clock = new StopWatch();
+        clock.start();
+        try
+        {
+            process = builder.start();
+            out = handleProcess(process, pCmdString, pOut, pErr, _outputList, sig_interrupt);
+        }
+        finally
+        {
+            this.cleanUpProcess();
+            clock.stop();
+            if (_log.isInfoEnabled())
+              _log.info("'" + pCmdString + "' completed in " + clock.getTime() + " ms");
+        }
+
+        if (sig_interrupt.getValue() == true)
+        {
+            out = -9999;
+        }
+        CommandResult result = new CommandResult(pCmdString, out, pOut.toString(), pErr.toString());
         return result;
     }
 
@@ -359,41 +341,51 @@
 
         logExec ( pCmdString, env );
 
-        StopWatch clock = new StopWatch ();
-        clock.start ();
-        try {
-            process = builder.start ();
-            out = handleProcess ( process, pCmdString, pOut, pErr, _outputList, sig_interrupt );
-        } finally {
-        	this.cleanUpProcess();
-            clock.stop ();
-            if ( _log.isInfoEnabled () )
-                _log.info ( "'" + pCmdString + "' completed in " + clock.getTime () + " ms" );
-        }
-        if(sig_interrupt.getValue() == true)
-        {
-        	out = -9999;
-        }
-        CommandResult result = new CommandResult ( pCmdString, out, pOut.toString (), pErr.toString () );
-        return result;
-    }
-
-    public CommandResult exec ( String pCmdString, Writer pOut, Writer pErr ) throws IOException, InterruptedException {
-        return exec ( pCmdString.split ( " " ), pOut, pErr );
-    }
-
-    public CommandResult exec ( String pCmdString, File dir, Writer pOut, Writer pErr ) throws IOException,
-            InterruptedException {
-        return exec ( pCmdString.split ( " " ), dir, pOut, pErr );
-    }
-
-    public CommandResult exec ( String[] pCmd, File dir, Writer pOut, Writer pErr ) throws IOException, InterruptedException {
-        ProcessBuilder builder = new ProcessBuilder ();
-        Map<String, String> env = builder.environment ();
+        StopWatch clock = new StopWatch();
+        clock.start();
+        try
+        {
+            process = builder.start();
+            out = handleProcess(process, pCmdString, pOut, pErr, _outputList, sig_interrupt);
+        }
+        finally
+        {
+            this.cleanUpProcess();
+            clock.stop();
+            if (_log.isInfoEnabled())
+              _log.info("'" + pCmdString + "' completed in " + clock.getTime() + " ms");
+        }
+        if (sig_interrupt.getValue() == true)
+        {
+            out = -9999;
+        }
+        CommandResult result = new CommandResult(pCmdString, out, pOut.toString(), pErr.toString());
+        return result;
+    }
+
+
+    @Override
+  public CommandResult exec(String pCmdString, Writer pOut, Writer pErr) throws IOException,
+        InterruptedException
+    {
+        return exec(pCmdString.split(" "), pOut, pErr);
+    }
+
+    public CommandResult exec(String pCmdString, File dir, Writer pOut, Writer pErr)
+        throws IOException, InterruptedException
+    {
+        return exec(pCmdString.split(" "), dir, pOut, pErr);
+    }
+
+    public CommandResult exec(String[] pCmd, File dir, Writer pOut, Writer pErr) throws IOException,
+        InterruptedException
+    {
+        ProcessBuilder builder = new ProcessBuilder();
+        Map<String, String> env = builder.environment();
 
         int out = 0;
-        String pCmdString = ArrayUtils.toString ( pCmd );
-        logExec ( pCmdString, env );
+        String pCmdString = ArrayUtils.toString(pCmd);
+        logExec(pCmdString, env);
 
         StopWatch clock = new StopWatch ();
         clock.start ();
@@ -401,14 +393,14 @@
             process = Runtime.getRuntime().exec ( pCmd, null, dir );
             out = handleProcess ( process, pCmdString, pOut, pErr, _outputList, sig_interrupt );
         } finally {
-        	this.cleanUpProcess();
+            this.cleanUpProcess();
             clock.stop ();
             if ( _log.isInfoEnabled () )
                 _log.info ( "'" + pCmd + "' completed in " + clock.getTime () + " ms" );
         }
         if(sig_interrupt.getValue() == true)
         {
-        	out = -9999;
+            out = -9999;
         }
         CommandResult result = new CommandResult ( pCmdString, out, pOut.toString (), pErr.toString () );
         return result;
@@ -416,39 +408,44 @@
 
     // private methods
 
-    private  int handleProcess ( Process pProcess, String pOrigCmd, Writer pOut, Writer pErr,
-    		List<CharPump> stdOutErrList, MutableBoolean interrupt ) throws InterruptedException {
-
-    	_processState = 0;
-    	int res = handleProcessStatic (  pProcess,  pOrigCmd,  pOut,  pErr,
-      		 stdOutErrList,  interrupt );
-    	_processState = 1;
-    	return res;
-    }
-
-    private static int handleProcessStatic ( Process pProcess, String pOrigCmd, Writer pOut, Writer pErr,
-    		List<CharPump> stdOutErrList, MutableBoolean interrupt ) throws InterruptedException {
-
-    		CharPump outpump = new CharPump ( new BufferedReader(new InputStreamReader ( pProcess.getInputStream ()) ), pOut, pOrigCmd, interrupt );
-    		stdOutErrList.add(outpump);
-    		CharPump errpump = new CharPump ( new BufferedReader(new InputStreamReader ( pProcess.getErrorStream () )), pErr, pOrigCmd, interrupt );
-    		stdOutErrList.add(errpump);
-    		outpump.start ();
-        errpump.start ();
-        outpump.join ();
-        errpump.join ();
-
-        if ( _log.isInfoEnabled () )
-            _log.info ( "Waiting for '" + pOrigCmd + "' to complete." );
-        int status = pProcess.waitFor ();
+    private int handleProcess(Process pProcess, String pOrigCmd, Writer pOut, Writer pErr,
+        List<CharPump> stdOutErrList, MutableBoolean interrupt) throws InterruptedException
+    {
+
+        _processState = 0;
+        int res = handleProcessStatic(pProcess, pOrigCmd, pOut, pErr, stdOutErrList, interrupt);
+        _processState = 1;
+        return res;
+    }
+
+    private static int handleProcessStatic(Process pProcess, String pOrigCmd, Writer pOut,
+        Writer pErr, List<CharPump> stdOutErrList, MutableBoolean interrupt)
+        throws InterruptedException
+    {
+
+        CharPump outpump = new CharPump(new BufferedReader(new InputStreamReader(
+            pProcess.getInputStream())), pOut, interrupt);
+        stdOutErrList.add(outpump);
+        CharPump errpump = new CharPump(new BufferedReader(new InputStreamReader(
+            pProcess.getErrorStream())), pErr, interrupt);
+        stdOutErrList.add(errpump);
+        outpump.start();
+        errpump.start();
+        outpump.join();
+        errpump.join();
+
+        if (_log.isInfoEnabled()) _log.info("Waiting for '" + pOrigCmd + "' to complete.");
+        int status = pProcess.waitFor();
 
         return status;
     }
 
+
     /** Inner class, copies from Reader to Writer. */
-    public static class CharPump extends Thread {
-
-        private static Logger pumpLog = Logger.getLogger ( CharPump.class );
+    public static class CharPump extends Thread
+    {
+
+        private static Logger pumpLog = Logger.getLogger(CharPump.class);
 
         private Reader iIn;
 
@@ -458,152 +455,187 @@
 
         private MutableBoolean interrupt_sig;
 
+
         public CharPump ( Reader pIn, Writer pOut, String pCmd, MutableBoolean pInterrupt ) {
-
-        		interrupt_sig = pInterrupt;
+            interrupt_sig = pInterrupt;
             iIn = pIn;
             iOut = pOut;
-            String bufSizeString = System.getProperty ( "ew.util.os.charPumpBuffer", "1024" );
-            try {
-                bufSize = Integer.parseInt ( bufSizeString );
-            } catch ( NumberFormatException e ) {
-                e.printStackTrace ();
+            String bufSizeString = System.getProperty("ew.util.os.charPumpBuffer", "1024");
+            try
+            {
+                bufSize = Integer.parseInt(bufSizeString);
+            }
+            catch (NumberFormatException e)
+            {
+                e.printStackTrace();
                 bufSize = 1024;
             }
-            pumpLog.debug ( "CharPump will use buffer size = " + bufSize );
-        }
-
-        public void run () {
-        		boolean ok = true;
+            pumpLog.debug("CharPump will use buffer size = " + bufSize);
+        }
+
+        @Override
+    public void run()
+        {
+            boolean ok = true;
             char[] buf = new char[bufSize];
-            synchronized(this)
-            {
-	            try {
-	                while ( ok ) {
-	                		ok = !interrupt_sig.getValue();
-	                    if ( pumpLog.isDebugEnabled () ) {
-	                        System.currentTimeMillis ();
-	                    }
-
-	                  	int n = iIn.read ( buf, 0, buf.length );
-	                    if ( 0 > n ) {
-	                        pumpLog.debug ( "CharPump has encountered EOF" );
-	                        break;
-	                    }
-	                    if ( pumpLog.isDebugEnabled () ) {
-	                        System.currentTimeMillis ();
-	                    }
-	                    if ( pumpLog.isDebugEnabled () ) {
-	                        System.currentTimeMillis ();
-	                    }
-	                    iOut.write ( buf, 0, n );
-	                    if ( pumpLog.isDebugEnabled () ) {
-	                        System.currentTimeMillis ();
-	                    }
-	                    iOut.flush ();
-	                }
-	                iOut.flush ();
-
-
-	            } catch ( Exception e ) {
-	                _log.error ( e );
-	                e.printStackTrace ();
-	            }
-	            finally {
-	            	try {
-	            		if (iIn != null) {
-	            			iIn.close();
-	            		}
-	            		if (iOut != null) {
-	            			iOut.close();
-	            		}
-	            	}
-	            	catch (IOException ioe) {
-	            		ioe.printStackTrace();
-	            	}
-	            	notifyAll();
-	            }
+            synchronized (this)
+            {
+                try
+                {
+                    while (ok)
+                    {
+                        ok = !interrupt_sig.getValue();
+                        if (pumpLog.isDebugEnabled())
+                        {
+                            System.currentTimeMillis();
+                        }
+
+                        int n = iIn.read(buf, 0, buf.length);
+                        if (0 > n)
+                        {
+                            pumpLog.debug("CharPump has encountered EOF");
+                            break;
+                        }
+                        if (pumpLog.isDebugEnabled())
+                        {
+                            System.currentTimeMillis();
+                        }
+                        if (pumpLog.isDebugEnabled())
+                        {
+                            System.currentTimeMillis();
+                        }
+                        iOut.write(buf, 0, n);
+                        if (pumpLog.isDebugEnabled())
+                        {
+                            System.currentTimeMillis();
+                        }
+                        iOut.flush();
+                    }
+                    iOut.flush();
+
+                }
+                catch (Exception e)
+                {
+                    _log.error(e);
+                    e.printStackTrace();
+                }
+                finally
+                {
+                    try
+                    {
+                        if (iIn != null)
+                        {
+                            iIn.close();
+                        }
+                        if (iOut != null)
+                        {
+                            iOut.close();
+                        }
+                    }
+                    catch (IOException ioe)
+                    {
+                        ioe.printStackTrace();
+                    }
+                    notifyAll();
+                }
             }
         }
     }
 
     /**
-     * Main routine, for testing. The name of the executable to run and its
-     * arguments are the command line arguments.
+     * Main routine, for testing. The name of the executable to run and its arguments are the command
+     * line arguments.
      */
     // Disabled to prevent Commandline injection (Fortify)
-/*    public static void main ( String[] pArgs ) {
-        try {
-            ICommandRunner runner = new CommandRunner ();
-            if ( 1 == pArgs.length ) {
-                StringWriter out = new StringWriter ();
-                StringWriter err = new StringWriter ();
-                runner.exec ( pArgs[0], out, err );
-            } else {
-                runner.exec ( pArgs );
-            }
-            //System.out.println ( result.getStdout () );
-            //System.out.println ( result.getStderr () );
-        } catch ( Exception e ) {
-            System.err.println ( e.toString () );
+/*  public static void main(String[] pArgs)
+    {
+        try
+        {
+            ICommandRunner runner = new CommandRunner();
+            if (1 == pArgs.length)
+            {
+                StringWriter out = new StringWriter();
+                StringWriter err = new StringWriter();
+                runner.exec(pArgs[0], out, err);
+            }
+            else
+            {
+                runner.exec(pArgs);
+            }
+            // System.out.println ( result.getStdout () );
+            // System.out.println ( result.getStderr () );
+        }
+        catch (Exception e)
+        {
+            System.err.println(e.toString());
         }
     }
 */
-    public CommandResult exec ( String[] pCmd, File dir, String[] env ) throws IOException, InterruptedException {
-        StringWriter out = new StringWriter ();
-        StringWriter err = new StringWriter ();
-
-        CommandResult result = exec ( pCmd, dir, out, err, env );
-        return result;
-    }
-
-    private CommandResult exec ( String[] pCmd, File dir, StringWriter pOut, StringWriter pErr, String[] env )
-            throws IOException, InterruptedException {
+    public CommandResult exec(String[] pCmd, File dir, String[] env) throws IOException,
+        InterruptedException
+    {
+        StringWriter out = new StringWriter();
+        StringWriter err = new StringWriter();
+
+        CommandResult result = exec(pCmd, dir, out, err, env);
+        return result;
+    }
+
+    private CommandResult exec(String[] pCmd, File dir, StringWriter pOut, StringWriter pErr,
+        String[] env) throws IOException, InterruptedException
+    {
 
         int out = 0;
-        String pCmdString = ArrayUtils.toString ( pCmd );
-        if ( _log.isDebugEnabled() )
-            _log.debug ( "Executing '" + pCmdString + "' with Environment '" + ArrayUtils.toString ( env ) + "'" );
-        StopWatch clock = new StopWatch ();
-        clock.start ();
-        try {
-            process = Runtime.getRuntime().exec ( pCmd, env, dir );
-            out = handleProcess ( process, pCmdString, pOut, pErr, _outputList, sig_interrupt );
-        } finally {
-        	this.cleanUpProcess();
-            clock.stop ();
-            if ( _log.isInfoEnabled () )
-                _log.info ( "'" + pCmd + "' completed in " + clock.getTime () + " ms" );
-        }
-        if(sig_interrupt.getValue() == true)
-        {
-        	out = -9999;
-        }
-        CommandResult result = new CommandResult ( pCmdString, out, pOut.toString (), pErr.toString () );
-        return result;
-    }
-
-    private void logExec ( String pCmdString, Map<String, String> unsortedEnv ) {
-
-        if ( _log.isInfoEnabled () ) {
-
-            TreeMap<String, String> env = new TreeMap<String, String> ();
-            env.putAll ( unsortedEnv );
-
-            _log.info ( "Executing '" + pCmdString + "'" );
-            _log.debug ( "Enviroment:" );
+        String pCmdString = ArrayUtils.toString(pCmd);
+        if (_log.isDebugEnabled())
+          _log.debug("Executing '" + pCmdString + "' with Environment '" + ArrayUtils.toString(env)
+              + "'");
+        StopWatch clock = new StopWatch();
+        clock.start();
+        try
+        {
+            process = Runtime.getRuntime().exec(pCmd, env, dir);
+            out = handleProcess(process, pCmdString, pOut, pErr, _outputList, sig_interrupt);
+        }
+        finally
+        {
+            this.cleanUpProcess();
+            clock.stop();
+            if (_log.isInfoEnabled())
+              _log.info("'" + pCmd + "' completed in " + clock.getTime() + " ms");
+        }
+        if (sig_interrupt.getValue() == true)
+        {
+            out = -9999;
+        }
+        CommandResult result = new CommandResult(pCmdString, out, pOut.toString(), pErr.toString());
+        return result;
+    }
+
+    private static void logExec(String pCmdString, Map<String, String> unsortedEnv) throws IOException
+    {
+        if (_log.isInfoEnabled())
+        {
+            TreeMap<String, String> env = new TreeMap<String, String>();
+            env.putAll(unsortedEnv);
+
+            _log.info("Executing '" + pCmdString + "'");
+            _log.debug("Enviroment:");
             FileWriter writer = null;
-            try {
-                if ( _log.isDebugEnabled () ) {
-                    File envvarFile = File.createTempFile ( "envvars", ".txt" );
-                    writer = new FileWriter ( envvarFile );
-                    _log.debug ( "ENVVARS will be written to " + envvarFile.getAbsolutePath () );
-                }
-                for ( String key : env.keySet () ) {
-                    _log.debug ( String.format ( "  %s", new Object[] { key + "=" + env.get ( key ) } ) );
+            try
+            {
+                if (_log.isDebugEnabled())
+                {
+                    File envvarFile = File.createTempFile("envvars", ".txt");
+                    writer = new FileWriter(envvarFile);
+                    _log.debug("ENVVARS will be written to " + envvarFile.getAbsolutePath());
+                }
+                for (String key : env.keySet())
+                {
+                    _log.debug(String.format("  %s", new Object[] { key + "=" + env.get(key) }));
                  // null validation for fortify
-                    if (  writer != null &&  _log.isDebugEnabled () )
-                        writer.write ( String.format ( "  %s%n", new Object[] { key + "=" + env.get ( key ) } ) );
+                    if (_log.isDebugEnabled() && writer != null)
+                      writer.write(String.format("  %s%n", new Object[] { key + "=" + env.get(key) }));
                 }
                 // null validation for fortify
                 if ( writer != null && _log.isDebugEnabled () )
@@ -611,668 +643,12 @@
             } catch ( Exception e ) {
                 _log.error ( "Unable to log exec call: " + ExceptionUtils.getStackTrace(e) );
             }
-        }
-    }
-=======
-public class CommandRunner implements ICommandRunner
-{
-
-	private static final Logger _log = Logger.getLogger(CommandRunner.class);
-	private Process process;
-	private MutableBoolean sig_interrupt;
-	private List<CharPump> _outputList = new ArrayList<CharPump>();
-
-	private int _processState = -1;
-
-	private StringWriter _out = null;
-	private StringWriter _err = null;
-
-	public CommandRunner()
-	{
-		sig_interrupt = new MutableBoolean(false);
-	}
-
-	public void terminate()
-	{
-		if (process != null)
-		{
-			process.destroy();
-		}
-	}
-
-	@Override
-  public int getProcessState()
-	{
-		return _processState;
-	}
-
-	@Override
-  public void terminateClean() throws Exception
-	{
-		sig_interrupt.setValue(true);
-
-		if (_outputList.size() > 1)
-		{
-			CharPump p1 = _outputList.get(0);
-			if (p1 != null)
-			{
-				synchronized (p1)
-				{
-					p1.wait(1000);
-				}
-			}
-
-			CharPump p2 = _outputList.get(1);
-
-			if (p2 != null)
-			{
-				synchronized (p2)
-				{
-					p2.wait(1000);
-				}
-			}
-		}
-		cleanUpProcess();
-	}
-
-	@Override
-  public String getStdOut()
-	{
-		return _out.toString();
-	}
-
-	@Override
-  public CommandResult exec(String pCmd) throws IOException, InterruptedException
-	{
-		StringWriter out = new StringWriter();
-		StringWriter err = new StringWriter();
-
-		CommandResult result = exec(pCmd, out, err);
-		return result;
-	}
-
-	@Override
-  public CommandResult exec(String pCmd, Map<String, String> env, boolean includeSysEnv)
-	    throws IOException, InterruptedException
-	{
-
-		CommandResult result = exec(pCmd.split(" "), env, includeSysEnv);
-		return result;
-	}
-
-	public CommandResult exec(String[] pCmd, String[] pEnv) throws IOException, InterruptedException
-	{
-		return exec(pCmd, pEnv, null);
-	}
-
-	public CommandResult exec(String[] pCmd, String[] pEnv, File dir) throws IOException,
-	    InterruptedException
-	{
-		Map<String, String> env = new HashMap<String, String>();
-		for (int i = 0; i < pEnv.length; i++)
-		{
-			StringTokenizer st = new StringTokenizer(pEnv[i], "=");
-			env.put(st.nextToken(), st.nextToken());
-		}
-		return exec(pCmd, env, dir);
-	}
-
-	@Override
-  public CommandResult exec(String[] pCmd) throws IOException, InterruptedException
-	{
-		_out = new StringWriter();
-		_err = new StringWriter();
-
-		CommandResult result = exec(pCmd, _out, _err);
-		return result;
-	}
-
-	public CommandResult exec(String[] pCmd, Map<String, String> pEnv) throws IOException,
-	    InterruptedException
-	{
-		return exec(pCmd, pEnv, true);
-	}
-
-	@Override
-  public CommandResult exec(String[] pCmd, Map<String, String> pEnv, boolean useSysEnv)
-	    throws IOException, InterruptedException
-	{
-		StringWriter out = new StringWriter();
-		StringWriter err = new StringWriter();
-
-		CommandResult result = exec(pCmd, pEnv, useSysEnv, out, err);
-		return result;
-	}
-
-	// TRAC 1801
-	private void cleanUpProcess() throws IOException
-	{
-		if (process == null)
-		{
-			return;
-		}
-		OutputStream os = process.getOutputStream();
-		InputStream is = process.getInputStream();
-		InputStream es = process.getErrorStream();
-
-		// TRAC 1801
-		if (os != null)
-		{
-			// System.err.println("Closing os");
-			os.flush();
-		}
-		closeQuietly(os);
-		closeQuietly(is);
-		closeQuietly(es);
-
-		if (process != null)
-		{
-			process.destroy();
-			process = null;
-		}
-		// System.gc();
-	}
-
-	public CommandResult exec(String[] pCmd, String[] pEnv, Writer pOut, Writer pErr)
-	    throws IOException, InterruptedException
-	{
-
-		int out = 0;
-		String pCmdString = ArrayUtils.toString(pCmd);
-		if (_log.isInfoEnabled())
-		  _log.info("Executing '" + pCmdString + "' with Environment '" + ArrayUtils.toString(pEnv)
-		      + "'");
-		StopWatch clock = new StopWatch();
-		clock.start();
-		try
-		{
-			process = Runtime.getRuntime().exec(pCmd, pEnv);
-			out = handleProcess(process, pCmdString, pOut, pErr, _outputList, sig_interrupt);
-		}
-		finally
-		{
-			this.cleanUpProcess();
-			clock.stop();
-			if (_log.isInfoEnabled())
-			  _log.info("'" + pCmdString + "' completed in " + clock.getTime() + " ms");
-		}
-		if (sig_interrupt.getValue() == true)
-		{
-			out = -9999;
-		}
-		CommandResult result = new CommandResult(pCmdString, out, pOut.toString(), pErr.toString());
-		return result;
-	}
-
-	public CommandResult exec(String[] pCmd, String[] pEnv, File dir, Writer pOut, Writer pErr)
-	    throws IOException, InterruptedException
-	{
-
-		int out = 0;
-		String pCmdString = ArrayUtils.toString(pCmd);
-		if (_log.isInfoEnabled())
-		  _log.info("Executing '" + pCmdString + "' with Environment '" + ArrayUtils.toString(pEnv)
-		      + "'");
-		StopWatch clock = new StopWatch();
-		clock.start();
-		try
-		{
-			process = Runtime.getRuntime().exec(pCmd, pEnv, dir);
-			out = handleProcess(process, pCmdString, pOut, pErr, _outputList, sig_interrupt);
-		}
-		finally
-		{
-			this.cleanUpProcess();
-			clock.stop();
-			if (_log.isInfoEnabled())
-			  _log.info("'" + pCmdString + "' completed in " + clock.getTime() + " ms");
-		}
-
-		if (sig_interrupt.getValue() == true)
-		{
-			out = -9999;
-		}
-		CommandResult result = new CommandResult(pCmdString, out, pOut.toString(), pErr.toString());
-		return result;
-	}
-
-	public CommandResult exec(String[] pCmd, Map<String, String> pEnv, File dir) throws IOException,
-	    InterruptedException
-	{
-		return exec(pCmd, pEnv, true, dir);
-	}
-
-	public CommandResult exec(String[] pCmd, Map<String, String> pEnv, boolean useSysEnv, File dir)
-	    throws IOException, InterruptedException
-	{
-		StringWriter out = new StringWriter();
-		StringWriter err = new StringWriter();
-
-		CommandResult result = exec(pCmd, pEnv, useSysEnv, dir, out, err);
-		return result;
-	}
-
-	public CommandResult exec(String pCmd, File dir) throws IOException, InterruptedException
-	{
-		StringWriter out = new StringWriter();
-		StringWriter err = new StringWriter();
-
-		CommandResult result = exec(pCmd.split(" "), dir, out, err);
-		return result;
-	}
-
-	public CommandResult exec(String[] pCmd, File dir) throws IOException, InterruptedException
-	{
-		return exec(pCmd, dir, null);
-	}
-
-	@Override
-  public CommandResult exec(String[] pCmd, Writer pOut, Writer pErr) throws IOException,
-	    InterruptedException
-	{
-		ProcessBuilder builder = new ProcessBuilder();
-		Map<String, String> env = builder.environment();
-
-		int out = 0;
-		String pCmdString = ArrayUtils.toString(pCmd);
-		logExec(pCmdString, env);
-
-		StopWatch clock = new StopWatch();
-		clock.start();
-		try
-		{
-			process = Runtime.getRuntime().exec(pCmd);
-			out = handleProcess(process, pCmdString, pOut, pErr, _outputList, sig_interrupt);
-		}
-		catch (Exception e)
-		{
-			// System.out.println(e.fillInStackTrace().toString());
-		}
-		finally
-		{
-			this.cleanUpProcess();
-			clock.stop();
-			if (_log.isInfoEnabled())
-			  _log.info("'" + pCmdString + "' completed in " + clock.getTime() + " ms");
-		}
-
-		if (sig_interrupt.getValue() == true)
-		{
-			out = -9999;
-		}
-		CommandResult result = new CommandResult(pCmdString, out, pOut.toString(), pErr.toString());
-		return result;
-	}
-
-	public CommandResult exec(String[] pCmd, Map<String, String> pEnv, boolean useSysEnv,
-	    Writer pOut, Writer pErr) throws IOException, InterruptedException
-	{
-
-		int out = 0;
-		String pCmdString = ArrayUtils.toString(pCmd);
-		ProcessBuilder builder = new ProcessBuilder();
-		builder.command(pCmd);
-
-		Map<String, String> env = builder.environment();
-		if (!useSysEnv) env.clear();
-		for (String name : pEnv.keySet())
-		{
-			env.put(name, pEnv.get(name));
-		}
-
-		logExec(pCmdString, env);
-
-		StopWatch clock = new StopWatch();
-		clock.start();
-		try
-		{
-			process = builder.start();
-			out = handleProcess(process, pCmdString, pOut, pErr, _outputList, sig_interrupt);
-		}
-		finally
-		{
-			this.cleanUpProcess();
-			clock.stop();
-			if (_log.isInfoEnabled())
-			  _log.info("'" + pCmdString + "' completed in " + clock.getTime() + " ms");
-		}
-
-		if (sig_interrupt.getValue() == true)
-		{
-			out = -9999;
-		}
-		CommandResult result = new CommandResult(pCmdString, out, pOut.toString(), pErr.toString());
-		return result;
-	}
-
-	public CommandResult exec(String[] pCmd, Map<String, String> pEnv, boolean useSysEnv, File dir,
-	    Writer pOut, Writer pErr) throws IOException, InterruptedException
-	{
-
-		int out = 0;
-		String pCmdString = ArrayUtils.toString(pCmd);
-		ProcessBuilder builder = new ProcessBuilder();
-		builder.command(pCmd);
-		Map<String, String> env = builder.environment();
-		if (!useSysEnv) env.clear();
-		for (String name : pEnv.keySet())
-		{
-			env.put(name, pEnv.get(name));
-		}
-		builder.directory(dir);
-
-		logExec(pCmdString, env);
-
-		StopWatch clock = new StopWatch();
-		clock.start();
-		try
-		{
-			process = builder.start();
-			out = handleProcess(process, pCmdString, pOut, pErr, _outputList, sig_interrupt);
-		}
-		finally
-		{
-			this.cleanUpProcess();
-			clock.stop();
-			if (_log.isInfoEnabled())
-			  _log.info("'" + pCmdString + "' completed in " + clock.getTime() + " ms");
-		}
-		if (sig_interrupt.getValue() == true)
-		{
-			out = -9999;
-		}
-		CommandResult result = new CommandResult(pCmdString, out, pOut.toString(), pErr.toString());
-		return result;
-	}
-
-	@Override
-  public CommandResult exec(String pCmdString, Writer pOut, Writer pErr) throws IOException,
-	    InterruptedException
-	{
-		return exec(pCmdString.split(" "), pOut, pErr);
-	}
-
-	public CommandResult exec(String pCmdString, File dir, Writer pOut, Writer pErr)
-	    throws IOException, InterruptedException
-	{
-		return exec(pCmdString.split(" "), dir, pOut, pErr);
-	}
-
-	public CommandResult exec(String[] pCmd, File dir, Writer pOut, Writer pErr) throws IOException,
-	    InterruptedException
-	{
-		ProcessBuilder builder = new ProcessBuilder();
-		Map<String, String> env = builder.environment();
-
-		int out = 0;
-		String pCmdString = ArrayUtils.toString(pCmd);
-		logExec(pCmdString, env);
-
-		StopWatch clock = new StopWatch();
-		clock.start();
-		try
-		{
-			process = Runtime.getRuntime().exec(pCmd, null, dir);
-			out = handleProcess(process, pCmdString, pOut, pErr, _outputList, sig_interrupt);
-		}
-		finally
-		{
-			this.cleanUpProcess();
-			clock.stop();
-			if (_log.isInfoEnabled())
-			  _log.info("'" + pCmd + "' completed in " + clock.getTime() + " ms");
-		}
-		if (sig_interrupt.getValue() == true)
-		{
-			out = -9999;
-		}
-		CommandResult result = new CommandResult(pCmdString, out, pOut.toString(), pErr.toString());
-		return result;
-	}
-
-	// private methods
-
-	private int handleProcess(Process pProcess, String pOrigCmd, Writer pOut, Writer pErr,
-	    List<CharPump> stdOutErrList, MutableBoolean interrupt) throws InterruptedException
-	{
-
-		_processState = 0;
-		int res = handleProcessStatic(pProcess, pOrigCmd, pOut, pErr, stdOutErrList, interrupt);
-		_processState = 1;
-		return res;
-	}
-
-	private static int handleProcessStatic(Process pProcess, String pOrigCmd, Writer pOut,
-	    Writer pErr, List<CharPump> stdOutErrList, MutableBoolean interrupt)
-	    throws InterruptedException
-	{
-
-		CharPump outpump = new CharPump(new BufferedReader(new InputStreamReader(
-		    pProcess.getInputStream())), pOut, interrupt);
-		stdOutErrList.add(outpump);
-		CharPump errpump = new CharPump(new BufferedReader(new InputStreamReader(
-		    pProcess.getErrorStream())), pErr, interrupt);
-		stdOutErrList.add(errpump);
-		outpump.start();
-		errpump.start();
-		outpump.join();
-		errpump.join();
-
-		if (_log.isInfoEnabled()) _log.info("Waiting for '" + pOrigCmd + "' to complete.");
-		int status = pProcess.waitFor();
-
-		return status;
-	}
-
-	/** Inner class, copies from Reader to Writer. */
-	public static class CharPump extends Thread
-	{
-
-		private static Logger pumpLog = Logger.getLogger(CharPump.class);
-
-		private Reader iIn;
-
-		private Writer iOut;
-
-		private int bufSize;
-
-		private MutableBoolean interrupt_sig;
-
-		public CharPump(Reader pIn, Writer pOut, MutableBoolean pInterrupt)
-		{
-			interrupt_sig = pInterrupt;
-			iIn = pIn;
-			iOut = pOut;
-			String bufSizeString = System.getProperty("ew.util.os.charPumpBuffer", "1024");
-			try
-			{
-				bufSize = Integer.parseInt(bufSizeString);
-			}
-			catch (NumberFormatException e)
-			{
-				e.printStackTrace();
-				bufSize = 1024;
-			}
-			pumpLog.debug("CharPump will use buffer size = " + bufSize);
-		}
-
-		@Override
-    public void run()
-		{
-			boolean ok = true;
-			char[] buf = new char[bufSize];
-			synchronized (this)
-			{
-				try
-				{
-					while (ok)
-					{
-						ok = !interrupt_sig.getValue();
-						if (pumpLog.isDebugEnabled())
-						{
-							System.currentTimeMillis();
-						}
-
-						int n = iIn.read(buf, 0, buf.length);
-						if (0 > n)
-						{
-							pumpLog.debug("CharPump has encountered EOF");
-							break;
-						}
-						if (pumpLog.isDebugEnabled())
-						{
-							System.currentTimeMillis();
-						}
-						if (pumpLog.isDebugEnabled())
-						{
-							System.currentTimeMillis();
-						}
-						iOut.write(buf, 0, n);
-						if (pumpLog.isDebugEnabled())
-						{
-							System.currentTimeMillis();
-						}
-						iOut.flush();
-					}
-					iOut.flush();
-
-				}
-				catch (Exception e)
-				{
-					_log.error(e);
-					e.printStackTrace();
-				}
-				finally
-				{
-					try
-					{
-						if (iIn != null)
-						{
-							iIn.close();
-						}
-						if (iOut != null)
-						{
-							iOut.close();
-						}
-					}
-					catch (IOException ioe)
-					{
-						ioe.printStackTrace();
-					}
-					notifyAll();
-				}
-			}
-		}
-	}
-
-	/**
-	 * Main routine, for testing. The name of the executable to run and its arguments are the command
-	 * line arguments.
-	 */
-	// Disabled to prevent Commandline injection (Fortify)
-/*	public static void main(String[] pArgs)
-	{
-		try
-		{
-			ICommandRunner runner = new CommandRunner();
-			if (1 == pArgs.length)
-			{
-				StringWriter out = new StringWriter();
-				StringWriter err = new StringWriter();
-				runner.exec(pArgs[0], out, err);
-			}
-			else
-			{
-				runner.exec(pArgs);
-			}
-			// System.out.println ( result.getStdout () );
-			// System.out.println ( result.getStderr () );
-		}
-		catch (Exception e)
-		{
-			System.err.println(e.toString());
-		}
-	}
-*/
-	public CommandResult exec(String[] pCmd, File dir, String[] env) throws IOException,
-	    InterruptedException
-	{
-		StringWriter out = new StringWriter();
-		StringWriter err = new StringWriter();
-
-		CommandResult result = exec(pCmd, dir, out, err, env);
-		return result;
-	}
-
-	private CommandResult exec(String[] pCmd, File dir, StringWriter pOut, StringWriter pErr,
-	    String[] env) throws IOException, InterruptedException
-	{
-
-		int out = 0;
-		String pCmdString = ArrayUtils.toString(pCmd);
-		if (_log.isDebugEnabled())
-		  _log.debug("Executing '" + pCmdString + "' with Environment '" + ArrayUtils.toString(env)
-		      + "'");
-		StopWatch clock = new StopWatch();
-		clock.start();
-		try
-		{
-			process = Runtime.getRuntime().exec(pCmd, env, dir);
-			out = handleProcess(process, pCmdString, pOut, pErr, _outputList, sig_interrupt);
-		}
-		finally
-		{
-			this.cleanUpProcess();
-			clock.stop();
-			if (_log.isInfoEnabled())
-			  _log.info("'" + pCmd + "' completed in " + clock.getTime() + " ms");
-		}
-		if (sig_interrupt.getValue() == true)
-		{
-			out = -9999;
-		}
-		CommandResult result = new CommandResult(pCmdString, out, pOut.toString(), pErr.toString());
-		return result;
-	}
-
-	private static void logExec(String pCmdString, Map<String, String> unsortedEnv) throws IOException
-	{
-		if (_log.isInfoEnabled())
-		{
-			TreeMap<String, String> env = new TreeMap<String, String>();
-			env.putAll(unsortedEnv);
-
-			_log.info("Executing '" + pCmdString + "'");
-			_log.debug("Enviroment:");
-			FileWriter writer = null;
-			try
-			{
-				if (_log.isDebugEnabled())
-				{
-					File envvarFile = File.createTempFile("envvars", ".txt");
-					writer = new FileWriter(envvarFile);
-					_log.debug("ENVVARS will be written to " + envvarFile.getAbsolutePath());
-				}
-				for (String key : env.keySet())
-				{
-					_log.debug(String.format("  %s", new Object[] { key + "=" + env.get(key) }));
-					if (_log.isDebugEnabled() && writer != null)
-					  writer.write(String.format("  %s%n", new Object[] { key + "=" + env.get(key) }));
-				}
-				if (_log.isDebugEnabled() && writer != null) writer.close();
-			}
-			catch (Exception e)
-			{
-				_log.error("Unable to log exec call: " + ExceptionUtils.getStackTrace(e));
-			}
-			finally
-			{
-				if (writer != null)
-				{
-					writer.close();
-				}
-			}
-		}
-	}
->>>>>>> c3578906
-}+            finally
+            {
+                if (writer != null)
+                {
+                    writer.close();
+                }
+            }
+        }
+    }
/*
 * This file is part of Hootenanny.
 *
 * Hootenanny is free software: you can redistribute it and/or modify
 * it under the terms of the GNU General Public License as published by
 * the Free Software Foundation, either version 3 of the License, or
 * (at your option) any later version.
 * 
 * This program is distributed in the hope that it will be useful,
 * but WITHOUT ANY WARRANTY; without even the implied warranty of
 * MERCHANTABILITY or FITNESS FOR A PARTICULAR PURPOSE.  See the
 * GNU General Public License for more details.
 *
 * You should have received a copy of the GNU General Public License
 * along with this program.  If not, see <http://www.gnu.org/licenses/>.
 *
 * --------------------------------------------------------------------
 *
 * The following copyright notices are generated automatically. If you
 * have a new notice to add, please use the format:
 * " * @copyright Copyright ..."
 * This will properly maintain the copyright information. DigitalGlobe
 * copyrights will be updated automatically.
 *
 * @copyright Copyright (C) 2016 DigitalGlobe (http://www.digitalglobe.com/)
 */
package hoot.services.readers.review;

import java.sql.Connection;
import java.util.List;

import org.slf4j.Logger;
import org.slf4j.LoggerFactory;

import com.mysema.query.sql.SQLQuery;
import com.mysema.query.types.OrderSpecifier;

import hoot.services.db.DbUtils;
import hoot.services.db2.QReviewBookmarks;
import hoot.services.db2.ReviewBookmarks;


public class ReviewBookmarkRetriever {
    private static final Logger logger = LoggerFactory.getLogger(ReviewBookmarkRetriever.class);

    private final Connection conn;
    private final QReviewBookmarks reviewBookmarks = QReviewBookmarks.reviewBookmarks;

    public ReviewBookmarkRetriever(Connection cn) {
        this.conn = cn;
    }

    /**
     * Retrieves all bookmarks for mapId+relationId using map id and relation id.
     */
    public List<ReviewBookmarks> retrieve(long mapId, long relationId) {
        SQLQuery query = getQuery(mapId, relationId);
        List<ReviewBookmarks> res = query.list(reviewBookmarks);
        return res;
    }

    /**
     * Retrieves all bookmarks for mapId+relationId using map id and relation id.
     */
    public List<ReviewBookmarks> retrieve(long boookMarkId) {
        SQLQuery query = getQuery(boookMarkId);
        List<ReviewBookmarks> res = query.list(reviewBookmarks);
        return res;
    }

    /**
     * Retrieves all review tags
     * 
     * @param orderByCol
     *            - order by column to sort
     * @param isAsc
     *            - is order by asc | desc
     * @param limit
     *            - limit for numbers of returned results
     * @param offset
     *            - offset row for paging
     * @return - list of Review tags
     */
<<<<<<< HEAD
    public List<ReviewBookmarks> retrieveAll(String orderByCol, boolean isAsc, long limit,
            long offset, String filterCol, Object filterVal) {
        SQLQuery query = getAllQuery(orderByCol, isAsc, limit, offset, filterCol, filterVal);
        List<ReviewBookmarks> res = query.list(reviewBookmarks);
=======
    public List<ReviewBookmarks> retrieveAll(final String orderByCol, final boolean isAsc, final long limit,
            final long offset, final Long[] creatorArray, final Long[] layerArray) throws Exception {
    	
        List<ReviewBookmarks> res = null;
        try {
            SQLQuery query = _getAllQuery(orderByCol, isAsc, limit, offset, creatorArray, layerArray);
            res = query.list(_reviewBookmarks);
        }
        catch (Exception ex) {
            log.error(ex.getMessage());
            throw ex;
        }
>>>>>>> cdeb0727
        return res;
    }

    /**
     * Get the total counts of all review tags
     * 
     * @return - numbers of toal count
     */
    public long getbookmarksCount() {
        SQLQuery query = new SQLQuery(this.conn, DbUtils.getConfiguration());
        long res = query.from(reviewBookmarks).count();
        return res;
    }

    /**
     * SQL Query for retrieving review tag
     * 
     * @param mapId
     * @param relationId
     * @return - SQLQuery
     */
    protected SQLQuery getQuery(long mapId, long relationId) {
        SQLQuery query = new SQLQuery(this.conn, DbUtils.getConfiguration());
        query.from(reviewBookmarks)
             .where(reviewBookmarks.mapId.eq(mapId).and(reviewBookmarks.relationId.eq(relationId)));
        return query;
    }

    protected SQLQuery getQuery(long bookmarkId) {
        SQLQuery query = new SQLQuery(this.conn, DbUtils.getConfiguration());
        query.from(reviewBookmarks).where(reviewBookmarks.id.eq(bookmarkId));
        return query;
    }

    /**
     * SQL Query for retrieving all tags
     * 
     * @param orderByCol
     * @param isAsc
     * @param limit
     * @param offset
     * @return - SQLQuery
     */
<<<<<<< HEAD
    protected SQLQuery getAllQuery(String orderByCol, boolean isAsc, long limit, long offset,
            String filterCol, Object filterVal) {
        QReviewBookmarks qReviewBookmarks = QReviewBookmarks.reviewBookmarks;
=======
    protected SQLQuery _getAllQuery(final String orderByCol, final boolean isAsc, final long limit, final long offset,
            final Long[] creatorArray, final Long[] layerArray) throws Exception {
        QReviewBookmarks b = QReviewBookmarks.reviewBookmarks;

        SQLQuery query = new SQLQuery(this._conn, DbUtils.getConfiguration());
        try {
            if (creatorArray != null && layerArray != null) {
            	query.from(_reviewBookmarks).where(b.createdBy.in(creatorArray)) 
            		.where(b.mapId.in(layerArray))
            		.orderBy(_getSpecifier(orderByCol, isAsc));
            }
            else if (creatorArray != null && layerArray == null) {
            	query.from(_reviewBookmarks).where(b.createdBy.in(creatorArray)) 
        			.orderBy(_getSpecifier(orderByCol, isAsc));
            }
            else if (creatorArray == null && layerArray != null) {
            	query.from(_reviewBookmarks).where(b.mapId.in(layerArray))
        			.orderBy(_getSpecifier(orderByCol, isAsc));
            }            
            else {
                query.from(_reviewBookmarks).orderBy(_getSpecifier(orderByCol, isAsc));
            }

            if (limit > -1) {
                query.limit(limit);
            }
>>>>>>> cdeb0727

        SQLQuery query = new SQLQuery(this.conn, DbUtils.getConfiguration());
        if ((filterCol != null) && (filterVal != null) && filterCol.equalsIgnoreCase("createdBy")) {
            query.from(reviewBookmarks).where(qReviewBookmarks.createdBy.eq((Long) filterVal))
                    .orderBy(getSpecifier(orderByCol, isAsc));
        }
        else if ((filterCol != null) && (filterVal != null) && filterCol.equalsIgnoreCase("mapId")) {
            query.from(reviewBookmarks).where(qReviewBookmarks.mapId.eq((Long) filterVal))
                    .orderBy(getSpecifier(orderByCol, isAsc));
        }
        else {
            query.from(reviewBookmarks).orderBy(getSpecifier(orderByCol, isAsc));
        }

        if (limit > -1) {
            query.limit(limit);
        }

        if (offset > -1) {
            query.offset(offset);
        }

        return query;
    }

    /**
     * Filter for allowed columns for order by
     * 
     * @param orderByCol
     *            - String representation of order by column
     * @param isAsc
     *            - asc | dsc
     * @return - OrderSpecifier
     */
    private OrderSpecifier getSpecifier(String orderByCol, boolean isAsc) {
        OrderSpecifier res = reviewBookmarks.id.asc();
        if (orderByCol != null) {
            switch (orderByCol) {
                case "id":
                    res = (isAsc) ? reviewBookmarks.id.asc() : reviewBookmarks.id.desc();
                break;
                case "createdAt":
                    res = (isAsc) ? reviewBookmarks.createdAt.asc() : reviewBookmarks.createdAt.desc();
                break;
                case "createdBy":
                    res = (isAsc) ? reviewBookmarks.createdBy.asc() : reviewBookmarks.createdBy.desc();
                break;
                case "lastModifiedAt":
                    res = (isAsc) ? reviewBookmarks.lastModifiedAt.asc() : reviewBookmarks.lastModifiedAt.desc();
                break;
                case "lastModifiedBy":
                    res = (isAsc) ? reviewBookmarks.lastModifiedBy.asc() : reviewBookmarks.lastModifiedBy.desc();
                break;
                case "mapId":
                    res = (isAsc) ? reviewBookmarks.mapId.asc() : reviewBookmarks.mapId.desc();
                break;
                case "relationId":
                    res = (isAsc) ? reviewBookmarks.relationId.asc() : reviewBookmarks.relationId.desc();
                break;
                default:
                    res = reviewBookmarks.id.asc();
                break;
            }
        }

        return res;
    }
}<|MERGE_RESOLUTION|>--- conflicted
+++ resolved
@@ -70,7 +70,7 @@
 
     /**
      * Retrieves all review tags
-     * 
+     *
      * @param orderByCol
      *            - order by column to sort
      * @param isAsc
@@ -80,16 +80,11 @@
      * @param offset
      *            - offset row for paging
      * @return - list of Review tags
-     */
-<<<<<<< HEAD
-    public List<ReviewBookmarks> retrieveAll(String orderByCol, boolean isAsc, long limit,
-            long offset, String filterCol, Object filterVal) {
-        SQLQuery query = getAllQuery(orderByCol, isAsc, limit, offset, filterCol, filterVal);
-        List<ReviewBookmarks> res = query.list(reviewBookmarks);
-=======
+     * @throws Exception
+     */
     public List<ReviewBookmarks> retrieveAll(final String orderByCol, final boolean isAsc, final long limit,
             final long offset, final Long[] creatorArray, final Long[] layerArray) throws Exception {
-    	
+
         List<ReviewBookmarks> res = null;
         try {
             SQLQuery query = _getAllQuery(orderByCol, isAsc, limit, offset, creatorArray, layerArray);
@@ -99,10 +94,8 @@
             log.error(ex.getMessage());
             throw ex;
         }
->>>>>>> cdeb0727
-        return res;
-    }
-
+        return res;
+    }
     /**
      * Get the total counts of all review tags
      * 
@@ -143,11 +136,6 @@
      * @param offset
      * @return - SQLQuery
      */
-<<<<<<< HEAD
-    protected SQLQuery getAllQuery(String orderByCol, boolean isAsc, long limit, long offset,
-            String filterCol, Object filterVal) {
-        QReviewBookmarks qReviewBookmarks = QReviewBookmarks.reviewBookmarks;
-=======
     protected SQLQuery _getAllQuery(final String orderByCol, final boolean isAsc, final long limit, final long offset,
             final Long[] creatorArray, final Long[] layerArray) throws Exception {
         QReviewBookmarks b = QReviewBookmarks.reviewBookmarks;
@@ -155,18 +143,18 @@
         SQLQuery query = new SQLQuery(this._conn, DbUtils.getConfiguration());
         try {
             if (creatorArray != null && layerArray != null) {
-            	query.from(_reviewBookmarks).where(b.createdBy.in(creatorArray)) 
+            	query.from(_reviewBookmarks).where(b.createdBy.in(creatorArray))
             		.where(b.mapId.in(layerArray))
             		.orderBy(_getSpecifier(orderByCol, isAsc));
             }
             else if (creatorArray != null && layerArray == null) {
-            	query.from(_reviewBookmarks).where(b.createdBy.in(creatorArray)) 
+            	query.from(_reviewBookmarks).where(b.createdBy.in(creatorArray))
         			.orderBy(_getSpecifier(orderByCol, isAsc));
             }
             else if (creatorArray == null && layerArray != null) {
             	query.from(_reviewBookmarks).where(b.mapId.in(layerArray))
         			.orderBy(_getSpecifier(orderByCol, isAsc));
-            }            
+            }
             else {
                 query.from(_reviewBookmarks).orderBy(_getSpecifier(orderByCol, isAsc));
             }
@@ -174,27 +162,15 @@
             if (limit > -1) {
                 query.limit(limit);
             }
->>>>>>> cdeb0727
-
-        SQLQuery query = new SQLQuery(this.conn, DbUtils.getConfiguration());
-        if ((filterCol != null) && (filterVal != null) && filterCol.equalsIgnoreCase("createdBy")) {
-            query.from(reviewBookmarks).where(qReviewBookmarks.createdBy.eq((Long) filterVal))
-                    .orderBy(getSpecifier(orderByCol, isAsc));
-        }
-        else if ((filterCol != null) && (filterVal != null) && filterCol.equalsIgnoreCase("mapId")) {
-            query.from(reviewBookmarks).where(qReviewBookmarks.mapId.eq((Long) filterVal))
-                    .orderBy(getSpecifier(orderByCol, isAsc));
-        }
-        else {
-            query.from(reviewBookmarks).orderBy(getSpecifier(orderByCol, isAsc));
-        }
-
-        if (limit > -1) {
-            query.limit(limit);
-        }
-
-        if (offset > -1) {
-            query.offset(offset);
+
+            if (offset > -1) {
+                query.offset(offset);
+            }
+
+        }
+        catch (Exception ex) {
+            log.error(ex.getMessage());
+            throw ex;
         }
 
         return query;

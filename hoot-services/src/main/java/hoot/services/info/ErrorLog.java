--- conflicted
+++ resolved
@@ -59,35 +59,6 @@
 	public String getErrorlog(long maxLength) throws Exception
 	{
 		RandomAccessFile randomAccessFile = null;
-<<<<<<< HEAD
-    try
-    {
-    	File file = new File(_errLogPath);
-  		randomAccessFile = new RandomAccessFile(file, "r");
-      StringBuilder builder = new StringBuilder();
-      long length = file.length();
-
-      long startOffset = 0;
-      if(length > maxLength)
-      {
-      	startOffset = length - maxLength;
-      }
-      for(long seek = startOffset; seek < length; seek++)
-      {
-      	randomAccessFile.seek(seek);
-      	char c = (char)randomAccessFile.read();
-        builder.append(c);
-      }
-      return builder.toString();
-    }
-    finally
-    {
-    	if(randomAccessFile != null)
-    	{
-    		randomAccessFile.close();
-    	}
-    }
-=======
 		try
 		{
 			File file = new File(_errLogPath);
@@ -115,7 +86,6 @@
 				randomAccessFile.close();
 			}
 		}
->>>>>>> c3578906
 	}
 
 	public String generateExportLog() throws Exception
@@ -172,11 +142,7 @@
 		}
 		finally
 		{
-<<<<<<< HEAD
-			if(raf != null)
-=======
 			if (raf != null)
->>>>>>> c3578906
 			{
 				raf.close();
 			}

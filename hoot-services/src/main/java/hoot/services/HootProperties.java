/*
 * This file is part of Hootenanny.
 *
 * Hootenanny is free software: you can redistribute it and/or modify
 * it under the terms of the GNU General Public License as published by
 * the Free Software Foundation, either version 3 of the License, or
 * (at your option) any later version.
 *
 * This program is distributed in the hope that it will be useful,
 * but WITHOUT ANY WARRANTY; without even the implied warranty of
 * MERCHANTABILITY or FITNESS FOR A PARTICULAR PURPOSE.  See the
 * GNU General Public License for more details.
 *
 * You should have received a copy of the GNU General Public License
 * along with this program.  If not, see <http://www.gnu.org/licenses/>.
 *
 * --------------------------------------------------------------------
 *
 * The following copyright notices are generated automatically. If you
 * have a new notice to add, please use the format:
 * " * @copyright Copyright ..."
 * This will properly maintain the copyright information. DigitalGlobe
 * copyrights will be updated automatically.
 *
 * @copyright Copyright (C) 2015, 2016, 2017, 2018 DigitalGlobe (http://www.digitalglobe.com/)
 */
package hoot.services;

import java.io.File;
import java.io.IOException;
import java.io.InputStream;
import java.util.Arrays;
import java.util.Collections;
import java.util.Enumeration;
import java.util.List;
import java.util.Map;
import java.util.Properties;
import java.util.TreeMap;
import java.util.regex.Matcher;
import java.util.regex.Pattern;

import org.apache.commons.lang3.StringUtils;
import org.slf4j.Logger;
import org.slf4j.LoggerFactory;


public final class HootProperties {
    private static final Logger logger = LoggerFactory.getLogger(HootProperties.class);

    private static final Properties properties;

    public static final String HOME_FOLDER;
    public static final String ASCIIDOC_PATH;
    public static final String TEMPLATE_PATH;
    public static final String REF_OVERRIDE_PATH;
    public static final String HORZ_OVERRIDE_PATH;
    public static final String AVE_OVERRIDE_PATH;
    public static final String DOC_NAME;
    public static final String RPT_STORE_PATH;
    public static final String BASEMAPS_TILES_FOLDER;
    public static final String BASEMAPS_FOLDER;
    public static final String JS_HEADER_SCRIPT_PATH;
    public static final String SCRIPT_FOLDER;
    public static final String DEFAULT_TRANSLATIONS_CONFIG;
    public static final String DEFAULT_FOUO_TRANSLATIONS_CONFIG;
    public static final String CORE_SCRIPT_PATH;
    public static final String ERROR_LOG_PATH;
    public static final String TEMP_OUTPUT_PATH;
    public static final String ELEMENT_MERGE_SERVER_PORT;
    public static final String ELEMENT_MERGE_SERVER_THREAD_COUNT;
    public static final String ELEMENT_MERGE_SERVER_SCRIPT;
    public static final String TRANSLATION_SERVER_PORT;
    public static final String TRANSLATION_SERVER_THREAD_COUNT;
    public static final String TRANSLATION_SERVER_SCRIPT;
    public static final String TRANSLATION_EXT_PATH;
    public static final String HOOTAPI_DB_NAME;
    public static final String HOOTAPI_DB_USER;
    public static final String HOOTAPI_DB_PWORD;
    public static final String HOOTAPI_DB_HOST;
    public static final String HOOTAPI_DB_PORT;
    public static final String HGIS_FILTER_SCRIPT;
    public static final String CONFLATE_SIZE_THRESHOLD;
    public static final String INGEST_SIZE_THRESHOLD;
    public static final String EXPORT_SIZE_THRESHOLD;
    public static final String OSMAPI_DB_NAME;
    public static final Boolean OSM_API_DB_ENABLED;
    public static final String MAP_QUERY_DIMENSIONS;
    public static final String MAP_QUERY_AREA_DEGREES;
    public static final String MAX_QUERY_NODES;
    public static final String HGIS_PREPARE_FOR_VALIDATION_SCRIPT;
    public static final String EXPORT_RENDERDB_SCRIPT;
    public static final List<String> BASEMAP_RASTER_EXTENSIONS;
    public static final String COPYRIGHT;
    public static final String ATTRIBUTION;
    public static final String LICENSE;
    public static final String OSM_VERSION;
    public static final String GENERATOR;
    public static final String MAX_QUERY_AREA_DEGREES;
    public static final String MAXIMUM_WAY_NODES;
    public static final String MAXIMUM_CHANGESET_ELEMENTS;
    public static final String CHANGESET_IDLE_TIMEOUT_MINUTES;
    public static final String CHANGESET_MAX_OPEN_TIME_HOURS;
    public static final String CHANGESET_BOUNDS_EXPANSION_FACTOR_DEEGREES;
    public static final String MAX_RECORD_BATCH_SIZE;
    public static final String TEST_CHANGESET_AUTO_CLOSE;
    public static final String RANDOM_QUERY_SEED;
    public static final String SEED_RANDOM_QUERIES;
    public static final String INTERNAL_JOB_THREAD_SIZE;
    public static final String TRANSLATION_SCRIPT_PATH;
    public static final String UPLOAD_FOLDER;
    public static final String HOOTAPI_DB_URL;
    public static final String OSMAPI_DB_URL;
    public static final String CHANGESET_DERIVE_BUFFER;
    public static final String HOOT_LANGUAGE_TRANSLATOR_APP;
    public static final String JOSHUA_CONNECTION_POOL_MAX_SIZE;
    public static final String JOSHUA_CONNECTION_TIMEOUT;
    public static final String JOSHUA_CONNECTION_MAX_WAIT;
    public static final String JOSHUA_LIBRARY;
    public static final String JOSHUA_MAX_MEMORY;
    public static final String OPEN_NLP_LANGUAGE_DETECTION_MODEL;

    private static final String USERFILES_FOLDER;
    private static final String OSMAPI_DB_USER;
    private static final String OSMAPI_DB_PWORD;
    private static final String OSMAPI_DB_HOST;
    private static final String OSMAPI_DB_PORT;

<<<<<<< HEAD
    public static final String MAIN_OSMAPI_PULL_URL;
    public static final String MAIN_OSMAPI_CAPABILITIES_URL;
    
    public static final String MAIN_OVERPASS_URL;

    public static final String RAILSPORT_PUSH_URL;
    public static final String RAILSPORT_PULL_URL;
    public static final String RAILSPORT_CAPABILITIES_URL;

    private static final String MAIN_OSMAPI_URL;
    private static final String MAIN_OSMAPI_VERSION;

    private static final String RAILSPORT_USER;
    private static final String RAILSPORT_PWORD;
    private static final String RAILSPORT_HOST;
    private static final String RAILSPORT_PORT;
    private static final String RAILSPORT_API_VERSION;

=======
    public static final String OAUTH_REDIRECTURL;
    public static final String OAUTH_PROVIDERURL;
    public static final String OAUTH_PATHS_USER;
>>>>>>> a8130cc3

    static {
        try {
            Properties appProperties = new Properties();
            try (InputStream propsStrm = HootProperties.class.getClassLoader()
                    .getResourceAsStream("conf/hoot-services.conf")) {
                appProperties.load(propsStrm);
            }

            // Load DB properties
            try (InputStream in = HootProperties.class.getClassLoader().getResourceAsStream("db/db.properties")) {
                Properties dbProperties = new Properties();
                dbProperties.load(in);
                Enumeration<?> enumeration = dbProperties.propertyNames();
                while (enumeration.hasMoreElements()) {
                    String key = (String) enumeration.nextElement();
                    String value = dbProperties.getProperty(key);
                    appProperties.setProperty(key, value);
                }
            }

            // This block of code checks for the local.conf and if there is one
            // then it overrides the global properties.
            try (InputStream in = HootProperties.class.getClassLoader().getResourceAsStream("conf/local.conf")) {
                if (in != null) {
                    Properties localProperties = new Properties();
                    localProperties.load(in);
                    Enumeration<?> enumeration = localProperties.propertyNames();
                    while (enumeration.hasMoreElements()) {
                        String key = (String) enumeration.nextElement();
                        String value = localProperties.getProperty(key);
                        appProperties.setProperty(key, value);
                    }
                }
            }

            properties = appProperties;
        }
        catch (IOException ioe) {
            throw new RuntimeException("Error loading Hootenanny's configuation!", ioe);
        }

        HOME_FOLDER = getProperty("homeFolder");
        ASCIIDOC_PATH = getProperty("configAsciidocPath");
        TEMPLATE_PATH = getProperty("advOptTemplate");
        REF_OVERRIDE_PATH = getProperty("advOptRefOverride");
        HORZ_OVERRIDE_PATH = getProperty("advOptHorizontalOverride");
        AVE_OVERRIDE_PATH = getProperty("advOptAverageOverride");
        DOC_NAME = getProperty("documentName");
        JS_HEADER_SCRIPT_PATH = getProperty("dummyjsHeaderScriptPath");
        DEFAULT_TRANSLATIONS_CONFIG = getProperty("defaultTranslationsConfig");
        DEFAULT_FOUO_TRANSLATIONS_CONFIG = getProperty("defaultFOUOTranslationsConfig");
        CORE_SCRIPT_PATH = getProperty("coreScriptPath");
        ERROR_LOG_PATH = getProperty("ErrorLogPath");
        ELEMENT_MERGE_SERVER_PORT = getProperty("ElementMergeServerPort");
        ELEMENT_MERGE_SERVER_THREAD_COUNT = getProperty("ElementMergeServerThreadCount");
        ELEMENT_MERGE_SERVER_SCRIPT = getProperty("ElementMergeServerScript");
        TRANSLATION_SERVER_PORT = getProperty("translationServerPort");
        TRANSLATION_SERVER_THREAD_COUNT = getProperty("translationServerThreadCount");
        TRANSLATION_SERVER_SCRIPT = getProperty("translationServerScript");
        TRANSLATION_EXT_PATH = getProperty("translationExtPath");
        HGIS_FILTER_SCRIPT = getProperty("hgisFilterScript");
        CONFLATE_SIZE_THRESHOLD = getProperty("conflateSizeThreshold");
        INGEST_SIZE_THRESHOLD = getProperty("ingestSizeThreshold");
        EXPORT_SIZE_THRESHOLD = getProperty("exportSizeThreshold");
        OSM_API_DB_ENABLED = Boolean.parseBoolean(getProperty("osmApiDbEnabled"));
        MAP_QUERY_DIMENSIONS = getProperty("mapQueryDimensions");
        MAP_QUERY_AREA_DEGREES = getProperty("maxQueryAreaDegrees");
        MAX_QUERY_NODES = getProperty("maxQueryNodes");
        HGIS_PREPARE_FOR_VALIDATION_SCRIPT = getProperty("hgisPrepareForValidationScript");
        EXPORT_RENDERDB_SCRIPT = getProperty("exportRenderDBScript");
        BASEMAP_RASTER_EXTENSIONS = Collections.unmodifiableList(Arrays.asList(getProperty("BasemapRasterExtensions").toLowerCase().split(",")));
        COPYRIGHT = getProperty("copyright");
        ATTRIBUTION = getProperty("attribution");
        LICENSE = getProperty("license");
        OSM_VERSION = getProperty("osmVersion");
        GENERATOR = getProperty("generator");
        MAX_QUERY_AREA_DEGREES = getProperty("maxQueryAreaDegrees");
        MAXIMUM_WAY_NODES = getProperty("maximumWayNodes");
        MAXIMUM_CHANGESET_ELEMENTS = getProperty("maximumChangesetElements");
        CHANGESET_IDLE_TIMEOUT_MINUTES = getProperty("changesetIdleTimeoutMinutes");
        CHANGESET_MAX_OPEN_TIME_HOURS = getProperty("changesetMaxOpenTimeHours");
        CHANGESET_BOUNDS_EXPANSION_FACTOR_DEEGREES = getProperty("changesetBoundsExpansionFactorDeegrees");
        MAX_RECORD_BATCH_SIZE = getProperty("maxRecordBatchSize");
        TEST_CHANGESET_AUTO_CLOSE = getProperty("testChangesetAutoClose");
        RANDOM_QUERY_SEED = getProperty("randomQuerySeed");
        SEED_RANDOM_QUERIES = getProperty("seedRandomQueries");
        INTERNAL_JOB_THREAD_SIZE = getProperty("internalJobThreadSize");
        TRANSLATION_SCRIPT_PATH = getProperty("translationScriptPath");
        CHANGESET_DERIVE_BUFFER = getProperty("changesetDeriveBufferDegrees");
        HOOT_LANGUAGE_TRANSLATOR_APP = getProperty("hootLanguageTranslatorApp");
        JOSHUA_CONNECTION_POOL_MAX_SIZE = getProperty("joshuaConnectionPoolMaxSize");
        JOSHUA_CONNECTION_TIMEOUT = getProperty("joshuaConnectionTimeout");
        JOSHUA_CONNECTION_MAX_WAIT= getProperty("joshuaConnectionMaxWait");
        JOSHUA_LIBRARY = getProperty("joshuaLibrary");
        JOSHUA_MAX_MEMORY = getProperty("joshuaMaxMemory");
        OPEN_NLP_LANGUAGE_DETECTION_MODEL = getProperty("openNlpLanguageDetectionModel");
        OAUTH_REDIRECTURL = getProperty("oauthRedirectURL");
        OAUTH_PROVIDERURL = getProperty("oauthProviderURL");
        OAUTH_PATHS_USER = getProperty("oauthPathsUser");

        // Root folder of tomcat writable locations
        USERFILES_FOLDER = HOME_FOLDER + File.separator + "userfiles";

        // User uploaded translation scripts go here
        SCRIPT_FOLDER = USERFILES_FOLDER + File.separator + "customscript";

        // Data source files to import and export
        TEMP_OUTPUT_PATH = USERFILES_FOLDER + File.separator + "tmp";

        // Files uploaded via HTTP for ingest
        UPLOAD_FOLDER = TEMP_OUTPUT_PATH + File.separator + "upload";

        // Conflation stats and reports go here
        RPT_STORE_PATH = USERFILES_FOLDER + File.separator + "reports";

        // Contains tiles of existing basemaps
        BASEMAPS_TILES_FOLDER = USERFILES_FOLDER + File.separator + "ingest" + File.separator + "processed" + File.separator + "BASEMAP";

        // Contains .enabled/.disabled control file
        BASEMAPS_FOLDER = USERFILES_FOLDER + File.separator + "ingest" + File.separator + "upload" + File.separator + "BASEMAP";

        // Adding another layer of indirection for "sensitive" properties.
        // They should be resolved just before being used to minimize any unintended exposure (f.e. logging).
        HOOTAPI_DB_NAME = "${HOOTAPI_DB_NAME}";
        HOOTAPI_DB_USER = "${HOOTAPI_DB_USER}";
        HOOTAPI_DB_PWORD = "${HOOTAPI_DB_PASSWORD}";
        HOOTAPI_DB_HOST = "${HOOTAPI_DB_HOST}";
        HOOTAPI_DB_PORT = "${HOOTAPI_DB_PORT}";
        OSMAPI_DB_NAME = "${OSMAPI_DB_NAME}";
        OSMAPI_DB_USER = "${OSMAPI_DB_USER}";
        OSMAPI_DB_PWORD = "${OSMAPI_DB_PASSWORD}";
        OSMAPI_DB_HOST = "${OSMAPI_DB_HOST}";
        OSMAPI_DB_PORT = "${OSMAPI_DB_PORT}";

<<<<<<< HEAD
        HOOTAPI_DB_URL = "hootapidb://" + HOOTAPI_DB_USER + ":" + HOOTAPI_DB_PWORD + "@" + HOOTAPI_DB_HOST + ":" + HOOTAPI_DB_PORT + "/" + HOOTAPI_DB_NAME;
        OSMAPI_DB_URL = "osmapidb://" + OSMAPI_DB_USER + ":" + OSMAPI_DB_PWORD + "@" + OSMAPI_DB_HOST + ":" + OSMAPI_DB_PORT + "/" + OSMAPI_DB_NAME;

        // The base URL for pulling OSM data
        MAIN_OSMAPI_URL = "${MAIN_OSMAPI_URL}";
        MAIN_OSMAPI_VERSION = "${MAIN_OSMAPI_VERSION}";
        MAIN_OSMAPI_PULL_URL = MAIN_OSMAPI_URL + "/api/" + MAIN_OSMAPI_VERSION;
        MAIN_OSMAPI_CAPABILITIES_URL = MAIN_OSMAPI_URL + "/api/capabilities";

        // The URL for the main Overpass server
        MAIN_OVERPASS_URL = "${MAIN_OVERPASS_URL}";

        // The OSM Rails Port that we are going to pull and push data to.
        RAILSPORT_USER = "${RAILSPORT_USER}";
        RAILSPORT_PWORD = "${RAILSPORT_PASSWORD}";
        RAILSPORT_HOST = "${RAILSPORT_HOST}";
        RAILSPORT_PORT = "${RAILSPORT_PORT}";
        RAILSPORT_API_VERSION = "${RAILSPORT_API_VERSION}";

        // Some sites don't need a port number
        // This _should_ goto https at some stage
        if (replaceSensitiveData(RAILSPORT_PORT).equals("XXX")) {
            RAILSPORT_PUSH_URL = "http://" + RAILSPORT_USER + ":" + RAILSPORT_PWORD + "@"  + RAILSPORT_HOST;
            RAILSPORT_PULL_URL = "http://" + RAILSPORT_HOST + "/api/" + RAILSPORT_API_VERSION;
            RAILSPORT_CAPABILITIES_URL = "http://" + RAILSPORT_HOST + "/api/capabilities";
        } else {
            RAILSPORT_PUSH_URL = "http://" + RAILSPORT_USER + ":" + RAILSPORT_PWORD + "@"  + RAILSPORT_HOST + ":" + RAILSPORT_PORT;
            RAILSPORT_PULL_URL = "http://" + RAILSPORT_HOST + ":" + RAILSPORT_PORT + "/api/" + RAILSPORT_API_VERSION;
            RAILSPORT_CAPABILITIES_URL = "http://" + RAILSPORT_HOST + ":" + RAILSPORT_PORT  + "/api/capabilities";
        }
}
=======
        HOOTAPI_DB_URL = "hootapidb://" + HOOTAPI_DB_USER + ":" + HOOTAPI_DB_PASSWORD + "@" + HOOTAPI_DB_HOST + ":" + HOOTAPI_DB_PORT + "/" + HOOTAPI_DB_NAME;
        OSMAPI_DB_URL = "osmapidb://" + OSMAPI_DB_USER + ":" + OSMAPI_DB_PASSWORD + "@" + OSMAPI_DB_HOST + ":" + OSMAPI_DB_PORT + "/" + OSMAPI_DB_NAME;

    }
>>>>>>> a8130cc3

    private HootProperties() {}

    /**
     * Helper function to add property reference. It looks for property from the
     * local properties and if it does not find it then uses environmental
     * variable.
     *
     * @param key
     */
    private static String getProperty(String key) {
        StringBuilder sFullProp = new StringBuilder();
        String sProp = properties.getProperty(key, "");
        String[] parts = sProp.split("\\$");
        if (parts.length > 1) {
            for (String part : parts) {
                if (part.startsWith("(")) {
                    int iClosure = part.indexOf(')');
                    String token = part.substring(1, iClosure);

                    // check to see if the local key exists
                    String sToken = properties.getProperty(token, "");

                    // nested call of property so resolve it.
                    if (sToken.contains("$")) {
                        sToken = getProperty(token);
                    }

                    if (sToken.isEmpty()) {
                        // if not get it from env
                        Map<String, String> env = System.getenv();
                        sToken = env.get(token);
                    }

                    if ((sToken != null) && (!sToken.isEmpty())) {
                        sFullProp.append(sToken);
                    }

                    if ((iClosure + 1) < part.length()) {
                        sFullProp.append(part.substring(iClosure + 1));
                    }
                }
                else {
                    sFullProp.append(part);
                }
            }
        }
        else {
            sFullProp.append(sProp);
        }

        return sFullProp.toString();
    }

    public static String replaceSensitiveData(String text) {
        Pattern pattern = Pattern.compile("\\$\\{(.*?)\\}"); // matches ${} pattern
        Matcher matcher = pattern.matcher(text);

        StringBuilder result = new StringBuilder();
        int i = 0;
        while (matcher.find()) {
            String token = matcher.group(1);
            String replacement = getProperty(token);
            if (!StringUtils.isBlank(replacement)) {
                result.append(text.substring(i, matcher.start()));
                result.append(replacement);
                i = matcher.end();
            }
        }

        result.append(text.substring(i, text.length()));

        return result.toString();
    }

    private static Map<String, String> getProperties() {
        Map<String, String> props = new TreeMap<>();

        for (Map.Entry<Object, Object> property : properties.entrySet()) {
            props.put((String) property.getKey(), (String) property.getValue());
        }

        return Collections.unmodifiableMap(props);
    }

    static void init() {
        //logger.debug("Hoot Properties - {}", getProperties());
    }
}<|MERGE_RESOLUTION|>--- conflicted
+++ resolved
@@ -125,7 +125,6 @@
     private static final String OSMAPI_DB_HOST;
     private static final String OSMAPI_DB_PORT;
 
-<<<<<<< HEAD
     public static final String MAIN_OSMAPI_PULL_URL;
     public static final String MAIN_OSMAPI_CAPABILITIES_URL;
     
@@ -144,11 +143,9 @@
     private static final String RAILSPORT_PORT;
     private static final String RAILSPORT_API_VERSION;
 
-=======
     public static final String OAUTH_REDIRECTURL;
     public static final String OAUTH_PROVIDERURL;
     public static final String OAUTH_PATHS_USER;
->>>>>>> a8130cc3
 
     static {
         try {
@@ -284,7 +281,6 @@
         OSMAPI_DB_HOST = "${OSMAPI_DB_HOST}";
         OSMAPI_DB_PORT = "${OSMAPI_DB_PORT}";
 
-<<<<<<< HEAD
         HOOTAPI_DB_URL = "hootapidb://" + HOOTAPI_DB_USER + ":" + HOOTAPI_DB_PWORD + "@" + HOOTAPI_DB_HOST + ":" + HOOTAPI_DB_PORT + "/" + HOOTAPI_DB_NAME;
         OSMAPI_DB_URL = "osmapidb://" + OSMAPI_DB_USER + ":" + OSMAPI_DB_PWORD + "@" + OSMAPI_DB_HOST + ":" + OSMAPI_DB_PORT + "/" + OSMAPI_DB_NAME;
 
@@ -315,13 +311,8 @@
             RAILSPORT_PULL_URL = "http://" + RAILSPORT_HOST + ":" + RAILSPORT_PORT + "/api/" + RAILSPORT_API_VERSION;
             RAILSPORT_CAPABILITIES_URL = "http://" + RAILSPORT_HOST + ":" + RAILSPORT_PORT  + "/api/capabilities";
         }
-}
-=======
-        HOOTAPI_DB_URL = "hootapidb://" + HOOTAPI_DB_USER + ":" + HOOTAPI_DB_PASSWORD + "@" + HOOTAPI_DB_HOST + ":" + HOOTAPI_DB_PORT + "/" + HOOTAPI_DB_NAME;
-        OSMAPI_DB_URL = "osmapidb://" + OSMAPI_DB_USER + ":" + OSMAPI_DB_PASSWORD + "@" + OSMAPI_DB_HOST + ":" + OSMAPI_DB_PORT + "/" + OSMAPI_DB_NAME;
 
     }
->>>>>>> a8130cc3
 
     private HootProperties() {}
 

--- conflicted
+++ resolved
@@ -66,351 +66,6 @@
  * General Hoot services database utilities
  */
 public final class DbUtils {
-<<<<<<< HEAD
-	private static final Logger logger = LoggerFactory.getLogger(DbUtils.class);
-
-	private static final SQLTemplates templates = PostgreSQLTemplates.builder().quote().build();
-
-
-	private DbUtils() {}
-
-	/**
-	 * The types of operations that can be performed on an OSM element from a
-	 * changeset upload request
-	 */
-	public enum EntityChangeType {
-		CREATE, MODIFY, DELETE
-	}
-
-	/**
-	 * The types of operations that can be performed when writing OSM data to
-	 * the services database
-	 */
-	public enum RecordBatchType {
-		INSERT, UPDATE, DELETE
-	}
-
-	public enum nwr_enum {
-		node, way, relation
-	}
-
-	public static Configuration getConfiguration() {
-		return getConfiguration("");
-	}
-
-	public static Configuration getConfiguration(long mapId) {
-		return getConfiguration(String.valueOf(mapId));
-	}
-
-	private static Configuration getConfiguration(String mapId) {
-		Configuration configuration = new Configuration(templates);
-		configuration.register("current_relation_members", "member_type", new EnumAsObjectType<>(nwr_enum.class));
-		configuration.setExceptionTranslator(new SpringExceptionTranslator());
-
-		if ((mapId != null) && (!mapId.isEmpty())) {
-			overrideTable(mapId, configuration);
-		}
-
-		return configuration;
-	}
-
-	private static void overrideTable(String mapId, Configuration config) {
-		if (config != null) {
-			config.registerTableOverride("current_relation_members", "current_relation_members_" + mapId);
-			config.registerTableOverride("current_relations", "current_relations_" + mapId);
-			config.registerTableOverride("current_way_nodes", "current_way_nodes_" + mapId);
-			config.registerTableOverride("current_ways", "current_ways_" + mapId);
-			config.registerTableOverride("current_nodes", "current_nodes_" + mapId);
-			config.registerTableOverride("changesets", "changesets_" + mapId);
-		}
-	}
-
-	public static Connection getConnection() throws SQLException {
-		ApplicationContext applicationContext = ApplicationContextUtils.getApplicationContext();
-		DataSource datasource = applicationContext.getBean("dataSource", DataSource.class);
-		return datasource.getConnection();
-	}
-
-	public static SQLQueryFactory createQuery(String mapId) {
-		ApplicationContext applicationContext = ApplicationContextUtils.getApplicationContext();
-		DataSource datasource = applicationContext.getBean("dataSource", DataSource.class);
-		Provider<Connection> provider = new SpringConnectionProvider(datasource);
-		return new SQLQueryFactory(getConfiguration(mapId), provider);
-	}
-
-	public static SQLQueryFactory createQuery() {
-		return createQuery(null);
-	}
-
-	public static SQLQueryFactory createQuery(long mapId) {
-		return createQuery(String.valueOf(mapId));
-	}
-
-	/**
-	 * Gets the map id from map name
-	 *
-	 * @param mapName map name
-	 * @return map ID
-	 */
-	public static Long getMapIdByName(String mapName) {
-		return createQuery().select(maps.id).from(maps).where(maps.displayName.eq(mapName)).fetchOne();
-	}
-
-	public static String getDisplayNameById(long mapId) {
-		return createQuery().select(maps.displayName).from(maps).where(maps.id.eq(mapId)).fetchOne();
-	}
-
-	/**
-	 *  Delete map related tables by map ID
-	 *
-	 * @param mapId map ID
-	 */
-	public static void deleteMapRelatedTablesByMapId(long mapId) {
-		List<String> tables = new ArrayList<>();
-
-		tables.add("current_way_nodes_" + mapId);
-		tables.add("current_relation_members_" + mapId);
-		tables.add("current_nodes_" + mapId);
-		tables.add("current_ways_" + mapId);
-		tables.add("current_relations_" + mapId);
-		tables.add("changesets_" + mapId);
-
-		try {
-			deleteTables(tables);
-		}
-		catch (SQLException e) {
-			throw new RuntimeException("Error deleting map related tables by map id.  mapId = " + mapId, e);
-		}
-
-		List<String> sequences = new ArrayList<>();
-
-		sequences.add("current_nodes_" + mapId + "_id_seq");
-		sequences.add("current_ways_" + mapId + "_id_seq");
-		sequences.add("current_relations_" + mapId + "_id_seq");
-		sequences.add("changesets_" + mapId + "_id_seq");
-
-		try {
-			deleteSequences(sequences);
-		}
-		catch (SQLException e) {
-			throw new RuntimeException("Error deleting map related sequences by map id.  mapId = " + mapId, e);
-		}
-	}
-
-	public static long getTestUserId() {
-		// there is only ever one test user
-		return createQuery().select(QUsers.users.id).from(QUsers.users).fetchFirst();
-	}
-
-	public static long updateMapsTableTags(Map<String, String> tags, long mapId) {
-		return createQuery(mapId).update(maps)
-				.where(maps.id.eq(mapId))
-				.set(Collections.singletonList(maps.tags),
-						Collections.singletonList(Expressions.stringTemplate("COALESCE(tags, '') || {0}::hstore", tags)))
-				.execute();
-	}
-
-	public static Map<String, String> getMapsTableTags(long mapId) {
-		Map<String, String> tags = new HashMap<>();
-
-		List<Object> results = createQuery(mapId).select(maps.tags).from(maps).where(maps.id.eq(mapId)).fetch();
-
-		if (!results.isEmpty()) {
-			Object oTag = results.get(0);
-			tags = PostgresUtils.postgresObjToHStore(oTag);
-		}
-
-		return tags;
-	}
-
-	public static void deleteTables(List<String> tables) throws SQLException {
-		try (Connection conn = getConnection()) {
-			for (String table : tables) {
-				// DDL Statement. No support in QueryDSL anymore. Have to do it the old-fashioned way.
-				String sql = "DROP TABLE IF EXISTS \"" + table + "\"";
-				try (PreparedStatement stmt = conn.prepareStatement(sql)) {
-					stmt.execute();
-					stmt.close();
-				}
-			}
-			conn.commit();
-		}
-	}
-
-	public static void deleteSequences(List<String> sequences) throws SQLException {
-		try (Connection conn = getConnection()) {
-			for (String seq : sequences) {
-				// DDL Statement. No support in QueryDSL anymore. Have to do it the old-fashioned way.
-				String sql = "DROP SEQUENCE IF EXISTS \"" + seq + "\"";
-				try (PreparedStatement stmt = conn.prepareStatement(sql)) {
-					stmt.execute();
-					stmt.close();
-				}
-			}
-			conn.commit();
-		}
-	}
-
-	public static List<String> getTablesList(String tablePrefix) throws SQLException {
-		List<String> tables = new ArrayList<>();
-
-		try (Connection conn = getConnection()) {
-			String sql = "SELECT table_name " +
-					"FROM information_schema.tables " +
-					"WHERE table_schema='public' AND table_name LIKE " + "'" + tablePrefix.replace('-', '_') + "_%'";
-
-			try (PreparedStatement stmt = conn.prepareStatement(sql)) {
-				try (ResultSet rs = stmt.executeQuery()) {
-					while (rs.next()) {
-						// Retrieve by column name
-						tables.add(rs.getString("table_name"));
-					}
-				}
-			}
-		}
-
-		return tables;
-	}
-
-	/**
-	 * Returns the count of tables and sequences
-	 * this map depends on
-	 */
-	public static long getMapTableSeqCount(long mapId) throws SQLException {
-		long count = 0;
-
-		try (Connection conn = getConnection()) {
-			String sql = "SELECT count(*) " +
-					"FROM information_schema.tables " +
-					"WHERE table_schema='public' AND table_name LIKE " + "'%_" + mapId + "'";
-
-			try (PreparedStatement stmt = conn.prepareStatement(sql)) {
-				try (ResultSet rs = stmt.executeQuery()) {
-					if (rs.next())
-						count += rs.getLong(1);
-					stmt.close();
-				}
-			}
-
-
-			sql = "SELECT count(*) " +
-					"FROM information_schema.sequences " +
-					"WHERE sequence_schema='public' AND sequence_name LIKE " + "'%_" + mapId + "_id_seq'";
-
-			try (PreparedStatement stmt = conn.prepareStatement(sql)) {
-				try (ResultSet rs = stmt.executeQuery()) {
-					if (rs.next())
-						count += rs.getLong(1);
-					stmt.close();
-				}
-			}
-		}
-
-		return count;
-	}
-
-
-	/**
-	 * Returns table size in bytes
-	 */
-	public static long getTableSizeInBytes(String tableName) {
-		return createQuery()
-				.select(Expressions.numberTemplate(Long.class, "pg_total_relation_size('" + tableName + "')"))
-				.from()
-				.fetchOne();
-	}
-
-	/**
-	 * Checks for the existence of map
-	 *
-	 * @param mapName
-	 * @return returns true when exists else false
-	 */
-	public static boolean mapExists(String mapName) {
-		long id;
-		try {
-			id = getRecordIdForInputString(mapName, maps, maps.id, maps.displayName);
-		} catch (IllegalArgumentException ex) {
-			id = -1;
-		}
-		return (id > -1);
-	}
-
-	/**
-	 * Returns the record ID associated with the record request input string for
-	 * the given DAO type. First attempts to parse the request string as a
-	 * record ID. If that is unsuccessful, it treats the request string as a
-	 * record display name. This currently only supports Map and User types.
-	 *
-	 * @param input
-	 *            can be either a map ID or a map name
-	 * @return if a record ID string is passed in, it is verified and returned;
-	 *         if a record name string is passed in, it is verified that only
-	 *         one record of the requested type exists with the given name, and
-	 *         its ID is returned
-	 */
-	public static long getRecordIdForInputString(String input, RelationalPathBase<?> table,
-			NumberPath<Long> idField, StringPath nameField) {
-
-		if (org.apache.commons.lang3.StringUtils.isEmpty(input)) {
-			throw new IllegalArgumentException("No record exists with ID: " + input
-					+ ".  Please specify a valid record.");
-		}
-
-		// Check if we can compare by ID
-		if (org.apache.commons.lang3.math.NumberUtils.isNumber(input)) {
-			logger.debug("Verifying that record with ID = {} in '{}' table has previously been created ...",
-					input, table.getTableName());
-
-			long recordCount = createQuery()
-					.from(table)
-					.where(idField.eq(Long.valueOf(input)))
-					.fetchCount();
-
-			if (recordCount == 0) {
-				throw new IllegalArgumentException("No record exists with ID = " + input +
-						" in '" + table + "' table.  Please specify a valid record.");
-			}
-
-			if (recordCount == 1) {
-				return Long.valueOf(input);
-			}
-
-			if (recordCount > 1) {
-				throw new IllegalArgumentException("Multiple records exist with ID " + " = " + input
-						+ " in '" + table + "' table.  Please specify a single, valid record.");
-			}
-		}
-		else { // input wasn't parsed as a numeric ID, so let's try it as a name
-			logger.debug("Verifying that record with NAME = {} in '{}' table has previously been created ...",
-					input, table.getTableName());
-
-			// there has to be a better way to do this against the generated
-			// code but haven't been able to get it to work yet
-			List<Long> records = createQuery()
-					.select(idField)
-					.from(table)
-					.where(nameField.eq(input))
-					.fetch();
-
-			if (records.isEmpty()) {
-				throw new IllegalArgumentException("No record exists with NAME = " + input +
-						" in '" + table + "' table.  Please specify a valid record.");
-			}
-
-			if (records.size() == 1) {
-				return records.get(0);
-			}
-
-			if (records.size() > 1) {
-				throw new IllegalArgumentException("Multiple records exist with NAME " + " = " + input
-						+ " in '" + table + "' table.  Please specify a single, valid record.");
-			}
-		}
-
-		return -1;
-	}
-=======
     private static final Logger logger = LoggerFactory.getLogger(DbUtils.class);
 
     private static final SQLTemplates templates = PostgreSQLTemplates.builder().quote().build();
@@ -706,7 +361,7 @@
         }
 
         // Check if we can compare by ID
-        if (org.apache.commons.lang3.StringUtils.isNumeric(input)) {
+        if (org.apache.commons.lang3.math.NumberUtils.isNumber(input)) {
             logger.debug("Verifying that record with ID = {} in '{}' table has previously been created ...",
                     input, table.getTableName());
 
@@ -758,5 +413,4 @@
 
         return -1;
     }
->>>>>>> 185234a2
 }
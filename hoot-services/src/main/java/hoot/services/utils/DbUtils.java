/*
 * This file is part of Hootenanny.
 *
 * Hootenanny is free software: you can redistribute it and/or modify
 * it under the terms of the GNU General Public License as published by
 * the Free Software Foundation, either version 3 of the License, or
 * (at your option) any later version.
 *
 * This program is distributed in the hope that it will be useful,
 * but WITHOUT ANY WARRANTY; without even the implied warranty of
 * MERCHANTABILITY or FITNESS FOR A PARTICULAR PURPOSE.  See the
 * GNU General Public License for more details.
 *
 * You should have received a copy of the GNU General Public License
 * along with this program.  If not, see <http://www.gnu.org/licenses/>.
 *
 * --------------------------------------------------------------------
 *
 * The following copyright notices are generated automatically. If you
 * have a new notice to add, please use the format:
 * " * @copyright Copyright ..."
 * This will properly maintain the copyright information. DigitalGlobe
 * copyrights will be updated automatically.
 *
 * @copyright Copyright (C) 2016, 2017, 2018, 2019 DigitalGlobe (http://www.digitalglobe.com/)
 */
package hoot.services.utils;


import static hoot.services.models.db.QFolderMapMappings.folderMapMappings;
import static hoot.services.models.db.QFolders.folders;
import static hoot.services.models.db.QJobStatus.jobStatus;
import static hoot.services.models.db.QMaps.maps;

import java.sql.Connection;
import java.sql.PreparedStatement;
import java.sql.ResultSet;
import java.sql.SQLException;
import java.util.ArrayList;
import java.util.Collections;
import java.util.HashMap;
import java.util.List;
import java.util.Map;

import javax.inject.Provider;
import javax.sql.DataSource;
import javax.ws.rs.BadRequestException;
import javax.ws.rs.NotFoundException;
import javax.ws.rs.WebApplicationException;

import org.slf4j.Logger;
import org.slf4j.LoggerFactory;
import org.springframework.context.ApplicationContext;

import com.querydsl.core.types.dsl.Expressions;
import com.querydsl.core.types.dsl.NumberPath;
import com.querydsl.core.types.dsl.StringPath;
import com.querydsl.sql.Configuration;
import com.querydsl.sql.PostgreSQLTemplates;
import com.querydsl.sql.RelationalPathBase;
import com.querydsl.sql.SQLQuery;
import com.querydsl.sql.SQLQueryFactory;
import com.querydsl.sql.SQLTemplates;
import com.querydsl.sql.namemapping.PreConfiguredNameMapping;
import com.querydsl.sql.spring.SpringConnectionProvider;
import com.querydsl.sql.spring.SpringExceptionTranslator;
import com.querydsl.sql.types.EnumAsObjectType;
import org.springframework.transaction.annotation.Transactional;

import hoot.services.ApplicationContextUtils;
import hoot.services.models.db.QUsers;


/**
 * General Hoot services database utilities
 */
@Transactional
public class DbUtils {
    private static final Logger logger = LoggerFactory.getLogger(DbUtils.class);

    private static final SQLTemplates templates = PostgreSQLTemplates.builder().quote().build();


    private DbUtils() {}

    /**
     * The types of operations that can be performed on an OSM element from a
     * changeset upload request
     */
    public enum EntityChangeType {
        CREATE, MODIFY, DELETE
    }

    /**
     * The types of operations that can be performed when writing OSM data to
     * the services database
     */
    public enum RecordBatchType {
        INSERT, UPDATE, DELETE
    }

    public enum nwr_enum {
        node, way, relation
    }

    public static Configuration getConfiguration() {
        return getConfiguration("");
    }

    public static Configuration getConfiguration(long mapId) {
        return getConfiguration(String.valueOf(mapId));
    }

    private static Configuration getConfiguration(String mapId) {
        Configuration configuration = new Configuration(templates);
        configuration.register("current_relation_members", "member_type", new EnumAsObjectType<>(nwr_enum.class));
        configuration.setExceptionTranslator(new SpringExceptionTranslator());

        if ((mapId != null) && (!mapId.isEmpty())) {
            overrideTable(mapId, configuration);
        }

        return configuration;
    }

    private static void overrideTable(String mapId, Configuration config) {
        if (config != null) {

            PreConfiguredNameMapping tablemapping = new PreConfiguredNameMapping();
            tablemapping.registerTableOverride("current_relation_members", "current_relation_members_" + mapId);
            tablemapping.registerTableOverride("current_relations", "current_relations_" + mapId);
            tablemapping.registerTableOverride("current_way_nodes", "current_way_nodes_" + mapId);
            tablemapping.registerTableOverride("current_ways", "current_ways_" + mapId);
            tablemapping.registerTableOverride("current_nodes", "current_nodes_" + mapId);
            tablemapping.registerTableOverride("changesets", "changesets_" + mapId);
            config.setDynamicNameMapping(tablemapping);
        }
    }

    public static Connection getConnection() throws SQLException {
        ApplicationContext applicationContext = ApplicationContextUtils.getApplicationContext();
        DataSource datasource = applicationContext.getBean("dataSource", DataSource.class);
        return datasource.getConnection();
    }

    public static SQLQueryFactory createQuery(String mapId) {
        ApplicationContext applicationContext = ApplicationContextUtils.getApplicationContext();
        DataSource datasource = applicationContext.getBean("dataSource", DataSource.class);
        Provider<Connection> provider = new SpringConnectionProvider(datasource);
        return new SQLQueryFactory(getConfiguration(mapId), provider);
    }

    public static SQLQueryFactory createQuery() {
        return createQuery(null);
    }

    public static SQLQueryFactory createQuery(long mapId) {
        return createQuery(String.valueOf(mapId));
    }

    /**
     * Gets the map id from map name
     *
     * @param mapName map name
     * @param userId user id
     * @return map ID
     */
    public static Long getMapIdByName(String mapName, Long userId) {
        return createQuery().select(maps.id).from(maps).where(maps.displayName.eq(mapName).and(maps.userId.eq(userId))).fetchOne();
    }

<<<<<<< HEAD
    /**
     * Gets the map id using the job id
     *
     * @param jobId jobs id
     * @return map ID
     */
    public static Long getMapIdByJobId(String jobId) {
        return createQuery()
                .select(jobStatus.resourceId)
                .from(jobStatus)
                .where(jobStatus.jobId.eq(jobId)).fetchOne();
    }

    /**
     * Sets the parent directory for the specified map
     *
     * @param mapId map id whos parent we are setting
     * @param folderId parent directory id that map id will get linked to
     */
    public static void setParentDirectory(Long mapId, Long folderId) {
        createQuery()
            .insert(folderMapMappings)
            .columns(folderMapMappings.mapId, folderMapMappings.folderId)
            .values(mapId, folderId).execute();
    }

    /**
     * Sets the parent directory for the specified folder
     *
     * @param folderId folder id whos parent we are setting
     * @param parentId parent directory id that the folder will get linked to
     */
    public static void setFolderParent(Long folderId, Long parentId) {
        createQuery()
                .update(folders)
                .where(folders.id.eq(folderId))
                .set(folders.parentId, parentId)
                .execute();
    }

    /**
     * Deletes the folder mapping matching the specified map id
     *
     * @param mapId map id which we are deleting
     */
    public static void deleteFolderMapping(Long mapId) {
        createQuery().delete(folderMapMappings).where(folderMapMappings.mapId.eq(mapId)).execute();
    }

    public static String getDisplayNameById(long mapId) {
        return createQuery().select(maps.displayName).from(maps).where(maps.id.eq(mapId)).fetchOne();
=======
    public static String getDisplayNameById(long mapId, Long userId) {
        return createQuery().select(maps.displayName).from(maps).where(maps.id.eq(mapId).and(maps.userId.eq(userId))).fetchOne();
    }

    public static Long getMapIdFromRef(String mapRef, Long userId) {
        Long mapId;
        try {
            mapId = Long.parseLong(mapRef);
        }
        catch (NumberFormatException ignored) {
            mapId = getMapIdByName(mapRef, userId);
        }
        if(mapId == null) {
            throw new IllegalArgumentException(mapRef + " doesn't have a corresponding map ID associated with it!");
        }
        return mapId;
>>>>>>> 9a7c0d4b
    }

    /**
     *  Delete map related tables by map ID
     *
     * @param mapId map ID
     */
    public static void deleteMapRelatedTablesByMapId(long mapId) {
        List<String> tables = new ArrayList<>();

        tables.add("current_way_nodes_" + mapId);
        tables.add("current_relation_members_" + mapId);
        tables.add("current_nodes_" + mapId);
        tables.add("current_ways_" + mapId);
        tables.add("current_relations_" + mapId);
        tables.add("changesets_" + mapId);

        try {
            deleteTables(tables);
        }
        catch (SQLException e) {
            throw new RuntimeException("Error deleting map related tables by map id.  mapId = " + mapId, e);
        }

        List<String> sequences = new ArrayList<>();

        sequences.add("current_nodes_" + mapId + "_id_seq");
        sequences.add("current_ways_" + mapId + "_id_seq");
        sequences.add("current_relations_" + mapId + "_id_seq");
        sequences.add("changesets_" + mapId + "_id_seq");

        try {
            deleteSequences(sequences);
        }
        catch (SQLException e) {
            throw new RuntimeException("Error deleting map related sequences by map id.  mapId = " + mapId, e);
        }
    }

    public static long getTestUserId() {
        // there is only ever one test user
        return createQuery().select(QUsers.users.id).from(QUsers.users).fetchFirst();
    }

    public static long updateMapsTableTags(Map<String, String> tags, long mapId) {
        return createQuery(mapId).update(maps)
                .where(maps.id.eq(mapId))
                .set(Collections.singletonList(maps.tags),
                        Collections.singletonList(Expressions.stringTemplate("COALESCE(tags, '') || {0}::hstore", tags)))
                .execute();
    }

    public static void updateFoldersMapping() {
        createQuery().insert(folderMapMappings)
                .columns(folderMapMappings.mapId, folderMapMappings.folderId)
                .select(new SQLQuery<>().select(maps.id, Expressions.numberTemplate(Long.class, "0"))
                        .from(maps)
                        .where(maps.id.notIn(new SQLQuery<>().select(folderMapMappings.mapId)
                                .distinct()
                                .from(folderMapMappings))))
                .execute();
    }

    public static Map<String, String> getMapsTableTags(long mapId) {
        Map<String, String> tags = new HashMap<>();

        List<Object> results = createQuery(mapId).select(maps.tags).from(maps).where(maps.id.eq(mapId)).fetch();

        if (!results.isEmpty()) {
            Object oTag = results.get(0);
            tags = PostgresUtils.postgresObjToHStore(oTag);
        }

        return tags;
    }

    public static void deleteTables(List<String> tables) throws SQLException {
        try (Connection conn = getConnection()) {
            for (String table : tables) {
                // DDL Statement. No support in QueryDSL anymore. Have to do it the old-fashioned way.
                String sql = "DROP TABLE IF EXISTS \"" + table + "\"";
                try (PreparedStatement stmt = conn.prepareStatement(sql)) {
                    stmt.execute();
                    stmt.close();
                }
            }
            if(!conn.getAutoCommit()) {
                conn.commit();
            }
        }
    }

    public static void deleteSequences(List<String> sequences) throws SQLException {
        try (Connection conn = getConnection()) {
            for (String seq : sequences) {
                // DDL Statement. No support in QueryDSL anymore. Have to do it the old-fashioned way.
                String sql = "DROP SEQUENCE IF EXISTS \"" + seq + "\"";
                try (PreparedStatement stmt = conn.prepareStatement(sql)) {
                    stmt.execute();
                    stmt.close();
                }
            }
            if(!conn.getAutoCommit()) {
                conn.commit();
            }
        }
    }

    public static List<String> getTablesList(String tablePrefix) throws SQLException {
        List<String> tables = new ArrayList<>();

        try (Connection conn = getConnection()) {
            String sql = "SELECT table_name " +
                    "FROM information_schema.tables " +
                    "WHERE table_schema='public' AND table_name LIKE " + "'" + tablePrefix.replace('-', '_') + "_%'";

            try (PreparedStatement stmt = conn.prepareStatement(sql)) {
                try (ResultSet rs = stmt.executeQuery()) {
                    while (rs.next()) {
                        // Retrieve by column name
                        tables.add(rs.getString("table_name"));
                    }
                }
            }
        }

        return tables;
    }

    /**
     * Returns the count of tables and sequences
     * this map depends on
     */
    public static long getMapTableSeqCount(long mapId) throws SQLException {
        long count = 0;

        try (Connection conn = getConnection()) {
            String sql = "SELECT count(*) " +
                    "FROM information_schema.tables " +
                    "WHERE table_schema='public' AND table_name LIKE " + "'%_" + mapId + "'";

            try (PreparedStatement stmt = conn.prepareStatement(sql)) {
                try (ResultSet rs = stmt.executeQuery()) {
                    if (rs.next())
                        count += rs.getLong(1);
                    stmt.close();
                }
            }


            sql = "SELECT count(*) " +
                    "FROM information_schema.sequences " +
                    "WHERE sequence_schema='public' AND sequence_name LIKE " + "'%_" + mapId + "_id_seq'";

            try (PreparedStatement stmt = conn.prepareStatement(sql)) {
                try (ResultSet rs = stmt.executeQuery()) {
                    if (rs.next())
                        count += rs.getLong(1);
                    stmt.close();
                }
            }
        }

        return count;
    }


    /**
     * Returns table size in bytes
     */
    public static long getTableSizeInBytes(String tableName) {
        return createQuery()
                .select(Expressions.numberTemplate(Long.class, "pg_total_relation_size('" + tableName + "')"))
                .from()
                .fetchOne();
    }

    /**
     * Checks for the existence of map
     *
     * @param mapName
     * @return returns true when exists else false
     */
    public static boolean mapExists(String mapName) {
        long id;
        try {
            id = getRecordIdForInputString(mapName, maps, maps.id, maps.displayName);
        } catch (WebApplicationException ex) {
            id = -1;
        }
        return (id > -1);
    }

    /**
     * Returns the record ID associated with the record request input string for
     * the given DAO type. First attempts to parse the request string as a
     * record ID. If that is unsuccessful, it treats the request string as a
     * record display name. This currently only supports Map and User types.
     *
     * @param input
     *            can be either a map ID or a map name
     * @return if a record ID string is passed in, it is verified and returned;
     *         if a record name string is passed in, it is verified that only
     *         one record of the requested type exists with the given name, and
     *         its ID is returned
     */
    public static long getRecordIdForInputString(String input, RelationalPathBase<?> table,
            NumberPath<Long> idField, StringPath nameField) throws WebApplicationException {

        if (org.apache.commons.lang3.StringUtils.isEmpty(input)) {
            throw new BadRequestException("No record exists with ID: " + input
                    + ".  Please specify a valid record.");
        }

        // Check if we can compare by ID
        if (org.apache.commons.lang3.math.NumberUtils.isNumber(input)) {
            logger.debug("Verifying that record with ID = {} in '{}' table has previously been created ...",
                    input, table.getTableName());

            long recordCount = createQuery()
                    .from(table)
                    .where(idField.eq(Long.valueOf(input)))
                    .fetchCount();

            if (recordCount == 0) {
                throw new NotFoundException("No record exists with ID = " + input +
                        " in '" + table + "' table. Please specify a valid record.");
            }

            if (recordCount == 1) {
                return Long.valueOf(input);
            }

            if (recordCount > 1) {
                throw new BadRequestException("Multiple records exist with ID = " + input + " in '" + table
                        + "' table. Please specify a single, valid record.");
            }
        }
        else { // input wasn't parsed as a numeric ID, so let's try it as a name
            logger.debug("Verifying that record with NAME = {} in '{}' table has previously been created ...",
                    input, table.getTableName());

            // there has to be a better way to do this against the generated
            // code but haven't been able to get it to work yet
            List<Long> records = createQuery()
                    .select(idField)
                    .from(table)
                    .where(nameField.eq(input))
                    .fetch();

            if (records.isEmpty()) {
                throw new NotFoundException("No record exists with NAME = " + input +
                        " in '" + table + "' table. Please specify a valid record.");
            }

            if (records.size() == 1) {
                return records.get(0);
            }

            if (records.size() > 1) {
                throw new BadRequestException("Multiple records exist with NAME = " + input
                        + " in '" + table + "' table. Please specify a single, valid record.");
            }
        }

        return -1;
    }
}<|MERGE_RESOLUTION|>--- conflicted
+++ resolved
@@ -75,7 +75,7 @@
  * General Hoot services database utilities
  */
 @Transactional
-public class DbUtils {
+public final class DbUtils {
     private static final Logger logger = LoggerFactory.getLogger(DbUtils.class);
 
     private static final SQLTemplates templates = PostgreSQLTemplates.builder().quote().build();
@@ -169,7 +169,6 @@
         return createQuery().select(maps.id).from(maps).where(maps.displayName.eq(mapName).and(maps.userId.eq(userId))).fetchOne();
     }
 
-<<<<<<< HEAD
     /**
      * Gets the map id using the job id
      *
@@ -219,9 +218,6 @@
         createQuery().delete(folderMapMappings).where(folderMapMappings.mapId.eq(mapId)).execute();
     }
 
-    public static String getDisplayNameById(long mapId) {
-        return createQuery().select(maps.displayName).from(maps).where(maps.id.eq(mapId)).fetchOne();
-=======
     public static String getDisplayNameById(long mapId, Long userId) {
         return createQuery().select(maps.displayName).from(maps).where(maps.id.eq(mapId).and(maps.userId.eq(userId))).fetchOne();
     }
@@ -238,7 +234,6 @@
             throw new IllegalArgumentException(mapRef + " doesn't have a corresponding map ID associated with it!");
         }
         return mapId;
->>>>>>> 9a7c0d4b
     }
 
     /**

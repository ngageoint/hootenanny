--- conflicted
+++ resolved
@@ -23,18 +23,10 @@
 # slowly to queries
 testJobStatusPollerTimeout=2000
 
-<<<<<<< HEAD
-# If true, the entire services database will be cleared before every test run.  Normally, this
-# would not need to be set to true, unless the database was in an inconsistent state somehow which
-# causes the tests to not be able to insert maps properly.
-servicesTestClearEntireDb=false
-
-=======
->>>>>>> d1c2c503
 # determines whether the system automatically scans for changes to the log4j props file
 autoScanForLogPropsChanges=true
 
-# amount of time in minutes (integer) that the system checks the log verbosity level for changes
+# amount of time in minutes (integer) that the system checks the log verbosity level for changes 
 # in the log4j properties file
 logPropsDynamicChangeScanInterval=1
 

--- conflicted
+++ resolved
@@ -83,7 +83,6 @@
         <url-pattern>/info/*</url-pattern>
         <url-pattern>/ogr/*</url-pattern>
         <url-pattern>/ingest/*</url-pattern>
-<<<<<<< HEAD
         <url-pattern>/grail/*</url-pattern>
     </servlet-mapping>
 
@@ -105,10 +104,8 @@
     <servlet-mapping>
         <servlet-name>config</servlet-name>
         <url-pattern>/config/*</url-pattern>
-=======
         <url-pattern>/language/*</url-pattern>
         <!-- [!] new url-pattern's added here should be considered for security-applicationContext.xml [!] -->
->>>>>>> a8130cc3
     </servlet-mapping>
 
     <!-- EVWHS - DG's imagery service for non-commercial clients.

//
// The ConfigOptions.asciidoc is a specially formatted file that is parsed
// during the build process to generate the ConfigOptions.h header file and
// user documentation. Changing the default values in this file will change
// the way Hootenanny runs so be careful, this isn't just documentation.
//
// This file is also parsed by asciidoc to generate the user documentation. Look
// at that; our docs and code are in lock step! Nice. Please keep this in mind
// when writing documentation. This isn't just comments, this is user
// documentation. Try to include the following information in the description:
//
// * What does this configuration change?
// * If relevant, what are the units of the config option (e.g. meters)?
// * Where can the user go to get more information? Please reference the
//   appropriate document. E.g. "See `ogr2osm` in the _Command Line
//   Reference_ for more information."
// * What other options may be of interest? E.g. "See also
//   `big.perty.op.sigma`"
// * Please keep the list in Alphabetical order.
//
// The format is as follows:
//
// The section name is all lowercase and separated by periods. This shouldn't
// contain any special characters.
// === key.name
//
// * Data Type: <string, double, list, bool>
// * Default Value: <value>
//
// If the default value is for a list then the default value should be followed
// by a number of sub items in the list. E.g.
// * Default Value:
// ** `<Value 1>`
// ** `<Value 2>`
// The left ticks provide proper formatting in the documentation.
//
// Finally the section that contains the documentation. This is free-form
// asciidoc just make sure you don't start any lines with "=== ".
// http://www.methods.co.nz/asciidoc/
//
// Again, please keep the configuration options in alphabetical order.
//
=== add.ref1.visitor.prefix

* Data Type: string
* Default Value: ``

Prefix to apply to REF1 values.

The REF1 values are typically used when training a model. See the https://insightcloud.digitalglobe.com/redmine/projects/hootenany/wiki/Manual_Conflation[developer documentation] for details.

=== attribute.score.extractor.use.weight

* Data Type: bool
* Default Value: `false`

Determines whether the AttributeScoreExtractor uses weighting when extracting scores.

=== attribute.count.values

* Data Type: int
* Default Value: `30`

The maximum number of values returned for each attribute by the attribute-count command.

=== big.perty.op.max.distance

* Data Type: double
* Default Value: `-1`

The maximum distance that the BigPertyOp should move a node. This must be larger than sigma to avoid endless or near endless loops.

=== big.perty.op.sigma

* Data Type: double
* Default Value: `100`

Sigma of the distance in meters. This is used in the gaussian distribution used to determine the distance.

=== building.match.threshold

* Data Type: double
* Default Value: `${conflate.match.threshold.default}`

The threshold at which a match is called a match for buildings.

See also:

 * _Estimate Pairwise Relationships_, <<hootalgo>>

=== building.miss.threshold

* Data Type: double
* Default Value: `${conflate.miss.threshold.default}`

The threshold at which a miss is called a miss for buildings.

See also:

 * _Estimate Pairwise Relationships_, <<hootalgo>>

=== building.review.threshold

* Data Type: double
* Default Value: `${conflate.review.threshold.default}`

The threshold at which a review is called a review for buildings.  See `conflate.review.threshold.default`.

See also:

 * _Estimate Pairwise Relationships_, <<hootalgo>>

=== building.model.path

* Data Type: string
* Default Value: `BuildingModel.rf`

Path to the RF building model. A new model can be created with `build-model`. Searches local path and then `$HOOT_HOME/conf/`.

Training a model is typically done during research. While all the tools are available to do limited training, the documentation is not. Please contact the developers if you would like to dig deeper.

=== conflate.add.score.tags

* Data Type: bool
* Default Value: `false`

Add match/miss/review score values to elements with matches during Unifying Conflation. This is useful for debugging.

=== conflate.enable.old.roads

* Data Type: bool
* Default Value: `false`

Enable the old road conflation. This is only necessary when using the `conflate` command. See the _Command Line Reference_ for details on the `conflate` command.

By default the `conflate` command will first conflate roads using the circa 2012 conflation algorithm and then conflate using the newer (circa 2014) unifying algorithm. If the unifying algorithm has road conflation enable then the results could get interesting.

=== conflate.match.highway.classifier

* Data Type: string
* Default Value: `hoot::HighwayRfClassifier`

The highway match classifier to use. This should only be used for testing and debugging.

=== conflate.match.highway.model

* Data Type: string
* Default Value: `HighwayModel.rf`

The highway match classifier model file to use. This is only relevant if the `conflate.match.highway.classifier` is set to `hoot::HighwayRfClassifier`. The configuration path will be searched for this file (`$HOOT_HOME/conf/`).

=== conflate.match.poi.model

* Data Type: string
* Default Value: `PoiModel.rf`

The POI match classifier model file to use. The configuration path will be searched for this file (`$HOOT_HOME/conf/`).

=== conflate.match.threshold.default

* Data Type: double
* Default Value: `0.6`

The default threshold at which a match is called a match.

See also:

 * _Estimate Pairwise Relationships_, <<hootalgo>>

=== conflate.miss.threshold.default

* Data Type: double
* Default Value: `0.6`

The default threshold at which a miss is called a miss.

See also:

 * _Estimate Pairwise Relationships_, <<hootalgo>>

=== conflate.post.ops

* Data Type: list
* Default Value:
** `hoot::RemoveMissingElementsVisitor` - Remove non-existent element references from relations or ways with negative IDs.
** `hoot::RemoveDuplicateReviewsOp` - Checks if there are any duplicate reviews
** `hoot::BuildingOutlineUpdateOp` - Updates any multi-part building outlines that may have changed during conflation.
** `hoot::AddHilbertReviewSortOrderOp` - Adds a sorting value to all reviews. By processing reviews in sorted order the results are a little more logically ordered.

Runs in the conflate command after data is conflated, but before exporting.

=== conflate.pre.ops

* Data Type: list
* Default Value:
** `hoot::BuildingOutlineRemoveOp`
** `hoot::MapCleaner`

Runs in the conflate command after data is loaded, but before the conflation. The default, `hoot::MapCleaner` runs a number of common map cleaning operations.

See also: <<MapCleanerTransforms,map.cleaner.transforms>>

=== conflate.review.threshold.default

* Data Type: double
* Default Value: `0.6`

The default threshold at which a review is called a review. Reviews are also declared in some other situations when the relationship is not clear.

See also:

 * _Estimate Pairwise Relationships_, <<hootalgo>>

=== conflate.stats.types

* Data Type: string
* Default Value: ``

The string that lists the types of conflation used in the user interface.  The possible values are: reference, cookieCutter, average, and advancedConflation.

=== conflator.manipulators

* Data Type: list
* Default Value:
** `hoot::WayMerger`

List of manipulators to enable in the conflator.

Some of the possible options include:

* `hoot::WayMerger` -
* `hoot::WayTagMerger` -

=== conflator.min.valid.score

* Data Type: double
* Default Value: `0.01`

This is the minimum valid manipulation score in the legacy greedy optimization routine. Setting
the value lower will create more (likely overzealous) matches. Setting the value higher will drop
less confident matches.

=== conflator.post.ops

* Data Type: list
* Default Value:
** ``

List of user specified operations to run post conflation.

=== convert.ops

* Data Type: list
* Default Value:
** ``

Specifies one or more semi-colon delimited operations to perform before writing data. This is only applicable to the convert command.

=== convert.bounding.box

* Data Type: string
* Default Value: ``

If specified the convert reader will limit data read from the data source to only features that
intersect the given bounding box. The format is "minx,miny,maxx,maxy" specified in the projection
of the input data source.

Example Usage:

----
hoot convert -D convert.bounding.box=106.851,-6.160,107.052,-5.913 input.osm output.osm
----

=== cookie.cutter.alpha

* Data Type: double
* Default Value: `1000.0`

The size in meters used for alpha by the cookie cutter map operation (CookieCutterOp). A larger
value makes a smoother shape and a smaller value will create a rough shape with more holes. Value
in meters.

=== cookie.cutter.alpha.shape.buffer

* Data Type: double
* Default Value: `0.0`

The buffer to add to the alpha shape before cutting by the cookie cutter map operation
(CookieCutterOp). A negative value will make the shape smaller.  Value in meters.

=== cookie.cutter.output.crop

* Data Type: bool
* Default Value: `false`

Crops based on the polygon rather than doing a cookie cut when using the cookie cutter map
operation (CookieCutterOp).

=== create.bogus.review.tags

* Data Type: bool
* Default Value: `false`

Creates example review tags for debugging. All reviews created with this mechanism are invalid.

=== crop.bounds

* Data Type: string
* Default Value: ``

Bounds used by the map cropper when cropping a map, of the form: minx,miny,maxx,maxy

=== debug.map.filename

* Data Type: string
* Default Value: `tmp/debug.osm`

Debugging: The filename to use when saving the debug map during conflation.

=== duplicate.way.remover.strict.tag.matching

* Data Type: bool
* Default Value: `true`

If true, when comparing duplicate ways, the ways and their name tags will only be merged together
when all other non-name tags between the two match.  If false, the ways and their name tags will be
merged together regardless of whether all of their non-name tags match.

=== dual.way.splitter.driving.side

* Data Type: string
* Default Value: `right`

When splitting divided highways do we assume the drivers are on the right or left.

See also: <<MapCleanerTransforms,map.cleaner.transforms>>

=== dual.way.splitter.split.size

* Data Type: double
* Default Value: `12.5`

By default how much space should be put between two divided roads when they're divided by the DividedHighwaySplitter. Units are in meters.

See also: <<MapCleanerTransforms,map.cleaner.transforms>>

=== duplicate.name.case.sensitive

* Data Type: bool
* Default Value: `true`

If true, all cleaning and conflation merge operations will only remove duplicate names when their
case also matches.  If false, cleaning and conflation merge operations will consider names with
the same text but differing case as the same with each other.

See also: <<MapCleanerTransforms,map.cleaner.transforms>>

=== edge.distance.extractor.spacing

* Data Type: double
* Default Value: `5.0`

The spacing used by the EdgeDistanceExtractor.  Units in meters.

=== english.words.files

* Data Type: list
* Default Value:
** `/usr/share/dict/american-english-insane`
** `/usr/share/dict/american-english-huge`
** `/usr/share/dict/american-english-large`
** `/usr/share/dict/american-english-small`
** `/usr/share/dict/american-english`
** `/usr/share/dict/words`

Absolute file path to dictionaries of English words. The first file found will be loaded into the
dictionary of English words and used by some algorithms. If the files are not found then the English
words will be silently ignored.

For CentOS 6.X use `sudo yum install words` to install the dictionary. For Ubuntu 14.04 use
`sudo apt-get install wamerican-insane`.

=== generic.line.match.threshold

* Data Type: double
* Default Value: `${conflate.match.threshold.default}`

The threshold at which a match is called a match for generic lines.

See also:

 * _Estimate Pairwise Relationships_, <<hootalgo>>

=== generic.line.miss.threshold

* Data Type: double
* Default Value: `${conflate.miss.threshold.default}`

The threshold at which a miss is called a miss for generic lines.

See also:

 * _Estimate Pairwise Relationships_, <<hootalgo>>

=== generic.line.review.threshold

* Data Type: double
* Default Value: `${conflate.review.threshold.default}`

The threshold at which a review is called a review for generic lines. See
`conflate.review.threshold.default`.

See also:

 * _Estimate Pairwise Relationships_, <<hootalgo>>

=== generic.line.matcher.max.angle

* Data Type: double
* Default Value: `90.0`

Sets that maximum angle that is still considered a generic line match. Units in degrees.

=== generic.line.subline.matcher

* Data Type: string
* Default Value: `hoot::MaximalSublineMatcher`

The way subline matcher to use when determining matching sublines.

=== generic.polygon.match.threshold

* Data Type: double
* Default Value: `${conflate.match.threshold.default}`

The threshold at which a match is called a match for generic polygons.

See also:

 * _Estimate Pairwise Relationships_, <<hootalgo>>

=== generic.polygon.miss.threshold

* Data Type: double
* Default Value: `${conflate.miss.threshold.default}`

The threshold at which a miss is called a miss for generic polygons.

See also:

 * _Estimate Pairwise Relationships_, <<hootalgo>>

=== generic.polygon.review.threshold

* Data Type: double
* Default Value: `${conflate.review.threshold.default}`

The threshold at which a review is called a review for generic polygons. See
`conflate.review.threshold.default`.

See also:

 * _Estimate Pairwise Relationships_, <<hootalgo>>

=== highway.match.threshold

* Data Type: double
* Default Value: `0.161`

The threshold at which a match is called a match for roads.

See also:

 * _Estimate Pairwise Relationships_, <<hootalgo>>

=== highway.matcher.heading.delta

* Data Type: double
* Default Value: `${way.matcher.heading.delta}`

The distance around a point on a highway to look when calculating the heading.  See
`way.matcher.heading.delta`.

=== highway.matcher.max.angle

* Data Type: double
* Default Value: `${way.matcher.max.angle}`

Sets that maximum angle that is still considered a highway match. Units in degrees.

=== highway.miss.threshold

* Data Type: double
* Default Value: `0.999`

The threshold at which a miss is called a miss for roads.

See also:

 * _Estimate Pairwise Relationships_, <<hootalgo>>

=== highway.review.threshold

* Data Type: double
* Default Value: `0.25`

The threshold at which a review is called a review for roads. See `conflate.review.threshold.default`.

See also:

 * _Estimate Pairwise Relationships_, <<hootalgo>>

=== highway.subline.matcher

* Data Type: string
* Default Value: `${way.subline.matcher}`

The highway subline matcher to use when determining matching sublines.

=== highway.subline.string.matcher

* Data Type: string
* Default Value: `${way.subline.string.matcher}`

The way subline string matcher to use when determining matching sublines for highways.

=== hoot.hadoop.file.deps

* Data Type: list
* Default Value:
** `${HOOT_HOME}/conf/BuildingModel.rf`

Used by the building matching code.

=== hoot.hadoop.libpath

* Data Type: list
* Default Value:
** `${HOOT_HOME}/lib/`
** `${HOOT_HOME}/local/lib/`
** `${HADOOP_HOME}/c++/Linux-amd64-64/lib/`
** `${HOOT_HOME}/pretty-pipes/lib/`

List of library paths to check for hadoop

=== hoot.hadoop.maxNodeCount

* Data Type: int
* Default Value: `5000000`

The maximum number of nodes that can be processed by a single task tracker. See User Manual for details.",

=== hoot.hadoop.pixelSize

* Data Type: double
* Default Value: `0.01`

The size of a pixel when calculating node density. See User Manual for details.

=== id.generator

* Data Type: string
* Default Value: `hoot::DefaultIdGenerator`

Sets the default ID generator class name. This determines how Hootenanny will assign new element IDs as they're created. The `DefaultIdGenerator` assigns IDs in a decrementing fashion (e.g. -1, -2, ...). The `hoot::PositiveIdGenerator` increments the IDs (e.g. 1, 2, 3, ...).

Both generators maintain a different count for each element type. E.g. you can have a Node with ID 1 and a Way with ID 1. This will not cause any problems within Hootenanny and is a legitimate way of assigning IDs within OSM.

Example Usage:

----
hoot ogr2osm -D id.generator=hoot::PositiveIdGenerator -D id.generator.node.start=100 -D id.generator.relation.start=200 -D id.generator.way.start=300 $HOOT_HOME/translations/Identity.js myoutput.osm myinput.osm
----

=== id.generator.node.start

* Data Type: double
* Default Value: `0`

Sets the default start ID for nodes. The first value assigned is generator specific. (E.g. for default the first assigned id will be -1)

=== id.generator.relation.start

* Data Type: double
* Default Value: `0`

Sets the default start ID for relations. The first value assigned is generator specific. (E.g. for default the first assigned id will be -1)

=== id.generator.way.start

* Data Type: double
* Default Value: `0`

Sets the default start ID for ways. The first value assigned is generator specific. (E.g. for default the first assigned id will be -1)

=== javascript.translator.path

* Data Type: list
* Default Value:
** `${HOOT_TRANSLATE_PATH}`
** `${HOOT_HOME}/plugins`
** `${HOOT_HOME}/plugins-local`

A list of paths to include in the javascript translator search path.

=== keep.tags.visitor.keys

* Data Type: list
* Default Value:

A list of tag keys for which the KeepTagsVisitor will retain on elements, while removing all other tags from elements.

=== levenshtein.distance.alpha

* Data Type: double
* Default Value: `1.15`

Raise the levenshtein score to this power before returning this result. If alpha is greater than 1 then this makes low scores even lower. Valid values are > 0.

The default alpha value of 1.15 was determined through experimentation with a Jakarta data set using MeanWordSetDistance as the container classes. See ticket #2349 for some experiment details. The "best" value varies depending on the input data as well as how the data is being used.

=== log.format

* Data Type: string
* Default Value: `%d{HH:mm:ss.SSS} %-5p ...%.30F(%4L) %m%n`

If available, uses the formatting as defined in
https://svn.apache.org/repos/asf/logging/site/trunk/docs/log4cxx/apidocs/classlog4cxx_1_1_pattern_layout.html[log4cxx]
to set the log format. If log4cxx isn't available then this has no effect.

Some example format strings and the associated output are below:

-----
# Default log message with lots of information
%d{HH:mm:ss.SSS} %-5p ...%.30F(%4L) %m%n
12:36:03.565 INFO  ...conflate/UnifyingConflator.cpp( 154) Pre-constraining match count: 11

# Log message w/ minimal information
%-5p..%.20F(%3L) %m%n
INFO ..nifyingConflator.cpp(154) Pre-constraining match count: 11

# Embed arbitrary strings in the log messages
Foo: %m%n
Foo: Pre-constraining match count: 11

# Print out time elapsed in ms along w/ other info
%6r %-5p..%.20F(%3L) %m%n
   289 INFO ..nifyingConflator.cpp(154) Pre-constraining match count: 11

# XML-ish log message. This allows parsing messages that span multiple lines,
# but you aren't guaranteed that all output from hoot goes through the logging
# mechanism.
<message time='%d' level='%p' file='%F' line='%L'>%m</message>%n
<message time='2014-10-28 13:09:35,339' level='INFO' file='src/main/cpp/hoot/core/conflate/UnifyingConflator.cpp' line='154'>Pre-constraining match count: 11</message>
-----

[[MapCleanerTransforms]]
=== map.cleaner.transforms

* Data Type: list
* Default Value:
** `hoot::ReprojectToPlanarOp` - Before any cleaning, reproject to a planar projection (e.g. UTM).
** `hoot::DuplicateWayRemover` - Remove duplicate ways (lines) that are exact duplicates. If the lines partially overlap with exactly the same geometry then only the partial overlap is removed from the more complex geometry.
** `hoot::SuperfluousWayRemover` - Remove all ways that contain no nodes or all the nodes are exactly the same.
** `hoot::IntersectionSplitter` - Split all highway type ways that intersect.
** `hoot::UnlikelyIntersectionRemover` - Remove implied intersections that are likely incorrect. For example, a motorway overpass intersecting a residential street at a 90° is considered unlikely and "unsnapped". The geometry location is not modified.
** `hoot::DualWaySplitter` - Split highway types that are marked as divided into two separate geometries marked as oneway roads. A number of assumptions must be made to do this including assumptions about the direction of travel on roads (right or left hand drivers).
** `hoot::ImpliedDividedMarker` - If two roads implicitly should be marked as divided based on the surrounding roads, mark it as such. This is primarily caused by the FACC+ spec which does not allow bridges to be marked as divided.
** `hoot::DuplicateNameRemover` - Remove any duplicate names. See `duplicate.name.case.sensitive` for modifying the case sensitivity.
** `hoot::SmallWayMerger` - Merge any ludicrously small ways that have essentially the same attributes. Things like `UUID` are ignored. See `small.way.merger.threshold` for setting the threshold value.
** `hoot::RemoveEmptyAreasVisitor` - Remove all area elements that have a area of zero.
** `hoot::RemoveDuplicateAreaVisitor` - Remove any area elements that are essentially the same.
** `hoot::NoInformationElementRemover` - Remove any elements that don't have any tags with information. (E.g. only contains UUID and source, but not FCODE equivalent or other informative tags).

A list of map operations to be applied to a map for cleaning purposes in order

[[match.creators]]
=== match.creators

* Data Type: string
* Default Value: `hoot::BuildingMatchCreator;hoot::PlacesPoiMatchCreator;hoot::HighwayMatchCreator`

List of MatchCreators to use during conflation. This can modify what features will be conflated (e.g. buildings, roads, etc.).

Some of the possible options include:

* `hoot::BuildingMatchCreator` - Matches building polygons.
* `hoot::PlacesPoiMatchCreator` - Matches POIs using the PLACES algorithm.
* `hoot::HighwayMatchCreator` - Matches linear highway features using the Unify
  algorithm.
* `hoot::ScriptMatchCreator,PoiGeneric.js` - Matches POIs using the Unify
  algorithm.
* `hoot::ScriptMatchCreator,<yourscript.js>` - Uses a custom match script. The
  script should be in `$HOOT_HOME/rules/<yourscript.js>`.

=== match.parallel.exponent

* Data Type: double
* Default Value: `1`

Used in the calculation of the parallel score, cos (delta) ^ match.parallel.exponent

=== max.elements.per.partial.map

* Data Type: double
* Default Value: `100000`

Maximum number of elements that will be read into memory at one time during a partial OSM map reading. This shouldn't need to be changed. Reducing the value may cause errors on some data formats that read large numbers of entries at one time. Increasing the value will use more RAM in some situations.

=== max.memory.usage

* Data Type: string
* Default Value: `-1`

Artificially limit the amount of virtual memory that Hootenanny will use. If Hootenanny needs more
than this amount of virtual memory then a bad_alloc will likely be thrown. In some cases you'll
receive a totally unrelated error message.

Size is specified in bytes unless followed by one of these suffixes.

* KB = size * 1000
* MB = size * 1000 * 1000
* GB = size * 1000 * 1000 * 1000

For instance setting the value to 500KB is equivalent to 500000 bytes.

The Linux utility RLIMIT_AS is used for limiting virtual memory. This is analagous to RAM, but
less RAM will be utilized than the value specified. Typically this is most useful when limiting
RAM usage of applications in a shared server environment.

=== merge.nearby.nodes.distance

* Data Type: double
* Default Value: `1.0`

When merging nodes during --ogr2osm, what tolerance should be used for deciding two nodes are identical. Units in meters and defaults to 1.0m.

[[merger.creators]]
=== merger.creators

* Data Type: string
* Default Value: `hoot::BuildingMergerCreator;hoot::PlacesPoiMergerCreator;hoot::HighwaySnapMergerCreator`

List of MergerCreators to use during conflation. This can modify what features will be conflated (e.g. buildings, roads, etc.).

Possible values include:

* `hoot::BuildingMergerCreator` - Required if `hoot::BuildingMatchCreator` is
  specified in `match.creators`.
* `hoot::PlacesPoiMergerCreator` - Required if `hoot::PlacesPoiMatchCreator` is
  specified in `match.creators`.
* `hoot::HighwaySnapMergerCreator` - Required if `hoot::HighwayMatchCreator`
  is specified in `match.creators`.
* `hoot::ScriptMergerCreator` - Required if one or more instances of
  `hoot::SplitMatchCreator` is specified in `match.creators`. Note that the
  script name is not specified in this parameter.

=== node.matcher.strictness

* Data Type: double
* Default Value: `2`

Determines how strictly the angle should be considered when calculating intersection tie points for
rubber sheeting. A value of 0 will ignore angle entirely. Large will make the angle comparison more
strict.

=== ogr.append.data

* Data Type: bool
* Default Value: `false`

If the output file/layer exists when exporting, append the data instead of trying to create a new file/layer.

=== ogr.debug.addfcode

* Data Type: bool
* Default Value: `false`

Debugging: Add the FCODE as the OSM source:fcode tag during translation.

=== ogr.debug.dumptags

* Data Type: bool
* Default Value: `false`

Debugging: Print out Attributes and OSM Tag values during translation. For each feature, this will show what keys and values go into the translation and what the translated output is.

=== ogr.debug.lookupclash

* Data Type: bool
* Default Value: `false`

Debugging: When building internal lookup tables, print values that clash.

=== ogr.debug.lookupcolumn

* Data Type: bool
* Default Value: `false`

Debugging: Print the columns that are not matched during one2one translation. This will show all Attribute columns and values that do not match a one2one rule.


=== ogr.debug.dumpvalidate

* Data Type: bool
* Default Value: `false`

Debugging: Print out which attributes are dropped during export validation.

=== ogr.import.filter

* Data Type: string
* Default Value: ``

The regexp to be used to filter the layer names when importing layers from an ESRI File Geodatabase. The default is to import all layers from a FGDB.  Setting this variable will override the filter value that can be set by the layerNameFilter function inside a translation script.

=== ogr.log.limit

* Data Type: double
* Default Value: `3`

The number of identical log messages that will be emitted before they're silenced.

=== ogr.reader.bounding.box

* Data Type: string
* Default Value: ``

If specified the OGR reader will limit data read from the data source to only features that
intersect the given bounding box. The format is "minx,miny,maxx,maxy" specified in the projection
of the input data source.

The method OGRLayer::SetSpatialFilterRect is used to limit the bounding box. Some formats will
intelligently use indexes, others will simply filter features after reading from the data source.

Example Usage:

----
hoot ogr2osm -D ogr.reader.bounding.box=106.851,-6.160,107.052,-5.913 translations/Identity.js output.osm test-files/jakarta_raya_coastline.shp
----

=== ogr.reader.bounding.box.latlng

* Data Type: string
* Default Value: ``

Similar to `ogr.reader.bounding.box` but uses WGS84 to specify the bounds rather than the source
projection. Only one of the two options can be specified.

A best effort will be made to convert between the two projections. The translated bounding box
will approximate the minimum bounding rectangle of the lat/lng bounding box. In some cases this
may be significantly larger.

=== ogr.reader.epsg.override

* Data Type: int
* Default Value: `-1`

If specified the OGR reader will override the reported projection with the specified EPSG code. If
the value is < 0 then the projection reported by the source data set will be used. In most cases
the default value is fine.

This can sometimes be necessary when reading from a DB created with osm2pgsql. E.g.

----
hoot convert -D ogr.reader.epsg.override=900913 PG:"dbname='gis' host='localhost' port='5432' user='hoot' password='blahblah'" tmp/output.shp
----

=== ogr.split.o2s

* Data Type: bool
* Default Value: `false`

If the list of o2s tags is > 255 char, split it into into 254 char long pieces. If this is false, it will be exported as one big string.

=== ogr.strict.checking

* Data Type: string
* Default Value: `on`

Turn errors into warnings or off. Valid values are: on, off, warn

=== ogr.tds.add.etds

* Data Type: bool
* Default Value: `true`

Add the eLTDS specific attributes (SCAMIN, SCAMAX, LINK_ID) to the output

=== ogr.tds.add.fcsubtype

* Data Type: bool
* Default Value: `true`

Add the ESRI specific FCSUBTYPE field to the output

=== ogr.tds.fdname

* Data Type: string
* Default Value: `TDS`

The name to use for the ESRI Feature Dataset on export. Note: This only applies to ESRI File Geodatabases.

=== ogr.tds.structure

* Data Type: bool
* Default Value: `true`

Export TDS data in Thematic Groups (TransportationGroundCrv, StructurePnt etc) instead of one FCODE per file/layer (ROAD_L, BUILDING_P etc).

=== ogr.writer.create.all.layers

* Data Type: bool
* Default Value: `false`

Create all layers when using the OGR writer whether or not the layers contain features. Setting this
to true can be useful when conforming to strict specifications.

=== ogr.writer.pre.layer.name

* Data Type: string
* Default Value: ``

=== ogr.writer.script

* Data Type: string
* Default Value: ``

Set the script to use with OGR writer. For example:

----
hoot --convert \
  -D ogr.writer.script=test-files/io/SampleTranslation.js \
  -D ogr.writer.pre.layer.name=bar \
  test-files/io/SampleTranslation.osm \
  PG:"dbname='osm_gis2' host='localhost' port='5432' user='hoot' password='hoottest'"
----

=== ogr2osm.ops

* Data Type: list
* Default Value:
** `hoot::MergeNearbyNodes`
** `hoot::BuildingPartMergeOp`

Operations that should be applied to ingested data before saving the data.

=== osm.map.reader.factory.reader

* Data Type: string
* Default Value: ``

Specifies the reader that the OsmMapReaderFactory will use. This overrides any information derived from the URL.

=== osm.map.writer.factory.writer

* Data Type: string
* Default Value: ``

Specifies the writer that the OsmMapWriterFactory will use. This overrides any information derived from the URL.

=== osm2ogr.ops

* Data Type: list
* Default Value:
** ``

User specified operations for converting OSM files to OGR compatible file types.

=== pbf.reader.max.elements.per.partial.map

* Data Type: int
* Default Value: `50000`

The maximum number of OSM elements that may be read from the hootapi services database into a single OSM map during a partial map read.

=== perty.algorithm

* Data Type: string
* Default Value: `hoot::DirectSequentialSimulation`

Perturbation algorithm to use with the PERTY process.  Valid values is
hoot::DirectSequentialSimulation.

Previously the full covariance method was also supported as described in Doucette et al. However,
the newer DirectSequentialSimulation is more efficient and produces similar results. By removing
the full covariance method we were able to simplify the build process and reduce maintenance cost.

=== perty.apply.rubber.sheet

* Data Type: bool
* Default Value: `true`

If true, the data is rubbersheeted before conflation, moving perturbed data closer to reference data.

=== perty.csm.D

* Data Type: double
* Default Value: `1000`

The PERTY D value. When perty.algorithm is set to FullCovariance this is used in the simplified community sensor model. When perty.algorithm is set to DirectSequentialSimulation D is used in e ^ (-perty.grid.spacing / D). Defaults to 1000. Larger values result in a more correlated permutation grid.

=== perty.csm.beta

* Data Type: double
* Default Value: `9`

The beta value used in the PERTY simplified community sensor model. This is only relevant when perty.algorithm is set to FullCovariance.

=== perty.duplicate.poi.duplicate.sigma

* Data Type: double
* Default Value: `1.0`

The number of duplicate POIs is set as `round(abs(N(0, sigma^2))) + 1`. Setting sigma to 0 will
guarantee that there will always be exactly one duplicate.

=== perty.duplicate.poi.move.multiplier

* Data Type: double
* Default Value: `1.0`

The distance that a feature is moved is based on the circular error of the source point. The
new point will be put within N(0, sigma^2) * moveMultiplier meters of the source point where
sigma is the standard deviation associated with the source point.

=== perty.duplicate.poi.p

* Data Type: double
* Default Value: `0.10`

The probability of at least one duplicate being created. See setDuplicateSigma to determine
how many duplicates will be created.

=== perty.grid.spacing

* Data Type: double
* Default Value: `100`

The size of the PERTY grid spacing in meters.

=== perty.name.p

* Data Type: double
* Default Value: `0.05`

The probability that a name will be modified.

=== perty.name.change.p

* Data Type: double
* Default Value: `0.05`

The probability of a change to each character in the name. The expected number of changes is
`perty.name.change.p` * str.size().

=== perty.ops

* Data Type: list
* Default Value:
** `hoot::PertyWaySplitVisitor`
** `hoot::PertyWayGeneralizeVisitor`
** `hoot::PertyRemoveRandomElementVisitor`
** `hoot::PertyDuplicatePoiOp`
** `hoot::PertyRemoveTagVisitor`
** `hoot::PertyNameVisitor`

A list of operations that should be applied after the geometries have been shifted by PERTY.

=== perty.random.error.x

* Data Type: double
* Default Value: `0`

The sigma rx parameter for PERTY (random error in X). This is only relevant when perty.algorithm is set to FullCovariance.

=== perty.random.error.y

* Data Type: double
* Default Value: `0`

The sigma ry parameter for PERTY (random error in Y). This is only relevant when perty.algorithm is set to FullCovariance.

=== perty.remove.random.p

* Data Type: double
* Default Value: `0.05`

The probability that a feature will be removed.

=== perty.remove.tag.p

* Data Type: double
* Default Value: `0.05`

Set the probability that a tag will be removed.

=== perty.remove.tag.visitor.exempt.tag.keys

* Data Type: list
* Default Value:
** `REF1`
** `REF2`
** `hoot:status`
** `uuid`

A list of tag keys which are exempt from the tag removal done by PertyRemoveTagsVisitor.  This is useful for preventing the removal of tags Hootenanny relies on during conflation.

=== perty.remove.tag.visitor.substitution.keys

* Data Type: list
* Default Value:
** `highway`

A list of tag keys which, rather than being removed by the PertyRemoveTagVisitor, will have their values replaced instead.  The tag keys in the list match one to one with the replacement values in perty.remove.tag.visitor.subsitution.values.

=== perty.remove.tag.visitor.substitution.values

* Data Type: list
* Default Value:
** `road`

A list of tag values which, should be substituted by PertyRemoveTagVisitor.  The tag values in the list match one to one with the replacement values in perty.remove.tag.visitor.subsitution.keys.

=== perty.search.distance

* Data Type: double
* Default Value: `15`

Distance parameter (in meters) that determines how far out to search when trying to match features during conflation of reference and perturbed datasets.  This is equivalent in nature to the 'error:circular' tag used in Hootenanny conflation, however this setting is used instead for PERTY scoring only.

=== perty.seed

* Data Type: int
* Default Value: `-1`

A random seed integer passed to the random number generator accessed by PERTY to give consistent results over multiple runs. A value of -1 will generate a seed based on the time to provide pseudo-random results in the output.  Other seed values will yield repeatable results when the same seed is used in consecutive calls to the PERTY related commands.

=== perty.systematic.error.x

* Data Type: double
* Default Value: `50`

The sigma sx parameter for PERTY. This controls how much correlated error in the
X direction is in the output permutation. Units in meters.

=== perty.systematic.error.y

* Data Type: double
* Default Value: `50`

The sigma sy parameter for PERTY. This controls how much correlated error in the
Y direction is in the output permutation. Units in meters.

=== perty.test.allowed.score.variance

* Data Type: double
* Default Value: `0.025`

A score variance in the range of 0.0 to 1.0 by which a `perty-test` test run score may vary while still allowing the test run's status to be described as passing.  Test run score differences larger than this value will cause the test run's status to be described as failing.  If you are not sure what your expected scores should be and want to bypass this check, create a list with all entries equal to "1.0" of the same size as perty.test.num.runs, and then set perty.test.allowed.score.variance to "1.0".  This effectively disables the score validation.

=== perty.test.dynamic.variable.increment

* Data Type: double
* Default Value: `0.1`

Amount by which the dynamic input variables specified in perty.test.dynamic.variables are incremented during each test run by perty-test.

=== perty.test.dynamic.variable.start.value

* Data Type: double
* Default Value: `0`

Dynamic variable value initially assigned to a PERTY test dynamic variable when executed by `perty-test`.

=== perty.test.dynamic.variables

* Data Type: list
* Default Value:

A list of one or more numeric PERTY variables to be assigned a start value (specified in perty.test.dynamic.variable.start.value) and then incremented once per test run by `perty-test` (specified in perty.test.dynamic.variable.increment) to the value of.  The list is restricted to Hootenanny PERTY options only (perty.*) of a numeric type.

=== perty.test.expected.scores

* Data Type: list
* Default Value:
** `1.0`

A list of expected PERTY scores in the range of 0.0 to 1.0 for a `perty-test` run.  The number of scores must match the value assigned to perty.test.num.runs.  If you are not sure what your expected scores should be and want to bypass this check, create a list with all entries equal to "1.0" of the same size as perty.test.num.runs, and then set perty.test.allowed.score.variance to "1.0".  This effectively disables the score validation.

=== perty.test.fail.on.better.score

* Data Type: bool
* Default Value: `false`

If true, the `perty-test` will mark a test as failing if its test run score is higher than the expected score and outside of the allowable score variance; if false, will always allow higher test run scores to result in a passing test run, despite being outside of the allowable score variance.

=== perty.test.generate.map.stats

* Data Type: bool
* Default Value: `false`

If true, Hootenanny map statistics files are output for all PERTY outputs created by `perty-test`.

=== perty.test.num.runs

* Data Type: int
* Default Value: `1`

The number of test runs executed by `perty-test`.  A single input variable, or multiple variables (specified in perty.test.dynamic.variable) assigned identical starting values (specified in perty.test.dynamic.variable.start.value), is/are altered by an increment during each test (specified in perty.test.dynamic.variable.increment).

=== perty.test.num.simulations

* Data Type: int
* Default Value: `3`

The number of simulations per test run executed by `perty-test`.  A test run is made up of multiple simulations.  Scores all simulation executed by the test run are averaged to give the final PERTY score for the test run.

=== perty.way.generalize.epsilon

* Data Type: double
* Default Value: `1`

Distance parameter (in meters) that determines to what degree a way is generalized by PERTY.  Higher values result in more generalization (more nodes are removed).

=== perty.way.generalize.probability

* Data Type: double
* Default Value: `0.1`

The probability between 0.0 and 1.0 that a way will be generalized by PERTY.

=== perty.way.split.min.node.spacing

* Data Type: double
* Default Value: `1`

The minimum spacing, in meters, that may occur between nodes created by PERTY way splits.

=== perty.way.split.probability

* Data Type: double
* Default Value: `0.1`

The probability between 0.0 and 1.0 that a way will be split into multiple features by PERTY.

=== plugin.context.includes

* Data Type: list
* Default Value:
** `HootLib.js`

A list of scripts to include before loading the user's plugin script. The path will be search as: current directory (CWD), $CWD/rules, $HOOT_HOME/rules.

=== places.distance.weight

* Data Type: double
* Default Value: `0.1`

The PLACES `wd` value for calculating goodness.

See also:

 * _PLACES POI Conflation_, <<hootalgo>>

=== places.goodness.threshold

* Data Type: double
* Default Value: `0.3`

The PLACES goodness threshold.

See also:

 * _PLACES POI Conflation_, <<hootalgo>>

=== places.minimum.edit.similarity

* Data Type: double
* Default Value: `0.8`

If the similarity score is less than this value then the POIs are not considered for match.

See also:

 * _PLACES POI Conflation_, <<hootalgo>>

=== places.poi.epsilon.distance

* Data Type: double
* Default Value: `0.001`

Distance that is considered an exact match. Defaults to 1mm.

=== places.string.weight

* Data Type: double
* Default Value: `0.9`

The PLACES `ws` value for calculating goodness.

See also:

 * _PLACES POI Conflation_, <<hootalgo>>

=== places.tag.merger

* Data Type: string
* Default Value: `hoot::OverwriteTag2Merger`

Possible options include:

* `hoot::GeneralizeTagMerger`
* `hoot::OverwriteTag2Merger`

=== poi.match.threshold

* Data Type: double
* Default Value: `${conflate.match.threshold.default}`

The threshold at which a match is called a match for POIs.

See also:

 * _Estimate Pairwise Relationships_, <<hootalgo>>

=== poi.miss.threshold

* Data Type: double
* Default Value: `${conflate.miss.threshold.default}`

The threshold at which a miss is called a miss for POIs.

See also:

 * _Estimate Pairwise Relationships_, <<hootalgo>>

=== poi.review.threshold

* Data Type: double
* Default Value: `${conflate.review.threshold.default}`

The threshold at which a review is called a review for POIs. See `conflate.review.threshold.default`.

See also:

 * _Estimate Pairwise Relationships_, <<hootalgo>>

=== poi.polygon.match.threshold

* Data Type: double
* Default Value: `${conflate.match.threshold.default}`

The threshold at which a match is called a match for PoiPolygon.

See also:

 * _Estimate Pairwise Relationships_, <<hootalgo>>

=== poi.polygon.miss.threshold

* Data Type: double
* Default Value: `${conflate.miss.threshold.default}`

The threshold at which a miss is called a miss for PoiPolygon.

See also:

 * _Estimate Pairwise Relationships_, <<hootalgo>>

=== poi.polygon.review.threshold

* Data Type: double
* Default Value: `${conflate.review.threshold.default}`

The threshold at which a review is called a review for PoiPolygon. See `conflate.review.threshold.default`.

See also:

 * _Estimate Pairwise Relationships_, <<hootalgo>>

=== poi.polygon.match.name.threshold

* Data Type: double
* Default Value: `0.8`

If the name similarity score is greater than this then the names are considered a match. Scores are 0 to 1 for similarity and -1 if there are no names present (null).

=== poi.polygon.match.review.distance

* Data Type: double
* Default Value: `0`

How far away from a polygon should name matches be considered reviews. This is a fixed value in meters that is added to the CE calculation.

=== postgresql.dumpfile.writer.cache.size

* Data Type: int
* Default Value: `10000000`

Maximum number of elements (nodes, ways, and relations) that can be held in memory before the system starts using disk-based storage.  Note that this limit applies to each element type individually, so worst case is that three times this value of elements can be stored in memory at the same time.

=== postgresql.dumpfile.writer.changeset.user.id

* Data Type: int
* Default Value: `1`

Value that will be set in the "user_id" field for all changesets added by the ingest operation

=== postgresql.dumpfile.writer.start.id.changeset

* Data Type: long
* Default Value: `1`

Starting ID value for changesets created in a PostgreSQL dumpfile.

=== postgresql.dumpfile.writer.start.id.node

* Data Type: long
* Default Value: `1`

Starting ID value for nodes created in a PostgreSQL dumpfile. 

=== postgresql.dumpfile.writer.start.id.relation

* Data Type: long
* Default Value: `1`

Starting ID value for relations created in a PostgreSQL dumpfile.

=== postgresql.dumpfile.writer.start.id.way

* Data Type: long
* Default Value: `1`

Starting ID value for ways created in a PostgreSQL dumpfile.

=== postgresql.dumpfile.writer.user.email

* Data Type: string
* Default Value: ``

If this value is set, the generated dumpfile will insert statements that add a user with the specified email address to
the database.

=== postgresql.dumpfile.writer.user.id

* Data Type: int
* Default Value: `1`

If the `postgresql.dumpfile.writer.user.email` field is set, the user that is added to the database will be assigned
the user id set by this field.


=== reader.add.source.datetime

* Data Type: bool
* Default Value: `true`

By default add the `source:datetime` stamp when reading files. This is not honored by all readers.

=== reader.use.file.status

* Data Type: bool
* Default Value: `false`

By default should a reader use the file status from the file. Not honored by all readers.

=== remove.duplicate.areas.diff

* Data Type: string
* Default Value: `hoot::ExactTagDifferencer`

Use this class for calculating the difference between element tags. If the difference is exactly 0 then they'll be a candidate for merging.

=== remove.elements.visitor.filter

* Data Type: string
* Default Value: ``

The plugin name of a filter used to select the elements to delete.

=== remove.elements.visitor.recursive

* Data Type: bool
* Default Value: `true`

Should it remove the elements recursively?

=== remove.tag.visitor.keys

* Data Type: list
* Default Value:

A list of tag keys for which the RemoveTagVisitor to identify for removal on elements.

=== reporting

* Data Type: string
* Default Value: ``

Sets the reporting format to the type specified.  For now, 'json' is the only
reporting format. The reporting format controls the format in which things like
progress are reported.

=== rubber.sheet.debug

* Data Type: bool
* Default Value: `false`

If set to true then debug symbols will be added to nodes and additional tags will be added to
matched nodes. This is a destructive operation that is only useful when debugging and should not
be used during serious conflation.

=== rubber.sheet.minimum.ties

* Data Type: int
* Default Value: `10`

Sets the minimum number of tie points that will be used when calculating a rubber
sheeting solution.

=== rubber.sheet.ref

* Data Type: bool
* Default Value: `false`

If this configuration setting is set to true then the first layer is treated as the reference
layer and will not be moved. If set to false the two layers will be moved towards each other. The
weighting is determined based on the circular error.

=== score.graph.debug.images

* Data Type: bool
* Default Value: `false`

Export some of the images used when evaluating the graph connections between two maps (`score` command).

=== score.matches.remove.nodes

* Data Type: bool
* Default Value: `false`

Remove REF tags from nodes before match scoring when using the score-matches command.

=== script.match.scripts

* Data Type: list
* Default Value:
** `rules/PolygonBuildings.js`

List of scripts to use for matching features.

=== search.radius.default

* Data Type: double
* Default Value: `-1.0`

The default search radius to use when conflating features. If two features are within the search
radius then they will be considered for conflation.  If the value is -1 then the circular error will
be used to calculate an appropriate search radius.  Not all feature matching routines will honor
the default value.

=== search.radius.generic.line

* Data Type: double
* Default Value: `${search.radius.default}`

The search radius to use when conflating generic lines.  See `search.radius.default`.

=== search.radius.generic.polygon

* Data Type: double
* Default Value: `${search.radius.default}`

The search radius to use when conflating generic polygons.  See `search.radius.default`.

=== search.radius.highway

* Data Type: double
* Default Value: `${search.radius.default}`

The search radius to use when conflating highways.  See `search.radius.default`.

=== search.radius.waterway

* Data Type: double
* Default Value: `${search.radius.default}`

The search radius to use when conflating waterways.  Not used if
waterway.auto.calc.search.radius = true.  See `search.radius.default`.

=== osmapi.db.reader.email

* Data Type: string
* Default Value: ``

Email address of the osm api reader user.  Can be set here for debugging and testing.

<<<<<<< HEAD
=== hootapi.db.reader.email

* Data Type: string
* Default Value: ``

Email address of the DG reader user.  Can be set here for debugging and testing.

=== hootapi.db.reader.max.elements.per.partial.map
* Data Type: int
* Default Value: `50000`

The maximum number of OSM elements that may be read from the hootapi services database into a single OSM map during a partial map read.

=== hootapi.db.writer.create.user
=======
=== services.db.writer.create.user
>>>>>>> 5fa2b2e6

* Data Type: bool
* Default Value: `false`

Should the hootapi services DB writer automatically create the specified user if it doesn't exist. This
is most useful when debugging and testing.

=== hootapi.db.writer.email

* Data Type: string
* Default Value: ``

Email address of the DG writer user.  Can be set here for debugging and testing.

=== hootapi.db.writer.overwrite.map

* Data Type: bool
* Default Value: `false`

If set to true then if there is already a map with the specified name then it will be removed before
a new map is written.

=== hootapi.db.writer.output.id.mappings

* Data Type: string
* Default Value: ``

If this value is set to a non-empty string, the system will attempt to open a file with the specified name
and output all the ID mappings (source to destination) used for nodes, ways, and relations that were
written to the database.

=== set.circular.error.visitor.value

* Data Type: double
* Default Value: `15`

Set the circular error on visited items to this value.

=== set.tag.visitor.key

* Data Type: string
* Default Value: ``

Set the key member in the SetTagVisitor class.

=== set.tag.visitor.value

* Data Type: string
* Default Value: ``

Set the value member in the SetTagVisitor class.

=== small.way.merger.diff

* Data Type: string
* Default Value: `hoot::ExactTagDifferencer`

Use this class for calculating the difference between element tags. If the difference is exactly 0 then they'll be a candidate for merging.

=== small.way.merger.threshold

* Data Type: double
* Default Value: `15`

If highways are smaller than threshold and the tags matched then they will be merged together into a single way.

=== stats.class

* Data Type: string
* Default Value: `hoot::ScriptStatsComposer`

Class to instantiate from the factory.

=== stats.format

* Data Type: string
* Default Value: `pdf`

Format type for the statistics generated from conflate.  Can be pdf, html or asciidoc.

=== stats.output

* Data Type: string
* Default Value: ``

Path to the output document for the statistics.  If left empty it will not output to a file, only to screen.

=== stats.precision

* Data Type: double
* Default Value: `17`

Number of digits of precision to include in the output stats. This may not be honored by all stats
backends, but will certainly work for the tab delimited text.

=== stats.script

* Data Type: string
* Default Value: `${HOOT_HOME}/report/csr-default.js`

Path to the statistics generator rules in javascript format.

=== stats.translate.script

* Data Type: string
* Default Value: `${HOOT_HOME}/translations/TDSv61.js`

Path to the translation script to use when translating tags for stats. If the path is empty then
all translation stats are disabled.

=== status.criterion.status

* Data Type: string
* Default Value: `Invalid`

The default status to match with a status criterion.

=== tag.ancestor.differencer.name

* Data Type: string
* Default Value: ``

The default ancestor to use when using the hoot::TagAncestorDifferencer class for comparing tags.
Primarily this is useful within the node.js interface.

=== tag.category.differencer.name

* Data Type: string
* Default Value: ``

The default category to use when using the hoot::TagCategoryDifferencer class for comparing tags.
Primarily this is useful within the node.js interface.

=== tag.criterion.kvp

* Data Type: string
* Default Value: ``

A key value pair to use in the tag criterion by default. E.g. 'highway,road'

=== tag.merger.default

* Data Type: string
* Default Value: `hoot::OverwriteTag2Merger`

Specifies the default way of merging tags. This is used by most merge routines, but may be overriden
depending on the specifics of the merger.

Possible options include:

* <<Average-Tags,`hoot::AverageTagMerger`>> - Attempts to take the average of the two tag sets.
* <<Generalize-Tag-Merger,`hoot::GeneralizeTagMerger`>> - Attempt to take the most general
  interpretation of the tags.
* `hoot::OverwriteTagMerger` - Aliased to `hoot::OverwriteTag2Merger`
* <<Overwrite-Tag-1,`hoot::OverwriteTag1Merger`>> - Overwrite the tags in the first input.
* <<Overwrite-Tag-2,`hoot::OverwriteTag2Merger`>> - Overwrite the tags in the second input.

=== tag.printing.format

* Data Type: string
* Default Value: `asciidoc`

Output format to use when printing OSM+ Tag documentation. Valid formats are: csv, html, redmine & asciidoc (default)

=== tag.printing.script

* Data Type: string
* Default Value: `${HOOT_HOME}/translations/PrintOsmDocs.js`

The translation script to use when printing OSM+ Tag documentation.

=== tag.rename.visitor.old.key

* Data Type: string
* Default Value: ``

The key to be replaced by the TagRenameKeyVisitor.

=== tag.rename.visitor.new.key

* Data Type: string
* Default Value: ``

The key to replace with by the TagRenameKeyVisitor.

=== test.force.orthographic.projection

* Data Type: bool
* Default Value: `false`

Always force the orthographic projection when determining a proper planar projection. In typical
usage this will never be used (the automatically selected projection should always be at least as
good). This is most useful if you want to get consistent results even if the list of potential
projections change over time. Very handy in unit tests.

=== token.separator

* Data Type: string
* Default Value: `\s+`

The token separator defined as a regular expression. This is used in some methods for tokenizing
names. The default value matches multiple whitespace characters.

Another useful option is `[\s-,';]+`. This will split on white space, or several forms of
punctuation. See http://doc.qt.io/qt-4.8/QRegExp.html for a useful list of regular expression
options.

=== token.min.size

* Data Type: double
* Default Value: `3`

This is the minimum string size that the string tokenizer should accept as a token. If the string
length is less than this value, then it will not be accepted. Set the value to 0 if you want to
accept all strings.

This setting primarily applies to string comparison functions and will eliminate comparing very
short strings such as "of" or "&".

=== token.keep.non.words

* Data Type: bool
* Default Value: `false`

This does a rudimentary check to see if the string contains any letters/numbers. If the string
doesn't contain any letters or numbers then it will be dropped. Examples that would be dropped
if the value is `true` include:

* `&`
* `--`

Examples that will be kept if the value is `true` include:

* `1&2`
* `Joe's`

=== translate.string.distance.tokenize

* Data Type: bool
* Default Value: `true`

Set to true if the strings should be tokenized (split into words) before translating the values.

=== translated.tag.differencer.ignore.list

* Data Type: string
* Default Value: ``

List of tags that should be ignored when comparing a list of tags using the
hoot::TranslatedTagDifferencer.

See also:
* `translated.tag.differencer.script`

=== translated.tag.differencer.script

* Data Type: string
* Default Value: ``

Path to the translation script when using the hoot::TranslatedTagDifferencer. The
hoot::TranslatedTagDifferencer is most useful when deciding how difference between two sets of
tags should be calculated.

This differencer can be used with:

* `small.way.merger.diff`
* `remove.duplicate.areas.diff`

=== translation.direction

* Data Type: string
* Default Value: `toosm`

The direction that the translation script should translate. `toogr` will
translate from OSM to OGR. `toosm` will translate from OSM to OGR. This is
useful with the hoot::TranslationOp.

=== translation.script

* Data Type: string
* Default Value: ``

Script to use for translation.

=== unify.enable.optimal.constrained.matches

* Data Type: bool
* Default Value: `true`

Enable the calculation of Optimal Constrained Matches during conflation. When enabled, Hootenanny will use either Optimal Constrained Matches (via GLPK) or Greedy Constrained Matches. If disabled, Hootenanny will only use Greedy Constrained Matches.

=== unify.optimizer.time.limit

* Data Type: double
* Default Value: `30`

The maximum amount of time in seconds to wait for the optimizer to complete. A
value of -1 makes the time limit unlimited.

If this value is set to something other than -1 your conflation results may
change between multiple runs. Especially if the machine Hoot is running on is
under heavy load. If the "CM Score:" value is changing between runs and GLPK
isn't finding an optimal solution then this is likely causing different output.
Just because the output is changing doesn't mean it is wrong, but this can be
problematic if you're doing testing or expecting repeatable output for other

=== unify.post.ops

* Data Type: string
* Default Value: `hoot::SuperfluousNodeRemover;hoot::SmallWayMerger`

Semi-colon delimited list of operations to apply after conflating.

=== unify.pre.ops

* Data Type: string
* Default Value: ``

Semi-colon delimited list of operations to apply before conflating.

=== uuid.helper.repeatable

* Data Type: bool
* Default Value: `false`

Creates a repeatable UUID for the features. This is useful for debugging, but shouldn't be used in normal operation.

=== waterway.angle.sample.distance

* Data Type: double
* Default Value: `20.0`

Distance, in meters, used for sampling river data during angle histogram extraction with the SampledAngleHistogramExtractor

=== waterway.auto.calc.search.radius

* Data Type: bool
* Default Value: `true`

Automatically calculates the search radius to be used during conflation of waterways using rubber
sheet tie point distances.  When this setting is enabled, rubbersheeting is not allowed as a
pre-conflation operation on the input data to be conflated.

=== waterway.match.threshold

* Data Type: double
* Default Value: `${conflate.match.threshold.default}`

The threshold at which a match is called a match for waterways.

See also:

 * _Estimate Pairwise Relationships_, <<hootalgo>>

=== waterway.matcher.heading.delta

* Data Type: double
* Default Value: `150.0`

The distance around a point on a waterway to look when calculating the heading. See
`way.matcher.heading.delta`.

=== waterway.matcher.max.angle

* Data Type: double
* Default Value: `90.0`

Sets that maximum angle that is still considered a waterway match. Units in degrees.

=== waterway.miss.threshold

* Data Type: double
* Default Value: `${conflate.miss.threshold.default}`

The threshold at which a miss is called a miss for waterways.

See also:

 * _Estimate Pairwise Relationships_, <<hootalgo>>

=== waterway.review.threshold

* Data Type: double
* Default Value: `${conflate.review.threshold.default}`

The threshold at which a review is called a review for waterways.

See also:

 * _Estimate Pairwise Relationships_, <<hootalgo>>

=== waterway.rubber.sheet.minimum.ties

* Data Type: int
* Default Value: `5`

Sets the minimum number of tie points that will be used when calculating a rubber sheeting solution
with river data.

=== waterway.rubber.sheet.ref

* Data Type: bool
* Default Value: `true`

See `rubber.sheet.ref`.

=== waterway.subline.matcher

* Data Type: string
* Default Value: `hoot::MaximalSublineMatcher`

The way subline matcher to use when determining matching sublines.

=== way.angle.sample.distance

* Data Type: double
* Default Value: `10.0`

Distance, in meters, used for sampling way data during angle histogram extraction with the SampledAngleHistogramExtractor

=== way.matcher.heading.delta

* Data Type: double
* Default Value: `5.0`

The distance around a point on a way to look when calculating the heading. A larger value will
smooth out the heading values on a line. A smaller value will make the heading values correspond
directly to the heading on the way at that point. This is primarily used in subline matching.
Values are in meters.

=== way.max.nodes.per.way

* Data Type: int
* Default Value: `1900`

If unset, or set to zero, there will be no maximum number of nodes stored in a way. If the value is set to a non-zero positive value, all way which contain more nodes than this value will be broken up into two or more separate ways, all of which will contain the number of nodes in this value (or less), and the original way will be removed from the map. Default set to 1900 as OSM imports through API DB are capped at 2000 nodes per way.

=== way.matcher.max.angle

* Data Type: double
* Default Value: `60`

Sets that maximum angle that is still considered a way match. Units in degrees.

=== way.merger.min.split.size

* Data Type: double
* Default Value: `5`

The minimum size that a way should be split into for merging. Units in meters.

=== way.splitter.max.length

* Data Type: double
* Default Value: `5000`

This configuration option is used by hoot::WaySplitterOp. If a way is longer than this length
(in meters) then it will be split into smaller ways.

=== way.subline.matcher

* Data Type: string
* Default Value: `hoot::MaximalNearestSublineMatcher`

The way subline matcher to use when determining matching sublines.

=== way.subline.string.matcher

* Data Type: string
* Default Value: `hoot::MaximalSublineStringMatcher`

The way subline string matcher to use when determining matching sublines.

=== weighted.metric.distance.extractor.point.aggregator

* Data Type: string
* Default Value: `hoot::MeanAggregator`

Type of point aggregator used by the WeightedMetricDistanceExtractor.

=== weighted.metric.distance.extractor.search.radius

* Data Type: double
* Default Value: `-1.0`

The search radius used by the WeightedMetricDistanceExtractor.  Units in meters.  Defaults to a value computed from the circular error for each way being examined.

=== weighted.word.distance.abridged.dictionary

* Data Type: string
* Default Value: `WordsAbridged.sqlite`

Location of the abridged word frequency dictionary. This is not ideal and you'll get repeated
warnings if you use it, but at least you won't need to download a 400MB+ file.

=== weighted.word.distance.dictionary

* Data Type: string
* Default Value: `words.sqlite`

Location of the word frequency dictionary. If the absolute file path isn't found, then
the local `conf` and `$HOOT_HOME/conf` directories will be searched.

This file is typically downloaded from:
https://s3.amazonaws.com/hoot-rpms/support-files/words1.sqlite.bz2

=== weighted.word.distance.p

* Data Type: double
* Default Value: `1.0`

The weight used will be `1.0 / (w ^ p)` where w is the frequency. Valid values are >= 0, but
generally it should be `1 >= p >= 0`.

=== writer.include.debug

* Data Type: bool
* Default Value: `false`

By default should a writer include debug information (e.g. status). Not honored by all writers.<|MERGE_RESOLUTION|>--- conflicted
+++ resolved
@@ -1597,7 +1597,6 @@
 
 Email address of the osm api reader user.  Can be set here for debugging and testing.
 
-<<<<<<< HEAD
 === hootapi.db.reader.email
 
 * Data Type: string
@@ -1612,9 +1611,6 @@
 The maximum number of OSM elements that may be read from the hootapi services database into a single OSM map during a partial map read.
 
 === hootapi.db.writer.create.user
-=======
-=== services.db.writer.create.user
->>>>>>> 5fa2b2e6
 
 * Data Type: bool
 * Default Value: `false`

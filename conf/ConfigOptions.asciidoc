--- conflicted
+++ resolved
@@ -317,18 +317,10 @@
 * Data Type: string
 * Default Value: ``
 
-<<<<<<< HEAD
-If specified, the convert reader will limit data read from the data source to only features that
-intersect the given bounding box.  The format is "minx,miny,maxx,maxy" specified in the projection
-of the input data source.  This setting can be used with both the convert and conflate commands, and
-the same setting value will be used with all data source readers that support it.  See the
-documentation for details.
-=======
-If specified, readers will limit data read from the data source to only features that
+If specified, supporting readers will limit data read from the data source to only features that
 intersect the given bounding box. The format is "minx,miny,maxx,maxy" specified in the projection
-of the input data source.  This setting can be used with both the convert and conflate commands, but
-is not supported by all data readers.  See the documentation for more details.
->>>>>>> 4efc0f33
+of the input data source.  This setting can be used with both the convert and conflate commands.
+See the documentation for more details.
 
 Example Usage:
 
@@ -336,7 +328,6 @@
 hoot convert -D convert.bounding.box=106.851,-6.160,107.052,-5.913 input output
 ----
 
-<<<<<<< HEAD
 === convert.bounding.box.hoot.api.database
 
 * Data Type: string
@@ -354,7 +345,7 @@
 Same as convert.bounding.box but the resultant bounds filtering is only applied to OSM API database
 data sources when used with the convert and conflate commands.  This setting takes precendence over
 the convert.bounding.box setting for OSM API database data sources only.
-=======
+
 === convert.ops
 
 * Data Type: list
@@ -363,7 +354,6 @@
 
 Specifies one or more semi-colon delimited operations to perform before writing data. This is only
 applicable to the convert command.
->>>>>>> 4efc0f33
 
 === cookie.cutter.alpha
 

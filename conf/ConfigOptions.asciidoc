--- conflicted
+++ resolved
@@ -1425,6 +1425,7 @@
 If the `postgresql.dumpfile.writer.user.email` field is set, the user that is added to the database will be assigned
 the user id set by this field.
 
+
 === reader.add.source.datetime
 
 * Data Type: bool
@@ -1585,8 +1586,6 @@
 Should the services DB writer automatically create the specified user if it doesn't exist. This
 is most useful when debugging and testing.
 
-<<<<<<< HEAD
-=======
 === services.db.writer.email
 
 * Data Type: string
@@ -1611,7 +1610,6 @@
 and output all the ID mappings (source to destination) used for nodes, ways, and relations that were
 written to the database.
 
->>>>>>> e1412bdf
 === set.circular.error.visitor.value
 
 * Data Type: double
@@ -2032,14 +2030,6 @@
 
 The minimum size that a way should be split into for merging. Units in meters.
 
-=== way.splitter.max.length
-
-* Data Type: double
-* Default Value: `5000`
-
-This configuration option is used by hoot::WaySplitterOp. If a way is longer than this length
-(in meters) then it will be split into smaller ways.
-
 === way.subline.matcher
 
 * Data Type: string

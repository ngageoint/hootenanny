[
{
  "id": "hoot_cleaning_options",
  "elem_type": "group",
  "description": "A list of map operations to be applied to a map for cleaning purposes in order",
  "name": "Cleaning Options",
  "hoot_key": "map.cleaner.transforms",
  "members": [
  {
    "id":"hoot_enable_cleaning_options",
    "elem_type":"checkbox",
    "description":"Enable cleaning options",
    "name":"Enabled",
    "defaultvalue":"true",
    "onchange": "true"
  },    
  {
    "id":"hoot_checkall_cleaning_options",
    "elem_type":"checkbox",
    "description":"Select or deselect all cleaning options",
    "name":"Select All",
    "defaultvalue":"false",
    "onchange":"true"
  },
  {
    "id": "reproject_to_planar_option",
    "elem_type": "checkbox",
    "description": "Before any cleaning, reproject to a planar projection (e.g. UTM).",
    "name": "Reproject To Planar Option",
    "hoot_val": "hoot::ReprojectToPlanarOp",
    "required":"true",
    "defaultvalue": "true"
  },
  {
    "id": "duplicate_way_remover",
    "elem_type": "checkplus",
    "override":{
      "elem_type":"checkplus"
    },
    "description": "Remove duplicate ways (lines) that are exact duplicates. If the lines partially overlap with exactly the same geometry then only the partial overlap is removed from the more complex geometry.",
    "name": "Remove Duplicate Way",
    "hoot_val": "hoot::DuplicateWayRemover",
    "onchange":"true",
    "defaultvalue": "true"
  },
  {
    "id": "superfluous_way_remover",
    "elem_type": "checkbox",
    "description": "Remove all ways that contain no nodes or all the nodes are exactly the same.",
    "name": "Remove Superfluous Way",
    "hoot_val": "hoot::SuperfluousWayRemover",
    "defaultvalue": "true"
  },
  {
    "id": "intersection_splitter",
    "elem_type": "checkbox",
    "description": "Split all highway type ways that intersect.",
    "name": "Intersection Splitter",
    "hoot_val": "hoot::IntersectionSplitter",
    "required": "true",
    "defaultvalue": "true"
  },
  {
    "id": "unlikely_intersection_remover",
    "elem_type": "checkbox",
    "description": "Remove implied intersections that are likely incorrect. For example, a motorway overpass intersecting a residential street at a 90° is considered unlikely and \"unsnapped\". The geometry location is not modified.",
    "name": "Remove Unlikely Intersection",
    "hoot_val": "hoot::UnlikelyIntersectionRemover",
    "defaultvalue": "true"
  },
  {
    "id": "dual_way_splitter",
    "elem_type": "checkbox",
    "description": "Split highway types that are marked as divided into two separate geometries marked as oneway roads. A number of assumptions must be made to do this including assumptions about the direction of travel on roads (right or left hand drivers).",
    "name": "DualWay Splitter",
    "hoot_val": "hoot::DualWaySplitter",
    "defaultvalue": "true"
  },
  {
    "id": "implied_divided_marker",
    "elem_type": "checkbox",
    "description": "If two roads implicitly should be marked as divided based on the surrounding roads, mark it as such. This is primarily caused by the FACC+ spec which does not allow bridges to be marked as divided.",
    "name": "Implied Divided Marker",
    "hoot_val": "hoot::ImpliedDividedMarker",
    "defaultvalue": "true"
  },
  {
    "id": "duplicate_name_remover",
    "elem_type": "checkbox",
    "description": "Remove any duplicate names. See `duplicate.name.case.sensitive` for modifying the case sensitivity.",
    "name": "Remove Duplicate Name",
    "hoot_val": "hoot::DuplicateNameRemover",
    "required": "true",
    "defaultvalue": "true"
  },
  {
    "id": "small_way_merger",
    "elem_type": "checkplus",
    "override":{
      "elem_type":"checkplus"
    },
    "description": "Merge any ludicrously small ways that have essentially the same attributes. Things like `UUID` are ignored. See `small.way.merger.threshold` for setting the threshold value.",
    "name": "Small Way Merger",
    "hoot_val": "hoot::SmallWayMerger",
    "onchange":"true",
    "defaultvalue": "true",
    "members": [
    {
      "id": "small_way_merger_threshold",
      "minvalue": "0",
      "elem_type": "double",
      "description": "If highways are smaller than threshold and the tags matched then they will be merged together into a single way.",
      "maxvalue": "",
      "name": "Small Way Merger Threshold",
      "defaultvalue": "15",
      "hoot_key": "small.way.merger.threshold"
    }
    ]
  },
  {
    "id": "remove_empty_areas_visitor",
    "elem_type": "checkbox",
    "description": "Remove all area elements that have a area of zero.",
    "name": "Remove Empty Areas",
    "hoot_val": "hoot::RemoveEmptyAreasVisitor",
    "defaultvalue": "true"
  },
  {
    "id": "remove_duplicate_area_visitor",
    "elem_type": "checkbox",
    "description": "Remove any area elements that are essentially the same.",
    "name": "Remove Duplicate Area",
    "hoot_val": "hoot::RemoveDuplicateAreaVisitor",
    "defaultvalue": "true"
  },
  {
    "id": "no_information_element_remover",
    "elem_type": "checkbox",
    "description": "Remove any elements that don't have any tags with information. (E.g. only contains UUID and source, but not FCODE equivalent or other informative tags).",
    "name": "Remove No Information Element",
    "hoot_val": "hoot::NoInformationElementRemover",
    "defaultvalue": "true"
  }
  ]
},
{
  "id": "hoot_rubber_sheeting_options",
  "elem_type": "group",
  "dependencies": [
  {
    "id": "map_cleaner_transforms",
    "append": {
      "id": "hoot::RubberSheet",
      "isDefault": "true",
      "description": "Enable rubber sheet",
      "dependent": "hoot_enable_rubber_sheeting",
      "name": "Rubber Sheet",
      "hoot_val": "hoot::RubberSheet",
      "hoot_key": "map.cleaner.transforms"
    }
  }
  ],
  "description": "Hootenanny rubber sheeting options",
  "name": "Rubber Sheeting Options",
  "members": [
  {
    "id": "hoot_enable_rubber_sheeting_options",
    "elem_type": "checkbox",
    "description": "Enable rubber sheeting options",
    "name": "Enabled",
    "defaultvalue": "false",
    "onchange": "true"
  },
  {
    "id": "rubber_sheet_ref",
    "elem_type": "checkbox",
    "description": "If this configuration setting is set to true then the first layer is treated as the reference layer and will not be moved. If set to false the two layers will be moved towards each other. The weighting is determined based on the circular error.",
    "name": "Rubber Sheet Ref",
    "defaultvalue": "false",
    "hoot_key": "rubber.sheet.ref"
  },
  {
    "id": "rubber_sheet_minimum_ties",
    "minvalue": "0",
    "elem_type": "int",
    "description": "Sets the minimum number of tie points that will be used when calculating a rubber sheeting solution.",
    "maxvalue": "",
    "name": "Rubber Sheet Minimum Ties",
    "defaultvalue": "10",
    "hoot_key": "rubber.sheet.minimum.ties"
  }
  ]
},
{
  "id": "hoot_general_conflation_options",
  "elem_type": "group",
  "description": "Hootenanny general conflation options",
  "name": "General Conflation Options",
  "members": [
  {
    "id": "unify_optimizer_time_limit",
    "minvalue": "-1",
    "elem_type": "double",
    "description": "The maximum amount of time in seconds to wait for the optimizer to complete. A value of -1 makes the time limit unlimited. If this value is set to something other than -1 your conflation results may change between multiple runs. Especially if the machine Hoot is running on is under heavy load. If the \"CM Score:\" value is changing between runs and GLPK isn't finding an optimal solution then this is likely causing different output. Just because the output is changing doesn't mean it is wrong, but this can be problematic if you're doing testing or expecting repeatable output for other",
    "maxvalue": "",
    "name": "Unify Optimizer Time Limit",
    "defaultvalue": "30",
    "hoot_key": "unify.optimizer.time.limit"
  },
  {
    "id": "ogr_split_o2s",
    "elem_type": "checkbox",
    "description": "If the list of o2s tags is > 255 char, split it into into 254 char long pieces. If this is false, it will be exported as one big string.",
    "name": "OGR Split O2S",
    "defaultvalue": "false",
    "hoot_key": "ogr.split.o2s"
  },
  {
    "id": "ogr_tds_add_fcsubtype",
    "elem_type": "checkbox",
    "description": "Add the ESRI specific FCSUBTYPE field to the output",
    "name": "OGR TDS Add FCSubtype",
    "defaultvalue": "true",
    "hoot_key": "ogr.tds.add.fcsubtype"
  },
  {
    "id": "ogr_tds_structure",
    "elem_type": "checkbox",
    "description": "Export TDS data in Thematic Groups (TransportationGroundCrv, StructurePnt etc) instead of one FCODE per file/layer (ROAD_L, BUILDING_P etc).",
    "name": "OGR TDS Structure",
    "defaultvalue": "true",
    "hoot_key": "ogr.tds.structure"
  },
  {
    "id": "duplicate_name_case_sensitive",
    "elem_type": "checkbox",
    "hoot_key": "duplicate.name.case.sensitive",
    "description": "If checked, the duplicate name remover will only remove duplicate names when their case also matches; Will ignore case when removing otherwise",
    "name": "Duplicate Name Case Sensitive",
    "defaultvalue": "true"
  },
  {
    "id": "element_cache_size_node",
    "minvalue": "0",
    "elem_type": "int",
    "description":"Size of the cache used when streaming I/O is used with nodes.",
    "name": "Element Cache Size Node",
    "maxvalue": "",
    "defaultvalue": "2000000",
    "hoot_key": "element.cache.size.node"
  },
  {
    "id": "element_cache_size_relation",
    "minvalue": "0",
    "elem_type": "int",
    "description":"Size of the cache used when streaming I/O is used with relations.",
    "name": "Element Cache Size Relation",
    "maxvalue": "",        
    "defaultvalue": "200000",
    "hoot_key": "element.cache.size.relation"
  },
  {
    "id": "element_cache_size_way",
    "minvalue": "0",
    "elem_type": "int",
    "description":"Size of the cache used when streaming I/O is used with ways.",
    "name": "Element Cache Size Way",
    "maxvalue": "",        
    "defaultvalue": "200000",
    "hoot_key": "element.cache.size.way"
  }
  ]
},
{
  "id": "hoot_road_options",
  "elem_type": "group",
  "description": "Hootenanny road options",
  "name": "Road Options",
  "members": [
  {
    "id": "hoot_enable_road_options",
    "elem_type": "checkbox",
    "description": "Enable road options",
    "name": "Enabled",
    "defaultvalue": "true",
    "onchange": "true"
  },
  {
    "id": "hoot_road_opt_engine",
    "elem_type": "list",
    "description": "A list of road engines",
    "name": "Engines",
    "defaultvalue": "Network",
    "onchange": "true",
    "members": [
    {
      "id": "hoot_road_opt_engine_unify",
      "description": "Unify options",
      "name": "Unify",
      "members":[
      {
        "id": "conflate_match_highway_classifier",
        "elem_type": "string",
        "description": "The highway match classifier to use. This should only be used for testing and debugging.",
        "name": "Conflate Match Highway Classifier",
        "required": "true",
        "defaultvalue": "hoot::HighwayExpertClassifier",
        "hoot_key": "conflate.match.highway.classifier"
      },
      {
        "id": "road_match_creator",
        "elem_type": "string",
        "description": "List of MatchCreators to use during conflation. This can modify what features will be conflated (e.g. buildings, roads, etc.).",
        "name": "Match Creator",
        "required": "true",
        "defaultvalue": "hoot::HighwayMatchCreator",
        "override":{"defaultvalue":"hoot::HighwayMatchCreator"},
        "hoot_key": "match.creators"        
      },
      {
        "id": "road_merger_creator",
        "elem_type": "string",
        "description": "List of MergerCreators to use during conflation. This can modify what features will be conflated (e.g. buildings, roads, etc.).",
        "name": "Merger Creator",
        "required": "true",
        "defaultvalue": "hoot::HighwaySnapMergerCreator",
        "override":{"defaultvalue":"hoot::HighwaySnapMergerCreator"},
        "hoot_key": "merger.creators"
      },
      {
<<<<<<< HEAD
        "id": "search_radius_highway",
=======
        "id": "hoot_poipolygon_conflation",
        "elem_type": "checkplus",
        "override":{
                "elem_type":"checkplus"
              },
        "description": "POI to Polygon",
        "name": "POI to Polygon",
        "onchange":"true",
        "defaultvalue": "false",
        "members": [
          {
            "id": "poipolygon_match_creator",
            "elem_type": "string",
            "description": "List of MatchCreators to use during conflation. This can modify what features will be conflated (e.g. buildings, roads, etc.).",
            "name": "Match Creator",
            "required": "true",
            "defaultvalue": "hoot::PoiPolygonMatchCreator",
            "override":{"defaultvalue":"hoot::PoiPolygonMatchCreator"},
            "hoot_key": "match.creators"
          },
          {
            "id": "poipolygon_merger_creator",
            "elem_type": "string",
            "description": "List of MergerCreators to use during conflation. This can modify what features will be conflated (e.g. buildings, roads, etc.).",
            "name": "Merger Creator",
            "required": "true",
            "defaultvalue": "hoot::PoiPolygonMergerCreator",
            "override":{"defaultvalue":"hoot::PoiPolygonMergerCreator"},
            "hoot_key": "merger.creators",
            "required":"true"
          }
        ]
      },
      {
        "id": "frechet_distance",
        "elem_type": "checkplus",
        "override":{
                "elem_type":"checkplus"
              },
        "description": "Frechet Distance",
        "name": "Frechet Distance",
        "onchange":"true",
        "defaultvalue": "false",
        "members": [
          {
            "id": "frechet_way_subline_matcher",
            "elem_type": "string",
            "description": "The way subline matcher to use when determining matching sublines.",
            "name": "Way Subline Matcher (Frechet)",
            "defaultvalue": "hoot::FrechetSublineMatcher",
            "override":{"defaultvalue":"hoot::FrechetSublineMatcher"},
            "hoot_key": "way.subline.matcher",
            "required":"true"
          }
        ]
      },
      {
        "id": "unify_optimizer_time_limit",
>>>>>>> 0c97b4aa
        "minvalue": "-1",
        "elem_type": "double",
        "description": "The search radius to use when conflating highways. If two features are within the search radius then they will be considered for conflation. If the value is -1 then the circular error will be used to calculate an appropriate search radius.",
        "maxvalue": "",
        "name": "Search Radius Highway",
        "defaultvalue": "-1",
        "override":{
          "defaultvalue": "-1"
        },
        "hoot_key": "search.radius.highway"
      },
      {
        "id": "highway_matcher_heading_delta",
        "minvalue": "0",
        "elem_type": "double",
        "description": "The distance around a point on a way to look when calculating the heading. A larger value will smooth out the heading values on a line. A smaller value will make the heading values correspond directly to the heading on the way at that point. This is primarily used in subline matching. Values are in meters.",
        "maxvalue": "",
        "name": "Highway Matcher Heading Delta",
        "defaultvalue": "5.0",
        "hoot_key": "highway.matcher.heading.delta"
      },
      {
        "id": "highway_matcher_max_angle",
        "minvalue": "0",
        "elem_type": "double",
        "description": "Sets that maximum angle that is still considered a highway match. Units in degrees.",
        "maxvalue": "",
        "name": "Highway Matcher Max Angle",
        "defaultvalue": "60",
        "hoot_key": "highway.matcher.max.angle"
      },
      {
        "id": "way_merger_min_split_size",
        "minvalue": "0",
        "elem_type": "double",
        "description": "The minimum size that a way should be split into for merging. Units in meters.",
        "maxvalue": "",
        "name": "Way Merger Min Split Size",
        "defaultvalue": "5",
        "hoot_key": "way.merger.min.split.size"
      }
      ]
    },
    {
      "id": "hoot_road_opt_engine_network",
      "description": "R&D: Work in progress - Network Conflation",
      "name": "Network",
      "members":[
      {
        "id": "network_match_creator",
        "elem_type": "string",
        "description": "List of MatchCreators to use during conflation. This can modify what features will be conflated (e.g. buildings, roads, etc.).",
        "name": "Match Creator",
        "required": "true",
        "defaultvalue": "hoot::NetworkMatchCreator",
        "override":{"defaultvalue":"hoot::NetworkMatchCreator"},
        "hoot_key": "match.creators"
      },
      {
        "id": "network_merger_creator",
        "elem_type": "string",
        "description": "List of MergerCreators to use during conflation. This can modify what features will be conflated (e.g. buildings, roads, etc.).",
        "name": "Merger Creator",
        "required": "true",
        "defaultvalue": "hoot::NetworkMergerCreator",
        "override":{"defaultvalue":"hoot::NetworkMergerCreator"},
        "hoot_key": "merger.creators"
      },
      {
        "id": "network_matcher",
        "elem_type": "string",
        "description": "The network matcher to use during conflation. This option represents different algorithms used for scoring matches.",
        "name": "Network Matcher",
        "required": "true",
        "defaultvalue": "hoot::ConflictsNetworkMatcher",
        "override":{"defaultvalue":"hoot::ConflictsNetworkMatcher"},
        "hoot_key": "network.matcher"
      }
      ]
    },  
    {
      "id": "hoot_road_opt_engine_greedy",
      "description": "Greedy options",
      "name": "Greedy"
    }
    ]
  },
  {
        "id": "conflate_enable_old_roads",
        "elem_type": "bool",
				"override":
					{
				"elem_type":"bool",
					"defaultvalue": "false"
				},
        "description": "Disable the old road conflation. This is only necessary when using the `--conflate` command. See the _Command Line Reference_ for details on the `--conflate` command. By default the `--conflate` command will first conflate roads using the circa 2012 conflation algorithm and then conflate using the newer (circa 2014) unifying algorithm. If the unifying algorithm has road conflation enable then the results could get interesting. Look at the `conf/UnifyingRoads.json` config file for a reasonable set of options when conflating roads w/ the newer algorithm.",
        "name": "Conflate Enable Old Roads",
        "required": "true",
        "defaultvalue": "false",
        "hoot_key": "conflate.enable.old.roads",
        "members": [
          {
            "isDefault": "false",
            "description": "Enable the old road conflation. This is only necessary when using the `--conflate` command. See the _Command Line Reference_ for details on the `--conflate` command",
            "name": "true",
            "hoot_val": "true"
          },
          {
            "isDefault": "true",
            "description": "Disable the old road conflation. This is only necessary when using the `--conflate` command. See the _Command Line Reference_ for details on the `--conflate` command",
            "name": "false",
            "hoot_val": "false"
          }
        ]
      }
    ]
  },
  {
    "id": "hoot_building_options",
    "elem_type": "group",
    "description": "Hootenanny building options",
    "name": "Building Options",
    "members": [
      {
        "id": "hoot_enable_building_options",
        "elem_type": "checkbox",
        "description": "Enable building options",
        "name": "Enabled",
        "defaultvalue": "true",
        "onchange": "true"
			},
      {
        "id": "building_match_creator",
        "elem_type": "string",
        "description": "List of MatchCreators to use during conflation. This can modify what features will be conflated (e.g. buildings, roads, etc.).",
        "name": "Match Creator",
        "required": "true",
        "defaultvalue": "hoot::BuildingMatchCreator",
   			"override":{"defaultvalue":"hoot::BuildingMatchCreator"},
        "hoot_key": "match.creators",
				"required":"true"
      },
      {
        "id": "building_merger_creator",
        "elem_type": "string",
        "description": "List of MergerCreators to use during conflation. This can modify what features will be conflated (e.g. buildings, roads, etc.).",
        "name": "Merger Creator",
        "required": "true",
        "defaultvalue": "hoot::BuildingMergerCreator",
   			"override":{"defaultvalue":"hoot::BuildingMergerCreator"},
        "hoot_key": "merger.creators",
				"required":"true"
      }
    ]
  },
  {
    "id": "hoot_poi_options",
    "elem_type": "group",
    "description": "Hootenanny POI options",
    "name": "POI Options",
    "members": [
      {
        "id": "hoot_enable_poi_options",
        "elem_type": "checkbox",
        "description": "Enable POI options",
        "name": "Enabled",
        "defaultvalue": "true",
        "onchange": "true"
			},
			{
				"id": "hoot_poi_options_list",
				"elem_type": "list",
				"description": "A list of poi options",
				"name": "POI Options",
				"defaultvalue":"Unifying",
				"members":[
					{
						"id":"hoot_poi_opt_unifying",
						"description":"Unifying options",
						"name":"Unifying",
						"members":[
							{
								"id": "poi_match_creator_unifying",
								"elem_type": "string",
								"description": "List of MatchCreators to use during conflation. This can modify what features will be conflated (e.g. buildings, roads, etc.).",
								"name": "POI Unifying Match Creator",
								"required": "true",
								"defaultvalue": "hoot::ScriptMatchCreator,PoiGeneric.js",
								"override":{
												"defaultvalue": "hoot::ScriptMatchCreator,PoiGeneric.js"
											},
								"hoot_key": "match.creators"								
							},
							{
								"id": "poi_merger_creator_unifying",
								"elem_type": "string",
								"description": "List of MergerCreators to use during conflation. This can modify what features will be conflated (e.g. buildings, roads, etc.).",
								"name": "POI Unifying Merger Creator",
								"required": "true",
								"defaultvalue": "hoot::ScriptMergerCreator",
								"override":{
												"defaultvalue": "hoot::ScriptMergerCreator"
											},
								"hoot_key": "merger.creators"
							}
						]
					}			 
				]
			}
    ]
  },
  {
    "id": "hoot_waterway_options",
    "elem_type": "group",
    "description": "Hootenanny Waterway options",
    "name": "Waterway Options",
    "members": [
      {
        "id": "hoot_enable_waterway_options",
        "elem_type": "checkbox",
		"override":{
						"elem_type":"checkbox"
					},
        "description": "Enable waterway options",
        "name": "Enabled",
        "defaultvalue": "true",
        "onchange": "true"
			},
		   {
		    "id": "waterway_match_creator",
		    "elem_type": "string",
		    "description": "List of MatchCreators to use during conflation. This can modify what features will be conflated (e.g. buildings, roads, etc.).",
		    "name": "Match Creator",
		    "required": "true",
		    "defaultvalue": "hoot::ScriptMatchCreator,LinearWaterway.js",
		"override":{
						"defaultvalue": "hoot::ScriptMatchCreator,LinearWaterway.js"
					},
		    "hoot_key": "match.creators"
		  },
		  {
		    "id": "waterway_merger_creator",
		    "elem_type": "string",
		    "description": "List of MergerCreators to use during conflation. This can modify what features will be conflated (e.g. buildings, roads, etc.).",
		    "name": "Merger Creator",
		    "required": "true",
		    "defaultvalue": "hoot::ScriptMergerCreator",
		"override":{
						"defaultvalue": "hoot::ScriptMergerCreator"
					},
		    "hoot_key": "merger.creators"
		  },
      {
        "id": "waterway_way_subline_matcher",
        "elem_type": "string",
        "description": "The way subline matcher to use when determining matching sublines.",
        "name": "Waterway Subline Matcher",
        "defaultvalue": "hoot::MaximalSublineMatcher",
        "hoot_key": "waterway.subline.matcher",
				"required":"true"
      },
      {
        "id": "waterway_way_angle_sample_distance",
        "minvalue": "0",
        "elem_type": "double",
        "description": "Distance, in meters, used for sampling during angle histogram extraction with the SampledAngleHistogramExtractor",
        "maxvalue": "",
        "name": "Waterway Angle Sample Distance",
        "defaultvalue": "10.0",
        "hoot_key": "waterway.angle.sample.distance"
      },
      {
        "id": "waterway_way_matcher_heading_delta",
        "minvalue": "0",
        "elem_type": "double",
        "description": "The distance around a point on a way to look when calculating the heading. A larger value will smooth out the heading values on a line. A smaller value will make the heading values correspond directly to the heading on the way at that point. This is primarily used in subline matching. Values are in meters.",
        "maxvalue": "",
        "name": "Waterway Matcher Heading Delta",
        "defaultvalue": "5.0",
        "hoot_key": "waterway.matcher.heading.delta"
      },
      {
        "id": "waterway_auto_calc_search_radius",
        "elem_type": "bool",
        "description": "Automatically calculates the search radius to be used during conflation of waterways using rubber sheet tie point distances.  When this setting is enabled, rubbersheeting is not allowed as a pre-conflation operation on the input data to be conflated.",
        "name": "Waterway Auto Calc Search Radius",
        "defaultvalue": "true",
        "disabled": "false",
        "hoot_key": "waterway.auto.calc.search.radius",
"onchange": "true"
      },
      {
        "id": "search_radius_waterway",
        "minvalue": "-1",
        "elem_type": "double",
        "description": "The search radius to use when conflating highways. If two features are within the search radius then they will be considered for conflation. If the value is -1 then the circular error will be used to calculate an appropriate search radius.",
        "maxvalue": "",
        "name": "Search Radius Waterway",
        "defaultvalue": "-1",
        "disabled": "true",
		"override":{
						"defaultvalue": "-1"
					},
        "hoot_key": "search.radius.waterway"
      },
	{
        "id": "waterway_rubber_sheet_minimum_ties",
        "minvalue": "0",
        "elem_type": "int",
        "description": "Sets the minimum number of tie points that will be used when calculating a rubber sheeting solution.",
        "maxvalue": "",
        "name": "Waterway Rubber Sheet Minimum Ties",
        "defaultvalue": "5",
        "hoot_key": "waterway.rubber.sheet.minimum.ties"
      },
      {
        "id": "waterway_rubber_sheet_ref",
        "elem_type": "bool",
        "description": "If this configuration setting is set to true then the first layer is treated as the reference layer and will not be moved. If set to false the two layers will be moved towards each other. The weighting is determined based on the circular error.",
        "name": "Waterway Rubber Sheet Ref",
        "defaultvalue": "true",
        "hoot_key": "waterway.rubber.sheet.ref"
      }
    ]
  }
]<|MERGE_RESOLUTION|>--- conflicted
+++ resolved
@@ -1,336 +1,203 @@
 [
-{
-  "id": "hoot_cleaning_options",
-  "elem_type": "group",
-  "description": "A list of map operations to be applied to a map for cleaning purposes in order",
-  "name": "Cleaning Options",
-  "hoot_key": "map.cleaner.transforms",
-  "members": [
   {
-    "id":"hoot_enable_cleaning_options",
-    "elem_type":"checkbox",
-    "description":"Enable cleaning options",
-    "name":"Enabled",
-    "defaultvalue":"true",
-    "onchange": "true"
-  },    
-  {
-    "id":"hoot_checkall_cleaning_options",
-    "elem_type":"checkbox",
-    "description":"Select or deselect all cleaning options",
-    "name":"Select All",
-    "defaultvalue":"false",
-    "onchange":"true"
-  },
-  {
-    "id": "reproject_to_planar_option",
-    "elem_type": "checkbox",
-    "description": "Before any cleaning, reproject to a planar projection (e.g. UTM).",
-    "name": "Reproject To Planar Option",
-    "hoot_val": "hoot::ReprojectToPlanarOp",
-    "required":"true",
-    "defaultvalue": "true"
-  },
-  {
-    "id": "duplicate_way_remover",
-    "elem_type": "checkplus",
-    "override":{
-      "elem_type":"checkplus"
-    },
-    "description": "Remove duplicate ways (lines) that are exact duplicates. If the lines partially overlap with exactly the same geometry then only the partial overlap is removed from the more complex geometry.",
-    "name": "Remove Duplicate Way",
-    "hoot_val": "hoot::DuplicateWayRemover",
-    "onchange":"true",
-    "defaultvalue": "true"
-  },
-  {
-    "id": "superfluous_way_remover",
-    "elem_type": "checkbox",
-    "description": "Remove all ways that contain no nodes or all the nodes are exactly the same.",
-    "name": "Remove Superfluous Way",
-    "hoot_val": "hoot::SuperfluousWayRemover",
-    "defaultvalue": "true"
-  },
-  {
-    "id": "intersection_splitter",
-    "elem_type": "checkbox",
-    "description": "Split all highway type ways that intersect.",
-    "name": "Intersection Splitter",
-    "hoot_val": "hoot::IntersectionSplitter",
-    "required": "true",
-    "defaultvalue": "true"
-  },
-  {
-    "id": "unlikely_intersection_remover",
-    "elem_type": "checkbox",
-    "description": "Remove implied intersections that are likely incorrect. For example, a motorway overpass intersecting a residential street at a 90° is considered unlikely and \"unsnapped\". The geometry location is not modified.",
-    "name": "Remove Unlikely Intersection",
-    "hoot_val": "hoot::UnlikelyIntersectionRemover",
-    "defaultvalue": "true"
-  },
-  {
-    "id": "dual_way_splitter",
-    "elem_type": "checkbox",
-    "description": "Split highway types that are marked as divided into two separate geometries marked as oneway roads. A number of assumptions must be made to do this including assumptions about the direction of travel on roads (right or left hand drivers).",
-    "name": "DualWay Splitter",
-    "hoot_val": "hoot::DualWaySplitter",
-    "defaultvalue": "true"
-  },
-  {
-    "id": "implied_divided_marker",
-    "elem_type": "checkbox",
-    "description": "If two roads implicitly should be marked as divided based on the surrounding roads, mark it as such. This is primarily caused by the FACC+ spec which does not allow bridges to be marked as divided.",
-    "name": "Implied Divided Marker",
-    "hoot_val": "hoot::ImpliedDividedMarker",
-    "defaultvalue": "true"
-  },
-  {
-    "id": "duplicate_name_remover",
-    "elem_type": "checkbox",
-    "description": "Remove any duplicate names. See `duplicate.name.case.sensitive` for modifying the case sensitivity.",
-    "name": "Remove Duplicate Name",
-    "hoot_val": "hoot::DuplicateNameRemover",
-    "required": "true",
-    "defaultvalue": "true"
-  },
-  {
-    "id": "small_way_merger",
-    "elem_type": "checkplus",
-    "override":{
-      "elem_type":"checkplus"
-    },
-    "description": "Merge any ludicrously small ways that have essentially the same attributes. Things like `UUID` are ignored. See `small.way.merger.threshold` for setting the threshold value.",
-    "name": "Small Way Merger",
-    "hoot_val": "hoot::SmallWayMerger",
-    "onchange":"true",
-    "defaultvalue": "true",
+    "id": "hoot_cleaning_options",
+    "elem_type": "group",
+    "description": "A list of map operations to be applied to a map for cleaning purposes in order",
+    "name": "Cleaning Options",
+    "hoot_key": "map.cleaner.transforms",
     "members": [
-    {
-      "id": "small_way_merger_threshold",
-      "minvalue": "0",
-      "elem_type": "double",
-      "description": "If highways are smaller than threshold and the tags matched then they will be merged together into a single way.",
-      "maxvalue": "",
-      "name": "Small Way Merger Threshold",
-      "defaultvalue": "15",
-      "hoot_key": "small.way.merger.threshold"
-    }
+			{
+				"id":"hoot_enable_cleaning_options",
+				"elem_type":"checkbox",
+				"description":"Enable cleaning options",
+				"name":"Enabled",
+				"defaultvalue":"true",
+				"onchange": "true"
+			},    
+			{
+				"id":"hoot_checkall_cleaning_options",
+				"elem_type":"checkbox",
+				"description":"Select or deselect all cleaning options",
+				"name":"Select All",
+				"defaultvalue":"false",
+				"onchange":"true"
+			},
+			{
+        "id": "reproject_to_planar_option",
+        "elem_type": "checkbox",
+        "description": "Before any cleaning, reproject to a planar projection (e.g. UTM).",
+        "name": "Reproject To Planar Option",
+        "hoot_val": "hoot::ReprojectToPlanarOp",
+        "required":"true",
+        "defaultvalue": "true"
+      },
+      {
+        "id": "duplicate_way_remover",
+        "elem_type": "checkplus",
+		"override":{
+						"elem_type":"checkplus"
+					},
+        "description": "Remove duplicate ways (lines) that are exact duplicates. If the lines partially overlap with exactly the same geometry then only the partial overlap is removed from the more complex geometry.",
+        "name": "Remove Duplicate Way",
+        "hoot_val": "hoot::DuplicateWayRemover",
+		"onchange":"true",
+        "defaultvalue": "true"
+      },
+      {
+        "id": "superfluous_way_remover",
+        "elem_type": "checkbox",
+        "description": "Remove all ways that contain no nodes or all the nodes are exactly the same.",
+        "name": "Remove Superfluous Way",
+        "hoot_val": "hoot::SuperfluousWayRemover",
+        "defaultvalue": "true"
+      },
+      {
+        "id": "intersection_splitter",
+        "elem_type": "checkbox",
+        "description": "Split all highway type ways that intersect.",
+        "name": "Intersection Splitter",
+        "hoot_val": "hoot::IntersectionSplitter",
+        "required": "true",
+        "defaultvalue": "true"
+      },
+      {
+        "id": "unlikely_intersection_remover",
+        "elem_type": "checkbox",
+        "description": "Remove implied intersections that are likely incorrect. For example, a motorway overpass intersecting a residential street at a 90° is considered unlikely and \"unsnapped\". The geometry location is not modified.",
+        "name": "Remove Unlikely Intersection",
+        "hoot_val": "hoot::UnlikelyIntersectionRemover",
+        "defaultvalue": "true"
+      },
+      {
+        "id": "dual_way_splitter",
+        "elem_type": "checkbox",
+        "description": "Split highway types that are marked as divided into two separate geometries marked as oneway roads. A number of assumptions must be made to do this including assumptions about the direction of travel on roads (right or left hand drivers).",
+        "name": "DualWay Splitter",
+        "hoot_val": "hoot::DualWaySplitter",
+        "defaultvalue": "true"
+      },
+      {
+        "id": "implied_divided_marker",
+        "elem_type": "checkbox",
+        "description": "If two roads implicitly should be marked as divided based on the surrounding roads, mark it as such. This is primarily caused by the FACC+ spec which does not allow bridges to be marked as divided.",
+        "name": "Implied Divided Marker",
+        "hoot_val": "hoot::ImpliedDividedMarker",
+        "defaultvalue": "true"
+      },
+      {
+        "id": "duplicate_name_remover",
+        "elem_type": "checkbox",
+        "description": "Remove any duplicate names. See `duplicate.name.case.sensitive` for modifying the case sensitivity.",
+        "name": "Remove Duplicate Name",
+        "hoot_val": "hoot::DuplicateNameRemover",
+        "required": "true",
+        "defaultvalue": "true"
+      },
+      {
+        "id": "small_way_merger",
+        "elem_type": "checkplus",
+		"override":{
+						"elem_type":"checkplus"
+					},
+        "description": "Merge any ludicrously small ways that have essentially the same attributes. Things like `UUID` are ignored. See `small.way.merger.threshold` for setting the threshold value.",
+        "name": "Small Way Merger",
+        "hoot_val": "hoot::SmallWayMerger",
+		"onchange":"true",
+        "defaultvalue": "true",
+        "members": [
+          {
+            "id": "small_way_merger_threshold",
+            "minvalue": "0",
+            "elem_type": "double",
+            "description": "If highways are smaller than threshold and the tags matched then they will be merged together into a single way.",
+            "maxvalue": "",
+            "name": "Small Way Merger Threshold",
+            "defaultvalue": "15",
+            "hoot_key": "small.way.merger.threshold"
+          }
+        ]
+      },
+      {
+        "id": "remove_empty_areas_visitor",
+        "elem_type": "checkbox",
+        "description": "Remove all area elements that have a area of zero.",
+        "name": "Remove Empty Areas",
+        "hoot_val": "hoot::RemoveEmptyAreasVisitor",
+        "defaultvalue": "true"
+      },
+      {
+        "id": "remove_duplicate_area_visitor",
+        "elem_type": "checkbox",
+        "description": "Remove any area elements that are essentially the same.",
+        "name": "Remove Duplicate Area",
+        "hoot_val": "hoot::RemoveDuplicateAreaVisitor",
+        "defaultvalue": "true"
+      },
+      {
+        "id": "no_information_element_remover",
+        "elem_type": "checkbox",
+        "description": "Remove any elements that don't have any tags with information. (E.g. only contains UUID and source, but not FCODE equivalent or other informative tags).",
+        "name": "Remove No Information Element",
+        "hoot_val": "hoot::NoInformationElementRemover",
+        "defaultvalue": "true"
+      }
     ]
   },
   {
-    "id": "remove_empty_areas_visitor",
-    "elem_type": "checkbox",
-    "description": "Remove all area elements that have a area of zero.",
-    "name": "Remove Empty Areas",
-    "hoot_val": "hoot::RemoveEmptyAreasVisitor",
-    "defaultvalue": "true"
+    "id": "hoot_rubber_sheeting_options",
+    "elem_type": "group",
+    "dependencies": [
+      {
+        "id": "map_cleaner_transforms",
+        "append": {
+          "id": "hoot::RubberSheet",
+          "isDefault": "true",
+          "description": "Enable rubber sheet",
+          "dependent": "hoot_enable_rubber_sheeting",
+          "name": "Rubber Sheet",
+          "hoot_val": "hoot::RubberSheet",
+          "hoot_key": "map.cleaner.transforms"
+        }
+      }
+    ],
+    "description": "Hootenanny rubber sheeting options",
+    "name": "Rubber Sheeting Options",
+    "members": [
+      {
+        "id": "hoot_enable_rubber_sheeting_options",
+        "elem_type": "checkbox",
+        "description": "Enable rubber sheeting options",
+        "name": "Enabled",
+        "defaultvalue": "false",
+        "onchange": "true"
+      },
+      {
+        "id": "rubber_sheet_ref",
+        "elem_type": "checkbox",
+        "description": "If this configuration setting is set to true then the first layer is treated as the reference layer and will not be moved. If set to false the two layers will be moved towards each other. The weighting is determined based on the circular error.",
+        "name": "Rubber Sheet Ref",
+        "defaultvalue": "false",
+        "hoot_key": "rubber.sheet.ref"
+      },
+      {
+        "id": "rubber_sheet_minimum_ties",
+        "minvalue": "0",
+        "elem_type": "int",
+        "description": "Sets the minimum number of tie points that will be used when calculating a rubber sheeting solution.",
+        "maxvalue": "",
+        "name": "Rubber Sheet Minimum Ties",
+        "defaultvalue": "10",
+        "hoot_key": "rubber.sheet.minimum.ties"
+      }
+    ]
   },
   {
-    "id": "remove_duplicate_area_visitor",
-    "elem_type": "checkbox",
-    "description": "Remove any area elements that are essentially the same.",
-    "name": "Remove Duplicate Area",
-    "hoot_val": "hoot::RemoveDuplicateAreaVisitor",
-    "defaultvalue": "true"
-  },
-  {
-    "id": "no_information_element_remover",
-    "elem_type": "checkbox",
-    "description": "Remove any elements that don't have any tags with information. (E.g. only contains UUID and source, but not FCODE equivalent or other informative tags).",
-    "name": "Remove No Information Element",
-    "hoot_val": "hoot::NoInformationElementRemover",
-    "defaultvalue": "true"
-  }
-  ]
-},
-{
-  "id": "hoot_rubber_sheeting_options",
-  "elem_type": "group",
-  "dependencies": [
-  {
-    "id": "map_cleaner_transforms",
-    "append": {
-      "id": "hoot::RubberSheet",
-      "isDefault": "true",
-      "description": "Enable rubber sheet",
-      "dependent": "hoot_enable_rubber_sheeting",
-      "name": "Rubber Sheet",
-      "hoot_val": "hoot::RubberSheet",
-      "hoot_key": "map.cleaner.transforms"
-    }
-  }
-  ],
-  "description": "Hootenanny rubber sheeting options",
-  "name": "Rubber Sheeting Options",
-  "members": [
-  {
-    "id": "hoot_enable_rubber_sheeting_options",
-    "elem_type": "checkbox",
-    "description": "Enable rubber sheeting options",
-    "name": "Enabled",
-    "defaultvalue": "false",
-    "onchange": "true"
-  },
-  {
-    "id": "rubber_sheet_ref",
-    "elem_type": "checkbox",
-    "description": "If this configuration setting is set to true then the first layer is treated as the reference layer and will not be moved. If set to false the two layers will be moved towards each other. The weighting is determined based on the circular error.",
-    "name": "Rubber Sheet Ref",
-    "defaultvalue": "false",
-    "hoot_key": "rubber.sheet.ref"
-  },
-  {
-    "id": "rubber_sheet_minimum_ties",
-    "minvalue": "0",
-    "elem_type": "int",
-    "description": "Sets the minimum number of tie points that will be used when calculating a rubber sheeting solution.",
-    "maxvalue": "",
-    "name": "Rubber Sheet Minimum Ties",
-    "defaultvalue": "10",
-    "hoot_key": "rubber.sheet.minimum.ties"
-  }
-  ]
-},
-{
-  "id": "hoot_general_conflation_options",
-  "elem_type": "group",
-  "description": "Hootenanny general conflation options",
-  "name": "General Conflation Options",
-  "members": [
-  {
-    "id": "unify_optimizer_time_limit",
-    "minvalue": "-1",
-    "elem_type": "double",
-    "description": "The maximum amount of time in seconds to wait for the optimizer to complete. A value of -1 makes the time limit unlimited. If this value is set to something other than -1 your conflation results may change between multiple runs. Especially if the machine Hoot is running on is under heavy load. If the \"CM Score:\" value is changing between runs and GLPK isn't finding an optimal solution then this is likely causing different output. Just because the output is changing doesn't mean it is wrong, but this can be problematic if you're doing testing or expecting repeatable output for other",
-    "maxvalue": "",
-    "name": "Unify Optimizer Time Limit",
-    "defaultvalue": "30",
-    "hoot_key": "unify.optimizer.time.limit"
-  },
-  {
-    "id": "ogr_split_o2s",
-    "elem_type": "checkbox",
-    "description": "If the list of o2s tags is > 255 char, split it into into 254 char long pieces. If this is false, it will be exported as one big string.",
-    "name": "OGR Split O2S",
-    "defaultvalue": "false",
-    "hoot_key": "ogr.split.o2s"
-  },
-  {
-    "id": "ogr_tds_add_fcsubtype",
-    "elem_type": "checkbox",
-    "description": "Add the ESRI specific FCSUBTYPE field to the output",
-    "name": "OGR TDS Add FCSubtype",
-    "defaultvalue": "true",
-    "hoot_key": "ogr.tds.add.fcsubtype"
-  },
-  {
-    "id": "ogr_tds_structure",
-    "elem_type": "checkbox",
-    "description": "Export TDS data in Thematic Groups (TransportationGroundCrv, StructurePnt etc) instead of one FCODE per file/layer (ROAD_L, BUILDING_P etc).",
-    "name": "OGR TDS Structure",
-    "defaultvalue": "true",
-    "hoot_key": "ogr.tds.structure"
-  },
-  {
-    "id": "duplicate_name_case_sensitive",
-    "elem_type": "checkbox",
-    "hoot_key": "duplicate.name.case.sensitive",
-    "description": "If checked, the duplicate name remover will only remove duplicate names when their case also matches; Will ignore case when removing otherwise",
-    "name": "Duplicate Name Case Sensitive",
-    "defaultvalue": "true"
-  },
-  {
-    "id": "element_cache_size_node",
-    "minvalue": "0",
-    "elem_type": "int",
-    "description":"Size of the cache used when streaming I/O is used with nodes.",
-    "name": "Element Cache Size Node",
-    "maxvalue": "",
-    "defaultvalue": "2000000",
-    "hoot_key": "element.cache.size.node"
-  },
-  {
-    "id": "element_cache_size_relation",
-    "minvalue": "0",
-    "elem_type": "int",
-    "description":"Size of the cache used when streaming I/O is used with relations.",
-    "name": "Element Cache Size Relation",
-    "maxvalue": "",        
-    "defaultvalue": "200000",
-    "hoot_key": "element.cache.size.relation"
-  },
-  {
-    "id": "element_cache_size_way",
-    "minvalue": "0",
-    "elem_type": "int",
-    "description":"Size of the cache used when streaming I/O is used with ways.",
-    "name": "Element Cache Size Way",
-    "maxvalue": "",        
-    "defaultvalue": "200000",
-    "hoot_key": "element.cache.size.way"
-  }
-  ]
-},
-{
-  "id": "hoot_road_options",
-  "elem_type": "group",
-  "description": "Hootenanny road options",
-  "name": "Road Options",
-  "members": [
-  {
-    "id": "hoot_enable_road_options",
-    "elem_type": "checkbox",
-    "description": "Enable road options",
-    "name": "Enabled",
-    "defaultvalue": "true",
-    "onchange": "true"
-  },
-  {
-    "id": "hoot_road_opt_engine",
-    "elem_type": "list",
-    "description": "A list of road engines",
-    "name": "Engines",
-    "defaultvalue": "Network",
-    "onchange": "true",
+    "id": "hoot_general_conflation_options",
+    "elem_type": "group",
+    "description": "Hootenanny general conflation options",
+    "name": "General Conflation Options",
     "members": [
-    {
-      "id": "hoot_road_opt_engine_unify",
-      "description": "Unify options",
-      "name": "Unify",
-      "members":[
-      {
-        "id": "conflate_match_highway_classifier",
-        "elem_type": "string",
-        "description": "The highway match classifier to use. This should only be used for testing and debugging.",
-        "name": "Conflate Match Highway Classifier",
-        "required": "true",
-        "defaultvalue": "hoot::HighwayExpertClassifier",
-        "hoot_key": "conflate.match.highway.classifier"
-      },
-      {
-        "id": "road_match_creator",
-        "elem_type": "string",
-        "description": "List of MatchCreators to use during conflation. This can modify what features will be conflated (e.g. buildings, roads, etc.).",
-        "name": "Match Creator",
-        "required": "true",
-        "defaultvalue": "hoot::HighwayMatchCreator",
-        "override":{"defaultvalue":"hoot::HighwayMatchCreator"},
-        "hoot_key": "match.creators"        
-      },
-      {
-        "id": "road_merger_creator",
-        "elem_type": "string",
-        "description": "List of MergerCreators to use during conflation. This can modify what features will be conflated (e.g. buildings, roads, etc.).",
-        "name": "Merger Creator",
-        "required": "true",
-        "defaultvalue": "hoot::HighwaySnapMergerCreator",
-        "override":{"defaultvalue":"hoot::HighwaySnapMergerCreator"},
-        "hoot_key": "merger.creators"
-      },
-      {
-<<<<<<< HEAD
-        "id": "search_radius_highway",
-=======
+      {
         "id": "hoot_poipolygon_conflation",
         "elem_type": "checkplus",
         "override":{
@@ -389,95 +256,224 @@
       },
       {
         "id": "unify_optimizer_time_limit",
->>>>>>> 0c97b4aa
         "minvalue": "-1",
         "elem_type": "double",
-        "description": "The search radius to use when conflating highways. If two features are within the search radius then they will be considered for conflation. If the value is -1 then the circular error will be used to calculate an appropriate search radius.",
+        "description": "The maximum amount of time in seconds to wait for the optimizer to complete. A value of -1 makes the time limit unlimited. If this value is set to something other than -1 your conflation results may change between multiple runs. Especially if the machine Hoot is running on is under heavy load. If the \"CM Score:\" value is changing between runs and GLPK isn't finding an optimal solution then this is likely causing different output. Just because the output is changing doesn't mean it is wrong, but this can be problematic if you're doing testing or expecting repeatable output for other",
         "maxvalue": "",
-        "name": "Search Radius Highway",
-        "defaultvalue": "-1",
-        "override":{
-          "defaultvalue": "-1"
-        },
-        "hoot_key": "search.radius.highway"
-      },
-      {
-        "id": "highway_matcher_heading_delta",
+        "name": "Unify Optimizer Time Limit",
+        "defaultvalue": "30",
+        "hoot_key": "unify.optimizer.time.limit"
+      },
+      {
+        "id": "ogr_split_o2s",
+        "elem_type": "checkbox",
+        "description": "If the list of o2s tags is > 255 char, split it into into 254 char long pieces. If this is false, it will be exported as one big string.",
+        "name": "OGR Split O2S",
+        "defaultvalue": "false",
+        "hoot_key": "ogr.split.o2s"
+      },
+      {
+        "id": "ogr_tds_add_fcsubtype",
+        "elem_type": "checkbox",
+        "description": "Add the ESRI specific FCSUBTYPE field to the output",
+        "name": "OGR TDS Add FCSubtype",
+        "defaultvalue": "true",
+        "hoot_key": "ogr.tds.add.fcsubtype"
+      },
+      {
+        "id": "ogr_tds_structure",
+        "elem_type": "checkbox",
+        "description": "Export TDS data in Thematic Groups (TransportationGroundCrv, StructurePnt etc) instead of one FCODE per file/layer (ROAD_L, BUILDING_P etc).",
+        "name": "OGR TDS Structure",
+        "defaultvalue": "true",
+        "hoot_key": "ogr.tds.structure"
+      },
+      {
+        "id": "duplicate_name_case_sensitive",
+        "elem_type": "checkbox",
+        "hoot_key": "duplicate.name.case.sensitive",
+        "description": "If checked, the duplicate name remover will only remove duplicate names when their case also matches; Will ignore case when removing otherwise",
+        "name": "Duplicate Name Case Sensitive",
+        "defaultvalue": "true"
+      },
+      {
+        "id": "element_cache_size_node",
         "minvalue": "0",
-        "elem_type": "double",
-        "description": "The distance around a point on a way to look when calculating the heading. A larger value will smooth out the heading values on a line. A smaller value will make the heading values correspond directly to the heading on the way at that point. This is primarily used in subline matching. Values are in meters.",
+        "elem_type": "int",
+        "description":"Size of the cache used when streaming I/O is used with nodes.",
+        "name": "Element Cache Size Node",
         "maxvalue": "",
-        "name": "Highway Matcher Heading Delta",
-        "defaultvalue": "5.0",
-        "hoot_key": "highway.matcher.heading.delta"
-      },
-      {
-        "id": "highway_matcher_max_angle",
+        "defaultvalue": "2000000",
+        "hoot_key": "element.cache.size.node"
+      },
+      {
+        "id": "element_cache_size_relation",
         "minvalue": "0",
-        "elem_type": "double",
-        "description": "Sets that maximum angle that is still considered a highway match. Units in degrees.",
-        "maxvalue": "",
-        "name": "Highway Matcher Max Angle",
-        "defaultvalue": "60",
-        "hoot_key": "highway.matcher.max.angle"
-      },
-      {
-        "id": "way_merger_min_split_size",
+        "elem_type": "int",
+        "description":"Size of the cache used when streaming I/O is used with relations.",
+        "name": "Element Cache Size Relation",
+        "maxvalue": "",        
+        "defaultvalue": "200000",
+        "hoot_key": "element.cache.size.relation"
+      },
+      {
+        "id": "element_cache_size_way",
         "minvalue": "0",
-        "elem_type": "double",
-        "description": "The minimum size that a way should be split into for merging. Units in meters.",
-        "maxvalue": "",
-        "name": "Way Merger Min Split Size",
-        "defaultvalue": "5",
-        "hoot_key": "way.merger.min.split.size"
+        "elem_type": "int",
+        "description":"Size of the cache used when streaming I/O is used with ways.",
+        "name": "Element Cache Size Way",
+        "maxvalue": "",        
+        "defaultvalue": "200000",
+        "hoot_key": "element.cache.size.way"
       }
-      ]
-    },
-    {
-      "id": "hoot_road_opt_engine_network",
-      "description": "R&D: Work in progress - Network Conflation",
-      "name": "Network",
-      "members":[
-      {
-        "id": "network_match_creator",
-        "elem_type": "string",
-        "description": "List of MatchCreators to use during conflation. This can modify what features will be conflated (e.g. buildings, roads, etc.).",
-        "name": "Match Creator",
-        "required": "true",
-        "defaultvalue": "hoot::NetworkMatchCreator",
-        "override":{"defaultvalue":"hoot::NetworkMatchCreator"},
-        "hoot_key": "match.creators"
-      },
-      {
-        "id": "network_merger_creator",
-        "elem_type": "string",
-        "description": "List of MergerCreators to use during conflation. This can modify what features will be conflated (e.g. buildings, roads, etc.).",
-        "name": "Merger Creator",
-        "required": "true",
-        "defaultvalue": "hoot::NetworkMergerCreator",
-        "override":{"defaultvalue":"hoot::NetworkMergerCreator"},
-        "hoot_key": "merger.creators"
-      },
-      {
-        "id": "network_matcher",
-        "elem_type": "string",
-        "description": "The network matcher to use during conflation. This option represents different algorithms used for scoring matches.",
-        "name": "Network Matcher",
-        "required": "true",
-        "defaultvalue": "hoot::ConflictsNetworkMatcher",
-        "override":{"defaultvalue":"hoot::ConflictsNetworkMatcher"},
-        "hoot_key": "network.matcher"
-      }
-      ]
-    },  
-    {
-      "id": "hoot_road_opt_engine_greedy",
-      "description": "Greedy options",
-      "name": "Greedy"
-    }
     ]
   },
   {
+    "id": "hoot_road_options",
+    "elem_type": "group",
+    "description": "Hootenanny road options",
+    "name": "Road Options",
+    "members": [
+      {
+        "id": "hoot_enable_road_options",
+        "elem_type": "checkbox",
+        "description": "Enable road options",
+        "name": "Enabled",
+        "defaultvalue": "true",
+        "onchange": "true"
+			},
+      {
+        "id": "hoot_road_opt_engine",
+        "elem_type": "list",
+        "description": "A list of road engines",
+        "name": "Engines",
+        "defaultvalue": "Network",
+        "onchange": "true",
+        "members": [
+          {
+            "id": "hoot_road_opt_engine_unify",
+            "description": "Unify options",
+            "name": "Unify",
+						"members":[
+							{
+								"id": "conflate_match_highway_classifier",
+								"elem_type": "string",
+								"description": "The highway match classifier to use. This should only be used for testing and debugging.",
+								"name": "Conflate Match Highway Classifier",
+								"required": "true",
+								"defaultvalue": "hoot::HighwayExpertClassifier",
+								"hoot_key": "conflate.match.highway.classifier"
+							},
+							{
+								"id": "road_match_creator",
+								"elem_type": "string",
+								"description": "List of MatchCreators to use during conflation. This can modify what features will be conflated (e.g. buildings, roads, etc.).",
+								"name": "Match Creator",
+								"required": "true",
+								"defaultvalue": "hoot::HighwayMatchCreator",
+								"override":{"defaultvalue":"hoot::HighwayMatchCreator"},
+								"hoot_key": "match.creators"				
+							},
+							{
+								"id": "road_merger_creator",
+								"elem_type": "string",
+								"description": "List of MergerCreators to use during conflation. This can modify what features will be conflated (e.g. buildings, roads, etc.).",
+								"name": "Merger Creator",
+								"required": "true",
+								"defaultvalue": "hoot::HighwaySnapMergerCreator",
+								"override":{"defaultvalue":"hoot::HighwaySnapMergerCreator"},
+								"hoot_key": "merger.creators"
+							},
+							{
+								"id": "search_radius_highway",
+								"minvalue": "-1",
+								"elem_type": "double",
+								"description": "The search radius to use when conflating highways. If two features are within the search radius then they will be considered for conflation. If the value is -1 then the circular error will be used to calculate an appropriate search radius.",
+								"maxvalue": "",
+								"name": "Search Radius Highway",
+								"defaultvalue": "-1",
+						"override":{
+										"defaultvalue": "-1"
+									},
+								"hoot_key": "search.radius.highway"
+							},
+							{
+								"id": "highway_matcher_heading_delta",
+								"minvalue": "0",
+								"elem_type": "double",
+								"description": "The distance around a point on a way to look when calculating the heading. A larger value will smooth out the heading values on a line. A smaller value will make the heading values correspond directly to the heading on the way at that point. This is primarily used in subline matching. Values are in meters.",
+								"maxvalue": "",
+								"name": "Highway Matcher Heading Delta",
+								"defaultvalue": "5.0",
+								"hoot_key": "highway.matcher.heading.delta"
+							},
+							{
+								"id": "highway_matcher_max_angle",
+								"minvalue": "0",
+								"elem_type": "double",
+								"description": "Sets that maximum angle that is still considered a highway match. Units in degrees.",
+								"maxvalue": "",
+								"name": "Highway Matcher Max Angle",
+								"defaultvalue": "60",
+								"hoot_key": "highway.matcher.max.angle"
+							},
+							{
+								"id": "way_merger_min_split_size",
+								"minvalue": "0",
+								"elem_type": "double",
+								"description": "The minimum size that a way should be split into for merging. Units in meters.",
+								"maxvalue": "",
+								"name": "Way Merger Min Split Size",
+								"defaultvalue": "5",
+								"hoot_key": "way.merger.min.split.size"
+							}
+						]
+          },
+          {
+            "id": "hoot_road_opt_engine_network",
+            "description": "R&D: Work in progress - Network Conflation",
+            "name": "Network",
+            "members":[
+	      {
+		"id": "network_match_creator",
+		"elem_type": "string",
+		"description": "List of MatchCreators to use during conflation. This can modify what features will be conflated (e.g. buildings, roads, etc.).",
+		"name": "Match Creator",
+		"required": "true",
+		"defaultvalue": "hoot::NetworkMatchCreator",
+		"override":{"defaultvalue":"hoot::NetworkMatchCreator"},
+		"hoot_key": "match.creators"
+	      },
+	      {
+		"id": "network_merger_creator",
+		"elem_type": "string",
+		"description": "List of MergerCreators to use during conflation. This can modify what features will be conflated (e.g. buildings, roads, etc.).",
+		"name": "Merger Creator",
+		"required": "true",
+		"defaultvalue": "hoot::NetworkMergerCreator",
+		"override":{"defaultvalue":"hoot::NetworkMergerCreator"},
+		"hoot_key": "merger.creators"
+	      },
+	      {
+		"id": "network_matcher",
+		"elem_type": "string",
+		"description": "The network matcher to use during conflation. This option represents different algorithms used for scoring matches.",
+		"name": "Network Matcher",
+		"required": "true",
+		"defaultvalue": "hoot::ConflictsNetworkMatcher",
+		"override":{"defaultvalue":"hoot::ConflictsNetworkMatcher"},
+		"hoot_key": "network.matcher"
+	      }
+	      ]
+	    },
+          {
+            "id": "hoot_road_opt_engine_greedy",
+            "description": "Greedy options",
+            "name": "Greedy"
+          }
+        ]
+      },
+      {
         "id": "conflate_enable_old_roads",
         "elem_type": "bool",
 				"override":

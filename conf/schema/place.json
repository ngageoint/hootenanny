--- conflicted
+++ resolved
@@ -1,10 +1,18 @@
 {
-<<<<<<< HEAD
     "#" : "Places tags from OSM Taginfo and from the GeoNames translation script",
     "#" : "http://taginfo.openstreetmap.org/api/4/key/values?key=place&filter=all&lang=en&sortname=count&sortorder=desc&page=1&rp=35&qtype=value&format=json_pretty",
 
+    "tag": {
+        "name": "place",
+        "isA": "poi=yes"
+    },
+
     "#" : "The catch all",
     "tag": { "name": "place=*", "isA": "poi" },
+
+    "#" : "This tag provides absolutely no information so we don't consider it a proper place",
+    "tag": { "name": "place=locality", "isA": "poi" },
+
 
 
     "#" : "Water Areas",
@@ -103,17 +111,9 @@
 
     "tag": { "name": "place=unknown", "isA": "poi" },
 
-=======
-    "tag": {
-        "name": "place",
-        "isA": "poi=yes"
-    },
 
-    "#" : " The catch all",
-    "tag": { "name": "place=*", "isA": "place" },
-
-    "#" : "This tag provides absolutely no information so we don't consider it a proper place",
-    "tag": { "name": "place=locality", "isA": "poi" },
+    "#" : "###################################################################",
+    "#" : "New Stuff",
 
     "tag": {
         "name": "place=administrative",
@@ -164,5 +164,4 @@
     },
 
     "#" : "end"
->>>>>>> 977e1715
 }
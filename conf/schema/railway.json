--- conflicted
+++ resolved
@@ -111,20 +111,14 @@
         ]
     },
     {
-<<<<<<< HEAD
-        "geometries": ["linestring"],
-=======
-        "geometries": [ "area" ],
+        "geometries": ["node","area" ],
         "isA": "railway",
         "name": "railway=yard",
         "objectType": "tag",
         "similarTo": [ { "name": "landuse=railway", "weight": 0.8 } ]
     },
     {
-        "geometries": [
-            "linestring"
-        ],
->>>>>>> d49a4422
+        "geometries": ["linestring"],
         "isA": "railway",
         "name": "railway=rail",
         "objectType": "tag",

--- conflicted
+++ resolved
@@ -126,12 +126,8 @@
         "import": "historic.json"
     },
     {
-<<<<<<< HEAD
-        "import": "hoot.json"
-=======
         "#": "hoot.json conflicts with a file in the conf dir and causes hadoop tests to fail.",
         "import": "hoot_tags.json"
->>>>>>> 09d8b47d
     },
     {
         "import": "industrial.json"

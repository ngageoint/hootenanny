--- conflicted
+++ resolved
@@ -38,11 +38,7 @@
         "hoot_key": "attribute.conflation.allow.reviews.by.score"
       },
       {
-<<<<<<< HEAD
-        "id": "attribute_building_force_contained_match",
-=======
         "id": "building_force_contained_match",
->>>>>>> 0338f194
         "elem_type": "bool",
         "description": "If true, a building pair has been flagged for review, and one member of the pair is contained completely inside the other, the pair will be matched instead.",
         "name": "Always atch When One Building Is Completely Contained Inside Another",
@@ -50,11 +46,7 @@
         "hoot_key": "building.force.contained.match"
       },
       {
-<<<<<<< HEAD
-        "id": "attribute_building_keep_ref_geom",
-=======
         "id": "building_keep_more_complex_geometry_when_auto_merging",
->>>>>>> 0338f194
         "elem_type": "bool",
         "description": "Keep building ref geom",
         "name": "Keep building ref geom",
@@ -62,11 +54,7 @@
         "hoot_key": "building.keep.more.complex.geometry.when.auto.merging"
       },
       {
-<<<<<<< HEAD
-        "id": "attribute_building_merge_many_to_many_matches",
-=======
         "id": "building_merge_many_to_many_matches",
->>>>>>> 0338f194
         "elem_type": "bool",
         "description": "If false, many to many building matches will result in a review. If true, they will all be merged together when matched.",
         "name": "Automatically Merge Many To Many Matches",
@@ -74,11 +62,7 @@
         "hoot_key": "building.merge.many.to.many.matches"
       },
       {
-<<<<<<< HEAD
-        "id": "remove_building_relations",
-=======
         "id": "building_remove_building_relations",
->>>>>>> 0338f194
         "elem_type": "bool",
         "description": "If true, when building outlines are updated the updater will remove the source building relations used to create the outline multipolygon relation.  If false, both source building relations and outline multipolygon relations will remain.",
         "name": "Remove Building Relations",

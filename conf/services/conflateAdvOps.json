[
    {
        "id":"hoot_cleaning_options",
        "elem_type":"group",
        "description":"A list of map operations to be applied to a map for cleaning purposes in order",
        "name":"Cleaning Options",
        "hoot_key":"map.cleaner.transforms",
        "members":[
            {
                "id":"hoot_enable_cleaning_options",
                "elem_type":"checkbox",
                "description":"Enable cleaning options",
                "name":"Enabled",
                "defaultvalue":"true",
                "onchange":"true"
            },
            {
                "id":"hoot_checkall_cleaning_options",
                "elem_type":"checkbox",
                "description":"Select or deselect all cleaning options",
                "name":"Select All",
                "defaultvalue":"false",
                "onchange":"true"
            },
            {
                "id":"reproject_to_planar_option",
                "elem_type":"checkbox",
                "description":"Before any cleaning, reproject to a planar projection (e.g. UTM).",
                "name":"Reproject To Planar Option",
                "hoot_val":"hoot::ReprojectToPlanarOp",
                "required":"true",
                "defaultvalue":"true"
            },
            {
                "id":"duplicate_way_remover",
                "elem_type":"checkplus",
                "override":{
                    "elem_type":"checkplus"
                },
                "description":"Remove duplicate ways (lines) that are exact duplicates. If the lines partially overlap with exactly the same geometry then only the partial overlap is removed from the more complex geometry.",
                "name":"Remove Duplicate Ways",
                "hoot_val":"hoot::DuplicateWayRemover",
                "onchange":"true",
                "defaultvalue":"true"
            },
            {
                "id":"superfluous_way_remover",
                "elem_type":"checkbox",
                "description":"Remove all ways that contain no nodes or all the nodes are exactly the same.",
                "name":"Remove Superfluous Ways",
                "hoot_val":"hoot::SuperfluousWayRemover",
                "defaultvalue":"true"
            },
            {
                "id":"intersection_splitter",
                "elem_type":"checkbox",
                "description":"Split all highway type ways that intersect.",
                "name":"Split Intersections",
                "hoot_val":"hoot::IntersectionSplitter",
                "required":"true",
                "defaultvalue":"true"
            },
            {
                "id":"unlikely_intersection_remover",
                "elem_type":"checkbox",
                "description":"Remove implied intersections that are likely incorrect. For example, a motorway overpass intersecting a residential street at a 90° is considered unlikely and \"unsnapped\". The geometry location is not modified.",
                "name":"Remove Unlikely Intersections",
                "hoot_val":"hoot::UnlikelyIntersectionRemover",
                "defaultvalue":"true"
            },
            {
                "id":"dual_way_splitter",
                "elem_type":"checkbox",
                "description":"Split highway types that are marked as divided into two separate geometries marked as oneway roads. A number of assumptions must be made to do this including assumptions about the direction of travel on roads (right or left hand drivers).",
                "name":"Split Dual Ways",
                "hoot_val":"hoot::DualWaySplitter",
                "defaultvalue":"true"
            },
            {
                "id":"implied_divided_marker",
                "elem_type":"checkbox",
                "description":"If two roads implicitly should be marked as divided based on the surrounding roads, mark it as such. This is primarily caused by the FACC+ spec which does not allow bridges to be marked as divided.",
                "name":"Divided Road Marker Implied",
                "hoot_val":"hoot::ImpliedDividedMarker",
                "defaultvalue":"true"
            },
            {
                "id":"duplicate_name_remover",
                "elem_type":"checkbox",
                "description":"Remove any duplicate names. See `duplicate.name.case.sensitive` for modifying the case sensitivity.",
                "name":"Remove Duplicate Names",
                "hoot_val":"hoot::DuplicateNameRemover",
                "required":"true",
                "defaultvalue":"true"
            },
            {
                "id":"small_way_merger",
                "elem_type":"checkplus",
                "override":{
                    "elem_type":"checkplus"
                },
                "description":"Merge any ludicrously small ways that have essentially the same attributes. Things like `UUID` are ignored. See `small.way.merger.threshold` for setting the threshold value.",
                "name":"Merge Small Ways",
                "hoot_val":"hoot::SmallWayMerger",
                "onchange":"true",
                "defaultvalue":"true",
                "members":[
                    {
                        "id":"small_way_merger_threshold",
                        "minvalue":"0.01",
                        "elem_type":"double",
                        "description":"If highways are smaller than threshold and the tags matched then they will be merged together into a single way.",
                        "maxvalue":"",
                        "name":"Small Way Merger Threshold",
                        "defaultvalue":"15",
                        "hoot_key":"small.way.merger.threshold"
                    }
                ]
            },
            {
                "id":"remove_empty_areas_visitor",
                "elem_type":"checkbox",
                "description":"Remove all area elements that have a area of zero.",
                "name":"Remove Empty Areas",
                "hoot_val":"hoot::RemoveEmptyAreasVisitor",
                "defaultvalue":"true"
            },
            {
                "id":"remove_duplicate_area_visitor",
                "elem_type":"checkbox",
                "description":"Remove any area elements that are essentially the same.",
                "name":"Remove Duplicate Areas",
                "hoot_val":"hoot::RemoveDuplicateAreaVisitor",
                "defaultvalue":"true"
            },
            {
                "id":"no_information_element_remover",
                "elem_type":"checkbox",
                "description":"Remove any elements that don't have any tags with information. (E.g. only contains UUID and source, but not FCODE equivalent or other informative tags).",
                "name":"Remove Elements With No Information",
                "hoot_val":"hoot::NoInformationElementRemover",
                "defaultvalue":"true"
            }
        ]
    },
    {
        "id":"hoot_general_conflation_options",
        "elem_type":"group",
        "description":"Hootenanny general conflation options",
        "name":"General Conflation Options",
        "members":[
            {
                "id":"frechet_distance",
                "elem_type":"checkplus",
                "override":{
                    "elem_type":"checkplus"
                },
                "description":"Frechet Distance",
                "name":"Frechet Distance Subline Matcher",
                "onchange":"true",
                "defaultvalue":"false",
                "members":[
                    {
                        "id":"frechet_way_subline_matcher",
                        "elem_type":"string",
                        "description":"The way subline matcher to use when determining matching sublines.",
                        "name":"Way Subline Matcher (Frechet)",
                        "defaultvalue":"hoot::FrechetSublineMatcher",
                        "override":{
                            "defaultvalue":"hoot::FrechetSublineMatcher"
                        },
                        "hoot_key":"way.subline.matcher",
                        "required":"true"
                    }
                ]
            },
            {
                "id":"unify_optimizer_time_limit",
                "minvalue":"-1",
                "elem_type":"int",
                "description":"The maximum amount of time in seconds to wait for the optimizer to complete. A value of -1 makes the time limit unlimited. If this value is set to something other than -1 your conflation results may change between multiple runs. Especially if the machine Hoot is running on is under heavy load. If the \"CM Score:\" value is changing between runs and GLPK isn't finding an optimal solution then this is likely causing different output. Just because the output is changing doesn't mean it is wrong, but this can be problematic if you're doing testing or expecting repeatable output for other",
                "maxvalue":"",
                "name":"Unify Optimizer Time Limit",
                "defaultvalue":"30",
                "hoot_key":"unify.optimizer.time.limit"
            },
            {
                "id":"ogr_split_o2s",
                "elem_type":"checkbox",
                "description":"If the list of o2s tags is > 255 char, split it into into 254 char long pieces. If this is false, it will be exported as one big string.",
                "name":"OGR Split O2S",
                "defaultvalue":"false",
                "hoot_key":"ogr.split.o2s"
            },
            {
                "id":"ogr_esri_fcsubtype",
                "elem_type":"checkbox",
                "description":"Add the ESRI specific FCSUBTYPE field to the output",
                "name":"OGR Esri FCSubtype",
                "defaultvalue":"true",
                "hoot_key":"ogr.esri.fcsubtype"
            },
            {
                "id":"ogr_thematic_structure",
                "elem_type":"checkbox",
                "description":"Export data in Thematic Groups (TransportationGroundCrv, StructurePnt etc) instead of one FCODE per file/layer (ROAD_L, BUILDING_P etc).",
                "name":"OGR Thematic Structure",
                "defaultvalue":"true",
                "hoot_key":"ogr.thematic.structure"
            },
            {
                "id":"duplicate_name_case_sensitive",
                "elem_type":"checkbox",
                "hoot_key":"duplicate.name.case.sensitive",
                "description":"If checked, the duplicate name remover will only remove duplicate names when their case also matches; Will ignore case when removing otherwise",
                "name":"Duplicate Name Case Sensitive",
                "defaultvalue":"true"
            },
            {
                "id":"element_cache_size_node",
                "minvalue":"0",
                "elem_type":"int",
                "description":"Size of the memory cache used when streaming I/O is used with nodes.",
                "name":"Node Cache Size",
                "maxvalue":"",
                "defaultvalue":"2000000",
                "hoot_key":"element.cache.size.node"
            },
            {
                "id":"element_cache_size_way",
                "minvalue":"0",
                "elem_type":"int",
                "description":"Size of the memory cache used when streaming I/O is used with ways.",
                "name":"Way Cache Size",
                "maxvalue":"",
                "defaultvalue":"200000",
                "hoot_key":"element.cache.size.way"
            },
            {
                "id":"element_cache_size_relation",
                "minvalue":"0",
                "elem_type":"int",
                "description":"Size of the memory cache used when streaming I/O is used with relations.",
                "name":"Relation Cache Size",
                "maxvalue":"",
                "defaultvalue":"200000",
                "hoot_key":"element.cache.size.relation"
            },
            {
            	"id":"edge_distance_extractor_spacing",
                "minvalue":"0.01",
                "elem_type":"double",
                "description":"The spacing used by the EdgeDistanceExtractor.  Units in meters.",
                "maxvalue":"",
                "name":"Edge Distance Extractor Spacing",
                "defaultvalue":"5.0",
                "hoot_key":"edge.distance.extractor.spacing"
            },
            {
            	"id":"levenshtein_distance_alpha",
                "minvalue":"0.01",
                "elem_type":"double",
                "description":"Raise the Levenshtein score to this power before returning this result. If alpha is greater than 1 then this makes low scores even lower. Valid values are greater than 0.",
                "maxvalue":"",
                "name":"Levenshtein Distance Alpha",
                "defaultvalue":"1.15",
                "hoot_key":"levenshtein.distance.alpha"
            },
            {
            	"id":"merge_nearby_nodes_distance",
                "minvalue":"0.01",
                "elem_type":"double",
                "description":"When merging nodes during ogr2osm, determines what tolerance should be used for deciding two nodes are identical. Units in meters and defaults to 1.0m.",
                "maxvalue":"",
                "name":"Merge Nearby Nodes Distance",
                "defaultvalue":"1.0",
                "hoot_key":"merge.nearby.nodes.distance"
            },
	    {
            	"id":"node_matcher_strictness",
                "minvalue":"0.0",
                "elem_type":"double",
                "description":"Determines how strictly the angle should be considered when calculating intersection tie points for rubber sheeting. A value of 0 will ignore angle entirely. Large will make the angle comparison more strict.",
                "maxvalue":"",
                "name":"Node Matcher Strictness",
                "defaultvalue":"2.0",
                "hoot_key":"node.matcher.strictness"
            },
            {
            	"id":"token_keep_non_words",
                "elem_type":"bool",
                "defaultvalue":"false",
                "description":"This does a rudimentary check to see if the string contains any letters/numbers. If the string doesn't contain any letters or numbers then it will be dropped.",
                "name":"Keep Non Word Tokens",
                "hoot_key":"token.keep.non.words"
            },
            {
            	"id":"token_min_size",
                "minvalue":"0.0",
                "elem_type":"double",
                "description":"This is the minimum string size that the string tokenizer should accept as a token. If the string length is less than this value, then it will not be accepted. Set the value to 0 if you want to accept all strings.  This setting primarily applies to string comparison functions and will eliminate comparing very short strings.",
                "maxvalue":"",
                "name":"Minimum Token Size",
                "defaultvalue":"3.0",
                "hoot_key":"token.min.size"
            },
            {
            	"id":"translate_string_distance_tokenize",
                "elem_type":"bool",
                "defaultvalue":"true",
                "description":"Set to true if the strings should be tokenized (split into words) before translating the values.",
                "name":"Tokenize When Translating",
                "hoot_key":"translate.string.distance.tokenize"
            },
	    {
            	"id":"weighted_metric_distance_extractor_search_radius",
                "minvalue":"-1.0",
                "elem_type":"double",
                "description":"The search radius used by the WeightedMetricDistanceExtractor.  Units in meters.  Defaults to a value computed from the circular error for each way being examined.",
                "maxvalue":"",
                "name":"Weighted Metric Distance Extractor Search Radius",
                "defaultvalue":"-1.0",
                "hoot_key":"weighted.metric.distance.extractor.search.radius"
            }
        ]
    },
    {
        "id":"hoot_road_options",
        "elem_type":"group",
        "description":"Hootenanny road options",
        "name":"Road Options",
        "members":[
            {
                "id":"hoot_enable_road_options",
                "elem_type":"checkbox",
                "description":"Enable road options",
                "name":"Enabled",
                "defaultvalue":"true",
                "onchange":"true"
            },
            {
            	"id":"search_radius_highway",
                "minvalue":"-1",
                "elem_type":"double",
                "description":"The search radius to use when conflating highways. If two features are within the search radius then they will be considered for conflation. If the value is -1 then the circular error will be used to calculate an appropriate search radius.",
                "maxvalue":"",
                "name":"Road Search Radius",
                "defaultvalue":"-1",
                "override":{
                	"defaultvalue":"-1"
                },
                "hoot_key":"search.radius.highway"
            },
            {
            	"id":"way_merger_min_split_size",
                "minvalue":"0.01",
                "elem_type":"double",
                "description":"The minimum size that a way should be split into for merging. Units in meters.",
                "maxvalue":"",
                "name":"Way Merger Minimum Split Size",
                "defaultvalue":"5",
                "hoot_key":"way.merger.min.split.size"
            },
            {
                "id":"hoot_road_opt_engine",
                "elem_type":"list",
                "description":"A list of road engines",
                "name":"Engines",
                "defaultvalue":"Network",
                "onchange":"true",
                "members":[
                    {
                        "id":"hoot_road_opt_engine_unify",
                        "description":"Unify options",
                        "name":"Unify",
                        "members":[
                            {
                                "id":"conflate_match_highway_classifier",
                                "elem_type":"string",
                                "description":"The highway match classifier to use. This should only be used for testing and debugging.",
                                "name":"Conflate Match Highway Classifier",
                                "required":"true",
                                "defaultvalue":"hoot::HighwayExpertClassifier",
                                "hoot_key":"conflate.match.highway.classifier"
                            },
                            {
                                "id":"road_match_creator",
                                "elem_type":"string",
                                "description":"List of MatchCreators to use during conflation. This can modify what features will be conflated (e.g. buildings, roads, etc.).",
                                "name":"Match Creator",
                                "required":"true",
                                "defaultvalue":"hoot::HighwayMatchCreator",
                                "override":{
                                    "defaultvalue":"hoot::HighwayMatchCreator"
                                },
                                "hoot_key":"match.creators"
                            },
                            {
                                "id":"road_merger_creator",
                                "elem_type":"string",
                                "description":"List of MergerCreators to use during conflation. This can modify what features will be conflated (e.g. buildings, roads, etc.).",
                                "name":"Merger Creator",
                                "required":"true",
                                "defaultvalue":"hoot::HighwaySnapMergerCreator",
                                "override":{
                                    "defaultvalue":"hoot::HighwaySnapMergerCreator"
                                },
                                "hoot_key":"merger.creators"
                            },
                            {
                                "id":"highway_matcher_heading_delta",
                                "minvalue":"0.0",
                                "elem_type":"double",
                                "description":"The distance around a point on a way to look when calculating the heading. A larger value will smooth out the heading values on a line. A smaller value will make the heading values correspond directly to the heading on the way at that point. This is primarily used in subline matching. Values are in meters.",
                                "maxvalue":"360.0",
                                "name":"Highway Matcher Heading Delta",
                                "defaultvalue":"5.0",
                                "hoot_key":"highway.matcher.heading.delta"
                            },
                            {
                                "id":"highway_matcher_max_angle",
                                "minvalue":"0.0",
                                "elem_type":"double",
                                "description":"Sets that maximum angle that is still considered a highway match. Units in degrees.",
                                "maxvalue":"360.0",
                                "name":"Highway Matcher Max Angle",
                                "defaultvalue":"60",
                                "hoot_key":"highway.matcher.max.angle"
                            },
                            {
                		"id":"highway_max_enum_diff",
                		"minvalue":"0.01",
                		"elem_type":"double",
                		"description":"If two highways have significantly different enumerated types then they will not be considered for match. For example: highway=primary vs highway=secondary has a diff of 0.2.  highway=primary vs highway=footway has a diff of 0.67.",
                		"maxvalue":"1.0",
                		"name":"Highway Max Enum Diff",
                		"defaultvalue":"0.6",
                		"hoot_key":"highway.max.enum.diff"
           		    }
                        ]
                    },
                    {
                        "id":"hoot_road_opt_engine_network",
                        "description":"Network Conflation Options",
                        "name":"Network",
                        "members":[
                            {
                                "id":"network_match_creator",
                                "elem_type":"string",
                                "description":"List of MatchCreators to use during conflation. This can modify what features will be conflated (e.g. buildings, roads, etc.).",
                                "name":"Match Creator",
                                "required":"true",
                                "defaultvalue":"hoot::NetworkMatchCreator",
                                "override":{
                                    "defaultvalue":"hoot::NetworkMatchCreator"
                                },
                                "hoot_key":"match.creators"
                            },
                            {
                                "id":"network_merger_creator",
                                "elem_type":"string",
                                "description":"List of MergerCreators to use during conflation. This can modify what features will be conflated (e.g. buildings, roads, etc.).",
                                "name":"Merger Creator",
                                "required":"true",
                                "defaultvalue":"hoot::NetworkMergerCreator",
                                "override":{
                                    "defaultvalue":"hoot::NetworkMergerCreator"
                                },
                                "hoot_key":"merger.creators"
                            },
                            {
                                "id":"network_matcher",
                                "elem_type":"string",
                                "description":"The network matcher to use during conflation. This option represents different algorithms used for scoring matches.",
                                "name":"Network Matcher",
                                "required":"true",
                                "defaultvalue":"hoot::ConflictsNetworkMatcher",
                                "override":{
                                    "defaultvalue":"hoot::ConflictsNetworkMatcher"
                                },
                                "hoot_key":"network.matcher"
                            }
                        ]
                    },
                    {
                    "id": "hoot_road_opt_engine_differential",
                    "description": "Differential Conflation (with the Network roads conflation algorithm)",
                    "name": "Differential",
                    "members": [
                          {
                            "id": "network_match_creator",
                            "elem_type": "string",
                            "description": "List of MatchCreators to use during conflation. This can modify what features will be conflated (e.g. buildings, roads, etc.).",
                            "name": "Match Creator",
                            "required": "true",
                            "defaultvalue": "hoot::NetworkMatchCreator",
                            "override": {
                                "defaultvalue":"hoot::NetworkMatchCreator"
                            },
                            "hoot_key": "match.creators"
                          },
                          {
                            "id": "network_merger_creator",
                            "elem_type": "string",
                            "description": "List of MergerCreators to use during conflation. This can modify what features will be conflated (e.g. buildings, roads, etc.).",
                            "name": "Merger Creator",
                            "required": "true",
                            "defaultvalue": "hoot::NetworkMergerCreator",
                            "override": { 
                                "defaultvalue":"hoot::NetworkMergerCreator"
                            },
                            "hoot_key": "merger.creators"
                          },
                          {
                            "id": "network_matcher",
                            "elem_type": "string",
                            "description": "The network matcher to use during conflation. This option represents different algorithms used for scoring matches.",
                            "name": "Network Matcher",
                            "required": "true",
                            "defaultvalue": "hoot::ConflictsNetworkMatcher",
                            "override": {
                                "defaultvalue":"hoot::ConflictsNetworkMatcher"
                            },
                            "hoot_key": "network.matcher"
                          },
                          {
                            "id": "way_subline_matcher",
                            "elem_type": "string",
                            "description": "The subline matcher to use",
                            "name": "Way Subline Matcher",
                            "required": "true",
                            "defaultvalue": "hoot::MaximalSublineMatcher",
                            "override": {
                                "defaultvalue":"hoot::MaximalSublineMatcher"
                            },
                            "hoot_key": "way.subline.matcher"
                          }
                       ]
                  },
                ]
            }
        ]
    },
    {
        "id":"hoot_area_options",
        "elem_type":"group",
        "description":"Hootenanny area options",
        "name":"Area Options",
        "members":[
            {
                "id":"hoot_enable_area_options",
                "elem_type":"checkbox",
                "description":"Enable area options",
                "name":"Enabled",
                "defaultvalue":"true",
                "onchange":"true"
            },
            {
                "id":"area_match_creator",
                "elem_type":"string",
                "description":"",
                "name":"Match Creator",
                "required":"true",
                "defaultvalue":"hoot::ScriptMatchCreator,Area.js",
                "override":{
                    "defaultvalue":"hoot::ScriptMatchCreator,Area.js"
                },
                "hoot_key":"match.creators",
                "required":"true"
            },
            {
                "id":"area_merger_creator",
                "elem_type":"string",
                "description":"",
                "name":"Merger Creator",
                "required":"true",
                "defaultvalue":"hoot::ScriptMergerCreator",
                "override":{
                    "defaultvalue":"hoot::ScriptMergerCreator"
                },
                "hoot_key":"merger.creators",
                "required":"true"
            }
        ]
    },
    {
        "id":"hoot_building_options",
        "elem_type":"group",
        "description":"Hootenanny building options",
        "name":"Building Options",
        "members":[
            {
                "id":"hoot_enable_building_options",
                "elem_type":"checkbox",
                "description":"Enable building options",
                "name":"Enabled",
                "defaultvalue":"true",
                "onchange":"true"
            },
            {
                "id":"building_match_creator",
                "elem_type":"string",
                "description":"List of MatchCreators to use during conflation. This can modify what features will be conflated (e.g. buildings, roads, etc.).",
                "name":"Match Creator",
                "required":"true",
                "defaultvalue":"hoot::BuildingMatchCreator",
                "override":{
                    "defaultvalue":"hoot::BuildingMatchCreator"
                },
                "hoot_key":"match.creators",
                "required":"true"
            },
            {
                "id":"building_merger_creator",
                "elem_type":"string",
                "description":"List of MergerCreators to use during conflation. This can modify what features will be conflated (e.g. buildings, roads, etc.).",
                "name":"Merger Creator",
                "required":"true",
                "defaultvalue":"hoot::BuildingMergerCreator",
                "override":{
                    "defaultvalue":"hoot::BuildingMergerCreator"
                },
                "hoot_key":"merger.creators",
                "required":"true"
            },
            {
<<<<<<< HEAD
            	"id":"building_review_matches_other_than_one_to_one",
                "elem_type":"bool",
                "defaultvalue":"false",
                "description":"If true, any building matches other than 1:1 matches are automatically marked for review.",
                "name":"Review Non 1:1 Building Matches",
                "hoot_key":"building.review.matches.other.than.one.to.one"
            }
=======
            	"id":"building_review_if_secondary_newer",
                "elem_type":"bool",
                "defaultvalue":"false",
                "description":"If true, any buildings in the secondary layer will be automatically reviewed against matching buildings in the reference layer if they are marked with a more recent date than that of the reference building.",
                "name":"Always Review If Secondary Feature Newer",
                "hoot_key":"building.review.if.secondary.newer"
            },
            {
        	"id":"building_date_format",
        	"elem_type":"string",
        	"description":"Date format string used by the building date tag value.  See QDateTime::fromString for more details.",
        	"name":"Date Format",
        	"defaultvalue":"yyyy-MM-ddTHH:mm",
        	"hoot_key":"building.date.format",
        	"onchange":"true"
    	    },
            {
        	"id":"building_date_tag_key",
        	"elem_type":"string",
        	"description":"Tag key used by the building.review.if.secondary.newer configuration option.",
        	"name":"Date Tag Key",
        	"defaultvalue":"source:date",
        	"hoot_key":"building.date.tag.key",
        	"onchange":"true"
    	    }
>>>>>>> b0b617fb
        ]
    },
    {
        "id":"hoot_poi_options",
        "elem_type":"group",
        "description":"Hootenanny POI conflation options",
        "name":"POI Options",
        "members":[
            {
                "id":"hoot_enable_poi_options",
                "elem_type":"checkbox",
                "description":"Enable POI options",
                "name":"Enabled",
                "defaultvalue":"true",
                "onchange":"true"
            },
            {
            	"id":"poi_match_creator_unifying",
                "elem_type":"string",
                "description":"",
                "name":"Match Creator",
                "required":"true",
                "defaultvalue":"hoot::ScriptMatchCreator,PoiGeneric.js",
                "override":{
                	"defaultvalue":"hoot::ScriptMatchCreator,PoiGeneric.js"
                },
            	"hoot_key":"match.creators"
            },
            {
            	"id":"poi_merger_creator_unifying",
                "elem_type":"string",
                "description":"",
                "name":"Merger Creator",
                "required":"true",
                "defaultvalue":"hoot::ScriptMergerCreator",
                "override":{
                	"defaultvalue":"hoot::ScriptMergerCreator"
                },
                "hoot_key":"merger.creators"
            },
            {
            	"id":"poi_ignore_type_if_name_present",
                "elem_type":"bool",
                "defaultvalue":"false",
                "description":"If true, POI to POI conflation will ignore the types of the features being compared completely as long as those being compared have a populated name field.",
                "name":"Ignore Type If Name Present",
                "hoot_key":"poi.ignore.type.if.name.present"
            }
        ]
    },
    {
        "id":"hoot_poi_poly_options",
        "elem_type":"group",
        "description":"Hootenanny POI to Polygon conflation options",
        "name":"POI to Polygon Options",
        "members":[
            {
                "id":"hoot_enable_poi_poly_options",
                "elem_type":"checkbox",
                "description":"Enable POI to Polygon options",
                "name":"Enabled",
                "defaultvalue":"true",
                "onchange":"true"
            },
            {
            	"id":"poi_poly_match_creator_unifying",
                "elem_type":"string",
                "description":"List of MatchCreators to use during conflation. This can modify what features will be conflated (e.g. buildings, roads, etc.).",
		"name":"Match Creator",
                "required":"true",
                "defaultvalue":"hoot::PoiPolygonMatchCreator",
                "override":{
                	"defaultvalue":"hoot::PoiPolygonMatchCreator"
                	},
                "hoot_key":"match.creators"
            },
            {
            	"id":"poi_poly_merger_creator_unifying",
                "elem_type":"string",
                "description":"List of MergerCreators to use during conflation. This can modify what features will be conflated (e.g. buildings, roads, etc.).",
                "name":"Merger Creator",
                "required":"true",
                "defaultvalue":"hoot::PoiPolygonMergerCreator",
                "override":{
                	"defaultvalue":"hoot::PoiPolygonMergerCreator"
                },
                "hoot_key":"merger.creators"
            },
            {
            	"id":"poipolygon_name_score_threshold",
                "elem_type":"double",
                "description":"The minimum similarity the name scores of two features can have and be considered a name match, with 0.0 being the least similar and 1.0 being the most similar (-1.0 if there are no names present (null).",
                "name":"Name Score Threshold",
                "defaultvalue":"0.8",
                "minvalue":"0.01",
                "maxvalue":"1.0",
                "hoot_key":"poi.polygon.name.score.threshold"
            },
    	    {
        	"id":"poipolygon_type_score_threshold",
        	"elem_type":"double",
        	"description":"The minimum similarity the type scores a POI and polygon can have and be considered a type match, with 0.0 being the least similar and 1.0 being the most similar.",
        	"name":"Type Score Threshold",
        	"defaultvalue":"0.7",
        	"minvalue":"0.01",
        	"maxvalue":"1.0",
        	"hoot_key":"poi.polygon.type.score.threshold"
    	    },
    	    {
        	"id":"poipolygon_match_distance_threshold",
        	"elem_type":"int",
        	"description":"The maximum distance, in meters, between a POI and a polygon where they can still be considered a match based on distance criteria only.",
        	"name":"Match Distance Threshold",
        	"defaultvalue":"5",
        	"minvalue":"0",
        	"maxvalue":"",
        	"hoot_key":"poi.polygon.match.distance.threshold"
    	    },
    	    {
        	"id":"poipolygon_review_distance_threshold",
        	"elem_type":"int",
        	"description":"The maximum distance, in meters, between a POI and a polygon where they can still be considered for review based on distance criteria only (value is added to the circular error of the compared features).",
        	"name":"Review Distance Threshold",
        	"defaultvalue":"125",
        	"minvalue":"0",
        	"maxvalue":"",
        	"hoot_key":"poi.polygon.review.distance.threshold"
    	    },
    	    {
        	"id":"poipolygon_review_if_matched_types",
        	"elem_type":"string",
        	"description":"List of key value pairs (key=value) for features to always review if marked as matches with POI to polygon conflation. When specifying the list from the command line, delimit the types with ';' and surround the entire value string in double quotes.",
        	"name":"Review If Matched Types",
        	"defaultvalue":"",
        	"hoot_key":"poi.polygon.review.if.matched.types",
        	"onchange":"true"
    	    },
    	    {
        	"id":"poipolygon_disable_same_source_conflation",
        	"elem_type":"bool",
        	"defaultvalue":"false",
        	"description":"If true, POI to polygon conflation will not attempt to conflate two features with the same source tag value. e.g. both have 'source=osm' tag The source tag key is specified by poi.polygon.source.tag.key. This setting is useful when you have a data layer where data has been collected as both POIs and polygons for the same source and you never want the two source to be conflated together.",
        	"name":"Disable Same Source Conflation",
        	"hoot_key":"poi.polygon.disable.same.source.conflation"
    	    },
    	    {
        	"id":"poipolygon_disable_same_source_conflation_match_tag_key_prefix_only",
        	"elem_type":"bool",
        	"defaultvalue":"true",
        	"description":"If false and poi.polygon.disable.same.source.conflation is set to true, POI to polygon conflation will disable conflation only between features who have the exact same source tag value. e.g. both have 'source=osm' tag If set to false, then the tag matcher is less strict and will attempt to match the prefix of the source tag value when delimited by a colon. e.g. 'source=mgcp:buildp_clip;osm' will match 'source=mgcp:builda_clip;osm' since both tag values begin with 'mgcp:'.",
        	"name":"Disable Same Source Conflation Match Tag Key Prefix Only",
        	"hoot_key":"poi.polygon.disable.same.source.conflation.match.tag.key.prefix.only"
    	    },
   	    {
        	"id":"poipolygon_source_tag_key",
        	"elem_type":"string",
        	"description":"The source tag key to be used with poi.polygon.disable.same.source.conflation.",
        	"name":"Source Tag Key",
        	"defaultvalue":"source",
        	"hoot_key":"poi.polygon.source.tag.key",
        	"onchange":"true"
    	    },
            {
        	"id":"poipolygon_promote_points_with_addresses_to_pois",
        	"elem_type":"bool",
        	"defaultvalue":"false",
        	"description":"If true, POI to polygon conflation will classify all points with OSM address tags as POIs even if they do not have specific type tags.",
        	"name":"Promote Points With Addresses to POIs",
        	"hoot_key":"poi.polygon.promote.points.with.addresses.to.pois"
    	    },
            {
        	"id":"poipolygon_review_evidence_threshold",
        	"elem_type":"int",
        	"description":"The minimum evidence score at which a POI will be reviewed against a polygon, if the evidence score does not meet the threshold defined by 'poi.polygon.match.evidence.threshold'. Valid values are 0 to 3. If an evidence score for a feature pair falls below this value, the relationship between the features will be classified as a miss. If the value is set to 0, all feature pairs which did not match will be reviewed. If the value is set greater than or equal to 'poi.polygon.match.evidence.threshold', an error will occur. Generally, this setting should not be changed except when working with specific POI/Polygon conflation use cases that require it.",
        	"name":"Review Evidence Threshold",
        	"defaultvalue":"1",
        	"minvalue":"0",
        	"maxvalue":"3",
        	"hoot_key":"poi.polygon.review.evidence.threshold"
    	    }
        ]
    },
    {
        "id":"hoot_waterway_options",
        "elem_type":"group",
        "description":"Hootenanny Waterway options",
        "name":"Waterway Options",
        "members":[
            {
                "id":"hoot_enable_waterway_options",
                "elem_type":"checkbox",
                "override":{
                    "elem_type":"checkbox"
                },
                "description":"Enable waterway options",
                "name":"Enabled",
                "defaultvalue":"true",
                "onchange":"true"
            },
            {
                "id":"waterway_match_creator",
                "elem_type":"string",
                "description":"List of MatchCreators to use during conflation. This can modify what features will be conflated (e.g. buildings, roads, etc.).",
                "name":"Match Creator",
                "required":"true",
                "defaultvalue":"hoot::ScriptMatchCreator,LinearWaterway.js",
                "override":{
                    "defaultvalue":"hoot::ScriptMatchCreator,LinearWaterway.js"
                },
                "hoot_key":"match.creators"
            },
            {
                "id":"waterway_merger_creator",
                "elem_type":"string",
                "description":"List of MergerCreators to use during conflation. This can modify what features will be conflated (e.g. buildings, roads, etc.).",
                "name":"Merger Creator",
                "required":"true",
                "defaultvalue":"hoot::ScriptMergerCreator",
                "override":{
                    "defaultvalue":"hoot::ScriptMergerCreator"
                },
                "hoot_key":"merger.creators"
            },
            {
                "id":"waterway_way_subline_matcher",
                "elem_type":"string",
                "description":"The way subline matcher to use when determining matching sublines.",
                "name":"Waterway Subline Matcher",
                "defaultvalue":"hoot::MaximalSublineMatcher",
                "hoot_key":"waterway.subline.matcher",
                "required":"true"
            },
            {
                "id":"waterway_way_angle_sample_distance",
                "minvalue":"0.01",
                "elem_type":"double",
                "description":"Distance, in meters, used for sampling during angle histogram extraction with the SampledAngleHistogramExtractor",
                "maxvalue":"",
                "name":"Waterway Angle Sample Distance",
                "defaultvalue":"20.0",
                "hoot_key":"waterway.angle.sample.distance"
            },
            {
                "id":"waterway_way_matcher_heading_delta",
                "minvalue":"0.0",
                "elem_type":"double",
                "description":"The distance around a point on a way to look when calculating the heading. A larger value will smooth out the heading values on a line. A smaller value will make the heading values correspond directly to the heading on the way at that point. This is primarily used in subline matching. Values are in meters.",
                "maxvalue":"360.0",
                "name":"Waterway Matcher Heading Delta",
                "defaultvalue":"150.0",
                "hoot_key":"waterway.matcher.heading.delta"
            },
            {
                "id":"waterway_matcher_max_angle",
                "minvalue":"0.0",
                "elem_type":"double",
                "description":"Sets that maximum angle that is still considered a waterway match. Units in degrees.",
                "maxvalue":"360.0",
                "name":"Waterway Matcher Max Angle",
                "defaultvalue":"90.0",
                "hoot_key":"waterway.matcher.max.angle"
            },
            {
                "id":"waterway_auto_calc_search_radius",
                "elem_type":"bool",
                "description":"Automatically calculates the search radius to be used during conflation of waterways using rubber sheet tie point distances.  When this setting is enabled, rubbersheeting is not allowed as a pre-conflation operation on the input data to be conflated.",
                "name":"Waterway Auto Calc Search Radius",
                "defaultvalue":"true",
                "disabled":"false",
                "hoot_key":"waterway.auto.calc.search.radius",
                "onchange":"true"
            },
            {
                "id":"search_radius_waterway",
                "minvalue":"-1",
                "elem_type":"double",
                "description":"The search radius to use when conflating highways. If two features are within the search radius then they will be considered for conflation. If the value is -1 then the circular error will be used to calculate an appropriate search radius.",
                "maxvalue":"",
                "name":"Search Radius Waterway",
                "defaultvalue":"-1",
                "disabled":"true",
                "override":{
                    "defaultvalue":"-1"
                },
                "hoot_key":"search.radius.waterway"
            },
            {
                "id":"waterway_rubber_sheet_minimum_ties",
                "minvalue":"0",
                "elem_type":"int",
                "description":"Sets the minimum number of tie points that will be used when calculating a rubber sheeting solution.",
                "maxvalue":"",
                "name":"Waterway Rubber Sheet Minimum Ties",
                "defaultvalue":"5",
                "hoot_key":"waterway.rubber.sheet.minimum.ties"
            },
            {
                "id":"waterway_rubber_sheet_ref",
                "elem_type":"bool",
                "description":"If this configuration setting is set to true then the first layer is treated as the reference layer and will not be moved. If set to false the two layers will be moved towards each other. The weighting is determined based on the circular error.",
                "name":"Waterway Rubber Sheet Ref",
                "defaultvalue":"true",
                "hoot_key":"waterway.rubber.sheet.ref"
            }
        ]
    }
]<|MERGE_RESOLUTION|>--- conflicted
+++ resolved
@@ -624,15 +624,6 @@
                 "required":"true"
             },
             {
-<<<<<<< HEAD
-            	"id":"building_review_matches_other_than_one_to_one",
-                "elem_type":"bool",
-                "defaultvalue":"false",
-                "description":"If true, any building matches other than 1:1 matches are automatically marked for review.",
-                "name":"Review Non 1:1 Building Matches",
-                "hoot_key":"building.review.matches.other.than.one.to.one"
-            }
-=======
             	"id":"building_review_if_secondary_newer",
                 "elem_type":"bool",
                 "defaultvalue":"false",
@@ -657,8 +648,15 @@
         	"defaultvalue":"source:date",
         	"hoot_key":"building.date.tag.key",
         	"onchange":"true"
-    	    }
->>>>>>> b0b617fb
+    	    },
+            {
+            	"id":"building_review_matches_other_than_one_to_one",
+                "elem_type":"bool",
+                "defaultvalue":"false",
+                "description":"If true, any building matches other than 1:1 matches are automatically marked for review.",
+                "name":"Review Non 1:1 Building Matches",
+                "hoot_key":"building.review.matches.other.than.one.to.one"
+            }
         ]
     },
     {

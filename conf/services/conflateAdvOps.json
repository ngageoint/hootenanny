[
    {
        "id":"hoot_cleaning_options",
        "elem_type":"group",
        "description":"A list of map operations to be applied to a map for cleaning purposes in order",
        "name":"Cleaning Options",
        "hoot_key":"map.cleaner.transforms",
        "members":[
            {
                "id":"hoot_enable_cleaning_options",
                "elem_type":"checkbox",
                "description":"Enable cleaning options",
                "name":"Enabled",
                "defaultvalue":"true",
                "onchange":"true"
            },
            {
                "id":"hoot_checkall_cleaning_options",
                "elem_type":"checkbox",
                "description":"Select or deselect all cleaning options",
                "name":"Select All",
                "defaultvalue":"false",
                "onchange":"true"
            },
            {
                "id":"reproject_to_planar_option",
                "elem_type":"checkbox",
                "description":"Before any cleaning, reproject to a planar projection (e.g. UTM).",
                "name":"Reproject To Planar Option",
                "hoot_val":"hoot::ReprojectToPlanarOp",
                "required":"true",
                "defaultvalue":"true"
            },
            {
                "id":"one_way_road_standardizer",
                "elem_type":"checkbox",
                "description":"Standardize one way street tags.",
                "name":"One Way Road Standardizer",
                "hoot_val":"hoot::OneWayRoadStandardizer",
                "defaultvalue":"true"
            },
            {
                "id":"duplicate_way_remover",
                "elem_type":"checkplus",
                "override":{
                    "elem_type":"checkplus"
                },
                "description":"Remove duplicate ways (lines) that are exact duplicates. If the lines partially overlap with exactly the same geometry then only the partial overlap is removed from the more complex geometry.",
                "name":"Remove Duplicate Ways",
                "hoot_val":"hoot::DuplicateWayRemover",
                "onchange":"true",
                "defaultvalue":"true"
            },
            {
                "id":"superfluous_way_remover",
                "elem_type":"checkbox",
                "description":"Remove all ways that contain no nodes or all the nodes are exactly the same.",
                "name":"Remove Superfluous Ways",
                "hoot_val":"hoot::SuperfluousWayRemover",
                "defaultvalue":"true"
            },
            {
                "id":"roundabout_handler",
                "elem_type":"checkbox",
                "description":"Remove / Replace roundabouts.",
                "name":"Handle Roundabouts",
                "hoot_val":"hoot::RemoveRoundabouts",
                "defaultvalue":"false"
            },
            {
                "id":"intersection_splitter",
                "elem_type":"checkbox",
                "description":"Split all roads that intersect.  Disabling this setting may have an extreme impact on conflation performance.",
                "name":"Split Intersections",
                "hoot_val":"hoot::IntersectionSplitter",
                "defaultvalue":"true"
            },
            {
                "id":"unlikely_intersection_remover",
                "elem_type":"checkbox",
                "description":"Remove implied intersections that are likely incorrect. For example, a motorway overpass intersecting a residential street at a 90° is considered unlikely and \"unsnapped\". The geometry location is not modified.",
                "name":"Remove Unlikely Intersections",
                "hoot_val":"hoot::UnlikelyIntersectionRemover",
                "defaultvalue":"true"
            },
            {
                "id":"dual_way_splitter",
                "elem_type":"checkbox",
                "description":"Split highway types that are marked as divided into two separate geometries marked as oneway roads. A number of assumptions must be made to do this including assumptions about the direction of travel on roads (right or left hand drivers).",
                "name":"Split Dual Ways",
                "hoot_val":"hoot::DualWaySplitter",
                "defaultvalue":"true"
            },
            {
                "id":"implied_divided_marker",
                "elem_type":"checkbox",
                "description":"If two roads implicitly should be marked as divided based on the surrounding roads, mark it as such. This is primarily caused by the FACC+ spec which does not allow bridges to be marked as divided.",
                "name":"Divided Road Marker Implied",
                "hoot_val":"hoot::ImpliedDividedMarker",
                "defaultvalue":"true"
            },
            {
                "id":"duplicate_name_remover",
                "elem_type":"checkbox",
                "description":"Remove any duplicate names. See `duplicate.name.case.sensitive` for modifying the case sensitivity.",
                "name":"Remove Duplicate Names",
                "hoot_val":"hoot::DuplicateNameRemover",
                "required":"true",
                "defaultvalue":"true"
            },
            {
                "id":"small_way_merger",
                "elem_type":"checkplus",
                "override":{
                    "elem_type":"checkplus"
                },
                "description":"Merge any ludicrously small ways that have essentially the same attributes. Things like `UUID` are ignored. See `small.way.merger.threshold` for setting the threshold value.",
                "name":"Merge Small Ways",
                "hoot_val":"hoot::SmallWayMerger",
                "onchange":"true",
                "defaultvalue":"true",
                "members":[
                    {
                        "id":"small_way_merger_threshold",
                        "minvalue":"0.01",
                        "elem_type":"double",
                        "description":"If highways are smaller than threshold and the tags matched then they will be merged together into a single way.",
                        "maxvalue":"",
                        "name":"Small Way Merger Threshold",
                        "defaultvalue":"15",
                        "hoot_key":"small.way.merger.threshold"
                    }
                ]
            },
            {
                "id":"remove_empty_areas_visitor",
                "elem_type":"checkbox",
                "description":"Remove all area elements that have a area of zero.",
                "name":"Remove Empty Areas",
                "hoot_val":"hoot::RemoveEmptyAreasVisitor",
                "defaultvalue":"true"
            },
            {
                "id":"remove_duplicate_relation_members_visitor",
                "elem_type":"checkbox",
                "description":"Remove all duplicate relation members in a relation.",
                "name":"Remove Duplicate Relation Members",
                "hoot_val":"hoot::RemoveDuplicateRelationMembersVisitor",
                "defaultvalue":"true"
            },
            {
                "id":"relation_circular_ref_remover",
                "elem_type":"checkbox",
                "description":"Remove all circular references within relations.",
                "name":"Remove Relation Circular References",
                "hoot_val":"hoot::RelationCircularRefRemover",
                "defaultvalue":"true"
            },
            {
                "id":"remove_empty_relations",
                "elem_type":"checkbox",
                "description":"Remove all relations with no members.",
                "name":"Remove Empty Relations",
                "hoot_val":"hoot::RemoveEmptyRelationsOp",
                "defaultvalue":"true"
            },
            {
                "id":"remove_duplicate_area_visitor",
                "elem_type":"checkbox",
                "description":"Remove any area elements that are essentially the same.",
                "name":"Remove Duplicate Areas",
                "hoot_val":"hoot::RemoveDuplicateAreaVisitor",
                "defaultvalue":"true"
            },
            {
                "id":"no_information_element_remover",
                "elem_type":"checkbox",
                "description":"Remove any elements that don't have any tags with information. (E.g. only contains UUID and source, but not FCODE equivalent or other informative tags).",
                "name":"Remove Elements With No Information",
                "hoot_val":"hoot::NoInformationElementRemover",
                "defaultvalue":"true"
            },
            {
                "id":"corner_splitter",
                "elem_type":"checkbox",
                "description":"Split roads at sharp corners.",
                "name":"Split Sharp Road Corners",
                "hoot_val":"hoot::CornerSplitter",
                "defaultvalue":"true"
            },
            {
                "id":"implicit_type_tagger",
                "elem_type":"checkbox",
                "description":"Add missing type tags to input data implied from the feature name",
                "name":"Add Missing Type Tags",
                "hoot_val":"hoot::ImplicitPoiPolygonTypeTagger",
                "defaultvalue":"false"
            }
        ]
    },
    {
        "id":"hoot_rubber_sheeting_options",
        "elem_type":"group",
        "dependencies":[
            {
                "id":"map_cleaner_transforms",
                "append":{
                    "id":"hoot::RubberSheet",
                    "isDefault":"true",
                    "description":"Enable rubber sheet",
                    "dependent":"hoot_enable_rubber_sheeting",
                    "name":"Rubber Sheet",
                    "hoot_val":"hoot::RubberSheet",
                    "hoot_key":"map.cleaner.transforms"
                }
            }
        ],
        "description":"Hootenanny rubber sheeting options",
        "name":"Rubber Sheeting Options",
        "members":[
            {
                "id":"hoot_enable_rubber_sheeting_options",
                "elem_type":"checkbox",
                "description":"Enable rubber sheeting options",
                "name":"Enabled",
                "defaultvalue":"true",
                "onchange":"true"
            },
            {
                "id":"rubber_sheet_ref",
                "elem_type":"checkbox",
                "description":"If this configuration setting is set to true then the first layer is treated as the reference layer and will not be moved. If set to false the two layers will be moved towards each other. The weighting is determined based on the circular error.",
                "name":"Don't Move Reference Layer",
                "defaultvalue":"true",
                "hoot_key":"rubber.sheet.ref"
            },
            {
                "id":"rubber_sheet_fail_when_min_tie_points_not_found",
                "elem_type":"checkbox",
                "description":"If set to true, rubber sheeting will return an error if less than rubber.sheet.minimum.ties tie points are found.  Otherwise, a warning will be logged and rubber sheeting will be skipped.",
                "name":"Fail When Minimum Tie Points Are Not Found",
                "defaultvalue":"false",
                "hoot_key":"rubber.sheet.fail.when.minimum.tie.points.not.found"
            },
            {
                "id":"rubber_sheet_log_missing_requirements_as_warning",
                "elem_type":"checkbox",
                "description":"From the UI we always want to log this as warning.  e.g. min tie points not found",
                "name":"Log Missing Requirements As Warning",
                "required":"true",
                "defaultvalue":"true",
                "hoot_key":"rubber.sheet.log.missing.requirements.as.warning"
            },
            {
                "id":"rubber_sheet_minimum_ties",
                "minvalue":"0",
                "elem_type":"int",
                "description":"Sets the minimum number of tie points that will be used when calculating a rubber sheeting solution.",
                "maxvalue":"",
                "name":"Minimum Ties Required",
                "defaultvalue":"4",
                "hoot_key":"rubber.sheet.minimum.ties"
            },
            {
                "id":"rubber_sheet_max_interpolator_iterations",
                "minvalue":"1",
                "elem_type":"int",
                "description":"The maximum number of interpolation optimization iterations, per optimization loop, an interpolator is allowed to run during rubber sheeting.  Use -1 for no iteration limit.  Not supported by all interpolators.  Can prevent runaway optimizations with some interpolators.  Lower values may result in the selection of a suboptimal interpolator.",
                "maxvalue":"",
                "name":"Max Interpolator Iterations",
                "defaultvalue":"200",
                "hoot_key":"rubber.sheet.max.interpolator.iterations"
            }
        ]
    },
    {
        "id":"hoot_general_conflation_options",
        "elem_type":"group",
        "description":"Hootenanny general conflation options",
        "name":"General Conflation Options",
        "members":[
            {
            	"id":"add_review_tags_to_features",
                "elem_type":"bool",
                "defaultvalue":"false",
                "description":"If true, not only will review relations receive the hoot:review:needs tag, the features involved in the review will receive them as well.",
                "name":"Add Review Tags To Individual Features",
                "hoot_key":"add.review.tags.to.features"
            },
            {
                "id":"auto_correct_options",
                "elem_type":"bool",
                "defaultvalue":"true",
                "required":"true",
                "description":"Temporary setting that addresses some Hootenanny iD Editor UI bugs.  See MatchFactory::_tempFixDefaults() for more info.",
                "name":"Auto Correct Options",
                "hoot_key":"autocorrect.options"
            },
            {
                "id":"element_cache_size_node",
                "minvalue":"0",
                "elem_type":"int",
                "description":"Size of the memory cache used when streaming I/O is used with nodes.",
                "name":"Cache Size For Nodes",
                "maxvalue":"",
                "defaultvalue":"2000000",
                "hoot_key":"element.cache.size.node"
            },
            {
                "id":"element_cache_size_relation",
                "minvalue":"0",
                "elem_type":"int",
                "description":"Size of the memory cache used when streaming I/O is used with relations.",
                "name":"Cache Size For Relations",
                "maxvalue":"",
                "defaultvalue":"200000",
                "hoot_key":"element.cache.size.relation"
            },
            {
                "id":"element_cache_size_way",
                "minvalue":"0",
                "elem_type":"int",
                "description":"Size of the memory cache used when streaming I/O is used with ways.",
                "name":"Cache Size For Ways",
                "maxvalue":"",
                "defaultvalue":"200000",
                "hoot_key":"element.cache.size.way"
            },
            {
                "id":"duplicate_name_case_sensitive",
                "elem_type":"checkbox",
                "hoot_key":"duplicate.name.case.sensitive",
                "description":"If checked, the duplicate name remover will only remove duplicate names when their case also matches; Will ignore case when removing otherwise",
                "name":"Duplicate Name Remover Case Sensitive",
                "defaultvalue":"true"
            },
            {
            	"id":"edge_distance_extractor_spacing",
                "minvalue":"0.01",
                "elem_type":"double",
                "description":"The spacing used by the EdgeDistanceExtractor.  Units in meters.",
                "maxvalue":"",
                "name":"Edge Distance Extractor Spacing",
                "defaultvalue":"5.0",
                "hoot_key":"edge.distance.extractor.spacing"
            },
            {
                "id":"frechet_distance",
                "elem_type":"checkplus",
                "override":{
                    "elem_type":"checkplus"
                },
                "description":"Frechet Distance",
                "name":"Frechet Distance Subline Matcher",
                "onchange":"true",
                "defaultvalue":"false",
                "members":[
                    {
                        "id":"frechet_way_subline_matcher",
                        "elem_type":"string",
                        "description":"The way subline matcher to use when determining matching sublines.",
                        "name":"Way Subline Matcher (Frechet)",
                        "defaultvalue":"hoot::FrechetSublineMatcher",
                        "override":{
                            "defaultvalue":"hoot::FrechetSublineMatcher"
                        },
                        "hoot_key":"way.subline.matcher",
                        "required":"true"
                    }
                ]
            },
            {
            	"id":"token_keep_non_words",
                "elem_type":"bool",
                "defaultvalue":"false",
                "description":"This does a rudimentary check to see if the string contains any letters/numbers. If the string doesn't contain any letters or numbers then it will be dropped.",
                "name":"Keep Non Word Tokens",
                "hoot_key":"token.keep.non.words"
            },
            {
            	"id":"levenshtein_distance_alpha",
                "minvalue":"0.01",
                "elem_type":"double",
                "description":"Raise the Levenshtein score to this power before returning this result. If alpha is greater than 1 then this makes low scores even lower. Valid values are greater than 0.",
                "maxvalue":"",
                "name":"Levenshtein Distance Alpha",
                "defaultvalue":"1.15",
                "hoot_key":"levenshtein.distance.alpha"
            },
            {
            	"id":"merge_nearby_nodes_distance",
                "minvalue":"0.01",
                "elem_type":"double",
                "description":"When merging nodes during convert, determines what tolerance should be used for deciding two nodes are identical. Units in meters and defaults to 1.0m.",
                "maxvalue":"",
                "name":"Merge Nearby Nodes Distance",
                "defaultvalue":"1.0",
                "hoot_key":"merge.nearby.nodes.distance"
            },
            {
            	"id":"token_min_size",
                "minvalue":"0.0",
                "elem_type":"double",
                "description":"This is the minimum string size that the string tokenizer should accept as a token. If the string length is less than this value, then it will not be accepted. Set the value to 0 if you want to accept all strings.  This setting primarily applies to string comparison functions and will eliminate comparing very short strings.",
                "maxvalue":"",
                "name":"Minimum String Token Size",
                "defaultvalue":"3.0",
                "hoot_key":"token.min.size"
            },
	    {
            	"id":"node_matcher_strictness",
                "minvalue":"0.0",
                "elem_type":"double",
                "description":"Determines how strictly the angle should be considered when calculating intersection tie points for rubber sheeting. A value of 0 will ignore angle entirely. Large will make the angle comparison more strict.",
                "maxvalue":"",
                "name":"Node Matcher Strictness",
                "defaultvalue":"2.0",
                "hoot_key":"node.matcher.strictness"
            },
            {
                "id":"ogr_esri_fcsubtype",
                "elem_type":"checkbox",
                "description":"Add the ESRI specific FCSUBTYPE field to the output",
                "name":"OGR Esri FCSubtype",
                "defaultvalue":"true",
                "hoot_key":"ogr.esri.fcsubtype"
            },
            {
                "id":"ogr_split_o2s",
                "elem_type":"checkbox",
                "description":"If the list of o2s tags is > 255 char, split it into into 254 char long pieces. If this is false, it will be exported as one big string.",
                "name":"OGR Split O2S",
                "defaultvalue":"false",
                "hoot_key":"ogr.split.o2s"
            },
            {
                "id":"ogr_thematic_structure",
                "elem_type":"checkbox",
                "description":"Export data in Thematic Groups (TransportationGroundCrv, StructurePnt etc) instead of one FCODE per file/layer (ROAD_L, BUILDING_P etc).",
                "name":"OGR Thematic Structure",
                "defaultvalue":"true",
                "hoot_key":"ogr.thematic.structure"
            },
            {
            	"id":"translate_string_distance_tokenize",
                "elem_type":"bool",
                "defaultvalue":"true",
                "description":"Set to true if the strings should be tokenized (split into words) before translating the values.",
                "name":"Tokenize Strings When Translating",
                "hoot_key":"translate.string.distance.tokenize"
            },
	    {
            	"id":"weighted_metric_distance_extractor_search_radius",
                "minvalue":"-1.0",
                "elem_type":"double",
                "description":"The search radius used by the WeightedMetricDistanceExtractor.  Units in meters.  Defaults to a value computed from the circular error for each way being examined.",
                "maxvalue":"",
                "name":"Weighted Metric Distance Extractor Search Radius",
                "defaultvalue":"-1.0",
                "hoot_key":"weighted.metric.distance.extractor.search.radius"
            },
            {
                "id":"unify_optimizer_time_limit",
                "minvalue":"-1",
                "elem_type":"int",
                "description":"The maximum amount of time in seconds to wait for the optimizer to complete. A value of -1 makes the time limit unlimited. If this value is set to something other than -1 your conflation results may change between multiple runs. Especially if the machine Hoot is running on is under heavy load. If the \"CM Score:\" value is changing between runs and GLPK isn't finding an optimal solution then this is likely causing different output. Just because the output is changing doesn't mean it is wrong, but this can be problematic if you're doing testing or expecting repeatable output for other",
                "maxvalue":"",
                "name":"Unifying Optimizer Time Limit",
                "defaultvalue":"30",
                "hoot_key":"unify.optimizer.time.limit"
            }
        ]
    },
    {
<<<<<<< HEAD
        "id":"hoot_attribute_conflation_options",
        "elem_type":"group",
        "description":"Hootenanny Attribute Conflation options",
        "name":"Attribute Conflation Options",
        "members":[
            {
        	"id":"attribute_allow_bridge_ref_geometry_change",
        	"elem_type":"bool",
        	"defaultvalue":"true",
        	"description":"If true, allows Attribute Conflation to modify the geometry of a reference road layer to accomodate bridge features.  If false, any bridge features represented in the secondary dataset, but not in the reference dataset will be lost.",
        	"name":"Allow Reference Layer Geometry Changes For Bridges",
        	"hoot_key":"attribute.conflation.allow.ref.geometry.changes.for.bridges"
    	    },
            {
              "id": "attribute_aggressive_highway_joining",
              "elem_type": "bool",
              "description": "If true, allows Attribute Conflation to more aggressively rejoin ways with names and specific highway attribution into those with less specific highway attribution and no names.  Enabling this option may result in some false positive road joining.",
              "name": "Aggressively Join Unmerged Roads",
              "defaultvalue": "false",
              "hoot_key": "attribute.conflation.aggressive.highway.joining",
            },
            {
              "id": "attribute_allow_reviews_by_score",
              "elem_type": "bool",
              "description": "If true, all reviews outside of the score range established by the configuration options review.score.criterion.max/min.threshold will be removed.",
              "name": "Allow Reviews By Score",
              "defaultvalue": "false",
              "hoot_key": "attribute.conflation.allow.reviews.by.score",
            },
            {
              "id":"review_score_max_threshold",
              "elem_type":"double",
              "description":"The score threshold above which reviews will not pass the filter.  A value of 1.0 signifies no maximum score threshold.  This currently works with Attribute Conflation only and can be enabled with attribute.conflation.allow.reviews.by.score.",
              "name":"Review Score Maximum Threshold",
              "defaultvalue":"0.99",
              "minvalue":"0.0",
              "maxvalue":"1.0",
              "hoot_key":"review.score.criterion.max.threshold"
            },
            {
              "id":"review_score_min_threshold",
              "elem_type":"double",
              "description":"The score threshold above which reviews will not pass the filter.  A value of 1.0 signifies no maximum score threshold.  This currently works with Attribute Conflation only and can be enabled with attribute.conflation.allow.reviews.by.score.",
              "name":"Review Score Minimum Threshold",
              "defaultvalue":"0.35",
              "minvalue":"0.0",
              "maxvalue":"1.0",
              "hoot_key":"review.score.criterion.min.threshold"
            }
        ]
    },
    {
=======
>>>>>>> 5dceb60c
        "id":"hoot_road_options",
        "elem_type":"group",
        "description":"Hootenanny road options",
        "name":"Road Options",
        "members":[
            {
                "id":"hoot_enable_road_options",
                "elem_type":"checkbox",
                "description":"Enable road options",
                "name":"Enabled",
                "defaultvalue":"true",
                "onchange":"true"
            },
            {
            	"id":"search_radius_highway",
                "minvalue":"-1",
                "elem_type":"double",
                "description":"The search radius to use when conflating highways. If two features are within the search radius then they will be considered for conflation. If the value is -1 then the circular error will be used to calculate an appropriate search radius.",
                "maxvalue":"",
                "name":"Road Search Radius",
                "defaultvalue":"-1",
                "override":{
                	"defaultvalue":"-1"
                },
                "hoot_key":"search.radius.highway"
            },
            {
            	"id":"way_merger_min_split_size",
                "minvalue":"0.01",
                "elem_type":"double",
                "description":"The minimum size that a way should be split into for merging. Units in meters.",
                "maxvalue":"",
                "name":"Way Merger Minimum Split Size",
                "defaultvalue":"5",
                "hoot_key":"way.merger.min.split.size"
            },
            {
                "id":"hoot_road_opt_engine",
                "elem_type":"list",
                "description":"A list of road engines",
                "name":"Engines",
                "defaultvalue":"Network",
                "onchange":"true",
                "members":[
                    {
                        "id":"hoot_road_opt_engine_unify",
                        "description":"A non-greedy road conflation algorithm which uses a random-forest model for classification",
                        "name":"Unify",
                        "members":[
                            {
                                "id":"conflate_match_highway_classifier",
                                "elem_type":"string",
                                "description":"The highway match classifier to use. This should only be used for testing and debugging.",
                                "name":"Conflate Match Highway Classifier",
                                "required":"true",
                                "defaultvalue":"hoot::HighwayExpertClassifier",
                                "hoot_key":"conflate.match.highway.classifier"
                            },
                            {
                                "id":"road_match_creator",
                                "elem_type":"string",
                                "description":"List of MatchCreators to use during conflation. This can modify what features will be conflated (e.g. buildings, roads, etc.).",
                                "name":"Match Creator",
                                "required":"true",
                                "defaultvalue":"hoot::HighwayMatchCreator",
                                "override":{
                                    "defaultvalue":"hoot::HighwayMatchCreator"
                                },
                                "hoot_key":"match.creators"
                            },
                            {
                                "id":"road_merger_creator",
                                "elem_type":"string",
                                "description":"List of MergerCreators to use during conflation. This can modify what features will be conflated (e.g. buildings, roads, etc.).",
                                "name":"Merger Creator",
                                "required":"true",
                                "defaultvalue":"hoot::HighwayMergerCreator",
                                "override":{
                                    "defaultvalue":"hoot::HighwayMergerCreator"
                                },
                                "hoot_key":"merger.creators"
                            },
                            {
            	              "id":"highway_merge_tags_only",
                              "elem_type":"bool",
                              "defaultvalue":"false",
                              "description":"If true, road conflation will merge tags only and not geometries.",
                              "name":"Merge Road Tags Only",
                              "hoot_key":"highway.merge.tags.only"
                            },
                            {
                                "id":"highway_matcher_heading_delta",
                                "minvalue":"0.0",
                                "elem_type":"double",
                                "description":"The distance around a point on a way to look when calculating the heading. A larger value will smooth out the heading values on a line. A smaller value will make the heading values correspond directly to the heading on the way at that point. This is primarily used in subline matching. Values are in meters.",
                                "maxvalue":"360.0",
                                "name":"Highway Matcher Heading Delta",
                                "defaultvalue":"5.0",
                                "hoot_key":"highway.matcher.heading.delta"
                            },
                            {
                                "id":"highway_matcher_max_angle",
                                "minvalue":"0.0",
                                "elem_type":"double",
                                "description":"Sets that maximum angle that is still considered a highway match. Units in degrees.",
                                "maxvalue":"360.0",
                                "name":"Highway Matcher Max Angle",
                                "defaultvalue":"60",
                                "hoot_key":"highway.matcher.max.angle"
                            },
                            {
                		"id":"highway_max_enum_diff",
                		"minvalue":"0.01",
                		"elem_type":"double",
                		"description":"If two highways have significantly different enumerated types then they will not be considered for match. For example: highway=primary vs highway=secondary has a diff of 0.2.  highway=primary vs highway=footway has a diff of 0.67.",
                		"maxvalue":"1.0",
                		"name":"Highway Max Enum Diff",
                		"defaultvalue":"0.6",
                		"hoot_key":"highway.max.enum.diff"
           		    }
                        ]
                    },
                    {
                        "id":"hoot_road_opt_engine_network",
                        "description":"A road conflation algorithm based on graph operations treating the data as a network",
                        "name":"Network",
                        "members":[
                            {
                                "id":"network_match_creator",
                                "elem_type":"string",
                                "description":"List of MatchCreators to use during conflation. This can modify what features will be conflated (e.g. buildings, roads, etc.).",
                                "name":"Match Creator",
                                "required":"true",
                                "defaultvalue":"hoot::NetworkMatchCreator",
                                "override":{
                                    "defaultvalue":"hoot::NetworkMatchCreator"
                                },
                                "hoot_key":"match.creators"
                            },
                            {
                                "id":"network_merger_creator",
                                "elem_type":"string",
                                "description":"List of MergerCreators to use during conflation. This can modify what features will be conflated (e.g. buildings, roads, etc.).",
                                "name":"Merger Creator",
                                "required":"true",
                                "defaultvalue":"hoot::NetworkMergerCreator",
                                "override":{
                                    "defaultvalue":"hoot::NetworkMergerCreator"
                                },
                                "hoot_key":"merger.creators"
                            },
                            {
                                "id":"network_matcher",
                                "elem_type":"string",
                                "description":"The network matcher to use during conflation. This option represents different algorithms used for scoring matches.",
                                "name":"Network Matcher",
                                "required":"true",
                                "defaultvalue":"hoot::ConflictsNetworkMatcher",
                                "override":{
                                    "defaultvalue":"hoot::ConflictsNetworkMatcher"
                                },
                                "hoot_key":"network.matcher"
                            }
                        ]
                    }
                ]
            }
        ]
    },
    {
        "id":"hoot_area_options",
        "elem_type":"group",
        "description":"Hootenanny area options",
        "name":"Area Options",
        "members":[
            {
                "id":"hoot_enable_area_options",
                "elem_type":"checkbox",
                "description":"Enable area options",
                "name":"Enabled",
                "defaultvalue":"true",
                "onchange":"true"
            },
            {
                "id":"area_match_creator",
                "elem_type":"string",
                "description":"",
                "name":"Match Creator",
                "required":"true",
                "defaultvalue":"hoot::ScriptMatchCreator,Area.js",
                "override":{
                    "defaultvalue":"hoot::ScriptMatchCreator,Area.js"
                },
                "hoot_key":"match.creators",
                "required":"true"
            },
            {
                "id":"area_merger_creator",
                "elem_type":"string",
                "description":"",
                "name":"Merger Creator",
                "required":"true",
                "defaultvalue":"hoot::ScriptMergerCreator",
                "override":{
                    "defaultvalue":"hoot::ScriptMergerCreator"
                },
                "hoot_key":"merger.creators",
                "required":"true"
            }
        ]
    },
    {
        "id":"hoot_building_options",
        "elem_type":"group",
        "description":"Hootenanny building options",
        "name":"Building Options",
        "members":[
            {
                "id":"hoot_enable_building_options",
                "elem_type":"checkbox",
                "description":"Enable building options",
                "name":"Enabled",
                "defaultvalue":"true",
                "onchange":"true"
            },
            {
            	"id":"building_review_if_secondary_newer",
                "elem_type":"bool",
                "defaultvalue":"false",
                "description":"If true, any buildings in the secondary layer will be automatically reviewed against potentially matching features in the reference layer if they are marked with a more recent date than that of the reference feature.",
                "name":"Review If Secondary Layer Building Newer",
                "hoot_key":"building.review.if.secondary.newer"
            },
            {
        	"id":"building_date_format",
        	"elem_type":"string",
        	"description":"Date format string used by the building date tag value.  See QDateTime::fromString for more details.",
        	"name":"Date Format",
        	"defaultvalue":"yyyy-MM-ddTHH:mm",
        	"hoot_key":"building.date.format",
        	"onchange":"true"
    	    },
            {
        	"id":"building_date_tag_key",
        	"elem_type":"string",
        	"description":"Tag key used by the building.review.if.secondary.newer configuration option.",
        	"name":"Date Tag Key",
        	"defaultvalue":"source:date",
        	"hoot_key":"building.date.tag.key",
        	"onchange":"true"
    	    },
            {
            	"id":"building_keep_more_complex_geometry_when_auto_merging",
                "elem_type":"bool",
                "defaultvalue":"true",
                "description":"If true, when buildings are auto-merged during conflation the geometry of the more complex building is the one that is kept.  If false or the buildings are equally complex, then the geometry of the first building in the pair passed to the Building Merger is the geometry kept.  This does not apply to feature merging done during the manual review process.",
                "name":"Keep More Complex Geometry When Auto Merging",
                "hoot_key":"building.keep.more.complex.geometry.when.auto.merging"
            },
            {
                "id":"building_match_creator",
                "elem_type":"string",
                "description":"List of MatchCreators to use during conflation. This can modify what features will be conflated (e.g. buildings, roads, etc.).",
                "name":"Match Creator",
                "required":"true",
                "defaultvalue":"hoot::BuildingMatchCreator",
                "override":{
                    "defaultvalue":"hoot::BuildingMatchCreator"
                },
                "hoot_key":"match.creators",
                "required":"true"
            },
            {
                "id":"building_merger_creator",
                "elem_type":"string",
                "description":"List of MergerCreators to use during conflation. This can modify what features will be conflated (e.g. buildings, roads, etc.).",
                "name":"Merger Creator",
                "required":"true",
                "defaultvalue":"hoot::BuildingMergerCreator",
                "override":{
                    "defaultvalue":"hoot::BuildingMergerCreator"
                },
                "hoot_key":"merger.creators",
                "required":"true"
            },
            {
            	"id":"building_review_matches_other_than_one_to_one",
                "elem_type":"bool",
                "defaultvalue":"false",
                "description":"If true, any building matches other than 1:1 matches are automatically marked for review.",
                "name":"Review Non 1:1 Building Matches",
                "hoot_key":"building.review.matches.other.than.one.to.one"
            }
        ]
    },
    {
        "id":"hoot_poi_options",
        "elem_type":"group",
        "description":"Hootenanny POI conflation options",
        "name":"POI Options",
        "members":[
            {
                "id":"hoot_enable_poi_options",
                "elem_type":"checkbox",
                "description":"Enable POI options",
                "name":"Enabled",
                "defaultvalue":"true",
                "onchange":"true"
            },
            {
            	"id":"poi_ignore_type_if_name_present",
                "elem_type":"bool",
                "defaultvalue":"false",
                "description":"If true, POI to POI conflation will ignore the types of the features being compared completely as long as those being compared have a populated name field.",
                "name":"Ignore Type If Name Present",
                "hoot_key":"poi.ignore.type.if.name.present"
            },
            {
            	"id":"poi_match_creator_unifying",
                "elem_type":"string",
                "description":"",
                "name":"Match Creator",
                "required":"true",
                "defaultvalue":"hoot::ScriptMatchCreator,PoiGeneric.js",
                "override":{
                	"defaultvalue":"hoot::ScriptMatchCreator,PoiGeneric.js"
                },
            	"hoot_key":"match.creators"
            },
            {
            	"id":"poi_merger_creator_unifying",
                "elem_type":"string",
                "description":"",
                "name":"Merger Creator",
                "required":"true",
                "defaultvalue":"hoot::ScriptMergerCreator",
                "override":{
                	"defaultvalue":"hoot::ScriptMergerCreator"
                },
                "hoot_key":"merger.creators"
            }
        ]
    },
    {
        "id":"hoot_poi_poly_options",
        "elem_type":"group",
        "description":"Hootenanny POI to Polygon conflation options",
        "name":"POI to Polygon Options",
        "members":[
            {
                "id":"hoot_enable_poi_poly_options",
                "elem_type":"checkbox",
                "description":"Enable POI to Polygon options",
                "name":"Enabled",
                "defaultvalue":"true",
                "onchange":"true"
            },
            {
            	"id":"poi_poly_match_creator_unifying",
                "elem_type":"string",
                "description":"List of MatchCreators to use during conflation. This can modify what features will be conflated (e.g. buildings, roads, etc.).",
		"name":"Match Creator",
                "required":"true",
                "defaultvalue":"hoot::PoiPolygonMatchCreator",
                "override":{
                	"defaultvalue":"hoot::PoiPolygonMatchCreator"
                	},
                "hoot_key":"match.creators"
            },
            {
            	"id":"poi_poly_merger_creator_unifying",
                "elem_type":"string",
                "description":"List of MergerCreators to use during conflation. This can modify what features will be conflated (e.g. buildings, roads, etc.).",
                "name":"Merger Creator",
                "required":"true",
                "defaultvalue":"hoot::PoiPolygonMergerCreator",
                "override":{
                	"defaultvalue":"hoot::PoiPolygonMergerCreator"
                },
                "hoot_key":"merger.creators"
            },
            {
        	"id":"poipolygon_address_additional_tag_keys",
        	"elem_type":"string",
        	"description":"By default, POI/Polygon conflation examines standard OSM tags for address comparisons (see the addressTagKeys file).  You can expand the tag keys searched by populating this list. From the command line, separate list items with a semicolon and surround the entire list in double quotes.",
        	"name":"Address Additional Tag Keys",
        	"defaultvalue":"",
        	"hoot_key":"address.additional.tag.keys",
        	"onchange":"true"
    	    },
            {
        	"id":"poipolygon_address_match_enabled",
        	"elem_type":"bool",
        	"defaultvalue":"true",
        	"description":"If true, POI/Polygon conflation will compare addresses as one of the criteria for matching features.  If the data being conflated is known to have poor address data, disabling this option may speed up conflation runtime performance.",
        	"name":"Address Match Enabled",
        	"hoot_key":"poi.polygon.address.match.enabled"
    	    },
            {
        	"id":"poipolygon_auto_merge_many_poi_to_one_poly_matches",
        	"elem_type":"bool",
        	"defaultvalue":"false",
        	"description":"If true, instances where multiple POIs were matched to a single polygon will result in all of those POIs being automatically merged into the polygon.  If false, then each matched POI will generate a review against the polygon instead.",
		"name":"Merge Many POI to Single Polygon Matches",
        	"hoot_key":"poi.polygon.auto.merge.many.poi.to.one.poly.matches"
    	    },
            {
        	"id":"poipolygon_disable_same_source_conflation",
        	"elem_type":"bool",
        	"defaultvalue":"false",
        	"description":"If true, POI to polygon conflation will not attempt to conflate two features with the same source tag value.  e.g. both have 'source=osm' tag  The source tag key is specified by poi.polygon.source.tag.key.  How strictly the source tag key must be matched is controlled by poi.polygon.disable.same.source.conflation.match.tag.key.prefix.only.  This setting is useful when you have a data layer where data has been collected as both POIs and polygons for the same source and you never want the two source to be conflated together.",
        	"name":"Disable Same Source Conflation",
        	"hoot_key":"poi.polygon.disable.same.source.conflation"
    	    },
            {
        	"id":"poipolygon_disable_same_source_conflation_match_tag_key_prefix_only",
        	"elem_type":"bool",
        	"defaultvalue":"true",
        	"description":"If set to false and poi.polygon.disable.same.source.conflation is set to true, POI to polygon conflation will disable conflation only between features who have the exact same source tag value.  e.g. both have 'source=osm' tag  If set to true and poi.polygon.disable.same.source.conflation is set to true, then the tag matcher is less strict and will attempt to match the prefix of the source tag value when delimited by a colon.  e.g. 'source=mgcp:buildp_clip;osm' will match 'source=mgcp:builda_clip;osm' since both tag values begin with 'mgcp:'.",
        	"name":"Disable Same Source Conflation Match Tag Key Prefix Only",
        	"hoot_key":"poi.polygon.disable.same.source.conflation.match.tag.key.prefix.only"
    	    },
            {
        	"id":"poipolygon_keep_closest_matches_only",
        	"elem_type":"bool",
        	"defaultvalue":"false",
        	"description":"If this setting is true, POI to Polygon conflation will attempt to match the closest feature pairs only.  The conflation will not match additional features at greater distances, even if they are within the match distance threshold.  Multiple features matches are still possible in the case of exact distance ties.  If this setting is false, then multiple POIs found within the match distance threshold of a polygon are treated as reviews.",
                "name":"Keep Closest Matches Only",
        	"hoot_key":"poi.polygon.keep.closest.matches.only"
    	    },
            {
        	"id":"poipolygon_match_distance_threshold",
        	"elem_type":"int",
        	"description":"The maximum distance, in meters, between a POI and a polygon where they can still be considered a match based on distance criteria only.",
        	"name":"Match Distance Threshold",
        	"defaultvalue":"5",
        	"minvalue":"0",
        	"maxvalue":"",
        	"hoot_key":"poi.polygon.match.distance.threshold"
    	    },
            {
        	"id":"poipolygon_match_evidence_threshold",
        	"elem_type":"int",
        	"description":"The minimum evidence score at which a POI will be matched to a polygon.  Valid values are 1 to 4.  If an evidence score for a feature pair falls below this value, the relationship between the features will be classified as a review or miss, depending on the value of 'poi.polygon.review.evidence.threshold'.  Generally, this setting should not be changed except when working with specific POI/Polygon conflation use cases that require it.",
        	"name":"Match Evidence Threshold",
        	"defaultvalue":"3",
        	"minvalue":"1",
        	"maxvalue":"4",
        	"hoot_key":"poi.polygon.match.evidence.threshold"
    	    },
            {
            	"id":"poipolygon_name_score_threshold",
                "elem_type":"double",
                "description":"The minimum similarity the name scores of two features can have and be considered a name match, with 0.0 being the least similar and 1.0 being the most similar (-1.0 if there are no names present (null).",
                "name":"Name Score Threshold",
                "defaultvalue":"0.8",
                "minvalue":"0.01",
                "maxvalue":"1.0",
                "hoot_key":"poi.polygon.name.score.threshold"
            },
            {
        	"id":"poipolygon_phone_number_additional_tag_keys",
        	"elem_type":"string",
        	"description":"By default, POI/Polygon conflation examines all tags with keys containing the text 'phone' for phone number comparisons.  You can expand the tag keys searched by populating this list. From the command line, separate list items with a semicolon and surround the entire list in double quotes.",
        	"name":"Phone Number Additional Tag Keys",
        	"defaultvalue":"",
        	"hoot_key":"phone.number.additional.tag.keys",
        	"onchange":"true"
    	    },
            {
        	"id":"poipolygon_phone_number_match_enabled",
        	"elem_type":"bool",
        	"defaultvalue":"true",
        	"description":"If true, POI/Polygon conflation will compare phone number as one of the criteria for matching features.  If the data being conflated is known to have poor telephone number data, disabling this option may speed up conflation runtime performance.",
        	"name":"Phone Number Match Enabled",
        	"hoot_key":"poi.polygon.phone.number.match.enabled"
    	    },
            {
        	"id":"poipolygon_phone_number_region_code",
        	"elem_type":"string",
        	"description":"Optional geographical region code used when comparing phone numbers.   See: http://www.unicode.org/cldr/charts/30/supplemental/territory_information.html  Specifying a region code, if known for the input data, may increase phone number matching accuracy but may also have runtime performance implications.",
        	"name":"Phone Number Region Code",
        	"defaultvalue":"",
        	"hoot_key":"phone.number.region.code",
        	"onchange":"true"
    	    },
            {
        	"id":"poipolygon_phone_number_search_in_text",
        	"elem_type":"bool",
        	"defaultvalue":"false",
        	"description":"If true, POI/Polygon conflation will attempt to search for phone numbers within tag value text that may contain things other than phone numbers.  If false, the conflation will assume the tag value is a phone number and will not search within it.  phone.number.region.code must be set to a valid region code when enabling this option.  Enabling this option may have runtime performance implications.",
        	"name":"Phone Number Search In Text",
        	"hoot_key":"phone.number.search.in.text"
    	    },
            {
        	"id":"poipolygon_promote_points_with_addresses_to_pois",
        	"elem_type":"bool",
        	"defaultvalue":"false",
        	"description":"If true, POI to polygon conflation will classify all points with OSM address tags as POIs even if they do not have specific type tags.",
        	"name":"Promote Points With Addresses to POIs",
        	"hoot_key":"poi.polygon.promote.points.with.addresses.to.pois"
    	    },
            {
        	"id":"poipolygon_review_distance_threshold",
        	"elem_type":"int",
        	"description":"The maximum distance, in meters, combined with the circular error of the features being compared, the total of which allows the features to still be considered a match based on distance criteria only.",
        	"name":"Review Distance Threshold",
        	"defaultvalue":"125",
        	"minvalue":"0",
        	"maxvalue":"",
        	"hoot_key":"poi.polygon.review.distance.threshold"
    	    },
            {
        	"id":"poipolygon_review_evidence_threshold",
        	"elem_type":"int",
        	"description":"The minimum evidence score at which a POI will be reviewed against a polygon, if the evidence score does not meet the threshold defined by 'poi.polygon.match.evidence.threshold'. Valid values are 0 to 3. If an evidence score for a feature pair falls below this value, the relationship between the features will be classified as a miss. If the value is set to 0, all feature pairs which did not match will be reviewed. If the value is set greater than or equal to 'poi.polygon.match.evidence.threshold', an error will occur. Generally, this setting should not be changed except when working with specific POI/Polygon conflation use cases that require it.",
        	"name":"Review Evidence Threshold",
        	"defaultvalue":"1",
        	"minvalue":"0",
        	"maxvalue":"3",
        	"hoot_key":"poi.polygon.review.evidence.threshold"
    	    },
            {
        	"id":"poipolygon_review_if_matched_types",
        	"elem_type":"string",
        	"description":"List of key value pairs in the format 'key=value' or  'key,value' (UI only) for features to always review if marked as matches with POI to polygon conflation.  Delimit the individual types with ';'.  e.g. 'amenity=school;shop=mall' or 'amenity,school;shop,mall'  Also, when specifying the list from the command line, surround the entire value string in double quotes.",
        	"name":"Review If Types Match",
        	"defaultvalue":"",
        	"hoot_key":"poi.polygon.review.if.matched.types",
        	"onchange":"true"
    	    },
            {
        	"id":"poipolygon_review_multiuse_buildings",
        	"elem_type":"bool",
        	"defaultvalue":"false",
        	"description":"If true, POI to polygon conflation always mark matches between POIs and polygons where multi-use buildings are present.  See the user documentation for how a multi-use building is defined.",
		"name":"Review Matches Against Multi-Use Buildings",
        	"hoot_key":"poi.polygon.review.multiuse.buildings"
    	    },
            {
        	"id":"poipolygon_source_tag_key",
        	"elem_type":"string",
        	"description":"The source tag key to be used in conjunction with poi.polygon.disable.same.source.conflation.",
        	"name":"Source Tag Key",
        	"defaultvalue":"source",
        	"hoot_key":"poi.polygon.source.tag.key",
        	"onchange":"true"
    	    },
    	    {
        	"id":"poipolygon_type_score_threshold",
        	"elem_type":"double",
        	"description":"The minimum similarity the type scores a POI and polygon can have and be considered a type match, with 0.0 being the least similar and 1.0 being the most similar.",
        	"name":"Type Score Threshold",
        	"defaultvalue":"0.7",
        	"minvalue":"0.01",
        	"maxvalue":"1.0",
        	"hoot_key":"poi.polygon.type.score.threshold"
    	    }
        ]
    },
    {
        "id":"hoot_power_line_options",
        "elem_type":"group",
        "description":"Hootenanny Power Line options",
        "name":"Power Line Options",
        "members":[
            {
                "id":"hoot_enable_power_line_options",
                "elem_type":"checkbox",
                "override":{
                    "elem_type":"checkbox"
                },
                "description":"Enable power line options",
                "name":"Enabled",
                "defaultvalue":"true",
                "onchange":"true"
            },
            {
                "id":"power_line_match_creator",
                "elem_type":"string",
                "description":"List of MatchCreators to use during conflation. This can modify what features will be conflated (e.g. buildings, roads, etc.).",
                "name":"Match Creator",
                "required":"true",
                "defaultvalue":"hoot::ScriptMatchCreator,PowerLine.js",
                "override":{
                    "defaultvalue":"hoot::ScriptMatchCreator,PowerLine.js"
                },
                "hoot_key":"match.creators"
            },
            {
                "id":"power_line_merger_creator",
                "elem_type":"string",
                "description":"List of MergerCreators to use during conflation. This can modify what features will be conflated (e.g. buildings, roads, etc.).",
                "name":"Merger Creator",
                "required":"true",
                "defaultvalue":"hoot::ScriptMergerCreator",
                "override":{
                    "defaultvalue":"hoot::ScriptMergerCreator"
                },
                "hoot_key":"merger.creators"
            },
            {
                "id":"power_line_auto_calc_search_radius",
                "elem_type":"bool",
                "description":"Automatically calculates the search radius to be used during conflation of power lines using rubber sheet tie point distances.  When this setting is enabled, rubbersheeting is not allowed as a pre-conflation operation on the input data to be conflated.",
                "name":"Power Line Auto Calculate Search Radius",
                "defaultvalue":"true",
                "disabled":"false",
                "hoot_key":"power.line.auto.calc.search.radius",
                "onchange":"true"
            },
            {
                "id":"power_line_distance_weight_coefficient",
                "minvalue":"0.0",
                "elem_type":"double",
                "description":"A weighting coefficient value from 0.0 to 1.0 for the applying distance weighting to power line matches.  This will favor feature that are closer together.  The higher the coefficient value, the higher the weighting applied.  A value of 0.0 will disable distance weighting.",
                "maxvalue":"1.0",
                "name":"Power Line Matcher Distance Weight Coefficient",
                "defaultvalue":"0.01",
                "hoot_key":"power.line.matcher.distance.weight.coefficient"
            },
            {
                "id":"power_line_matcher_max_angle",
                "minvalue":"0.0",
                "elem_type":"double",
                "description":"Sets that maximum angle that is still considered a power line match. Units in degrees.",
                "maxvalue":"360.0",
                "name":"Power Line Matcher Max Angle",
                "defaultvalue":"155.0",
                "hoot_key":"power.line.matcher.max.angle"
            },
            {
                "id":"power_line_subline_matcher",
                "elem_type":"string",
                "description":"The subline matcher to use when determining matching sublines for power lines.",
                "name":"Power Line Subline Matcher",
                "defaultvalue":"hoot::FrechetSublineMatcher",
                "hoot_key":"power.line.subline.matcher",
                "required":"true"
            }
        ]
    },
    {
        "id":"hoot_railway_options",
        "elem_type":"group",
        "description":"Hootenanny Railway options",
        "name":"Railway Options",
        "members":[
        {
            "id":"hoot_enable_railway_options",
            "elem_type":"checkbox",
            "override":{
                "elem_type":"checkbox"
            },
            "description":"Enable railway options",
            "name":"Enabled",
            "defaultvalue":"true",
            "onchange":"true"
        },
        {
            "id":"railway_match_creator",
            "elem_type":"string",
            "description":"List of MatchCreators to use during conflation. This can modify what features will be conflated (e.g. buildings, roads, etc.).",
            "name":"Match Creator",
            "required":"true",
            "defaultvalue":"hoot::ScriptMatchCreator,Railway.js",
            "override":{
                "defaultvalue":"hoot::ScriptMatchCreator,Railway.js"
            },
            "hoot_key":"match.creators"
        },
        {
            "id":"railway_merger_creator",
            "elem_type":"string",
            "description":"List of MergerCreators to use during conflation. This can modify what features will be conflated (e.g. buildings, roads, etc.).",
            "name":"Merger Creator",
            "required":"true",
            "defaultvalue":"hoot::ScriptMergerCreator",
            "override":{
                "defaultvalue":"hoot::ScriptMergerCreator"
            },
            "hoot_key":"merger.creators"
        },
        {
            "id":"railway_way_subline_matcher",
            "elem_type":"string",
            "description":"The way subline matcher to use when determining matching sublines.",
            "name":"Railway Subline Matcher",
            "defaultvalue":"hoot::MaximalSublineMatcher",
            "hoot_key":"railway.subline.matcher",
            "required":"true"
        },
        {
            "id":"railway_matcher_max_angle",
            "minvalue":"0.0",
            "maxvalue":"360.0",
            "defaultvalue":"90.0",
            "elem_type":"double",
            "description":"Sets that maximum angle that is still considered a railway match. Units in degrees.",
            "name":"Railway Matcher Max Angle",
            "hoot_key":"railway.matcher.max.angle"
        }
      ]
    },
    {
        "id":"hoot_waterway_options",
        "elem_type":"group",
        "description":"Hootenanny Waterway options",
        "name":"Waterway Options",
        "members":[
            {
                "id":"hoot_enable_waterway_options",
                "elem_type":"checkbox",
                "override":{
                    "elem_type":"checkbox"
                },
                "description":"Enable waterway options",
                "name":"Enabled",
                "defaultvalue":"true",
                "onchange":"true"
            },
            {
                "id":"waterway_match_creator",
                "elem_type":"string",
                "description":"List of MatchCreators to use during conflation. This can modify what features will be conflated (e.g. buildings, roads, etc.).",
                "name":"Match Creator",
                "required":"true",
                "defaultvalue":"hoot::ScriptMatchCreator,LinearWaterway.js",
                "override":{
                    "defaultvalue":"hoot::ScriptMatchCreator,LinearWaterway.js"
                },
                "hoot_key":"match.creators"
            },
            {
                "id":"waterway_merger_creator",
                "elem_type":"string",
                "description":"List of MergerCreators to use during conflation. This can modify what features will be conflated (e.g. buildings, roads, etc.).",
                "name":"Merger Creator",
                "required":"true",
                "defaultvalue":"hoot::ScriptMergerCreator",
                "override":{
                    "defaultvalue":"hoot::ScriptMergerCreator"
                },
                "hoot_key":"merger.creators"
            },
            {
                "id":"waterway_way_angle_sample_distance",
                "minvalue":"0.01",
                "elem_type":"double",
                "description":"Distance, in meters, used for sampling during angle histogram extraction with the SampledAngleHistogramExtractor",
                "maxvalue":"",
                "name":"Waterway Angle Sample Distance",
                "defaultvalue":"20.0",
                "hoot_key":"waterway.angle.sample.distance"
            },
            {
                "id":"waterway_auto_calc_search_radius",
                "elem_type":"bool",
                "description":"Automatically calculates the search radius to be used during conflation of waterways using rubber sheet tie point distances.  When this setting is enabled, rubbersheeting is not allowed as a pre-conflation operation on the input data to be conflated.",
                "name":"Waterway Auto Calculate Search Radius",
                "defaultvalue":"true",
                "disabled":"false",
                "hoot_key":"waterway.auto.calc.search.radius",
                "onchange":"true"
            },
            {
                "id":"waterway_rubber_sheet_ref",
                "elem_type":"bool",
                "description":"When auto-calculating a search radius, if this configuration setting is set to true then the first layer is treated as the reference layer and will not be moved. If set to false, the two layers will be moved towards each other. The weighting is determined based on the circular error.  This is separate from the global Rubber Sheeting Ref option.",
                "name":"Waterway Auto-Search Radius Calculation Rubber Sheet Ref",
                "defaultvalue":"true",
                "hoot_key":"waterway.rubber.sheet.ref"
            },
            {
                "id":"waterway_rubber_sheet_minimum_ties",
                "minvalue":"0",
                "elem_type":"int",
                "description":"Sets the minimum number of rubber sheet tie points that will be used when auto-calculating a search radius.  This is separate from the global Rubber Sheeting Minimum Ties option.",
                "maxvalue":"",
                "name":"Waterway Auto-Search Radius Minimum Ties Required",
                "defaultvalue":"5",
                "hoot_key":"waterway.rubber.sheet.minimum.ties"
            },
            {
                "id":"waterway_way_matcher_heading_delta",
                "minvalue":"0.0",
                "elem_type":"double",
                "description":"The distance around a point on a way to look when calculating the heading. A larger value will smooth out the heading values on a line. A smaller value will make the heading values correspond directly to the heading on the way at that point. This is primarily used in subline matching. Values are in meters.",
                "maxvalue":"360.0",
                "name":"Waterway Matcher Heading Delta",
                "defaultvalue":"150.0",
                "hoot_key":"waterway.matcher.heading.delta"
            },
            {
                "id":"waterway_matcher_max_angle",
                "minvalue":"0.0",
                "elem_type":"double",
                "description":"Sets that maximum angle that is still considered a waterway match. Units in degrees.",
                "maxvalue":"360.0",
                "name":"Waterway Matcher Max Angle",
                "defaultvalue":"90.0",
                "hoot_key":"waterway.matcher.max.angle"
            },
            {
                "id":"search_radius_waterway",
                "minvalue":"-1",
                "elem_type":"double",
                "description":"The search radius to use when conflating waterways. If two features are within the search radius then they will be considered for conflation. If the value is -1 then the circular error will be used to calculate an appropriate search radius.",
                "maxvalue":"",
                "name":"Waterway Search Radius",
                "defaultvalue":"-1",
                "disabled":"true",
                "override":{
                    "defaultvalue":"-1"
                },
                "hoot_key":"search.radius.waterway"
            },
            {
                "id":"waterway_way_subline_matcher",
                "elem_type":"string",
                "description":"The way subline matcher to use when determining matching sublines.",
                "name":"Waterway Subline Matcher",
                "defaultvalue":"hoot::MaximalSublineMatcher",
                "hoot_key":"waterway.subline.matcher",
                "required":"true"
            }
        ]
    }
]<|MERGE_RESOLUTION|>--- conflicted
+++ resolved
@@ -470,63 +470,8 @@
                 "hoot_key":"unify.optimizer.time.limit"
             }
         ]
-    },
+    }, 
     {
-<<<<<<< HEAD
-        "id":"hoot_attribute_conflation_options",
-        "elem_type":"group",
-        "description":"Hootenanny Attribute Conflation options",
-        "name":"Attribute Conflation Options",
-        "members":[
-            {
-        	"id":"attribute_allow_bridge_ref_geometry_change",
-        	"elem_type":"bool",
-        	"defaultvalue":"true",
-        	"description":"If true, allows Attribute Conflation to modify the geometry of a reference road layer to accomodate bridge features.  If false, any bridge features represented in the secondary dataset, but not in the reference dataset will be lost.",
-        	"name":"Allow Reference Layer Geometry Changes For Bridges",
-        	"hoot_key":"attribute.conflation.allow.ref.geometry.changes.for.bridges"
-    	    },
-            {
-              "id": "attribute_aggressive_highway_joining",
-              "elem_type": "bool",
-              "description": "If true, allows Attribute Conflation to more aggressively rejoin ways with names and specific highway attribution into those with less specific highway attribution and no names.  Enabling this option may result in some false positive road joining.",
-              "name": "Aggressively Join Unmerged Roads",
-              "defaultvalue": "false",
-              "hoot_key": "attribute.conflation.aggressive.highway.joining",
-            },
-            {
-              "id": "attribute_allow_reviews_by_score",
-              "elem_type": "bool",
-              "description": "If true, all reviews outside of the score range established by the configuration options review.score.criterion.max/min.threshold will be removed.",
-              "name": "Allow Reviews By Score",
-              "defaultvalue": "false",
-              "hoot_key": "attribute.conflation.allow.reviews.by.score",
-            },
-            {
-              "id":"review_score_max_threshold",
-              "elem_type":"double",
-              "description":"The score threshold above which reviews will not pass the filter.  A value of 1.0 signifies no maximum score threshold.  This currently works with Attribute Conflation only and can be enabled with attribute.conflation.allow.reviews.by.score.",
-              "name":"Review Score Maximum Threshold",
-              "defaultvalue":"0.99",
-              "minvalue":"0.0",
-              "maxvalue":"1.0",
-              "hoot_key":"review.score.criterion.max.threshold"
-            },
-            {
-              "id":"review_score_min_threshold",
-              "elem_type":"double",
-              "description":"The score threshold above which reviews will not pass the filter.  A value of 1.0 signifies no maximum score threshold.  This currently works with Attribute Conflation only and can be enabled with attribute.conflation.allow.reviews.by.score.",
-              "name":"Review Score Minimum Threshold",
-              "defaultvalue":"0.35",
-              "minvalue":"0.0",
-              "maxvalue":"1.0",
-              "hoot_key":"review.score.criterion.min.threshold"
-            }
-        ]
-    },
-    {
-=======
->>>>>>> 5dceb60c
         "id":"hoot_road_options",
         "elem_type":"group",
         "description":"Hootenanny road options",

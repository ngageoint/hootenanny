--- conflicted
+++ resolved
@@ -17,13 +17,9 @@
         "members": {
             "attribute.conflation.aggressive.highway.joining": "Aggressively join roads",
             "attribute.conflation.allow.reviews.by.score": "Allow reviews by score",
-<<<<<<< HEAD
-            "attribute.conflation.ref.tag.overwrite.exclude": "Reference feature tags not to be overwritten"
-=======
             "attribute.conflation.ref.tag.overwrite.exclude": "Reference feature tags not to be overwritten",
             "attribute.conflation.suppress.building.tag.on.multipoly.relation.constituents": "Suppress building tags on multi-polygon relation building members",
             "attribute.conflation.update.building.outlines": "Update building outlines after conflation"
->>>>>>> cb3d8389
         }
     },
     "Differential": {

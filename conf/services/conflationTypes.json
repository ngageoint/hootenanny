{
    "General": {
        "members": {
            "add.review.tags.to.features": "Add review tags to individual features",
            "corner.splitter.rounded.split": "Round corners when splitting",
            "overwrite.tag.merger.exclude": "Tag overwrite exclude list",
            "review.score.criterion.max.threshold": "Maximum review score",
            "review.score.criterion.min.threshold": "Minimum review score"
        }
    },
    "Cleaning": {
        "members": {
            "hoot::DualWaySplitter": "Split divided highways"
        }
    },
    "Attribute": {
        "members": {
            "attribute.conflation.aggressive.highway.joining": "Aggressively join roads",
            "attribute.conflation.allow.reviews.by.score": "Allow reviews by score",
            "attribute.conflation.ref.tag.overwrite.exclude": "Reference feature tags not to be overwritten",
            "attribute.conflation.suppress.building.tag.on.multipoly.relation.constituents": "Suppress building tags on multi-polygon relation building members"
        }
    },
    "Differential": {
        "matcher": "",
        "merger": "",
        "members": {
            "differential.remove.unconflatable.data": "Remove unconflatable data in the secondary input from the output",
            "differential.treat.reviews.as.matches": "Treat reviews as matches and remove from the output",
            "differential.snap.unconnected.roads": "Snap unconnected secondary roads to reference roads",
            "snap.unconnected.ways.snap.tolerance": "Maximum distance, in meters, to allow snapping unconnected roads to existing roads",
            "snap.unconnected.ways.use.existing.way.nodes": "Reuse existing road nodes when snapping unconnected roads",
            "snap.unconnected.ways.existing.way.node.tolerance": "Maximum distance, in meters, to allow snapping unconnected roads to existing road nodes"
        }
    },
    "Areas": {
        "matcher": "hoot::ScriptMatchCreator,Area.js",
        "merger": "hoot::ScriptMergerCreator",
        "members": {
<<<<<<< HEAD
            "search.radius.highway": "Highway search radius (meters)",
            "highway.merge.tags.only": "Merge road tags only"
=======
            "search.radius.area": "Area search radius"
>>>>>>> 9bc76400
        }
    },
    "Buildings": {
        "matcher": "hoot::BuildingMatchCreator",
        "merger": "hoot::BuildingMergerCreator",
        "members": {
            "building.changed.review": "Create reviews when a building has changed",
            "building.changed.review.iou.threshold": "Intersection over Union threshold below which the changed review is triggered",
            "building.date.format": "Date format",
            "building.date.tag.key": "Date tag key",
            "building.force.contained.match": "Force matches when one building contains another",
            "building.keep.more.complex.geometry.when.auto.merging": "Keep more complex geometry when merging",
            "building.match.threshold": "Score threshold for matching",
            "building.merge.many.to.many.matches": "Always merge many to many matches",
            "building.review.if.secondary.newer": "Review if secondary feature is newer",
            "building.review.matches.other.than.one.to.one": "Review matches that are not one to one"
        }
    },
    "Generic Lines": {
        "matcher": "hoot::ScriptMatchCreator,Line.js",
        "merger": "hoot::ScriptMergerCreator",
        "members": {
            "generic.line.tag.threshold": "Tag similarity for generic lines not conflatable by any specific conflation routine"
        }
    },
    "Generic Points": {
        "matcher": "hoot::ScriptMatchCreator,Point.js",
        "merger": "hoot::ScriptMergerCreator",
        "members": {
            "generic.point.tag.threshold": "Tag similarity for generic points not conflatable by any specific conflation routine"
        }
    },
    "Generic Point/Polygon": {
        "matcher": "hoot::ScriptMatchCreator,PointPolygon.js",
        "merger": "hoot::ScriptMergerCreator",
        "members": {
            "generic.point.polygon.tag.threshold": "Tag similarity for generic pairs of points and polygons not conflatable by any specific conflation routine"
        }
    },
    "Generic Polygons": {
        "matcher": "hoot::ScriptMatchCreator,Polygon.js",
        "merger": "hoot::ScriptMergerCreator",
        "members": {
            "generic.polygon.tag.threshold": "Tag similarity for generic polygons not conflatable by any specific conflation routine"
        }
    },
    "Pois": {
        "matcher": "hoot::ScriptMatchCreator,Poi.js",
        "merger": "hoot::ScriptMergerCreator",
        "members": {
            "poi.ignore.type.if.name.present": "Ignore type if name present"
        }
    },
    "PoiPolygon": {
        "matcher": "hoot::PoiPolygonMatchCreator",
        "merger": "hoot::PoiPolygonMergerCreator",
        "members": {
	    "poi.polygon.additional.search.distance": "Additional search radius (m) to look for matches",
            "poi.polygon.allow.cross.conflation.merging": "Allow merging of Building and POI to Polygon matches",
            "poi.polygon.auto.merge.many.poi.to.one.poly.matches": "Merge many to one matches",
            "poi.polygon.disable.same.source.conflation": "Disable same source conflation",
            "poi.polygon.disable.same.source.conflation.match.tag.key.prefix.only": "Match key prefix only if same source conflation disabled",
            "poi.polygon.keep.closest.matches.only": "Keep only the closest match only",
            "poi.polygon.match.distance.threshold" : "Match distance threshold",
            "poi.polygon.match.evidence.threshold": "Match evidence threshold",
            "poi.polygon.name.score.threshold": "Name score threshold",
            "poi.polygon.promote.points.with.addresses.to.pois": "Promote points with addresses to POIs",
            "poi.polygon.review.evidence.threshold": "Review evidence threshold",
            "poi.polygon.review.if.matched.types": "Tags used to flag reviews",
            "poi.polygon.review.multiuse.buildings": "Review POI matches with multi-use buildings",
            "poi.polygon.source.tag.key": "Source key used when disabling same source conflation",
            "poi.polygon.type.score.threshold": "Type score threshold"
        }
    },
    "Powerlines": {
        "matcher": "hoot::ScriptMatchCreator,PowerLine.js",
        "merger": "hoot::ScriptMergerCreator",
        "members": {}
    },
    "Railways": {
        "matcher": "hoot::ScriptMatchCreator,Railway.js",
        "merger": "hoot::ScriptMergerCreator",
        "members": {
            "search.radius.railway": "Railway search radius"
        }
    },
    "Rivers": {
        "matcher": "hoot::ScriptMatchCreator,River.js",
        "merger": "hoot::ScriptMergerCreator",
        "members": {
            "search.radius.waterway": "River search radius"
        }
    },
    "Roads": {
        "matcher": "hoot::HighwayMatchCreator",
        "merger": "hoot::HighwayMergerCreator",
        "members": {
            "search.radius.highway": "Highway search radius",
            "highway.merge.tags.only": "Merge road tags only"
        }
    },
    "RoadsNetwork": {
        "matcher": "hoot::NetworkMatchCreator",
        "merger": "hoot::NetworkMergerCreator",
        "members": {}
    }
}<|MERGE_RESOLUTION|>--- conflicted
+++ resolved
@@ -37,12 +37,7 @@
         "matcher": "hoot::ScriptMatchCreator,Area.js",
         "merger": "hoot::ScriptMergerCreator",
         "members": {
-<<<<<<< HEAD
-            "search.radius.highway": "Highway search radius (meters)",
-            "highway.merge.tags.only": "Merge road tags only"
-=======
             "search.radius.area": "Area search radius"
->>>>>>> 9bc76400
         }
     },
     "Buildings": {
@@ -140,7 +135,7 @@
         "matcher": "hoot::HighwayMatchCreator",
         "merger": "hoot::HighwayMergerCreator",
         "members": {
-            "search.radius.highway": "Highway search radius",
+            "search.radius.highway": "Highway search radius (meters)",
             "highway.merge.tags.only": "Merge road tags only"
         }
     },

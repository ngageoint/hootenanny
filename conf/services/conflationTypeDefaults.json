{
    "Roads": [
        {
            "label": "Road engines",
            "id": "RoadEngines",
            "input": "combobox",
            "data": [ "Unify", "Network" ],
<<<<<<< HEAD
            "description": [ "A non-greedy road conflation algorithm which uses a random-forest model for classification", "A road conflation algorithm based on graph operations treating the data as a network"],
=======
            "description": "Algorithms for matching roads across two datasets during conflation. Unify: A non-greedy road conflation algorithm which uses a random-forest model for classification.  Network: A road conflation algorithm based on graph operations treating the data as a network",
>>>>>>> af3e3486
            "default": "Unify"
        }
    ]
}<|MERGE_RESOLUTION|>--- conflicted
+++ resolved
@@ -5,11 +5,7 @@
             "id": "RoadEngines",
             "input": "combobox",
             "data": [ "Unify", "Network" ],
-<<<<<<< HEAD
-            "description": [ "A non-greedy road conflation algorithm which uses a random-forest model for classification", "A road conflation algorithm based on graph operations treating the data as a network"],
-=======
             "description": "Algorithms for matching roads across two datasets during conflation. Unify: A non-greedy road conflation algorithm which uses a random-forest model for classification.  Network: A road conflation algorithm based on graph operations treating the data as a network",
->>>>>>> af3e3486
             "default": "Unify"
         }
     ]

--- conflicted
+++ resolved
@@ -2,11 +2,7 @@
   "#": "Only add entries here that have different default values than the options in ConfigOptions.asciidoc",
   "conflate.match.highway.classifier": "HighwayExpertClassifier",
   "#": "When using the Network alg, we also want to rubbersheet roads which isn't done by default.", 
-<<<<<<< HEAD
-  "conflate.rubber.sheet.element.criteria" : "$(conflate.rubber.sheet.element.criteria);HighwayCriterion;HighwayWayNodeCriterion",
-=======
   "conflate.rubber.sheet.element.criteria" : "$(conflate.rubber.sheet.element.criteria);hoot::HighwayCriterion",
->>>>>>> 429af948
   "#": "replace just the road matcher/merger in the default config with the Network alg equivalents", 
   "match.creators": "HighwayMatchCreator->NetworkMatchCreator",
   "merger.creators": "HighwayMergerCreator->NetworkMergerCreator",

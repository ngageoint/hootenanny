--- conflicted
+++ resolved
@@ -4132,7 +4132,6 @@
 
 Allows for requiring a type tag match when using RelationCriterion.
 
-<<<<<<< HEAD
 === relation.member.criterion.parent.relation.ids
 
 * Data Type: list
@@ -4140,7 +4139,7 @@
 ** ``
 
 TODO
-=======
+
 === relation.name.threshold
 
 * Data Type: double
@@ -4156,7 +4155,6 @@
 
 Tag similarity threshold (0.0 to 1.0) at or above which an collection relation feature is considered
 to have similar tags.
->>>>>>> 4e010acb
 
 === relation.with.most.members.op.member.criterion
 

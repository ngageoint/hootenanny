--- conflicted
+++ resolved
@@ -407,16 +407,12 @@
 * Data Type: double
 * Default Value: `0.7`
 
-<<<<<<< HEAD
-TODO
-=======
 Multiplier used in determining the minimum linear feature split size during Average Conflation.
 The valid range is greater than 0.0 and less than or equal to 1.0. The lesser of
 `way.merger.min.split.size` and the result of applying this multiple to the length of the feature
 being conflated determines the actual minimum split size. The higher this multiplier is, the larger
 the minimum split size becomes, if the feature being conflated has a length greater than
 `way.merger.min.split.size`.
->>>>>>> 67bffb2e
 
 === bounds
 

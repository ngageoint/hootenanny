//
// The ConfigOptions.asciidoc is a specially formatted file that is parsed
// during the build process to generate the ConfigOptions.h header file and
// user documentation. Changing the default values in this file will change
// the way Hootenanny runs so be careful, this isn't just documentation.
//
// This file is also parsed by asciidoc to generate the user documentation. Look
// at that; our docs and code are in lock step! Nice. Please keep this in mind
// when writing documentation. This isn't just comments, this is user
// documentation. Try to include the following information in the description:
//
// * What does this configuration change?
// * If relevant, what are the units of the config option (e.g. meters)?
// * Where can the user go to get more information? Please reference the
//   appropriate document. E.g. "See `convert` in the _Command Line
//   Reference_ for more information."
// * What other options may be of interest? E.g. "See also
//   `big.perty.op.sigma`"
// * Please keep the list in Alphabetical order.
//
// The format is as follows:
//
// The section name is all lowercase and separated by periods. This shouldn't
// contain any special characters.
// === key.name
//
// * Data Type: <string, double, list, bool>
// * Default Value: <value>
//
// If the default value is for a list then the default value should be followed
// by a number of sub items in the list. E.g.
// * Default Value:
// ** `<Value 1>`
// ** `<Value 2>`
// The left ticks provide proper formatting in the documentation.
//
// Finally the section that contains the documentation. This is free-form
// asciidoc just make sure you don't start any lines with "=== ".
// http://www.methods.co.nz/asciidoc/
//
=== add.attributes.visitor.add.only.if.empty

* Data Type: bool
* Default Value: `false`

If true and an element already has a non-empty attribute (attribute without a default value) with
the same key as one specified in add.attributes.visitor.kvps, then the AddAttributesVisitor will not
add the attribute.  If false, then AddAttributesVisitor will add the attribute to the element
regardless.

=== add.attributes.visitor.kvps

* Data Type: list
* Default Value:
** ``

List of element attribute key/value pairs to add with the AddAttributesVisitor of the form
key=value.  The AddAttributesVisitor is generally used to repair a corrupted OSM output, as the
attributes are normally added to the output automatically.  Valid key values are: changeset,
timestamp, user, uid, or version.

=== add.ref.visitor.information.only

* Data Type: bool
* Default Value: `true`

Typically REF1/2 values are only applied to elements with informational tags (e.g. name=foo),
however setting this to false will apply REF1/2 values to all elements.

=== add.ref1.visitor.prefix

* Data Type: string
* Default Value: ``

Prefix to apply to REF1 values.

The REF1 values are typically used when training a model. See the Developer Documentation for
details.

=== add.review.tags.to.features

* Data Type: bool
* Default Value: `false`

If true, not only will review relations receive the hoot:review:needs tag, the features involved in
the review will receive them as well.

=== address.tag.keys.file

* Data Type: string
* Default Value: `${HOOT_HOME}/conf/core/addressTagKeys`

Flat file containing tag keys that make up feature address components.

=== angle.histogram.extractor.bins

* Data Type: int
* Default Value: `16`

The number of data bins used by the AngleHistogramExtractor.

=== angle.histogram.extractor.smoothing

* Data Type: double
* Default Value: `0.0`

Smoothing value in radians used by the AngleHistogramExtractor.

=== api.db.email

* Data Type: string
* Default Value: ``

Email address of the API database user.  Can be set here for debugging and testing.

=== apidb.bulk.inserter.output.files.copy.location

* Data Type: string
* Default Value: ``

Use this option if you wish to retain the file data generated during an OSM/Hootenanny API database
write.  This option is not needed and will be ignored if writing OSM data to a SQL file that will be
applied/written to an OSM API database at a later time.  If this option is populated, any file data
files generated as a result of executing the hoot convert command with an OSM API database target
are copied to the specified location.  This option should be set to a full file path to a SQL
file (.sql).

=== apidb.bulk.inserter.run.validation.in.memory

* Data Type: bool
* Default Value: `false`

When set to true, this bypasses STXXL disk writing completely when performing data validation, is
equivalent to apidb.bulk.inserter.validate.data=true and
apidb.bulk.inserter.stxxl.map.min.size=<infinity>, and overrides values passed in for those
settings.  If the system does not have enough memory to support in memory validation of the loaded
features, an out of memory error will occur.

=== apidb.bulk.inserter.starting.node.id

* Data Type: long
* Default Value: `1`

First record ID to assign to written nodes when writing to an OSM/Hootenanny API database or SQL
file.  Must be a positive number.  Use this when working with an offline database and know the
ID range you want to assign to node records.  If writing to an OSM API databse, this option is
ignored if "osmapidb.bulk.inserter.reserve.record.ids.before.writing.data" is set to true.

=== apidb.bulk.inserter.starting.way.id

* Data Type: long
* Default Value: `1`

First record ID to assign to written ways when writing to an OSM/Hootenanny API database or SQL file.  Must
be a positive number.  Use this when working with an offline database and know the ID range you
want to assign to way records.  If writing to an OSM API databse, this option is
ignored if "osmapidb.bulk.inserter.reserve.record.ids.before.writing.data" is set to true.

=== apidb.bulk.inserter.starting.relation.id

* Data Type: long
* Default Value: `1`

First record ID to assign to written relations when writing to an OSM/Hootenanny API database or
SQL file.  Must be a positive number.  Use this when working with an offline database and know the
ID range you want to assign to relation records.  If writing to an OSM API databse, this option is
ignored if "osmapidb.bulk.inserter.reserve.record.ids.before.writing.data" is set to true.

=== apidb.bulk.inserter.stxxl.map.min.size

* Data Type: long
* Default Value: `10000000`

Size at which the ID mappings storage for the OSM/Hootenanny API database bulk inserter switches
from a std::map to an stxxl::map, which is a container optimized for very large amounts of data.
For debugging purposes only.

=== apidb.bulk.inserter.temp.file.dir

* Data Type: string
* Default Value: `/tmp`

Allows for customizing where the OSM/Hootenanny API database bulk inserter stores temp files.

=== apidb.bulk.inserter.validate.data

* Data Type: bool
* Default Value: `false`

If true, the OSM/Hootenanny API database bulk inserter will renumber element IDs, check for
duplicated element IDs, check for invalid way node references, and check for invalid relation member
references.  Only duplicate element IDs and invalid way node references will cause a failure.
Invalid relation members will cause a warning to be logged.  You should enable this setting if you
are loading data that has not been previously validated in another OSM API database.  Enabling this
setting may cause writing to an OSM API database to occur more slowly.

=== arff.writer.precision

* Data Type: int
* Default Value: `17`

The precision of numeric values written to Attribute-Relation (.arff) files.

=== attribute.score.extractor.use.weight

* Data Type: bool
* Default Value: `false`

Determines whether the AttributeScoreExtractor uses weighting when extracting scores.

=== autocorrect.options

* Data Type: bool
* Default Value: `true`

Temporary setting that addresses some Hootenanny iD Editor UI bugs.  See
MatchFactory::_tempFixDefaults() for more info.

=== buffered.overlap.extractor.portion

* Data Type: double
* Default Value: `0.1`

The portion of the sqrt max of the area that the BufferedOverlapExtractor buffers object by.

=== building.date.format

* Data Type: string
* Default Value: `yyyy-MM-ddTHH:mm`

Date format string used by the building date tag value.  See QDateTime::fromString for more details.

=== building.date.tag.key

* Data Type: string
* Default Value: `source:date`

Tag key used by the building.review.if.secondary.newer configuration option.

=== building.keep.more.complex.geometry.when.auto.merging

* Data Type: bool
* Default Value: `true`

If true, when buildings are auto-merged during conflation the geometry of the more complex building
is the one that is kept.  If false or the buildings are equally complex, then the geometry of the
reference building is the geometry kept.  This does not apply to feature merging done during the
manual review process.

=== building.match.threshold

* Data Type: double
* Default Value: `${conflate.match.threshold.default}`

The threshold at which a match is called a match for buildings.

See also:

 * _Estimate Pairwise Relationships_, <<hootalgo>>

=== building.miss.threshold

* Data Type: double
* Default Value: `${conflate.miss.threshold.default}`

The threshold at which a miss is called a miss for buildings.

See also:

 * _Estimate Pairwise Relationships_, <<hootalgo>>

=== building.review.if.secondary.newer

* Data Type: bool
* Default Value: `false`

If true, any buildings in the secondary layer will be automatically reviewed against potentially
matching features in the reference layer if they are marked with a more recent date than that of the
reference feature.

=== building.review.matches.other.than.one.to.one

* Data Type: bool
* Default Value: `false`

If true, any building matches other than 1:1 matches are automatically marked for review.

=== building.review.threshold

* Data Type: double
* Default Value: `${conflate.review.threshold.default}`

The threshold at which a review is called a review for buildings.  See
`conflate.review.threshold.default`.

See also:

 * _Estimate Pairwise Relationships_, <<hootalgo>>

=== changeset.allow.deleting.reference.features

* Data Type: bool
* Default Value: `true`

If true, changesets derived can issue delete statements for the reference dataset (first dataset
passed to the changeset deriver).  If false, no delete statements will be issued for the reference
dataset.

=== changeset.apidb.max.writers

* Data Type: long
* Default Value: `10`

The maximum number of writers to spawn for writing changesets in parallel to an OSM API database.

=== changeset.apidb.max.size

* Data Type: long
* Default Value: `1000`

This is the maximum number of elements to write to an OSM API database in a changeset. This value
is used when splitting a changeset into smaller pieces.

NOTE: This is different to `changeset.max.size` which is the maximum number of elements that the
database can handle in a single changeset.

=== changeset.buffer

* Data Type: double
* Default Value: `0.0`

Value in degrees by which the specified AOI (convert.bounding.box) will be expanded when calculating
changesets.  Setting this too large with some datasets may greatly increase the changeset
derivation time.

=== changeset.description

* Data Type: string
* Default Value: `Hootenanny ingest`

The text description that is written to the OSM API database with a changeset.

=== changeset.max.size

* Data Type: long
* Default Value: `50000`

The maximum allowed element size of an OSM changeset that can be written to an OSM API database
in a single changeset.

=== changeset.user.id

* Data Type: long
* Default Value: `-1`

The user ID used by certain changeset writers when writing to an OSM API database.

=== changeset.xml.writer.add.timestamp

* Data Type: bool
* Default Value: `true`

If true, XML changesets will add the 'timestamp' attribute to the element tags.  If false, the
timestamp attribute will not be added.  This generally should only be set to false for testing
purposes.

=== circular.error.default.value

* Data Type: double
* Default Value: `15.0`

Set the circular error tag on features to this value, in meters, by default if the tag isn't already
populated.

=== config.options.file

* Data Type: string
* Default Value: `conf/core/ConfigOptions.asciidoc`

Path to this file.  Only modified during testing the Hootenanny options command.

=== conflate.enable.old.roads

* Data Type: bool
* Default Value: `false`

Enable the old road conflation. This is only necessary when using the `conflate` command. See the
_Command Line Reference_ for details on the `conflate` command.

By default the `conflate` command will first conflate roads using the circa 2012 conflation
algorithm and then conflate using the newer (circa 2014) unifying algorithm. If the unifying
algorithm has road conflation enable then the results could get interesting.

=== conflate.match.building.model

* Data Type: string
* Default Value: `models/BuildingModel.rf`

Path to the RF building model. A new model can be created with `build-model`. Searches local path
and then `$HOOT_HOME/conf/`.

=== conflate.match.highway.classifier

* Data Type: string
* Default Value: `hoot::HighwayRfClassifier`

The highway match classifier to use. This should only be used for testing and debugging.

=== conflate.match.highway.model

* Data Type: string
* Default Value: `models/HighwayModel.rf`

Path to the RF highway model. A new model can be created with `build-model`. Searches local path
and then `$HOOT_HOME/conf/`. This is only relevant if the `conflate.match.highway.classifier` is
set to `hoot::HighwayRfClassifier`.

=== conflate.match.poi.model

* Data Type: string
* Default Value: `models/PoiModel.rf`

Path to the POI match classifier model. A new model can be created with `build-model`. Searches
local path and then `$HOOT_HOME/conf/`.

=== conflate.match.threshold.default

* Data Type: double
* Default Value: `0.6`

The default threshold at which a match is called a match.

See also:

 * _Estimate Pairwise Relationships_, <<hootalgo>>

=== conflate.miss.threshold.default

* Data Type: double
* Default Value: `0.6`

The default threshold at which a miss is called a miss.

See also:

 * _Estimate Pairwise Relationships_, <<hootalgo>>

=== conflate.post.ops

* Data Type: list
* Default Value:
** `hoot::ReplaceRoundabouts`
** `hoot::RemoveMissingElementsVisitor`
** `hoot::RemoveInvalidReviewRelationsVisitor`
** `hoot::RemoveDuplicateReviewsOp`
** `hoot::BuildingOutlineUpdateOp`
** `hoot::WayJoinerOp`
** `hoot::RemoveInvalidRelationVisitor`
** `hoot::RemoveInvalidMultilineStringMembersVisitor`
** `hoot::SuperfluousWayRemover`
** `hoot::RemoveDuplicateWayNodesVisitor`
** `hoot::RemoveEmptyRelationsOp`
** `hoot::AddHilbertReviewSortOrderOp`

List of operations to run in the conflate command after data is conflated, after the ops in unify.post.ops (if using Unifying Conflation), 
but before exporting. 'hoot info --operators' displays information about the available operations.

=== conflate.pre.ops

* Data Type: list
* Default Value:
** `hoot::BuildingOutlineRemoveOp`
** `hoot::MapCleaner`

Runs in the conflate command after data is loaded, but before the conflation and before the ops in unify.pre.ops (if using Unifying 
Conflation). 'hoot info --operators' displays information about the available operations.

See also: <<MapCleanerTransforms,map.cleaner.transforms>>

=== conflate.review.threshold.default

* Data Type: double
* Default Value: `0.6`

The default threshold at which a review is called a review. Reviews are also declared in some
other situations when the relationship is not clear.

See also:

 * _Estimate Pairwise Relationships_, <<hootalgo>>

=== conflate.stats.types

* Data Type: string
* Default Value: ``

The string that lists the types of conflation used in the user interface.  The possible values
are: reference, cookieCutter, average, and advancedConflation.

=== conflator.manipulators

* Data Type: list
* Default Value:
** `hoot::WayMerger`

List of manipulators to enable in the conflator.

Some of the possible options include:

* `hoot::WayMerger`
* `hoot::WayTagMerger`

=== conflator.min.valid.score

* Data Type: double
* Default Value: `0.01`

This is the minimum valid manipulation score in the legacy greedy optimization routine. Setting
the value lower will create more (likely overzealous) matches. Setting the value higher will drop
less confident matches.

=== contains.node.criterion.id

* Data Type: long
* Default Value: `0`

ID of the node that ContainsNodeCriterion should search for.

=== convert.bounding.box

* Data Type: string
* Default Value: ``

If specified, supporting readers will limit data read from the data source to only features that
intersect the given bounding box. The format is "minx,miny,maxx,maxy" specified in the projection
of the input data source.  This setting can be used with both the convert and conflate commands.
See the documentation for more details.

Example Usage:

----
hoot convert -D convert.bounding.box=106.851,-6.160,107.052,-5.913 input output
----

=== convert.bounding.box.hoot.api.database

* Data Type: string
* Default Value: ``

Same as convert.bounding.box but the resultant bounds filtering is only applied to Hootenanny API
database data sources when used with the convert and conflate commands.  This setting takes
precendence over the convert.bounding.box setting for Hootenanny API database data sources only.

=== convert.bounding.box.osm.api.database

* Data Type: string
* Default Value: ``

Same as convert.bounding.box but the resultant bounds filtering is only applied to OSM API database
data sources when used with the convert and conflate commands.  This setting takes precendence over
the convert.bounding.box setting for OSM API database data sources only.

=== convert.ops

* Data Type: list
* Default Value:
** ``

Specifies one or more semi-colon delimited map operations or visitors to apply before writing converted data.  This is only applicable to 
the convert command. 'hoot info --operators' displays information about the available operations.

=== cookie.cutter.alpha

* Data Type: double
* Default Value: `1000.0`

The size in meters used for alpha by the cookie cutter map operation (CookieCutterOp). A larger
value makes a smoother shape and a smaller value will create a rough shape with more holes. Value
in meters.

=== cookie.cutter.alpha.shape.buffer

* Data Type: double
* Default Value: `0.0`

The buffer to add to the alpha shape before cutting by the cookie cutter map operation
(CookieCutterOp). A negative value will make the shape smaller.  Value in meters.

=== cookie.cutter.output.crop

* Data Type: bool
* Default Value: `false`

Crops based on the polygon rather than doing a cookie cut when using the cookie cutter map
operation (see CookieCutterOp).

=== create.bogus.review.tags

* Data Type: bool
* Default Value: `false`

Creates example review tags for debugging. All reviews created with this mechanism are invalid.

=== crop.bounds

* Data Type: string
* Default Value: ``

Bounds used by the map cropper when cropping a map, of the form: minx,miny,maxx,maxy

=== debug.map.filename

* Data Type: string
* Default Value: `tmp/debug.osm`

Debugging: The filename to use when saving the debug map during conflation.

=== differential.tag.ignore.list

* Data Type: list
* Default Value:
** `uuid`
** `source:datetime`
** `license`
** `source:imagery`

List of tags to ignore when performing differential conflation with tags.

=== distance.node.criterion.center

* Data Type: string
* Default Value: ``

WGS84 coordinate in the format: "x,y" that the DistanceNodeCriterion should use as a center when
searching for nodes.

=== distance.node.criterion.distance

* Data Type: double
* Default Value: `-1.0`

Distance in meters that the DistanceNodeCriterion should search for nodes out from a center
specified by 'distance.node.criterion.center'.

=== dual.way.splitter.driving.side

* Data Type: string
* Default Value: `right`

When splitting divided highways, do we assume the drivers are on the right or left?

See also: <<MapCleanerTransforms,map.cleaner.transforms>>

=== dual.way.splitter.split.size

* Data Type: double
* Default Value: `12.5`

By default how much space should be put between two divided roads when they're divided by the
DividedHighwaySplitter. Units are in meters.

See also: <<MapCleanerTransforms,map.cleaner.transforms>>

=== duplicate.name.case.sensitive

* Data Type: bool
* Default Value: `true`

If true, all cleaning and conflation merge operations will only remove duplicate names when their
case also matches.  If false, cleaning and conflation merge operations will consider names with
the same text but differing case as the same with each other.

See also: <<MapCleanerTransforms,map.cleaner.transforms>>

=== duplicate.way.remover.strict.tag.matching

* Data Type: bool
* Default Value: `true`

If true, when comparing duplicate ways, the ways and their name tags will only be merged together
when all other non-name tags between the two match.  If false, the ways and their name tags will be
merged together regardless of whether all of their non-name tags match.

=== edge.distance.extractor.spacing

* Data Type: double
* Default Value: `5.0`

The spacing used by the EdgeDistanceExtractor.  Units in meters.

=== element.cache.size.node

* Data Type: long
* Default Value: `10000000`

Size of the in memory node cache used when streaming I/O is used with nodes.

=== element.cache.size.relation

* Data Type: long
* Default Value: `2000000`

Size of the in memory relation cache used when streaming I/O is used with relations.

=== element.cache.size.way

* Data Type: long
* Default Value: `2000000`

Size of the in memory way cache used when streaming I/O is used with ways.

=== element.criterion.negate

* Data Type: bool
* Default Value: `false`

If true, element criterions passed to an ElementCriterionConsumer will be negated.  May not be
honored by all ElementCriterionConsumers.  Example setting which pass element criterions to
ElementCriterionConsumers: remove.elements.visitor.element.criterion,
set.tag.value.visitor.element.criterion, etc.

=== element.sorter.element.buffer.size

* Data Type: long
* Default Value: `-1`

The maximum number of elements allowed to be in memory during element sorting.  A value of -1
indicates no limit.

=== english.words.files

* Data Type: list
* Default Value:
** `/usr/share/dict/american-english-insane`
** `/usr/share/dict/american-english-huge`
** `/usr/share/dict/american-english-large`
** `/usr/share/dict/american-english-small`
** `/usr/share/dict/american-english`
** `/usr/share/dict/words`

Absolute file path to dictionaries of English words. The first file found will be loaded into the
dictionary of English words and used by some algorithms. If the files are not found then the English
words will be silently ignored.

=== generic.line.match.threshold

* Data Type: double
* Default Value: `${conflate.match.threshold.default}`

The threshold at which a match is called a match for generic lines.

See also:

 * _Estimate Pairwise Relationships_, <<hootalgo>>

=== generic.line.matcher.max.angle

* Data Type: double
* Default Value: `90.0`

Sets that maximum angle that is still considered a generic line match. Units in degrees.

=== generic.line.miss.threshold

* Data Type: double
* Default Value: `${conflate.miss.threshold.default}`

The threshold at which a miss is called a miss for generic lines.

See also:

 * _Estimate Pairwise Relationships_, <<hootalgo>>

=== generic.line.review.threshold

* Data Type: double
* Default Value: `${conflate.review.threshold.default}`

The threshold at which a review is called a review for generic lines. See
`conflate.review.threshold.default`.

See also:

 * _Estimate Pairwise Relationships_, <<hootalgo>>

=== generic.line.subline.matcher

* Data Type: string
* Default Value: `hoot::MaximalSublineMatcher`

The way subline matcher to use when determining matching sublines with generic line conflation.

=== generic.polygon.match.threshold

* Data Type: double
* Default Value: `${conflate.match.threshold.default}`

The threshold at which a match is called a match for generic polygons.

See also:

 * _Estimate Pairwise Relationships_, <<hootalgo>>

=== generic.polygon.miss.threshold

* Data Type: double
* Default Value: `${conflate.miss.threshold.default}`

The threshold at which a miss is called a miss for generic polygons.

See also:

 * _Estimate Pairwise Relationships_, <<hootalgo>>

=== generic.polygon.review.threshold

* Data Type: double
* Default Value: `${conflate.review.threshold.default}`

The threshold at which a review is called a review for generic polygons. See
`conflate.review.threshold.default`.

See also:

 * _Estimate Pairwise Relationships_, <<hootalgo>>

=== highway.match.threshold

* Data Type: double
* Default Value: `0.161`

The threshold at which a match is called a match for roads.

See also:

 * _Estimate Pairwise Relationships_, <<hootalgo>>

=== highway.matcher.heading.delta

* Data Type: double
* Default Value: `${way.matcher.heading.delta}`

The distance around a point on a highway to look when calculating the heading.  See
`way.matcher.heading.delta`.

=== highway.matcher.max.angle

* Data Type: double
* Default Value: `${way.matcher.max.angle}`

Sets that maximum angle that is still considered a highway match. Units in degrees.

=== highway.max.enum.diff

* Data Type: double
* Default Value: `0.6`

If two highways have significantly different enumerated types then they will not be considered
for match. For example:

* "highway=primary" vs "highway=secondary" has a diff of 0.2.
* "highway=primary" vs "highway=footway" has a diff of 0.67.

=== highway.miss.threshold

* Data Type: double
* Default Value: `0.999`

The threshold at which a miss is called a miss for roads.

See also:

 * _Estimate Pairwise Relationships_, <<hootalgo>>

=== highway.review.threshold

* Data Type: double
* Default Value: `0.25`

The threshold at which a review is called a review for roads. See `conflate.review.threshold.default`.

See also:

 * _Estimate Pairwise Relationships_, <<hootalgo>>

=== highway.subline.matcher

* Data Type: string
* Default Value: `${way.subline.matcher}`

The highway subline matcher to use when determining matching highway sublines.

=== highway.subline.string.matcher

* Data Type: string
* Default Value: `${way.subline.string.matcher}`

The way subline string matcher to use when determining matching sublines for highways.

=== hoot.services.auth.access.token

* Data Type: string
* Default Value: ``

Hootenanny Web Services public access token required by some Hootenanny commands.  Use the
Hootenanny 'login' command to retrieve access tokens.

=== hoot.services.auth.access.token.secret

* Data Type: string
* Default Value: ``

Hootenanny Web Services private access token required by some Hootenanny commands.  Use the
Hootenanny 'login' command to retrieve access tokens.

=== hoot.services.auth.host

* Data Type: string
* Default Value: `localhost`

Host name of the machine the Hootenanny Web Services are located on.

=== hoot.services.auth.port

* Data Type: int
* Default Value: `8080`

Port of the machine the Hootenanny Web Services are located on.  If left empty, port 80 will be
used.

=== hoot.services.auth.user.name

* Data Type: string
* Default Value: ``

Hootenanny Web Services user name associated with an authenticated login.

=== hootapi.db.writer.copy.bulk.insert

* Data Type: bool
* Default Value: `false`

If set to true, the Hootenanny API database writer will insert new records using Postgres COPY
statements, which may increase performance when writing large datasets.  This setting can only
be activated when writing new records and will not work when existing records need to be modified
or deleted.  It also requires writing out temporary files, so extra disk space is needed.

=== hootapi.db.writer.create.user

* Data Type: bool
* Default Value: `false`

Should the hootapi services DB writer automatically create the specified user if it doesn't exist.
This is most useful when debugging and testing.

=== hootapi.db.writer.output.id.mappings

* Data Type: string
* Default Value: ``

If this value is set to a non-empty string, the system will attempt to open a file with the
specified name and output all the ID mappings (source to destination) used for nodes, ways, and
relations that were written to the database.

=== hootapi.db.writer.overwrite.map

* Data Type: bool
* Default Value: `false`

If set to true then if there is already a map with the specified name then it will be removed before
a new map is written.

=== hootapi.db.writer.remap.ids

* Data Type: bool
* Default Value: `true`

If this value is set to true, then all incoming element IDs are remapped into new IDs as the
elements are written to a Hootenanny API database. Setting it to true is appropriate if any of the
incoming IDs are non-positive.

=== id.generator

* Data Type: string
* Default Value: `hoot::DefaultIdGenerator`

Sets the default ID generator class name. This determines how Hootenanny will assign new element
IDs as they're created. The `DefaultIdGenerator` assigns IDs in a decrementing fashion (e.g. -1,
-2, ...). The `hoot::PositiveIdGenerator` increments the IDs (e.g. 1, 2, 3, ...).

Both generators maintain a different count for each element type. E.g. you can have a Node with ID
1 and a Way with ID 1. This will not cause any problems within Hootenanny and is a legitimate way
of assigning IDs within OSM.

Example Usage:

----
hoot convert -D id.generator=hoot::PositiveIdGenerator -D id.generator.node.start=100 -D id.generator.relation.start=200 -D id.generator.way.start=300 myinput.osm myoutput.osm --trans $HOOT_HOME/translations/Identity.js
----

=== id.generator.node.start

* Data Type: double
* Default Value: `0`

Sets the default start ID for nodes. The first value assigned is generator specific. (E.g. for
default the first assigned id will be -1)

=== id.generator.relation.start

* Data Type: double
* Default Value: `0`

Sets the default start ID for relations. The first value assigned is generator specific. (E.g.
for default the first assigned id will be -1)

=== id.generator.way.start

* Data Type: double
* Default Value: `0`

Sets the default start ID for ways. The first value assigned is generator specific. (E.g. for
default the first assigned id will be -1)

=== implicit.tagger.add.top.tag.only

* Data Type: bool
* Default Value: `true`

If true, implicit taggers will only add the implicit tag to the element with the highest tag
occurrence count for a given set of inputs name tokens.  Setting to true may be useful in reducing
false positive applied tags to elements.

=== implicit.tagger.additional.name.keys

* Data Type: list
* Default Value:
** `note`

A list of additional tag keys to be considered as names when tagging implicitly based on type.

=== implicit.tagger.allow.tagging.specific.entities

* Data Type: bool
* Default Value: `true`

If true, implicit taggers will attempt to add more specific tags to existing non-generic elements
(dependent on the element type filter; e.g. for POIs, elements with a tag more specific than
"poi=yes").  If false, implicit taggers will ignore all non-generic elements during implicit tagging.

=== implicit.tagger.allow.words.involved.in.multiple.rules

* Data Type: bool
* Default Value: `false`

If true, implicit taggers will allow for returning tags for a name when that name is involved in
more than one tagging rule.  Setting to false may be useful in reducing false positive applied tags
to elements.

=== implicit.tagger.match.end.of.name.single.token.first

* Data Type: bool
* Default Value: `true`

If true, implicit taggers will attempt to match the last token in a name to an implicit tag rule
first before attempting to match other parts of the name.  Setting to true can be useful in getting
better tagging performance for names that would otherwise be involved in multiple implicit tag
rules.

=== implicit.tagger.max.name.length

* Data Type: int
* Default Value: `75`

The maximum length a name tag value can have for the type tagger to try and derive a type from it.

=== implicit.tagger.rules.database

* Data Type: string
* Default Value: `${HOOT_HOME}/conf/core/implicit-tag-rules/osm-geonames-4-5-18.sqlite`

Database used by the POI implicit tagger to derive POI type tags implicitly based on a POI's name.

=== implicit.tagging.database.deriver.minimum.tag.occurrences.per.word

* Data Type: int
* Default Value: `1000`

The minimum number of times a tag must be associated with a word in order for an implicit tag rule
to be created that is associated with it.

=== implicit.tagging.database.deriver.minimum.word.length

* Data Type: int
* Default Value: `3`

The minimum allowed word length when associating word tokens with tags.

=== implicit.tagging.database.deriver.custom.rule.file

* Data Type: string
* Default Value: `${HOOT_HOME}/conf/core/implicit-tag-rules/implicitTagRulesCustomRuleList`

Flat file containing tab separated word key/value pairs to use as custom rules when deriving an
implicit tags database from POI names.

=== implicit.tagging.database.deriver.tag.ignore.file

* Data Type: string
* Default Value: `${HOOT_HOME}/conf/core/implicit-tag-rules/implicitTagRulesTagIgnoreList`

Flat file containing key/value pairs to ignore when deriving an implicit tags database from POI
names.  Use 'key=*' to ignore all tags for a given key.

=== implicit.tagging.database.deriver.translate.names.to.english

* Data Type: bool
* Default Value: `true`

If true, the implicit tag raw rules deriver will translate name words to English as implicit tag
rules are derived.

=== implicit.tagging.database.deriver.translate.names.to.english

* Data Type: bool
* Default Value: `true`

If true, the implicit tag raw rules deriver will translate name words to English as implicit tag
rules are derived.

=== implicit.tagging.database.deriver.word.ignore.file

* Data Type: string
* Default Value: `${HOOT_HOME}/conf/core/implicit-tag-rules/implicitTagRulesWordIgnoreList`

Flat file containing words to ignore when deriving an implicit tags database from POI names.

=== implicit.tagging.database.deriver.use.schema.tag.values.for.words.only

* Data Type: bool
* Default Value: `true`

If true, the implicit tag raw rules generator will only consider words that correspond to a OSM tag
value in the Hootenanny schema.

=== implicit.tagging.element.criterion

* Data Type: string
* Default Value: `hoot::ImplicitTagEligiblePoiPolyCriterion`

Criterion class inheriting from hoot::ImplicitTagEligibleCriterion; The default,
ImplicitTagEligiblePoiPolyCriterion, derives tag information from POIs, buildings, and areas.  To
pass in more nested criterion, use the Hootenanny Javascript interface instead.

=== implicit.tagging.keep.temp.files

* Data Type: bool
* Default Value: `false`

If true, the implicit tag raw rules/database derivers will keep all temporary file output.  For
debugging only.

=== implicit.tagging.name.cleaning.tokens.file

* Data Type: string
* Default Value: `${HOOT_HOME}/conf/core/implicit-tag-rules/implicitTagRulesNameCleaningTokens`

Flat file containing tokens that should be ignored in names when deriving implicit type tagging
rules or when determining whether to type tag an element using implicit tagging.

=== implicit.tagging.raw.rules.deriver.skip.filtering

* Data Type: bool
* Default Value: `false`

If true, the implicit tag raw rules deriver will skip node filtering.  Only set to true if the input
data has been filtered with ImplicitTagEligiblePoiCriterion beforehand.

=== implicit.tagging.raw.rules.deriver.sort.parallel.count

* Data Type: int
* Default Value: `-1`

The number of parallel processes used when sorting output by the implicit tag raw rules deriver.
The default value of -1 uses a count equal to the number of processors on the machine.  Valid values
are -1 or 1 up to the number of available processors.

=== implicit.tagging.translate.names.to.english

* Data Type: bool
* Default Value: `true`

If true, all implicit taggers will translate element name words to English before querying the
corresponding implicit tag rules database.

=== javascript.translator.path

* Data Type: list
* Default Value:
** `${HOOT_TRANSLATE_PATH}`
** `${HOOT_HOME}/plugins`
** `${HOOT_HOME}/plugins-local`
** `${HOOT_HOME}/rules`

A list of paths to include in the javascript translator search path.

=== json.format.hootenanny

* Data Type: bool
* Default Value: `false`

Output JSON in a more Hootenanny specific way that includes Hootenanny-specific tags
including `hoot:*`, `error:circluar`, `type=node/way/relation`, tags in the `tags`
section, etc.

`Generic Format`
-----
...
{
  "type":"Feature",
  "properties":{
    "type":"LineString",
    "REF1":"Panera",
    "access":{ "groups":[],"users":[] },
    "attributes":{
      "item_date":"2017-10-09T12:34:56.789Z",
      "category_id":"123456",
      "asset_id":"ABC123"
      },
    "alt_name":null,
    "building":"yes",
    "name":"Panera Bread",
    "item_type":[ "building","restaurant" ],
    },
  "geometry":{
    "type":"Polygon",
    "coordinates":[[[-104.8065566424573,39.59327717293566],
                    [-104.8061245919961,39.59330667331412],
                    [-104.8060931452853,39.59315284977403],
                    [-104.8065292974914,39.59311913497989],
                    [-104.8065566424573,39.59327717293566]]]
    }
},
...
-----
vs
`Hootenanny-specific Format`
-----
...
{
  "type":"Feature",
  "id":"-2",
  "properties":{
    "type":"way",
    "tags":{
      "REF1":"Panera",
      "access":{ "groups":[],"users":[] },
      "attributes":{
        "item_date":"2017-10-09T12:34:56.789Z",
        "category_id":"123456",
        "asset_id":"ABC123"
        },
      "alt_name":null,
      "building":"yes",
      "type":"way",
      "name":"Panera Bread",
      "item_type":[ "building","restaurant" ],
      "error:circular":"15"
      }
    },
  "geometry":{
    "type":"Polygon",
    "coordinates":[[[-104.8065566424573,39.59327717293566],
                    [-104.8061245919961,39.59330667331412],
                    [-104.8060931452853,39.59315284977403],
                    [-104.8065292974914,39.59311913497989],
                    [-104.8065566424573,39.59327717293566]]]
    }
},
...
-----

=== json.perserve.empty.tags

* Data Type: bool
* Default Value: `true`

Write out empty OSM tags to JSON such as `"text":""`

=== json.pretty.print

* Data Type: bool
* Default Value: `false`

Write out JSON in a more legible manner

=== json.reader.http.bbox.max.size

* Data Type: double
* Default Value: `0.25`

Maximum size of an HTTP request's bounding box in degrees before it is split up into smaller bounding
boxes and run in parallel

=== json.reader.http.bbox.parallel

* Data Type: bool
* Default Value: `false`

Split the bounding box of an HTTP read request into smaller bounding boxes that can be run in parallel

=== json.reader.http.bbox.thread.count

* Data Type: int
* Default Value: `8`

Number of threads in the thread pool to process HTTP requests that contain bounding boxes that are too
large to query at once (see `json.reader.http.bbox.max.size`).

=== keep.tags.visitor.keys

* Data Type: list
* Default Value:
** ``

A list of tag keys for which the KeepTagsVisitor will retain on elements, while removing all
other tags from elements.

=== language.detection.detector

* Data Type: string
* Default Value: `hoot::HootServicesLanguageDetectorClient`

LanguageDetector implementation to use for detecting source languages.  If using
hoot::HootServicesLanguageDetectorClient, a translation server must be set up and valid OAuth
credentials used.  Also, be sure to use an appropriate value for the 'language.info.provider'
option.

=== language.detection.write.detected.lang.tags

* Data Type: bool
* Default Value: `false`

If true, source languages detected for tags will be written in new tags to output.  If false, no
tags are written and only a summary of the source languages found will be printed at completion.

=== language.hoot.services.detection.min.confidence.threshold

* Data Type: string
* Default Value: `high`

The minimum language detection confidence threshold to use when detecting languages in text using
hoot::HootServicesLanguageDetectorClient.  Valid values are: 'low', 'medium', 'high', or 'none'.  A
value of 'none' or an empty string disables the threshold.  Not all server side language detectors
specified in 'language.hoot.services.detectors' support detection confidence.  When listing server
side detectors via the API, confidence support information is included.

=== language.hoot.services.detectors

* Data Type: list
* Default Value:
** `TikaLanguageDetector`
** `OpenNlpLanguageDetector`

When using 'HootServicesTranslatorClient' as the to English language translator or HootServicesLanguageDetectorClient as a source 
language detector, one or more hoot-services Java class names implementing LanguageDetector.  Language detectors are used in order of 
entry. 'hoot info --languages --detectors' displays information about the available server side detectors. If no detectors are specified, then 
language translation will attempt to use as many detectors as needed, in a pre-determined order, to get a positive detection. 
Separate values with a ';' and surround in quotes when passing in from the command line.

=== language.info.provider

* Data Type: string
* Default Value: `hoot::HootServicesLanguageInfoClient`

LanguageInfoProvider implementation to use for determining language information needed by to
English translation. If using hoot::HootServicesLanguageInfoClient, a translation server must be
set up and valid OAuth credentials used.

=== language.max.cache.size

* Data Type: long
* Default Value: `10000`

Maximum result cache sized used for to English translation and source language detection.  Not
necessarily honored by all translators/detectors.  A cache size of -1 disables the translation
cache.

=== language.ignore.pre.translated.tags

* Data Type: bool
* Default Value: `false`

If true and performing a to English translation with ToEnglishTranslationVisitor, the translator
will skip attempting to translate any tags whose owning elements have a pre-translated English tag
(key=<tag name>:en). If true and performing a non-English source language detection with
NonEnglishLanguageDetectionVisitor, the detector will ignore the fact that an English pre-translated
tag already exists on the associated element and attempt to detect the source language of the
pre-translated tag.

=== language.parse.names

* Data Type: bool
* Default Value: `false`

When performing a to English translation or source language detection, the translator/detector
by default uses the required 'language.tag.keys' configuration option to determine which tags to
translate or detect source languages for.  If this option is enabled, 'language.tag.keys' is no
longer a required option and all name tags will be parsed during translation/detection.  If
'language.tag.keys' is populated in addition to enabling this option, then any tag keys in
'language.tag.keys' that are not names will be parsed in addition to the name tags.

=== language.skip.words.in.english.dictionary

* Data Type: bool
* Default Value: `true`

When performing a to English translation or source language detection, the translator/detector
will skip the translation of any tags whose value is in an English dictionary.

=== language.tag.keys

* Data Type: list
* Default Value:
** ``

A list of keys of tags whose values are to either be translated to English by a
ToEnglishTranslationVisitor or just have their source languages detected by a
LanguageDetectionVisitor depending on the operation being performed. Separate keys with a ';' and
surround in quotes when passing in from the command line.

=== language.translation.comparison.pretranslated.tag.keys

* Data Type: list
* Default Value:
** ``

A list of tag keys whose values are known to have been previously translated to the desired target
language.  The list ordering should correspond to that of language.tag.keys.  Separate keys with a
';' and surround in quotes when passing in from the command line.

=== language.translation.comparison.scorer

* Data Type: string
* Default Value: `hoot::LevenshteinDistance`

StringDistance implementation used to score to English translated tag values

=== language.translation.detected.language.overrides.specified.source.languages

* Data Type: bool
* Default Value: `false`

If source languages are specified that do not match the detected language for piece of text during
translation, setting this to true allows the detected language to override the specified source
languages.

=== language.translation.hoot.services.translator

* Data Type: string
* Default Value: `HootLanguageTranslator`

When using 'hoot::HootServicesTranslatorClient' as the to English language translator, a
hoot-services Java class names implementing ToEnglishTranslator.  Valid values are
'JoshuaLanguageTranslator' and 'HootLanguageTranslator'.

=== language.translation.perform.exhaustive.search.with.no.detection

* Data Type: bool
* Default Value: `false`

If more than one source language is specified for to English translation and the correct
source language cannot be detected, translation attempts will be made against each specified
languages until a translation is found.  Enabling this option can have a large impact on translation
performance due to language detection cost.

=== language.translation.source.languages

* Data Type: list
* Default Value:
** ``

ISO-639-1 language codes for the source languages for to English translation
(https://en.wikipedia.org/wiki/List_of_ISO_639-1_codes).  Also, you can specify a single list item,
"detect", to attempt to auto-detect the appropriate source language before translation.  Specifying
multiple source languages can have a large impact on translation performance due to language
detection cost.  Separate list items with a ';' and surround in quotes when passing them in from
the command line.

=== language.translation.translator

* Data Type: string
* Default Value: `hoot::HootServicesTranslatorClient`

ToEnglishTranslator implementation to use for to English translation.
hoot::HootServicesTranslatorClient, requires a translation server be set up and valid OAuth
credentials used.  Also, be sure to use an appropriate value for the 'language.info.provider'
option.

=== levenshtein.distance.alpha

* Data Type: double
* Default Value: `1.15`

Raise the Levenshtein score to this power before returning this result. If alpha is greater than
1 then this makes low scores even lower. Valid values are > 0.

The default alpha value of 1.15 was determined through experimentation with a Jakarta data set
using MeanWordSetDistance as the container classes. See Redmine ticket #2349 for some experiment
details.  The "best" value varies depending on the input data as well as how the data is being used.

=== libpostal.data.dir

* Data Type: string
* Default Value: `/home/vagrant/libpostal-data/libpostal`

Absolute path to the directory where the libpostal library, used for POI/Polygon address parsing,
stores its data.

=== log.format

* Data Type: string
* Default Value: `%d{HH:mm:ss.SSS} %-5p ...%.30F(%4L) %m%n`

If available, uses the formatting as defined in
https://svn.apache.org/repos/asf/logging/site/trunk/docs/log4cxx/apidocs/classlog4cxx_1_1_pattern_layout.html[log4cxx]
to set the log format. If log4cxx isn't available then this has no effect.

Some example format strings and the associated output are below:

-----
# Default log message with lots of information
%d{HH:mm:ss.SSS} %-5p ...%.30F(%4L) %m%n
12:36:03.565 INFO  ...conflate/UnifyingConflator.cpp( 154) Pre-constraining match count: 11

# Log message w/ minimal information
%-5p..%.20F(%3L) %m%n
INFO ..nifyingConflator.cpp(154) Pre-constraining match count: 11

# Embed arbitrary strings in the log messages
Foo: %m%n
Foo: Pre-constraining match count: 11

# Print out time elapsed in ms along w/ other info
%6r %-5p..%.20F(%3L) %m%n
   289 INFO ..nifyingConflator.cpp(154) Pre-constraining match count: 11

# XML-ish log message. This allows parsing messages that span multiple lines,
# but you aren't guaranteed that all output from hoot goes through the logging
# mechanism.
<message time='%d' level='%p' file='%F' line='%L'>%m</message>%n
<message time='2014-10-28 13:09:35,339' level='INFO' file='src/main/cpp/hoot/core/conflate/UnifyingConflator.cpp' line='154'>Pre-constraining match count: 11</message>
-----

=== log.warn.message.limit

* Data Type: double
* Default Value: `3`

The maximum number of warn log messages that will be emittes per class before they are silenced.
Not necessarily utilized by all parts of the application.

[[MapCleanerTransforms]]
=== map.cleaner.transforms

* Data Type: list
* Default Value:
** `hoot::ReprojectToPlanarOp`
** `hoot::DuplicateWayRemover`
** `hoot::SuperfluousWayRemover`
** `hoot::IntersectionSplitter`
** `hoot::UnlikelyIntersectionRemover`
** `hoot::DualWaySplitter`
** `hoot::ImpliedDividedMarker`
** `hoot::DuplicateNameRemover`
** `hoot::SmallWayMerger`
** `hoot::RemoveEmptyAreasVisitor`
** `hoot::RemoveDuplicateAreaVisitor`
** `hoot::NoInformationElementRemover`

A list of map operations to be applied to a map for cleaning purposes, in order.  'hoot info --operators' displays information about 
the available transforms.

[[match.creators]]
=== match.creators

* Data Type: string
* Default Value: `hoot::BuildingMatchCreator;hoot::ScriptMatchCreator,PoiGeneric.js;hoot::HighwayMatchCreator;hoot::ScriptMatchCreator,LinearWaterway.js;hoot::PoiPolygonMatchCreator;hoot::ScriptMatchCreator,Area.js;hoot::ScriptMatchCreator,Railway.js;hoot::ScriptMatchCreator,PowerLine.js`

List of match creators to use during conflation. This can modify what features will be conflated (e.g. buildings, roads, etc.).  The 
ordering must match that in merger.creators.  'hoot info --matchers' displays information about the available matchers.

=== match.parallel.exponent

* Data Type: double
* Default Value: `1`

Used in the calculation of the match parallel score, cos (delta) ^ match.parallel.exponent

=== max.elements.per.partial.map

* Data Type: double
* Default Value: `100000`

Maximum number of elements that will be read into memory at one time during a partial OSM map
reading.  This shouldn't need to be changed.  Reducing the value may cause errors on some data
formats that read large numbers of entries at one time. Increasing the value will use more RAM in
some situations.

=== max.memory.usage

* Data Type: string
* Default Value: `-1`

Allows for artificially limiting the amount of virtual memory that Hootenanny will use. If
Hootenanny needs more than this amount of virtual memory then a bad_alloc will likely be thrown.
In some cases you will receive a totally unrelated error message.

Size is specified in bytes unless followed by one of these suffixes.

* KB = size * 1000
* MB = size * 1000 * 1000
* GB = size * 1000 * 1000 * 1000

For instance setting the value to 500KB is equivalent to 500000 bytes.

The Linux utility RLIMIT_AS is used for limiting virtual memory. This is analagous to RAM, but
less RAM will be utilized than the value specified. Typically this is most useful when limiting
RAM usage of applications in a shared server environment.

=== maximal.subline.spacing

* Data Type: double
* Default Value: `2.0`

Spacing in meters used by the MaximalSublineMatcher during point discretization performed between
matching ways.  Larger values may increase runtime performance but decrease conflation quality.

=== merge.nearby.nodes.distance

* Data Type: double
* Default Value: `1.0`

When merging nodes during convert, determines what tolerance should be used for deciding two nodes
are identical. Units in meters and defaults to 1.0m.

[[merger.creators]]
=== merger.creators

* Data Type: string
* Default Value: `hoot::BuildingMergerCreator;hoot::ScriptMergerCreator;hoot::HighwaySnapMergerCreator;hoot::ScriptMergerCreator;hoot::PoiPolygonMergerCreator;hoot::ScriptMergerCreator;hoot::ScriptMergerCreator;hoot::ScriptMergerCreator`

List of merger creators to use during conflation. This can modify what features will be conflated (e.g. buildings, roads, etc.).  The ordering 
must match that in match.creators. 'hoot info --mergers' displays information about the available mergers.

=== network.conflicts.aggression

* Data Type: double
* Default Value: `8.8`

A larger value will conflate more aggressively (fewer reviews) when using network conflation. Users
may want to consider changing this value. Reasonable range is [1, ~10].

=== network.conflicts.outbound.weighting

* Data Type: double
* Default Value: `0.25`

A value of 0 will cause an edge to contribute (1 * score * weight) to each neighbor when using
network conflation. A value of 1 will give approx (1 / n * score * weight) influence to each
neighbor.  This value is generally not changed by users.  Reasonable range is [0, 2].

=== network.conflicts.partial.handicap

* Data Type: double
* Default Value: `0.2`

A larger value will increase the weight of partial matches when using network conflation.  A
smaller value prefers whole matches over partial matches. This value is generally not changed by
users. Reasonable range is (0, ~2].

=== network.conflicts.stub.handicap

* Data Type: double
* Default Value: `1.7`

A larger value will increase the weight of stubs when using network conflation. This value is
generally not changed by users. Reasonable range is (0, ~2].

=== network.conflicts.stub.through.weighting

* Data Type: double
* Default Value: `0.5`

A value of 0 will cause edges that are connected by a stub to contribute directly as neighbors when
using network conflation.  Higher values will reduce that contribution.  This value is generally
not changed by users.  Reasonable range is [0, ~10].

=== network.conflicts.weight.influence

* Data Type: double
* Default Value: `0.0`

A value of 0 will cause all edges to have the same weight with each neighbor, a higher value will
give matches with more support a higher weight when using network conflation. This value is
generally not changed by users. Reasonable range is [0, 2].

=== network.match.threshold

* Data Type: double
* Default Value: `0.15`

The threshold at which a network match is called a match when using network conflation.

See also:

 * _Estimate Pairwise Relationships_, <<hootalgo>>

=== network.match.write.debug.maps

* Data Type: bool
* Default Value: `false`

If true debug maps will be generated at every iteration when using network conflation. This is
useful when debugging. The maps can be large and slow things down significantly.

=== network.matcher

* Data Type: string
* Default Value: `hoot::ConflictsNetworkMatcher`

An internal option for manipulating the way network matching occurs. This should only be used for
debug and test. The parameter must be a class that is registered with the factory and subclasses
`NetworkMatcher`.

=== network.max.stub.length

* Data Type: double
* Default Value: `20.0`

The maximum allowable length of a stub connection (way to node match) when using network conflation.
Value in meters.

=== network.miss.threshold

* Data Type: double
* Default Value: `0.85`

The threshold at which a network miss is called a miss.

See also:

 * _Estimate Pairwise Relationships_, <<hootalgo>>

=== network.optimization.iterations

* Data Type: int
* Default Value: `10`

The number of optimization iterations the network match creator will run when performing network
conflation.

=== network.review.threshold

* Data Type: double
* Default Value: `0.5`

The threshold at which a network review is called a review. Reviews are also declared in some
other situations when the relationship is not clear.

See also:

 * _Estimate Pairwise Relationships_, <<hootalgo>>

=== node.comparison.circular.error.sensitivity

* Data Type: int
* Default Value: `6`

The number of decimal places taken into account when comparing node circular error values.  Used by
node hash calculation.

=== node.comparison.coordinate.sensitivity

* Data Type: int
* Default Value: `7`

The number of decimal places taken into account when comparing node coordinates.  Used by node
hash calculation.

=== node.matcher.angle.calc.delta

* Data Type: double
* Default Value: `0.001`

The distance moved along a way, in meters, before calculating the outbound heading for a node on
that way by the NodeMatcher.

=== node.matcher.strictness

* Data Type: double
* Default Value: `2`

Determines how strictly the angle should be considered when calculating intersection tie points for
rubber sheeting. A value of 0 will ignore angle entirely. Large will make the angle comparison more
strict.

=== tags.visitor.keys

* Data Type: list
* Default Value:
** ``

List of tag keys for which the AverageNumericTagsVisitor, SumNumericTagsVisitor, or
TagKeyCountVisitor uses.  Separate keys with a ';' and surround entire list in double quotes when
passing in from the command line.

=== ogr.append.data

* Data Type: bool
* Default Value: `false`

If the OGR output file/layer exists when exporting, append the data instead of trying to create a
new file/layer.

=== ogr.debug.addfcode

* Data Type: bool
* Default Value: `false`

Debugging: Add the FCODE as the OSM source:fcode tag during translation.

=== ogr.debug.dumptags

* Data Type: bool
* Default Value: `false`

Debugging: Print out Attributes and OSM Tag values during translation. For each feature, this will
show what keys and values go into the translation and what the translated output is.

=== ogr.debug.dumpvalidate

* Data Type: bool
* Default Value: `false`

Debugging: Print out which attributes are dropped during export validation.

=== ogr.debug.lookupclash

* Data Type: bool
* Default Value: `false`

Debugging: When building internal lookup tables, print values that clash.

=== ogr.debug.lookupcolumn

* Data Type: bool
* Default Value: `false`

Debugging: Print the columns that are not matched during one2one translation. This will show all
Attribute columns and values that do not match a one2one rule.

=== ogr.esri.fcsubtype

* Data Type: bool
* Default Value: `true`

Add the ESRI specific FCSUBTYPE field to the output.

=== ogr.esri.fdname

* Data Type: string
* Default Value: `TDS`

The name to use for the ESRI Feature Dataset on export. Note: This only applies to ESRI File
Geodatabases.

=== ogr.import.filter

* Data Type: string
* Default Value: ``

The regexp to be used to filter the layer names when importing layers from an ESRI File
Geodatabase. The default is to import all layers from a FGDB.  Setting this variable will
override the filter value that can be set by the layerNameFilter function inside a translation
script.

=== ogr.note.extra

* Data Type: string
* Default Value: `attribute`

When exporting to TDSv40 and TDSv61:
- "attribute" Add unused tags to the "ZI006_MEM" field.
- "file" Save the unused tags in a new layer (extra_[PLA]).
- "none" Don't save the unused tags, just drop them.

When exporting to MGCP:
- "attribute" Add unused tags to the "TXT" field.
- "file" Save the unused tags in a new layer (extra_[PLA]).
- "none" Don't save the unused tags, just drop them.

NOTE: According to the MGCP and Shapefile specifications, the "TXT" field has a maximum length of
255 characters. Extra text will be truncated.

=== ogr.reader.bounding.box

* Data Type: string
* Default Value: ``

If specified the OGR reader will limit data read from the data source to only features that
intersect the given bounding box. The format is "minx,miny,maxx,maxy" specified in the projection
of the input data source.

The method OGRLayer::SetSpatialFilterRect is used to limit the bounding box. Some formats will
intelligently use indexes, others will simply filter features after reading from the data source.

Example Usage:

----
hoot convert -D ogr.reader.bounding.box=106.851,-6.160,107.052,-5.913 test-files/jakarta_raya_coastline.shp output.osm --trans translations/Identity.js
----

=== ogr.reader.bounding.box.latlng

* Data Type: string
* Default Value: ``

Similar to `ogr.reader.bounding.box` but uses WGS84 to specify the bounds rather than the source
projection. Only one of the two options can be specified.

A best effort will be made to convert between the two projections. The translated bounding box
will approximate the minimum bounding rectangle of the lat/lng bounding box. In some cases this
may be significantly larger.

=== ogr.reader.csv.keep.geom.fields

* Data Type: string
* Default Value: `NO`

From the GDAL docs:
If YES, the detected X,Y,Z or geometry columns will be stored as regular attribute fields.

=== ogr.reader.csv.latfield

* Data Type: string
* Default Value: `Lat*,lat*,LAT*`

From the GDAL docs:
A comma separated list of possible names for Y/latitude coordinate of a point. Each name might be a pattern using the star character in starting and/or ending position. E.g.: prefix*, *suffix or *middle*. The values in the column must be floating point values.

=== ogr.reader.csv.lonfield

* Data Type: string
* Default Value: `Lon*,lon*,LON*`

From the GDAL docs:
A comma separated list of possible names for X/longitude coordinate of a point. Each name might be a pattern using the star character in starting and/or ending position. E.g.: prefix*, *suffix or *middle*. The values in the column must be floating point values.

//=== ogr.reader.csv.zfield

//* Data Type: string
//* Default Value: `Z,z`

//From the GDAL docs:
//A comma separated list of possible names for Z/elevation coordinate of a point. Each name might be a pattern using the star character in starting and/or ending position. E.g.: prefix*, *suffix or *middle*. The values in the column must be floating point values.

=== ogr.reader.epsg.override

* Data Type: int
* Default Value: `-1`

If specified the OGR reader will override the reported projection with the specified EPSG code. If
the value is < 0 then the projection reported by the source data set will be used. In most cases
the default value is fine.

This can sometimes be necessary when reading from a DB created with osm2pgsql. E.g.

----
hoot convert -D ogr.reader.epsg.override=900913 PG:"dbname='gis' host='localhost' port='5432' user='hoot' password='blahblah'" tmp/output.shp
----

=== ogr.reader.node.id.field.name

* Data Type: string
* Default Value: ``

If set, the ogr reader will use the value at the specified field to populate node IDs.

=== ogr.split.o2s

* Data Type: bool
* Default Value: `false`

If the list of o2s tags is > 255 char, split it into into 254 char long pieces. If this is false,
it will be exported as one big string.

=== ogr.strict.checking

* Data Type: string
* Default Value: `on`

Turn OGR related errors into warnings or turn them off. Valid values are: on, off, warn

=== ogr.tds.add.etds

* Data Type: bool
* Default Value: `true`

Add the eLTDS specific attributes (SCAMIN, SCAMAX, LINK_ID) to the output.

=== ogr.tds.extra

* Data Type: string
* Default Value: `note`

When exporting to TDSv40 and TDSv61:
- "note" Add unused tags to the "ZI006_MEM" field.
- "file" Save the unused tags in a new layer (extra_[PLA]).
- "none" Don't save the unused tags, just drop them.

NOTE: If exporting to Shapefile, this field will be truncated to 255 characters.

=== ogr.thematic.structure

* Data Type: bool
* Default Value: `true`

Where applicable, export data in Thematic Groups (TransportationGroundCrv, StructurePnt etc) instead of one
FCODE per file/layer (ROAD_L, BUILDING_P etc).

=== ogr.throw.error

* Data Type: bool
* Default Value: `false`

For the schema switcher, throw errors instead of returning a partial translation/o2s_X feature
from a translation.

=== ogr.writer.create.all.layers

* Data Type: bool
* Default Value: `false`

Create all layers when using the OGR writer whether or not the layers contain features. Setting
this to true can be useful when conforming to strict specifications.

=== ogr.writer.pre.layer.name

* Data Type: string
* Default Value: ``

TODO: description

=== ogr.writer.script

* Data Type: string
* Default Value: ``

Set the script to use with OGR writer. For example:

----
hoot convert \
  -D ogr.writer.script=test-files/io/SampleTranslation.js \
  -D ogr.writer.pre.layer.name=bar \
  test-files/io/SampleTranslation.osm \
  PG:"dbname='osm_gis2' host='localhost' port='5432' user='hoot' password='hoottest'"
----

=== ogr2osm.merge.nearby.nodes

* Data Type: bool
* Default Value: `true`

Merges nearby nodes together when converting from an OGR format to OSM.

=== ogr2osm.simplify.complex.buildings

* Data Type: bool
* Default Value: `true`

Implicitly merges certain individual building parts into a single part when converting from an OGR
format to OSM.

=== osmapidb.bulk.inserter.disable.database.constraints.during.write

* Data Type: bool
* Default Value: `false`

If true, the OSM API database writer drops the database constraints before writing the data and
re-enables them after the writing is complete.  This can only be used with databases that have been
taken offline from other users.

=== osmapidb.bulk.inserter.disable.database.indexes.during.write

* Data Type: bool
* Default Value: `false`

If true, the OSM API database writer drops the database indexes before writing the data and
re-enables them after the writing is complete.  This can only be used with databases that have been
taken offline from other users.

=== osmapidb.bulk.inserter.reserve.record.ids.before.writing.data

* Data Type: bool
* Default Value: `false`

If true, the OSM API database writer will update the database to reserve the range of record IDs
parsed from the input data *before* writing the data to output.  IMPORTANT:  This option should
always be enabled in online environments (other writers present).  If it is not enabled in online
environments, the risk of record ID conflicts will be present in the database.  The output
destination must be an OSM API database or this setting will always be treated as being "false".
If the output destination is a SQL file, the SQL statements to update the record IDs will be
written to the SQL output for later execution.

=== osmapidb.bulk.inserter.write.sql.file.id.sequence.updates

* Data Type: bool
* Default Value: `true`

If true, the OSM API database bulk inserter write element ID sequence update SQL statements when
the output is a SQL file.  If false, the ID update statements will not be written.

=== osmapidb.id.aware.url

* Data Type: string
* Default Value: ``

This is required when using either the OsmApiDbAwareHootApiDbReader or the OsmApiDbAwareHootApiDbWriter
It forces database reading/writing use the specified OSM API database as master for determining the
sequencing of element ID's.

=== osm.add.bbox.tag

* Data Type: bool
* Default Value: `false`

Add a tag with the bounding box for each element

=== osm.map.reader.factory.reader

* Data Type: string
* Default Value: ``

Specifies the reader that the OsmMapReaderFactory will use. This overrides any information derived
from the URL.

=== osm.map.writer.factory.writer

* Data Type: string
* Default Value: ``

Specifies the writer that the OsmMapWriterFactory will use. This overrides any information derived
from the URL.

=== osm.map.writer.format.xml

* Data Type: bool
* Default Value: `true`

Turns on autoformatting (line breaks, indentation etc) for XML output.

=== osm.map.writer.schema

* Data Type: string
* Default Value: ``

Sets the value for a "schema" attribute when writing a map to OSM XML.  NOTE: this will only be
written if the value is not empty.

=== osm.map.writer.skip.empty.map

* Data Type: bool
* Default Value: `false`

If true, the OSM map writer will NOT write a file if the map is empty.
The default is to write a file even if the map is empty.

=== perty.apply.rubber.sheet

* Data Type: bool
* Default Value: `true`

If true, the data is rubbersheeted before conflation, moving perturbed data closer to reference data.

=== perty.csm.D

* Data Type: double
* Default Value: `1000`

The PERTY D value. D is used in e ^ (-perty.grid.spacing / D). Defaults to 1000. Larger values
result in a more correlated permutation grid.

=== perty.duplicate.poi.duplicate.sigma

* Data Type: double
* Default Value: `1.0`

The number of duplicate POIs is set as `round(abs(N(0, sigma^2))) + 1`. Setting sigma to 0 will
guarantee that there will always be exactly one duplicate.

=== perty.duplicate.poi.move.multiplier

* Data Type: double
* Default Value: `1.0`

The distance that a feature is moved is based on the circular error of the source point. The
new point will be put within N(0, sigma^2) * moveMultiplier meters of the source point where
sigma is the standard deviation associated with the source point.

=== perty.duplicate.poi.probability

* Data Type: double
* Default Value: `0.10`

The probability of at least one duplicate being created. See setDuplicateSigma to determine
how many duplicates will be created.

=== perty.grid.spacing

* Data Type: double
* Default Value: `100`

The size of the PERTY grid spacing in meters.

=== perty.name.change.probability

* Data Type: double
* Default Value: `0.05`

The probability of a change to each character in the name. The expected number of changes is
`perty.name.change.probability` * str.size().

=== perty.name.probability

* Data Type: double
* Default Value: `0.05`

The probability that a name will be modified.

=== perty.ops

* Data Type: list
* Default Value:
** `hoot::PertyWaySplitVisitor`
** `hoot::PertyWayGeneralizeVisitor`
** `hoot::PertyRemoveRandomElementVisitor`
** `hoot::PertyDuplicatePoiOp`
** `hoot::PertyRemoveTagVisitor`
** `hoot::PertyNameVisitor`

A list of operations that should be applied after the geometries have been shifted by PERTY.  'hoot info --operators | grep Perty' 
displays information about the available operations.

=== perty.random.error.x

* Data Type: double
* Default Value: `0`

The sigma rx parameter for PERTY (random error in X). This is only relevant when perty.algorithm
is set to FullCovariance.

=== perty.random.error.y

* Data Type: double
* Default Value: `0`

The sigma ry parameter for PERTY (random error in Y). This is only relevant when perty.algorithm
is set to FullCovariance.

=== perty.remove.random.probability

* Data Type: double
* Default Value: `0.05`

The probability that a feature will be removed.

=== perty.remove.tag.probability

* Data Type: double
* Default Value: `0.05`

Set the probability that a tag will be removed.

=== perty.remove.tag.visitor.exempt.tag.keys

* Data Type: list
* Default Value:
** `REF1`
** `REF2`
** `hoot:status`
** `uuid`

A list of tag keys which are exempt from the tag removal done by PertyRemoveTagsVisitor.  This is
useful for preventing the removal of tags Hootenanny relies on during conflation.

=== perty.remove.tag.visitor.substitution.keys

* Data Type: list
* Default Value:
** `highway`

A list of tag keys which, rather than being removed by the PertyRemoveTagVisitor, will have their
values replaced instead.  The tag keys in the list match one to one with the replacement values in
perty.remove.tag.visitor.subsitution.values.

=== perty.remove.tag.visitor.substitution.values

* Data Type: list
* Default Value:
** `road`

A list of tag values which, should be substituted by PertyRemoveTagVisitor.  The tag values in the
list match one to one with the replacement values in perty.remove.tag.visitor.subsitution.keys.

=== perty.search.distance

* Data Type: double
* Default Value: `15`

Distance parameter (in meters) that determines how far out to search when trying to match features
during conflation of reference and perturbed datasets.  This is equivalent in nature to the
'error:circular' tag used in Hootenanny conflation, however this setting is used instead for
PERTY scoring only.

=== perty.seed

* Data Type: int
* Default Value: `-1`

A random seed integer passed to the random number generator accessed by PERTY to give consistent
results over multiple runs. A value of -1 will generate a seed based on the time to provide
pseudo-random results in the output.  Other seed values will yield repeatable results when the
same seed is used in consecutive calls to the PERTY related commands.

=== perty.systematic.error.x

* Data Type: double
* Default Value: `50`

The sigma sx parameter for PERTY. This controls how much correlated error in the
X direction is in the output permutation. Units in meters.

=== perty.systematic.error.y

* Data Type: double
* Default Value: `50`

The sigma sy parameter for PERTY. This controls how much correlated error in the
Y direction is in the output permutation. Units in meters.

=== perty.test.allowed.score.variance

* Data Type: double
* Default Value: `0.025`

A score variance in the range of 0.0 to 1.0 by which a `perty-test` test run score may vary
while still allowing the test run's status to be described as passing.  Test run score differences
larger than this value will cause the test run's status to be described as failing.  If you are
not sure what your expected scores should be and want to bypass this check, create a list with
all entries equal to "1.0" of the same size as perty.test.num.runs, and then
set perty.test.allowed.score.variance to "1.0".  This effectively disables the score validation.

=== perty.test.dynamic.variable.increment

* Data Type: double
* Default Value: `0.1`

Amount by which the dynamic input variables specified in perty.test.dynamic.variables are
incremented during each test run by perty-test.

=== perty.test.dynamic.variable.start.value

* Data Type: double
* Default Value: `0`

Dynamic variable value initially assigned to a PERTY test dynamic variable when executed by
`perty-test`.

=== perty.test.dynamic.variables

* Data Type: list
* Default Value:
** ``

A list of one or more numeric PERTY variables to be assigned a start value (specified in
perty.test.dynamic.variable.start.value) and then incremented once per test run by
`perty-test` (specified in perty.test.dynamic.variable.increment) to the value of.  The list is
restricted to Hootenanny PERTY options only (perty.*) of a numeric type.

=== perty.test.expected.scores

* Data Type: list
* Default Value:
** `1.0`

A list of expected PERTY scores in the range of 0.0 to 1.0 for a `perty-test` run.  The number of
scores must match the value assigned to perty.test.num.runs.  If you are not sure what your
expected scores should be and want to bypass this check, create a list with all entries equal
to "1.0" of the same size as perty.test.num.runs, and then set perty.test.allowed.score.variance
to "1.0".  This effectively disables the score validation.

=== perty.test.fail.on.better.score

* Data Type: bool
* Default Value: `false`

If true, the `perty-test` will mark a test as failing if its test run score is higher than the
expected score and outside of the allowable score variance; if false, will always allow higher
test run scores to result in a passing test run, despite being outside of the allowable score
variance.

=== perty.test.generate.map.stats

* Data Type: bool
* Default Value: `false`

If true, Hootenanny map statistics files are output for all PERTY outputs created by `perty-test`.

=== perty.test.num.runs

* Data Type: int
* Default Value: `1`

The number of test runs executed by `perty-test`.  A single input variable, or multiple variables
(specified in perty.test.dynamic.variable) assigned identical starting values (specified in
perty.test.dynamic.variable.start.value), is/are altered by an increment during each test
(specified in perty.test.dynamic.variable.increment).

=== perty.test.num.simulations

* Data Type: int
* Default Value: `3`

The number of simulations per test run executed by `perty-test`.  A test run is made up of
multiple simulations.  Scores all simulation executed by the test run are averaged to give the
final PERTY score for the test run.

=== perty.way.generalize.epsilon

* Data Type: double
* Default Value: `1`

Distance parameter, in meters, that determines to what degree a way is generalized by PERTY.
Higher values result in more generalization (more nodes removed).

=== perty.way.generalize.probability

* Data Type: double
* Default Value: `0.1`

The probability between 0.0 and 1.0 that a way will be generalized by PERTY.

=== perty.way.split.min.node.spacing

* Data Type: double
* Default Value: `1`

The minimum spacing, in meters, that may occur between nodes created by PERTY way splits.

=== perty.way.split.probability

* Data Type: double
* Default Value: `0.1`

The probability between 0.0 and 1.0 that a way will be split into multiple features by PERTY.

=== plugin.context.includes

* Data Type: list
* Default Value:
** `HootLib.js`

A list of scripts to include before loading the user's plugin script. The path will be search as:
current directory (CWD), $CWD/rules, $HOOT_HOME/rules.

=== poi.ignore.type.if.name.present

* Data Type: bool
* Default Value: `false`

If true, POI to POI conflation will ignore the types of the features being compared completely as
long as those being compared have a populated name field.

=== poi.match.threshold

* Data Type: double
* Default Value: `${conflate.match.threshold.default}`

The threshold at which a match is called a match for POIs.

See also:

 * _Estimate Pairwise Relationships_, <<hootalgo>>

=== poi.miss.threshold

* Data Type: double
* Default Value: `${conflate.miss.threshold.default}`

The threshold at which a miss is called a miss for POIs.

See also:

 * _Estimate Pairwise Relationships_, <<hootalgo>>

=== poi.polygon.address.additional.tag.keys

* Data Type: list
* Default Value:
** ``

By default, POI/Polygon conflation examines standard OSM tags for address comparisons (see the
addressTagKeys file).  You can expand the tag keys searched by populating this list. From the
command line, separate list items with a semicolon and surround the entire list in double quotes.

=== poi.polygon.address.allow.lenient.house.number.matching

* Data Type: bool
* Default Value: `true`

If true, POI/Polygon conflation will allow house number subletter mismatches for the addresses with
the same house number.  e.g. when enabled, 23a Elm Street matches 23 Elm Street

=== poi.polygon.address.match.enabled

* Data Type: bool
* Default Value: `true`

If true, POI/Polygon conflation will compare addresses as one of the criteria for matching features.
If the data being conflated is known to have poor address data, disabling this option may speed up
conflation runtime performance.

=== poi.polygon.address.translate.to.english

* Data Type: bool
* Default Value: `false`

If true, Hootenanny will attempt to translate to English the value of any tag that is part of an
address before normalizing it (note that address normalization may involve some form of language
translation even when this setting is ).  This can have significant impact on the runtime performance of conflation when enabled
and should only be enabled if the source data is known to have non-English addresses.  The
configuration option, 'language.translation.translator', controls which translator is used.

=== poi.polygon.address.use.default.language.translation.only

* Data Type: bool
* Default Value: `true`

If true, POI/Polygon conflation will use only libpostal for translating languages in addresses,
which occurs during address normalization.  If false, and poi.polygon.translate.addresses.to.english
is enabled, POI/Polygon conflation will use additional to English language translation before
address normalization.  Disable this only if libpostal's language translation is not adequate for
your language translation needs.

=== poi.polygon.auto.merge.many.poi.to.one.poly.matches

* Data Type: bool
* Default Value: `false`

If true, instances where multiple POIs were matched to a single polygon will result in all of those
POIs being automatically merged into the polygon.  If false, then each matched POI will generate a
review against the polygon instead.

=== poi.polygon.disable.same.source.conflation

* Data Type: bool
* Default Value: `false`

If true, POI to Polygon conflation will not attempt to conflate two features with the same source
tag value.  e.g. both have 'source=osm' tag  The source tag key is specified by
poi.polygon.source.tag.key.  How strictly the source tag key must be matched is controlled by
poi.polygon.disable.same.source.conflation.match.tag.key.prefix.only.  This setting is useful when
you have a data layer where data has been collected as both POIs and polygons for the same source
and you never want the two source to be conflated together.

=== poi.polygon.disable.same.source.conflation.match.tag.key.prefix.only

* Data Type: bool
* Default Value: `true`

If set to false and poi.polygon.disable.same.source.conflation is set to true, POI to polygon
conflation will disable conflation only between features who have the exact same source tag value.
e.g. both have 'source=osm' tag  If set to true and poi.polygon.disable.same.source.conflation is
set to true, then the tag matcher is less strict and will attempt to match the prefix of the source
tag value when delimited by a colon.  e.g. 'source=mgcp:buildp_clip;osm' will match
'source=mgcp:builda_clip;osm' since both tag values begin with 'mgcp:'.

=== poi.polygon.enable.advanced.matching

* Data Type: bool
* Default Value: `false`

If true, POI to Polygon conflation will perform additional checks against surrounding features
for match evidence.  This setting allows for detailed conflation customization but can be runtime
expensive when enabled.

=== poi.polygon.enable.review.reduction

* Data Type: bool
* Default Value: `true`

If true, POI to Polygon conflation will attempt to reduce unnecessary reviews without increasing
incorrect matches.  This setting is somewhat experimental and can be runtime expensive when
enabled.

=== poi.polygon.keep.closest.matches.only

* Data Type: bool
* Default Value: `false`

If this setting is true, POI to Polygon conflation will attempt to match the closest feature pairs
only.  The conflation will not match additional features at greater distances, even if they are
within the match distance threshold.  Multiple features matches are still possible in the case of
exact distance ties.  If this setting is false, then multiple POIs found within the match distance
threshold of a polygon are treated as reviews.

=== poi.polygon.match.distance.threshold

* Data Type: double
* Default Value: `5.0`

The maximum distance, in meters, between a POI and a polygon where they can still be considered
a match based on distance criteria only.

=== poi.polygon.match.evidence.threshold

* Data Type: int
* Default Value: `3`

The minimum evidence score at which a POI will be matched to a polygon.  Valid values are 1 to 4.
If an evidence score for a feature pair falls below this value, the relationship between the
features will be classified as a review or miss, depending on the value of
'poi.polygon.review.evidence.threshold'.  Generally, this setting should not be changed except
when working with specific POI/Polygon conflation use cases that require it.

=== poi.polygon.match.threshold

* Data Type: double
* Default Value: `${conflate.match.threshold.default}`

The threshold at which a match is called a match when comparing POIs to polygons.

See also:

 * _Estimate Pairwise Relationships_, <<hootalgo>>

=== poi.polygon.miss.threshold

* Data Type: double
* Default Value: `${conflate.miss.threshold.default}`

The threshold at which a miss is called a miss when comparing POIs to polygons.

See also:

 * _Estimate Pairwise Relationships_, <<hootalgo>>

=== poi.polygon.name.score.threshold

* Data Type: double
* Default Value: `0.8`

The minimum similarity the name scores of two features can have and be considered a name
match, with 0.0 being the least similar and 1.0 being the most similar (-1.0 if there are no names
present (null).

<<<<<<< HEAD
=== poi.polygon.name.translate.to.english
=======
=== poi.polygon.phone.number.additional.tag.keys

* Data Type: list
* Default Value:
** ``

By default, POI/Polygon conflation examines all tags with keys containing the text "phone" for
phone number comparisons.  You can expand the tag keys searched by populating this list. From the
command line, separate list items with a semicolon and surround the entire list in double quotes.

=== poi.polygon.phone.number.match.enabled

* Data Type: bool
* Default Value: `true`

If true, POI/Polygon conflation will compare phone number as one of the criteria for matching
features.  If the data being conflated is known to have poor telephone number data, disabling this
option may speed up conflation runtime performance.

=== poi.polygon.phone.number.region.code

* Data Type: string
* Default Value: ``

Optional geographical region code used when comparing phone numbers.   See:
http://www.unicode.org/cldr/charts/30/supplemental/territory_information.html  Specifying a region
code, if known for the input data, may increase phone number matching accuracy but may also have
runtime performance implications.

=== poi.polygon.phone.number.search.in.text
>>>>>>> 8e639743

* Data Type: bool
* Default Value: `false`

<<<<<<< HEAD
If true, Hootenanny will attempt to translate to English the value of any name tag.  This can have
significant impact on the runtime performance of conflation when enabled and should only be enabled
if the source data is known to have non-English names.  The configuration option,
'language.translation.translator', controls which translator is used.
=======
If true, POI/Polygon conflation will attempt to search for phone numbers within tag value text
that may contain things other than phone numbers.  If false, the conflation will assume the tag
value is a phone number and will not search within it.  poi.polygon.phone.number.region.code must
be set to a valid region code when enabling this option.  Enabling this option may have runtime
performance implications.
>>>>>>> 8e639743

=== poi.polygon.poi.ignore.tags.file

* Data Type: string
* Default Value: `${HOOT_HOME}/conf/core/poi-polygon/poiPolygonPoiTagIgnoreList`

Path to a file containing a list of POI feature ignore tags.  Any POIs containing tags in the file
will be skipped by POI to Polygon conflation.

=== poi.polygon.poly.ignore.tags.file

* Data Type: string
* Default Value: `${HOOT_HOME}/conf/core/poi-polygon/poiPolygonPolyTagIgnoreList`

Path to a file containing a list of polygon feature ignore tags.  Any polygons containing tags in
the file will be skipped by POI to Polygon conflation.

=== poi.polygon.print.match.distance.truth

* Data Type: bool
* Default Value: `false`

If true, debug match distance output will be obtained from manually matched source data and printed
if running 'hoot score-matches' with POI to Polygon conflation.

=== poi.polygon.promote.points.with.addresses.to.pois

* Data Type: bool
* Default Value: `false`

If true, POI to polygon conflation will classify all points with OSM address tags as POIs even if
they do not have specific type tags.

=== poi.polygon.review.distance.threshold

* Data Type: double
* Default Value: `125.0`

The maximum distance, in meters, combined with the circular error of the features being compared,
the total of which allows the features to still be considered a match based on distance criteria
only.

=== poi.polygon.review.evidence.threshold

* Data Type: int
* Default Value: `1`

The minimum evidence score at which a POI will be reviewed against a polygon, if the evidence score
does not meet the threshold defined by 'poi.polygon.match.evidence.threshold'.  Valid values are
0 to 3.  If an evidence score for a feature pair falls below this value, the relationship between
the features will be classified as a miss.  If the value is set to 0, all feature pairs which did
not match will be reviewed.  If the value is set greater than or equal to
'poi.polygon.match.evidence.threshold', an error will occur.  Generally, this setting
should not be changed except when working with specific POI/Polygon conflation use cases that
require it.

=== poi.polygon.review.if.matched.types

* Data Type: list
* Default Value:
** ``

List of key value pairs in the format 'key=value' or  'key,value' (UI only) for features to always
review if marked as matches with POI to polygon conflation.  Delimit the individual types with ';'.
e.g. 'amenity=school;shop=mall' or 'amenity,school;shop,mall'.  Also, when specifying the list from
the command line, surround the entire value string in double quotes.

=== poi.polygon.review.multiuse.buildings

* Data Type: bool
* Default Value: `false`

If true, POI to polygon conflation always marks matches between POIs and polygons where multi-use
building polygons are present as needing review.  The definition of multi-use buildings is
controlled by the Hootenanny schema.

=== poi.polygon.review.threshold

* Data Type: double
* Default Value: `${conflate.review.threshold.default}`

The threshold at which a review is called a review for PoiPolygon. See
`conflate.review.threshold.default`.

=== poi.polygon.source.tag.key

* Data Type: string
* Default Value: `source`

The source tag key to be used in conjunction with poi.polygon.disable.same.source.conflation.

=== poi.polygon.type.score.threshold

* Data Type: double
* Default Value: `0.7`

The minimum similarity the type scores a POI and polygon can have and be considered a type
match, with 0.0 being the least similar and 1.0 being the most similar.

=== poi.polygon.type.to.names.file

* Data Type: string
* Default Value: `${HOOT_HOME}/conf/core/poi-polygon/poiPolygonTypeToNames`

Flat file containing OSM types and lists of possible texts features having such a type might
contain.

=== poi.polygon.type.translate.to.english

* Data Type: bool
* Default Value: `false`

If true, Hootenanny will attempt to translate to English the value of any tag having a key in its
schema.  This can have significant impact on the runtime performance of conflation when enabled
and should only be enabled if the source data is known to have non-English type values.  The
configuration option, 'language.translation.translator', controls which translator is used.

=== poi.review.threshold

* Data Type: double
* Default Value: `${conflate.review.threshold.default}`

The threshold at which a review is called a review for POIs. See `conflate.review.threshold.default`.

See also:

 * _Estimate Pairwise Relationships_, <<hootalgo>>

=== preserve.unknown1.element.id.when.modifying.features

* Data Type: bool
* Default Value: `false`

If true, the element ID of features with status=unknown1 will be preserved when modifying features
(merging, splitting, etc. during conflation, cleaning, etc.).  If false, the modified feature will
be given a new, unique element ID.  This is useful when writing conflated data output back to a
reference data store (associated with the unknown1 status) where modifying existing features is
preferred over replacing them for provenance purposes.  Not honored by all visitors, map operations,
or mergers which modify features.

=== power.line.auto.calc.search.radius

* Data Type: bool
* Default Value: `true`

Automatically calculates the search radius to be used during conflation of power lines using rubber
sheet tie point distances.  When this setting is enabled, rubbersheeting is not allowed as a
pre-conflation operation on the input data to be conflated.

=== power.line.matcher.distance.weight.coefficient

* Data Type: double
* Default Value: `0.01`

A weighting coefficient value from 0.0 to 1.0 for the applying distance weighting to power line
matches.  This will favor feature that are closer together.  The higher the coefficient value, the
higher the weighting applied.  A value of 0.0 will disable distance weighting.

=== power.line.subline.matcher

* Data Type: string
* Default Value: `hoot::FrechetSublineMatcher`

The way subline matcher to use when determining matching power line sublines.

=== power.line.matcher.max.angle

* Data Type: double
* Default Value: `155.0`

Sets that maximum angle that is still considered a power line match. Units in degrees.

=== quantile.aggregator.quantile

* Data Type: double
* Default Value: `0.0`

A quantile value from 0.0 to 1.0 for the QuantileAggregator.

=== progress.reporting.format

* Data Type: string
* Default Value: ``

Sets the progress reporting format to the type specified for classes that support progress
reporting.  Currently, 'json' is the only valid reporting format. If left blank, progress is not
reported.

=== railway.angle.sample.distance

* Data Type: double
* Default Value: `20.0`

Distance, in meters, used for sampling railway data during angle histogram extraction with the
SampledAngleHistogramExtractor

=== railway.match.threshold

* Data Type: double
* Default Value: `${conflate.match.threshold.default}`

The threshold at which a match is called a match for railwayss.

See also:

 * _Estimate Pairwise Relationships_, <<hootalgo>>

=== railway.matcher.heading.delta

* Data Type: double
* Default Value: `150.0`

The distance around a point on a railway to look when calculating the heading. See
`way.matcher.heading.delta`.

=== railway.matcher.max.angle

* Data Type: double
* Default Value: `90.0`

Sets that maximum angle that is still considered a railway match. Units in degrees.

=== railway.miss.threshold

* Data Type: double
* Default Value: `${conflate.miss.threshold.default}`

The threshold at which a miss is called a miss for railways.

See also:

 * _Estimate Pairwise Relationships_, <<hootalgo>>

=== railway.review.threshold

* Data Type: double
* Default Value: `${conflate.review.threshold.default}`

The threshold at which a review is called a review for railways.

See also:

 * _Estimate Pairwise Relationships_, <<hootalgo>>

=== railway.subline.matcher

* Data Type: string
* Default Value: `hoot::MaximalSublineMatcher`

The way subline matcher to use when determining matching sublines.

=== random.forest.model.trees

* Data Type: int
* Default Value: `40`

The number of trees used to train a random forest conflation model.

=== reader.add.source.datetime

* Data Type: bool
* Default Value: `true`

By default add the `source:datetime` or `source:ingest:datetime` stamp when reading files.  Not
honored by all readers.

=== reader.conflate.use.data.source.ids.1

* Data Type: bool
* Default Value: `false`

Determines whether the reader used by the conflate command to read the first input dataset will
use the element ID's specified by the input datasets (true) or use internal ID management for the
inputs (false).

=== reader.conflate.use.data.source.ids.2

* Data Type: bool
* Default Value: `false`

Determines whether the reader used by the conflate command to read the second input dataset will
use the element ID's specified by the input datasets (true) or use internal ID management for the
inputs (false).

=== reader.keep.status.tag

* Data Type: bool
* Default Value: `false`

If reader.use.file.status is true, the default action is to drop the status tag from the file
during reading.  Setting this to true preserves the status tag on the element.  Not honored by
all readers.

=== reader.preserve.all.tags

* Data Type: bool
* Default Value: `false`

If true, all tags from the input data will be preserved.  Not honored by all readers.  e.g.
an 'accuracy' tag will not be replaced by a 'error:circular' tag; both tags will be kept.

=== reader.set.default.status

* Data Type: string
* Default Value: `unknown1`

Sets the status on data being read.  Valid values are "unknown1" and "unknown2".  Not honored by all
readers.

=== reader.use.data.source.ids

* Data Type: bool
* Default Value: `true`

If true, the element IDs in the source data will be assigned to written elements.  Otherwise,
Hootenanny manages element IDs internally.  This should not be set to true if any source elements
have negative IDs.  Not honored by all readers.

=== reader.use.file.status

* Data Type: bool
* Default Value: `false`

By default should a reader use the file status from the file. Not honored by all readers.

=== remove.attributes.visitor.types

* Data Type: list
* Default Value:
** ``

List of element attributes to remove with the RemoveAttributesVisitor.  Valid values are: changeset,
timestamp, user, uid, or version.

=== remove.duplicate.areas.diff

* Data Type: string
* Default Value: `hoot::ExactTagDifferencer`

Use this class for calculating the difference between element tags. If the difference is exactly
0 then they'll be a candidate for merging.

=== remove.elements.visitor.element.criterion

* Data Type: string
* Default Value: ``

The plugin name of an element criterion used to select elements to delete.  To pass in complex
nested criterion, use the Hootenanny Javascript interface instead.

=== remove.elements.visitor.recursive

* Data Type: bool
* Default Value: `true`

Should the element remover remove the elements recursively?

=== remove.tags.visitor.element.criterion

* Data Type: string
* Default Value: ``

The plugin name of an element criterion used to select tags to delete.  To pass in complex
nested criterion, use the Hootenanny Javascript interface instead.

=== remove.tags.visitor.keys

* Data Type: list
* Default Value:
** ``

A list of tag keys the RemoveTagsVisitor will remove on elements.  From the command line, separate
list items with a semicolon and surround the entire list in double quotes.

=== replace.tag.visitor.match.tag

* Data Type: string
* Default Value: ``

The tag the ReplaceTagVisitor replaces, of the form key=value.

=== replace.tag.visitor.replace.tag

* Data Type: string
* Default Value: ``

The tag the ReplaceTagVisitor uses as a replacement tag; of the form key=value.

=== rubber.sheet.debug

* Data Type: bool
* Default Value: `false`

If set to true, then debug symbols will be added to nodes and additional tags will be added to
matched nodes. This is a destructive operation that is only useful when debugging and should not
be used during serious conflation.

=== rubber.sheet.fail.when.minimum.tie.points.not.found

* Data Type: bool
* Default Value: `false`

If set to true, rubber sheeting will return an error if less than rubber.sheet.minimum.ties tie
points are found.  Otherwise, a warning will be logged and rubber sheeting will be skipped.

=== rubber.sheet.log.missing.requirements.as.warning

* Data Type: bool
* Default Value: `true`

If set to true, rubber sheeting will log a warning if any requirement for rubber sheeting is not
met.  e.g less than rubber.sheet.minimum.ties tie points are found.  Otherwise, an info level log
statement will be logged instead.  This setting is completely ignored if
rubber.sheet.fail.when.minimum.tie.points.not.found is set to true.

=== rubber.sheet.minimum.ties

* Data Type: int
* Default Value: `4`

Sets the minimum number of tie points that will be used when calculating a rubbersheeting solution.

=== rubber.sheet.ref

* Data Type: bool
* Default Value: `true`

If this configuration setting is set to true, then the first layer is treated as the reference
layer and will not be moved. If set to false the two layers will be moved towards each other. The
weighting is determined based on the circular error.

=== score.graph.debug.images

* Data Type: bool
* Default Value: `false`

Export some of the images used when evaluating the graph connections between two maps (`score`
command).

=== score.matches.remove.nodes

* Data Type: bool
* Default Value: `false`

Remove REF tags from nodes before match scoring when using the score-matches command.

=== script.test.max.exec.time

* Data Type: int
* Default Value: `-1`

For script test debugging only.  Sets a maximum allowed time, in seconds, for a script test to run.
If the script runs longer than the specified time, then it is forcefully stopped by the system.  If
the value is set to -1, then there is no time limit for script tests.  This is useful when
debugging tests which may hang on a remote build server.

=== search.radius.default

* Data Type: double
* Default Value: `-1.0`

The default search radius to use when conflating features. If two features are within the search
radius then they will be considered for conflation.  If the value is -1 then the circular error will
be used to calculate an appropriate search radius.  Not all feature matching routines will honor
the default value.

=== search.radius.generic.line

* Data Type: double
* Default Value: `${search.radius.default}`

The search radius to use when conflating generic lines.  See `search.radius.default`.

=== search.radius.generic.polygon

* Data Type: double
* Default Value: `${search.radius.default}`

The search radius to use when conflating generic polygons.  See `search.radius.default`.

=== search.radius.highway

* Data Type: double
* Default Value: `${search.radius.default}`

The search radius to use when conflating highways.  See `search.radius.default`.

=== search.radius.railway

* Data Type: double
* Default Value: `15`

The search radius to use when conflating railways.

=== search.radius.waterway

* Data Type: double
* Default Value: `${search.radius.default}`

The search radius to use when conflating waterways.  Not used if
waterway.auto.calc.search.radius = true.  See `search.radius.default`.

=== set.tag.value.visitor.append.to.existing.value

* Data Type: bool
* Default Value: `false`

If true, any element with a value populated for the key defined by the set.tag.value.visitor.key
option will have the value specified in the set.tag.value.visitor.value option appended to it.

=== set.tag.value.visitor.element.criterion

* Data Type: string
* Default Value: ``

The plugin name of an element criterion used to select elements to add or modify tags on.  To pass
in complex nested criterion, use the Hootenanny Javascript interface instead.

=== set.tag.value.visitor.key

* Data Type: list
* Default Value: ``

Set the key member in the SetTagValueVisitor class.  SetTagValueVisitor allows for
adding/modifying one or more tags on all elements in a map. The number of keys in
`set.tag.value.visitor.key` should match the number of keys in `set.tag.value.visitor.value`.
Separate list items with a semicolon.

=== set.tag.value.visitor.overwrite

* Data Type: bool
* Default Value: `true`

If true, the SetTagValueVisitor class will overwrite any existing tag it finds with
key=set.tag.value.visitor.key, otherwise it will skip updating the tag.

=== set.tag.value.visitor.value

* Data Type: list
* Default Value: ``

Set the value member in the SetTagValueVisitor class.  SetTagValueVisitor allows for
adding/modifying one or more tags on all elements in a map.  Separate list items with a semicolon.

=== small.way.merger.diff

* Data Type: string
* Default Value: `hoot::ExactTagDifferencer`

Use this class for calculating the difference between element tags. If the difference is exactly 0
then they'll be a candidate for merging.

=== small.way.merger.threshold

* Data Type: double
* Default Value: `15`

If highways are smaller than threshold and the tags matched, then they will be merged together into
a single way.

=== spark.changeset.writer.element.payload.format

* Data Type: string
* Default Value: `json`

The format used to write the element payload portion of the Spark changeset file.  Valid options are
'json' or 'xml'.

=== stats.translate.script

* Data Type: string
* Default Value: `${HOOT_HOME}/translations/TDSv61.js`

Path to the translation script to use when translating tags for stats. If the path is empty, then
all translation stats are disabled.

=== status.criterion.status

* Data Type: string
* Default Value: `Invalid`

The default status to match with a status criterion.  Used by various element visitors and map
operations.

=== status.update.visitor.only.update.invalid.status

* Data Type: bool
* Default Value: `false`

If true, the SetTagValueVisitor class will only update statuses on elements when the existing
status is 'Invalid'.

=== status.update.visitor.status

* Data Type: string
* Default Value: ``

Adds the specified status to elements.  Valid values are: 'Unknown1', 'Unknown2', 'Conflated', or
'Invalid'.  If left empty, all elements will receive tag additions.

=== street.types.file

* Data Type: string
* Default Value: `${HOOT_HOME}/conf/core/streetTypes`

Flat file containing street types and their abbreviations.

=== tag.ancestor.differencer.name

* Data Type: string
* Default Value: ``

The default ancestor to use when using the hoot::TagAncestorDifferencer class for comparing tags.
Primarily, this is useful within the node.js interface.

=== tag.category.differencer.name

* Data Type: string
* Default Value: ``

The default category to use when using the hoot::TagCategoryDifferencer class for comparing tags.
Primarily, this is useful within the node.js interface.

=== tag.key.contains.criterion.text

* Data Type: string
* Default Value: ``

Text that TagKeyContainsCriterion searches a match for.

=== tag.criterion.kvps

* Data Type: list
* Default Value: ``

Key/value pairs to use with TagCriterion. Delimit keys and values with '='.  From the command line,
delimit multiple key/value pairs with ';' and surround the entire list in double quotes.
E.g. "highway=road;amenity=school"

=== tag.merger.default

* Data Type: string
* Default Value: `hoot::OverwriteTag2Merger`

Specifies the default way of merging tags. This is used by most merge routines, but may be overriden
depending on the specifics of the merger. 'hoot info --tag-mergers' displays information about the 
available mergers.

=== tag.printing.format

* Data Type: string
* Default Value: `asciidoc`

Output format to use when printing OSM+ Tag documentation. Valid formats are: 'csv', 'html',
'redmine' & 'asciidoc' (default)

=== tag.printing.script

* Data Type: string
* Default Value: `${HOOT_HOME}/translations/PrintOsmDocs.js`

The translation script to use when printing OSM+ Tag documentation.

=== tag.rename.visitor.new.key

* Data Type: string
* Default Value: ``

The key to used to replace an existing by the TagRenameKeyVisitor.  TagRenameKeyVisitor allows for
renaming existing tag keys on all elements in a map.

=== tag.rename.visitor.old.key

* Data Type: string
* Default Value: ``

The key to be replaced by the TagRenameKeyVisitor.  TagRenameKeyVisitor allows for
renaming existing tag keys on all elements in a map.

=== tag.value.numeric.range.criterion.keys

* Data Type: list
* Default Value:
** ``

The keys the TagValueNumericRangeCriterion examines the numeric value of.  Tags for all keys must
meet the numeric range requirement for the criterion to be met.  Separate multiple keys with a
semicolon from the command line and surround the entire list in double quotes.

=== tag.value.numeric.range.criterion.max

* Data Type: long
* Default Value: `-1`

Minimum tag numeric value that will allow the TagValueNumericRangeCriterion to be satisified.

=== tag.value.numeric.range.criterion.min

* Data Type: long
* Default Value: `-1`

Minimum tag numeric value that will allow the TagValueNumericRangeCriterion to be satisified.

=== task.status.update.interval

* Data Type: int
* Default Value: `1000`

For commands supporting it, the iteration count at which a status message should be logged. This
setting may have a negative impact on performance if set to a very low value.

=== test.case.cmd

* Data Type: string
* Default Value: `hoot::ConflateCmd`

Set the conflate command that should be used in a test case. This is only useful when writing
test cases (`test-files/cases/`) and was originally added to support the MultiaryPoiConflateCmd.

=== test.force.orthographic.projection

* Data Type: bool
* Default Value: `false`

Always force the orthographic projection when determining a proper planar projection. In typical
usage this will never be used (the automatically selected projection should always be at least as
good). This is most useful if you want to get consistent results even if the list of potential
projections change over time. Very handy in unit tests.

=== token.keep.non.words

* Data Type: bool
* Default Value: `false`

This does a rudimentary check to see if the string contains any letters/numbers. If the string
doesn't contain any letters or numbers then it will be dropped. Examples that would be dropped
if the value is `true` include:

* `&`
* `--`

Examples that will be kept if the value is `true` include:

* `1&2`
* `Joe's`

=== token.min.size

* Data Type: double
* Default Value: `3`

This is the minimum string size that the string tokenizer should accept as a token. If the string
length is less than this value, then it will not be accepted. Set the value to 0 if you want to
accept all strings.

This setting primarily applies to string comparison functions and will eliminate comparing very
short strings such as "of" or "&".

=== token.separator

* Data Type: string
* Default Value: `\s+`

The token separator defined as a regular expression. This is used in some methods for tokenizing
names. The default value matches multiple whitespace characters.

Another useful option is `[\s-,';]+`. This will split on white space, or several forms of
punctuation. See http://doc.qt.io/qt-4.8/QRegExp.html for a useful list of regular expression
options.

=== translate.string.distance.tokenize

* Data Type: bool
* Default Value: `true`

Set to true if the strings should be tokenized (split into words) before translating the values.
Only applies if language.translation.translator is set to hoot::DictionaryTranslator.

=== translate.string.distance.translate.all

* Data Type: bool
* Default Value: `true`

If true and language.translation.translator is set to hoot::DictionaryTranslator, will attempt to
retrieve multiple translations when scoring string comparisons.  Otherwise, only a single
translation is retrieved.

=== translated.tag.differencer.ignore.list

* Data Type: string
* Default Value: ``

Semi-colon delimited list of tags that should be ignored when comparing a list of tags using the
hoot::TranslatedTagDifferencer.

See also:
* `translated.tag.differencer.script`

=== translated.tag.differencer.script

* Data Type: string
* Default Value: ``

Path to the translation script when using the hoot::TranslatedTagDifferencer. The
hoot::TranslatedTagDifferencer is most useful when deciding how difference between two sets of
tags should be calculated.

This differencer can be used with:

* `small.way.merger.diff`
* `remove.duplicate.areas.diff`

=== translation.direction

* Data Type: string
* Default Value: `toosm`

The direction that the translation script should translate. `toogr` will translate from OSM to OGR.
`toosm` will translate from OSM to OGR. This is useful with the hoot::TranslationOp.

=== translation.override

* Data Type: string
* Default Value: ``

Override the value of translated tags and attributes.

VERY IMPORTANT NOTE: The changes apply to ALL elements and are applied to the OSM+ tags either before or
after the translation. E.g.
* After attributes are translated to OSM+ tags during Import
* Before OSM+ tags are translated to attributes on Export

NOTE: This assumes that you know exactly what tags you want to modify/delete

=== translation.script

* Data Type: string
* Default Value: ``

The script used by the TranslationVisitor for translation.

=== transliteration.max.cache.size

* Data Type: int
* Default Value: `-1`

The maximum size of the cache used by DictionaryTranslator for transliterations.  A cache size of -1
disables the transliteration cache.

=== unify.enable.optimal.constrained.matches

* Data Type: bool
* Default Value: `true`

Enable the calculation of Optimal Constrained Matches during conflation. When enabled, Hootenanny
will use either Optimal Constrained Matches (via GLPK) or Greedy Constrained Matches. If disabled,
Hootenanny will only use Greedy Constrained Matches.

=== unify.optimizer.time.limit

* Data Type: double
* Default Value: `60`

The maximum amount of time in seconds to wait for the optimizer to complete. A value of -1 makes
the wait time limit unlimited.

If this value is set to something other than -1 your conflation results may change between multiple
runs. Especially if the machine Hoot is running on is under heavy load. If the "CM Score:" value
is changing between runs and GLPK isn't finding an optimal solution then this is likely causing
different output.  Just because the output is changing doesn't mean it is wrong, but this can be
problematic if you're doing testing or expecting repeatable output for other.

=== unify.post.ops

* Data Type: list
* Default Value:
** `hoot::SuperfluousNodeRemover`
** `hoot::SmallWayMerger`

List of operations to apply immediately after conflation when using Unifying Conflation only.  Runs before the operations in 
`conflate.post.ops`. 'hoot info --operators' displays information about the available operations.

=== unify.pre.ops

* Data Type: list
* Default Value:
** ``

List of operations to apply immediately before conflating when using Unifying Conflation only.  Runs
after the operations in `conflate.pre.ops`. 'hoot info --operators' displays information about the available operations.

=== uuid.helper.repeatable

* Data Type: bool
* Default Value: `false`

Creates a repeatable UUID for the features. This is useful for debugging, but shouldn't be used in
normal operation.

=== waterway.angle.sample.distance

* Data Type: double
* Default Value: `20.0`

Distance, in meters, used for sampling river data during angle histogram extraction with the
SampledAngleHistogramExtractor

=== waterway.auto.calc.search.radius

* Data Type: bool
* Default Value: `true`

Automatically calculates the search radius to be used during conflation of waterways using rubber
sheet tie point distances.  When this setting is enabled, rubbersheeting is not allowed as a
pre-conflation operation on the input data to be conflated.

=== waterway.match.threshold

* Data Type: double
* Default Value: `${conflate.match.threshold.default}`

The threshold at which a match is called a match for waterways.

See also:

 * _Estimate Pairwise Relationships_, <<hootalgo>>

=== waterway.matcher.heading.delta

* Data Type: double
* Default Value: `150.0`

The distance around a point on a waterway to look when calculating the heading. See
`way.matcher.heading.delta`.

=== waterway.matcher.max.angle

* Data Type: double
* Default Value: `90.0`

Sets that maximum angle that is still considered a waterway match. Units in degrees.

=== waterway.miss.threshold

* Data Type: double
* Default Value: `${conflate.miss.threshold.default}`

The threshold at which a miss is called a miss for waterways.

See also:

 * _Estimate Pairwise Relationships_, <<hootalgo>>

=== waterway.review.threshold

* Data Type: double
* Default Value: `${conflate.review.threshold.default}`

The threshold at which a review is called a review for waterways.

See also:

 * _Estimate Pairwise Relationships_, <<hootalgo>>

=== waterway.rubber.sheet.minimum.ties

* Data Type: int
* Default Value: `5`

Sets the minimum number of tie points that will be used when calculating a rubber sheeting solution
with river data.

=== waterway.rubber.sheet.ref

* Data Type: bool
* Default Value: `true`

See `rubber.sheet.ref`.  Used during waterway conflation.

=== waterway.subline.matcher

* Data Type: string
* Default Value: `hoot::MaximalSublineMatcher`

The way subline matcher to use when determining matching sublines.

=== way.angle.sample.distance

* Data Type: double
* Default Value: `10.0`

Distance, in meters, used for sampling way data during angle histogram extraction with the
SampledAngleHistogramExtractor

=== way.matcher.heading.delta

* Data Type: double
* Default Value: `5.0`

The distance around a point on a way to look when calculating the heading. A larger value will
smooth out the heading values on a line. A smaller value will make the heading values correspond
directly to the heading on the way at that point. This is primarily used in subline matching.
Values are in meters.

=== way.matcher.max.angle

* Data Type: double
* Default Value: `60.0`

Sets the maximum angle that is still considered a way match. Units in degrees.

=== way.max.nodes.per.way

* Data Type: int
* Default Value: `1900`

If unset, or set to zero, there will be no maximum number of nodes stored in a way. If the value is
set to a non-zero positive value, all ways which contain more nodes than this value will be broken
up into two or more separate ways, and all of them will contain this number of nodes (or less).
The original way will be removed from the map. Default set to 1900 as OSM imports through OSM API
databases are capped at 2000 nodes per way.

=== way.merger.min.split.size

* Data Type: double
* Default Value: `5`

The minimum size that a way should be split into for merging. Units in meters.

=== way.splitter.max.length

* Data Type: double
* Default Value: `5000`

This configuration option is used by hoot::WaySplitterOp. If a way is longer than this length
(in meters) then it will be split into smaller ways.

=== way.subline.matcher

* Data Type: string
* Default Value: `hoot::MaximalNearestSublineMatcher`

The way subline matcher to use when determining matching sublines.

=== way.subline.string.matcher

* Data Type: string
* Default Value: `hoot::MaximalSublineStringMatcher`

The way subline string matcher to use when determining matching sublines.

=== weighted.metric.distance.extractor.point.aggregator

* Data Type: string
* Default Value: `hoot::MeanAggregator`

Type of point aggregator used by the WeightedMetricDistanceExtractor.

=== weighted.metric.distance.extractor.search.radius

* Data Type: double
* Default Value: `-1.0`

The search radius used by the WeightedMetricDistanceExtractor.  Units in meters.  Defaults to a
value computed from the circular error for each way being examined.

=== weighted.word.distance.abridged.dictionary

* Data Type: string
* Default Value: `dictionary/WordsAbridged.sqlite`

Location of the abridged word frequency dictionary. This is not ideal and you'll get repeated
warnings if you use it, but at least you won't need to download a 400MB+ file.

=== weighted.word.distance.dictionary

* Data Type: string
* Default Value: `dictionary/words.sqlite`

Location of the word frequency dictionary. If the absolute file path isn't found, then
the local `conf` and `$HOOT_HOME/conf` directories will be searched.

This file is typically downloaded from:
https://s3.amazonaws.com/hoot-rpms/support-files/words1.sqlite.bz2

=== weighted.word.distance.probability

* Data Type: double
* Default Value: `1.0`

The weight used will be `1.0 / (w ^ p)` where w is the frequency. Valid values are >= 0, but
generally it should be `1 >= p >= 0`.

=== writer.clean.review.tags

* Data Type: bool
* Default Value: `true`

If true, Hootenanny review tags are treated as metadata tags and will be removed by the
NoInformationElementRemover cleaning operation.

=== writer.include.circular.error.tags

* Data Type: bool
* Default Value: `true`

When true, writers will include circular error information. Not honored by all writers.

=== writer.include.conflate.review.detail.tags

* Data Type: bool
* Default Value: `true`

Add detailed review tags to review relations during conflation.  Turning this setting off is
generally only done in debugging environments.  This setting allows for partitioning the level of
detail in the review relation tags into two groups.  Turning this setting off can be useful during
debugging in situations where you are comparing map outputs and want to see reviews in the output
but are not concerned with a higher level of review detail.  Disabling this setting will also
disable AddHilbertReviewSortOrderOp, the output of which is depended upon by the Hootenanny user
interface.

=== writer.include.conflate.score.tags

* Data Type: bool
* Default Value: `false`

Add match/miss/review score values to elements with matches during Unifying Conflation. This is
useful for debugging.

=== writer.include.debug.tags

* Data Type: bool
* Default Value: `false`

When true, writers will include debug information (hoot:* tags; e.g. status). Not honored by all
writers.

=== writer.precision

* Data Type: int
* Default Value: `16`

Set the output precision when writing. Not honored by all writers.

=== writer.text.status

* Data Type: bool
* Default Value: `false`

Add hoot:status values as text (Reference, Merged etc) instead of numbers (1,2,3)

=== writer.xml.sort.by.id

* Data Type: bool
* Default Value: `true`

If true, OSM elements written to XML file output (.osm) are sorted by ID.  Setting this to true
will require reading the entire source dataset into memory.  Setting it to false may result in
using smaller amounts of memory during writing if the data source being written is also a streamable
format (see the "Supported Data Formats" section in README.md).<|MERGE_RESOLUTION|>--- conflicted
+++ resolved
@@ -2665,9 +2665,16 @@
 match, with 0.0 being the least similar and 1.0 being the most similar (-1.0 if there are no names
 present (null).
 
-<<<<<<< HEAD
 === poi.polygon.name.translate.to.english
-=======
+
+* Data Type: bool
+* Default Value: `false`
+
+If true, Hootenanny will attempt to translate to English the value of any name tag.  This can have
+significant impact on the runtime performance of conflation when enabled and should only be enabled
+if the source data is known to have non-English names.  The configuration option,
+'language.translation.translator', controls which translator is used.
+
 === poi.polygon.phone.number.additional.tag.keys
 
 * Data Type: list
@@ -2698,23 +2705,12 @@
 runtime performance implications.
 
 === poi.polygon.phone.number.search.in.text
->>>>>>> 8e639743
-
-* Data Type: bool
-* Default Value: `false`
-
-<<<<<<< HEAD
-If true, Hootenanny will attempt to translate to English the value of any name tag.  This can have
-significant impact on the runtime performance of conflation when enabled and should only be enabled
-if the source data is known to have non-English names.  The configuration option,
-'language.translation.translator', controls which translator is used.
-=======
+
 If true, POI/Polygon conflation will attempt to search for phone numbers within tag value text
 that may contain things other than phone numbers.  If false, the conflation will assume the tag
 value is a phone number and will not search within it.  poi.polygon.phone.number.region.code must
 be set to a valid region code when enabling this option.  Enabling this option may have runtime
 performance implications.
->>>>>>> 8e639743
 
 === poi.polygon.poi.ignore.tags.file
 

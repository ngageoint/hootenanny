//
// The ConfigOptions.asciidoc is a specially formatted file that is parsed
// during the build process to generate the ConfigOptions.h header file and
// user documentation. Changing the default values in this file will change
// the way Hootenanny runs so be careful, this isn't just documentation.
//
// This file is also parsed by asciidoc to generate the user documentation. Look
// at that; our docs and code are in lock step! Nice. Please keep this in mind
// when writing documentation. This isn't just comments, this is user
// documentation. Try to include the following information in the description:
//
// * What does this configuration change?
// * If relevant, what are the units of the config option (e.g. meters)?
// * Where can the user go to get more information? Please reference the
//   appropriate document. E.g. "See `ogr2osm` in the _Command Line
//   Reference_ for more information."
// * What other options may be of interest? E.g. "See also
//   `big.perty.op.sigma`"
// * Please keep the list in Alphabetical order.
//
// The format is as follows:
//
// The section name is all lowercase and separated by periods. This shouldn't
// contain any special characters.
// === key.name
//
// * Data Type: <string, double, list, bool>
// * Default Value: <value>
//
// If the default value is for a list then the default value should be followed
// by a number of sub items in the list. E.g.
// * Default Value:
// ** `<Value 1>`
// ** `<Value 2>`
// The left ticks provide proper formatting in the documentation.
//
// Finally the section that contains the documentation. This is free-form
// asciidoc just make sure you don't start any lines with "=== ".
// http://www.methods.co.nz/asciidoc/
//
=== add.ref.visitor.information.only

* Data Type: bool
* Default Value: `true`

Typically REF1/2 values are only applied to elements with informational tags (e.g. name=foo),
however setting this to false will apply REF1/2 values to all elements.

=== add.ref1.visitor.prefix

* Data Type: string
* Default Value: ``

Prefix to apply to REF1 values.

The REF1 values are typically used when training a model. See the Developer Documentation for
details.

=== api.db.email

* Data Type: string
* Default Value: ``

Email address of the API database user.  Can be set here for debugging and testing.

=== attribute.count.values

* Data Type: int
* Default Value: `30`

The maximum number of values returned for each attribute by the attribute-count command.

=== attribute.score.extractor.use.weight

* Data Type: bool
* Default Value: `false`

Determines whether the AttributeScoreExtractor uses weighting when extracting scores.

=== big.convert.exec.sql.with.mapreduce

* Data Type: bool
* Default Value: `true`

If set to true, when writing to an OSM API database from a PBF file using the big-convert command
the writer will execute the OSM SQL statements using mapreduce.  If set to false, the writer will
execute the OSM SQL statements in a single thread from a single Hootenanny instance.

=== big.convert.num.reduce.tasks

* Data Type: int
* Default Value: `-1`

Sets the number of reduce tasks spawned by big-convert command writer.  If set to -1, then Hadoop
determines the number of tasks.  This setting is for testing purposes only.

=== big.perty.op.max.distance

* Data Type: double
* Default Value: `-1`

The maximum distance that the BigPertyOp should move a node. This must be larger than
big.perty.op.sigma to avoid endless or near endless loops.

=== big.perty.op.sigma

* Data Type: double
* Default Value: `100`

Sigma of the distance in meters. This is used in the gaussian distribution used to determine the
distance.

=== building.match.threshold

* Data Type: double
* Default Value: `${conflate.match.threshold.default}`

The threshold at which a match is called a match for buildings.

See also:

 * _Estimate Pairwise Relationships_, <<hootalgo>>

=== building.miss.threshold

* Data Type: double
* Default Value: `${conflate.miss.threshold.default}`

The threshold at which a miss is called a miss for buildings.

See also:

 * _Estimate Pairwise Relationships_, <<hootalgo>>

=== building.review.threshold

* Data Type: double
* Default Value: `${conflate.review.threshold.default}`

The threshold at which a review is called a review for buildings.  See
`conflate.review.threshold.default`.

See also:

 * _Estimate Pairwise Relationships_, <<hootalgo>>

=== changeset.buffer

* Data Type: double
* Default Value: `0.0`

Value in degrees by which the specified AOI (convert.bounding.box) will be expanded when calculating
changesets.  Setting this too large with some datasets may greatly increase the changeset
derivation time.

=== changeset.allow.deleting.reference.features

* Data Type: bool
* Default Value: `true`

If true, changesets derived can issue delete statements for the reference dataset (first dataset
passed to the changeset deriver).  If false, no delete statements will be issued for the reference
dataset.

=== changeset.max.size

* Data Type: long
* Default Value: `50000`

The maximum allowed element size of an OSM changeset written to an OSM API database.

=== changeset.user.id

* Data Type: long
* Default Value: `-1`

The user ID used by certain changeset writers when writing to an OSM API database.

=== changeset.xml.writer.add.timestamp

* Data Type: bool
* Default Value: `true`

If true, XML changesets will add the 'timestamp' attribute to the element tags.  If false, the
timestamp attribute will not be added.  This generally should only be set to false for testing
purposes.

=== circular.error.default.value

* Data Type: double
* Default Value: `15`

Set the circular error tag on features to this value, in meters, by default if the tag isn't already
populated.

=== conflate.enable.old.roads

* Data Type: bool
* Default Value: `false`

Enable the old road conflation. This is only necessary when using the `conflate` command. See the
_Command Line Reference_ for details on the `conflate` command.

By default the `conflate` command will first conflate roads using the circa 2012 conflation
algorithm and then conflate using the newer (circa 2014) unifying algorithm. If the unifying
algorithm has road conflation enable then the results could get interesting.

=== conflate.match.building.model

* Data Type: string
* Default Value: `models/BuildingModel.rf`

Path to the RF building model. A new model can be created with `build-model`. Searches local path
and then `$HOOT_HOME/conf/`.

=== conflate.match.highway.classifier

* Data Type: string
* Default Value: `hoot::HighwayRfClassifier`

The highway match classifier to use. This should only be used for testing and debugging.

=== conflate.match.highway.model

* Data Type: string
* Default Value: `models/HighwayModel.rf`

Path to the RF highway model. A new model can be created with `build-model`. Searches local path
and then `$HOOT_HOME/conf/`. This is only relevant if the `conflate.match.highway.classifier` is
set to `hoot::HighwayRfClassifier`.

=== conflate.match.poi.model

* Data Type: string
* Default Value: `models/PoiModel.rf`

Path to the POI match classifier model. A new model can be created with `build-model`. Searches
local path and then `$HOOT_HOME/conf/`.

=== conflate.match.threshold.default

* Data Type: double
* Default Value: `0.6`

The default threshold at which a match is called a match.

See also:

 * _Estimate Pairwise Relationships_, <<hootalgo>>

=== conflate.miss.threshold.default

* Data Type: double
* Default Value: `0.6`

The default threshold at which a miss is called a miss.

See also:

 * _Estimate Pairwise Relationships_, <<hootalgo>>

=== conflate.post.ops

* Data Type: list
* Default Value:
** `hoot::RemoveMissingElementsVisitor` - Removes non-existent element references from relations or ways with negative IDs.
** `hoot::RemoveInvalidReviewRelationsVisitor` - Removes review relations whose members no longer exist after conflation.
** `hoot::RemoveDuplicateReviewsOp` - Removes any duplicate reviews
** `hoot::BuildingOutlineUpdateOp` - Updates any multi-part building outlines that may have changed during conflation.
** `hoot::RemoveInvalidMultilineStringMembersVisitor` - Removes invalid multilinestring relations.
** `hoot::AddHilbertReviewSortOrderOp` - Adds a sorting value to all reviews.  By processing reviews in sorted order the results are a little more logically ordered.

List of operations to run in the conflate command after data is conflated, after the ops in
unify.post.ops (if using Unifying Conflation), but before exporting.

=== conflate.pre.ops

* Data Type: list
* Default Value:
** `hoot::BuildingOutlineRemoveOp` - Updates the outline of the building by taking the union of all the building parts.
** `hoot::MapCleaner` - Performs a collection of map cleaning operations.

Runs in the conflate command after data is loaded, but before the conflation and before the ops in
unify.pre.ops (if using Unifying Conflation).

See also: <<MapCleanerTransforms,map.cleaner.transforms>>

=== conflate.review.threshold.default

* Data Type: double
* Default Value: `0.6`

The default threshold at which a review is called a review. Reviews are also declared in some
other situations when the relationship is not clear.

See also:

 * _Estimate Pairwise Relationships_, <<hootalgo>>

=== conflate.stats.types

* Data Type: string
* Default Value: ``

The string that lists the types of conflation used in the user interface.  The possible values
are: reference, cookieCutter, average, and advancedConflation.

=== conflator.manipulators

* Data Type: list
* Default Value:
** `hoot::WayMerger`

List of manipulators to enable in the conflator.

Some of the possible options include:

* `hoot::WayMerger` -
* `hoot::WayTagMerger` -

=== conflator.min.valid.score

* Data Type: double
* Default Value: `0.01`

This is the minimum valid manipulation score in the legacy greedy optimization routine. Setting
the value lower will create more (likely overzealous) matches. Setting the value higher will drop
less confident matches.

=== convert.bounding.box

* Data Type: string
* Default Value: ``

If specified, supporting readers will limit data read from the data source to only features that
intersect the given bounding box. The format is "minx,miny,maxx,maxy" specified in the projection
of the input data source.  This setting can be used with both the convert and conflate commands.
See the documentation for more details.

Example Usage:

----
hoot convert -D convert.bounding.box=106.851,-6.160,107.052,-5.913 input output
----

=== convert.bounding.box.hoot.api.database

* Data Type: string
* Default Value: ``

Same as convert.bounding.box but the resultant bounds filtering is only applied to Hootenanny API
database data sources when used with the convert and conflate commands.  This setting takes
precendence over the convert.bounding.box setting for Hootenanny API database data sources only.

=== convert.bounding.box.osm.api.database

* Data Type: string
* Default Value: ``

Same as convert.bounding.box but the resultant bounds filtering is only applied to OSM API database
data sources when used with the convert and conflate commands.  This setting takes precendence over
the convert.bounding.box setting for OSM API database data sources only.

=== convert.ops

* Data Type: list
* Default Value:
** ``

Specifies one or more semi-colon delimited operations to perform before writing data. This is only
applicable to the convert command.

=== cookie.cutter.alpha

* Data Type: double
* Default Value: `1000.0`

The size in meters used for alpha by the cookie cutter map operation (CookieCutterOp). A larger
value makes a smoother shape and a smaller value will create a rough shape with more holes. Value
in meters.

=== cookie.cutter.alpha.shape.buffer

* Data Type: double
* Default Value: `0.0`

The buffer to add to the alpha shape before cutting by the cookie cutter map operation
(CookieCutterOp). A negative value will make the shape smaller.  Value in meters.

=== cookie.cutter.output.crop

* Data Type: bool
* Default Value: `false`

Crops based on the polygon rather than doing a cookie cut when using the cookie cutter map
operation (see CookieCutterOp).

=== create.bogus.review.tags

* Data Type: bool
* Default Value: `false`

Creates example review tags for debugging. All reviews created with this mechanism are invalid.

=== crop.bounds

* Data Type: string
* Default Value: ``

Bounds used by the map cropper when cropping a map, of the form: minx,miny,maxx,maxy

=== debug.map.filename

* Data Type: string
* Default Value: `tmp/debug.osm`

Debugging: The filename to use when saving the debug map during conflation.

=== dual.way.splitter.driving.side

* Data Type: string
* Default Value: `right`

When splitting divided highways, do we assume the drivers are on the right or left?

See also: <<MapCleanerTransforms,map.cleaner.transforms>>

=== dual.way.splitter.split.size

* Data Type: double
* Default Value: `12.5`

By default how much space should be put between two divided roads when they're divided by the
DividedHighwaySplitter. Units are in meters.

See also: <<MapCleanerTransforms,map.cleaner.transforms>>

=== duplicate.name.case.sensitive

* Data Type: bool
* Default Value: `true`

If true, all cleaning and conflation merge operations will only remove duplicate names when their
case also matches.  If false, cleaning and conflation merge operations will consider names with
the same text but differing case as the same with each other.

See also: <<MapCleanerTransforms,map.cleaner.transforms>>

=== duplicate.way.remover.strict.tag.matching

* Data Type: bool
* Default Value: `true`

If true, when comparing duplicate ways, the ways and their name tags will only be merged together
when all other non-name tags between the two match.  If false, the ways and their name tags will be
merged together regardless of whether all of their non-name tags match.

=== edge.distance.extractor.spacing

* Data Type: double
* Default Value: `5.0`

The spacing used by the EdgeDistanceExtractor.  Units in meters.

=== element.cache.size.node

* Data Type: long
* Default Value: `2000000`

Size of the in memory node cache used when streaming I/O is used with nodes.

=== element.cache.size.relation

* Data Type: long
* Default Value: `200000`

Size of the in memory relation cache used when streaming I/O is used with relations.

=== element.cache.size.way

* Data Type: long
* Default Value: `200000`

Size of the in memory way cache used when streaming I/O is used with ways.

=== english.words.files

* Data Type: list
* Default Value:
** `/usr/share/dict/american-english-insane`
** `/usr/share/dict/american-english-huge`
** `/usr/share/dict/american-english-large`
** `/usr/share/dict/american-english-small`
** `/usr/share/dict/american-english`
** `/usr/share/dict/words`

Absolute file path to dictionaries of English words. The first file found will be loaded into the
dictionary of English words and used by some algorithms. If the files are not found then the English
words will be silently ignored.

=== generic.line.match.threshold

* Data Type: double
* Default Value: `${conflate.match.threshold.default}`

The threshold at which a match is called a match for generic lines.

See also:

 * _Estimate Pairwise Relationships_, <<hootalgo>>

=== generic.line.matcher.max.angle

* Data Type: double
* Default Value: `90.0`

Sets that maximum angle that is still considered a generic line match. Units in degrees.

=== generic.line.miss.threshold

* Data Type: double
* Default Value: `${conflate.miss.threshold.default}`

The threshold at which a miss is called a miss for generic lines.

See also:

 * _Estimate Pairwise Relationships_, <<hootalgo>>

=== generic.line.review.threshold

* Data Type: double
* Default Value: `${conflate.review.threshold.default}`

The threshold at which a review is called a review for generic lines. See
`conflate.review.threshold.default`.

See also:

 * _Estimate Pairwise Relationships_, <<hootalgo>>

=== generic.line.subline.matcher

* Data Type: string
* Default Value: `hoot::MaximalSublineMatcher`

The way subline matcher to use when determining matching sublines with generic line conflation.

=== generic.polygon.match.threshold

* Data Type: double
* Default Value: `${conflate.match.threshold.default}`

The threshold at which a match is called a match for generic polygons.

See also:

 * _Estimate Pairwise Relationships_, <<hootalgo>>

=== generic.polygon.miss.threshold

* Data Type: double
* Default Value: `${conflate.miss.threshold.default}`

The threshold at which a miss is called a miss for generic polygons.

See also:

 * _Estimate Pairwise Relationships_, <<hootalgo>>

=== generic.polygon.review.threshold

* Data Type: double
* Default Value: `${conflate.review.threshold.default}`

The threshold at which a review is called a review for generic polygons. See
`conflate.review.threshold.default`.

See also:

 * _Estimate Pairwise Relationships_, <<hootalgo>>

=== highway.match.threshold

* Data Type: double
* Default Value: `0.161`

The threshold at which a match is called a match for roads.

See also:

 * _Estimate Pairwise Relationships_, <<hootalgo>>

=== highway.matcher.heading.delta

* Data Type: double
* Default Value: `${way.matcher.heading.delta}`

The distance around a point on a highway to look when calculating the heading.  See
`way.matcher.heading.delta`.

=== highway.matcher.max.angle

* Data Type: double
* Default Value: `${way.matcher.max.angle}`

Sets that maximum angle that is still considered a highway match. Units in degrees.

=== highway.max.enum.diff

* Data Type: double
* Default Value: `0.6`

If two highways have significantly different enumerated types then they will not be considered
for match. For example:

* "highway=primary" vs "highway=secondary" has a diff of 0.2.
* "highway=primary" vs "highway=footway" has a diff of 0.67.

=== highway.miss.threshold

* Data Type: double
* Default Value: `0.999`

The threshold at which a miss is called a miss for roads.

See also:

 * _Estimate Pairwise Relationships_, <<hootalgo>>

=== highway.review.threshold

* Data Type: double
* Default Value: `0.25`

The threshold at which a review is called a review for roads. See `conflate.review.threshold.default`.

See also:

 * _Estimate Pairwise Relationships_, <<hootalgo>>

=== highway.subline.matcher

* Data Type: string
* Default Value: `${way.subline.matcher}`

The highway subline matcher to use when determining matching highway sublines.

=== highway.subline.string.matcher

* Data Type: string
* Default Value: `${way.subline.string.matcher}`

The way subline string matcher to use when determining matching sublines for highways.

=== hoot.hadoop.file.deps

* Data Type: list
* Default Value:
** `${HOOT_HOME}/conf/BuildingModel.rf`

Used by the building matching hadoop code.

=== hoot.hadoop.libpath

* Data Type: list
* Default Value:
** `${HOOT_HOME}/lib/`
** `${HOOT_HOME}/local/lib/`
** `${HADOOP_HOME}/c++/Linux-amd64-64/lib/`
** `${HOOT_HOME}/pretty-pipes/lib/`

List of library paths to check for hadoop.

=== hoot.hadoop.maxNodeCount

* Data Type: int
* Default Value: `5000000`

The maximum number of nodes that can be processed by a single task tracker. See User Manual for
details.

=== hoot.hadoop.pixelSize

* Data Type: double
* Default Value: `0.01`

The size of a pixel when calculating node density. See User Manual for details.

=== hootapi.db.writer.create.user

* Data Type: bool
* Default Value: `false`

Should the hootapi services DB writer automatically create the specified user if it doesn't exist.
This is most useful when debugging and testing.

=== hootapi.db.writer.output.id.mappings

* Data Type: string
* Default Value: ``

If this value is set to a non-empty string, the system will attempt to open a file with the
specified name and output all the ID mappings (source to destination) used for nodes, ways, and
relations that were written to the database.

=== hootapi.db.writer.overwrite.map

* Data Type: bool
* Default Value: `false`

If set to true then if there is already a map with the specified name then it will be removed before
a new map is written.

=== id.generator

* Data Type: string
* Default Value: `hoot::DefaultIdGenerator`

Sets the default ID generator class name. This determines how Hootenanny will assign new element
IDs as they're created. The `DefaultIdGenerator` assigns IDs in a decrementing fashion (e.g. -1,
-2, ...). The `hoot::PositiveIdGenerator` increments the IDs (e.g. 1, 2, 3, ...).

Both generators maintain a different count for each element type. E.g. you can have a Node with ID
1 and a Way with ID 1. This will not cause any problems within Hootenanny and is a legitimate way
of assigning IDs within OSM.

Example Usage:

----
hoot ogr2osm -D id.generator=hoot::PositiveIdGenerator -D id.generator.node.start=100 -D id.generator.relation.start=200 -D id.generator.way.start=300 $HOOT_HOME/translations/Identity.js myoutput.osm myinput.osm
----

=== id.generator.node.start

* Data Type: double
* Default Value: `0`

Sets the default start ID for nodes. The first value assigned is generator specific. (E.g. for
default the first assigned id will be -1)

=== id.generator.relation.start

* Data Type: double
* Default Value: `0`

Sets the default start ID for relations. The first value assigned is generator specific. (E.g.
for default the first assigned id will be -1)

=== id.generator.way.start

* Data Type: double
* Default Value: `0`

Sets the default start ID for ways. The first value assigned is generator specific. (E.g. for
default the first assigned id will be -1)

=== javascript.translator.path

* Data Type: list
* Default Value:
** `${HOOT_TRANSLATE_PATH}`
** `${HOOT_HOME}/plugins`
** `${HOOT_HOME}/plugins-local`
** `${HOOT_HOME}/rules`

A list of paths to include in the javascript translator search path.

=== keep.tags.visitor.keys

* Data Type: list
* Default Value:
** ``

A list of tag keys for which the KeepTagsVisitor will retain on elements, while removing all
other tags from elements.

=== levenshtein.distance.alpha

* Data Type: double
* Default Value: `1.15`

Raise the Levenshtein score to this power before returning this result. If alpha is greater than
1 then this makes low scores even lower. Valid values are > 0.

The default alpha value of 1.15 was determined through experimentation with a Jakarta data set
using MeanWordSetDistance as the container classes. See Redmine ticket #2349 for some experiment
details.  The "best" value varies depending on the input data as well as how the data is being used.

=== log.format

* Data Type: string
* Default Value: `%d{HH:mm:ss.SSS} %-5p ...%.30F(%4L) %m%n`

If available, uses the formatting as defined in
https://svn.apache.org/repos/asf/logging/site/trunk/docs/log4cxx/apidocs/classlog4cxx_1_1_pattern_layout.html[log4cxx]
to set the log format. If log4cxx isn't available then this has no effect.

Some example format strings and the associated output are below:

-----
# Default log message with lots of information
%d{HH:mm:ss.SSS} %-5p ...%.30F(%4L) %m%n
12:36:03.565 INFO  ...conflate/UnifyingConflator.cpp( 154) Pre-constraining match count: 11

# Log message w/ minimal information
%-5p..%.20F(%3L) %m%n
INFO ..nifyingConflator.cpp(154) Pre-constraining match count: 11

# Embed arbitrary strings in the log messages
Foo: %m%n
Foo: Pre-constraining match count: 11

# Print out time elapsed in ms along w/ other info
%6r %-5p..%.20F(%3L) %m%n
   289 INFO ..nifyingConflator.cpp(154) Pre-constraining match count: 11

# XML-ish log message. This allows parsing messages that span multiple lines,
# but you aren't guaranteed that all output from hoot goes through the logging
# mechanism.
<message time='%d' level='%p' file='%F' line='%L'>%m</message>%n
<message time='2014-10-28 13:09:35,339' level='INFO' file='src/main/cpp/hoot/core/conflate/UnifyingConflator.cpp' line='154'>Pre-constraining match count: 11</message>
-----

=== log.warn.message.limit

* Data Type: double
* Default Value: `3`

The maximum number of warn log messages that will be emittes per class before they are silenced.
Not necessarily utilized by all parts of the application.

[[MapCleanerTransforms]]
=== map.cleaner.transforms

* Data Type: list
* Default Value:
** `hoot::ReprojectToPlanarOp` - Before any cleaning, reproject to a planar projection (e.g. UTM).
** `hoot::DuplicateWayRemover` - Remove duplicate ways (lines) that are exact duplicates. If the lines partially overlap with exactly the same geometry then only the partial overlap is removed from the more complex geometry.
** `hoot::SuperfluousWayRemover` - Remove all ways that contain no nodes or all the nodes are exactly the same.
** `hoot::IntersectionSplitter` - Split all highway type ways that intersect.
** `hoot::UnlikelyIntersectionRemover` - Remove implied intersections that are likely incorrect. For example, a motorway overpass intersecting a residential street at a 90° is considered unlikely and "unsnapped". The geometry location is not modified.
** `hoot::DualWaySplitter` - Split highway types that are marked as divided into two separate geometries marked as oneway roads. A number of assumptions must be made to do this including assumptions about the direction of travel on roads (right or left hand drivers).
** `hoot::ImpliedDividedMarker` - If two roads implicitly should be marked as divided based on the surrounding roads, mark it as such. This is primarily caused by the FACC+ spec which does not allow bridges to be marked as divided.
** `hoot::DuplicateNameRemover` - Remove any duplicate names. See `duplicate.name.case.sensitive` for modifying the case sensitivity.
** `hoot::SmallWayMerger` - Merge any ludicrously small ways that have essentially the same attributes. Things like `UUID` are ignored. See `small.way.merger.threshold` for setting the threshold value.
** `hoot::RemoveEmptyAreasVisitor` - Remove all area elements that have a area of zero.
** `hoot::RemoveDuplicateAreaVisitor` - Remove any area elements that are essentially the same.
** `hoot::NoInformationElementRemover` - Remove any elements that don't have any tags with information. (E.g. only contains UUID and source, but not FCODE equivalent or other informative tags).

A list of map operations to be applied to a map for cleaning purposes, in order.

[[match.creators]]
=== match.creators

* Data Type: string
* Default Value: `hoot::BuildingMatchCreator;hoot::ScriptMatchCreator,PoiGeneric.js;hoot::HighwayMatchCreator;hoot::ScriptMatchCreator,LinearWaterway.js;hoot::PoiPolygonMatchCreator`

List of match creators to use during conflation. This can modify what features will be conflated
(e.g. buildings, roads, etc.).

Some of the possible options include:

* `hoot::BuildingMatchCreator` - Matches building polygons.
* `hoot::HighwayMatchCreator` - Matches linear highway features using the Unify algorithm.
* `hoot::PoiPolygonMatchCreator` - Matches POIs with buildings or areas.
* `hoot::ScriptMatchCreator,PoiGeneric.js` - Matches POIs using the Unify algorithm.
* `hoot::ScriptMatchCreator,LinearWaterway.js` - Matches linear rivers and streams.
* `hoot::ScriptMatchCreator,<yourscript.js>` - Uses a custom match script. The script should be
  in `$HOOT_HOME/rules/<yourscript.js>`.

=== match.parallel.exponent

* Data Type: double
* Default Value: `1`

Used in the calculation of the match parallel score, cos (delta) ^ match.parallel.exponent

=== max.elements.per.partial.map

* Data Type: double
* Default Value: `100000`

Maximum number of elements that will be read into memory at one time during a partial OSM map
reading.  This shouldn't need to be changed.  Reducing the value may cause errors on some data
formats that read large numbers of entries at one time. Increasing the value will use more RAM in
some situations.

=== max.memory.usage

* Data Type: string
* Default Value: `-1`

Allows for artificially limiting the amount of virtual memory that Hootenanny will use. If
Hootenanny needs more than this amount of virtual memory then a bad_alloc will likely be thrown.
In some cases you will receive a totally unrelated error message.

Size is specified in bytes unless followed by one of these suffixes.

* KB = size * 1000
* MB = size * 1000 * 1000
* GB = size * 1000 * 1000 * 1000

For instance setting the value to 500KB is equivalent to 500000 bytes.

The Linux utility RLIMIT_AS is used for limiting virtual memory. This is analagous to RAM, but
less RAM will be utilized than the value specified. Typically this is most useful when limiting
RAM usage of applications in a shared server environment.

=== merge.nearby.nodes.distance

* Data Type: double
* Default Value: `1.0`

When merging nodes during ogr2osm, determines what tolerance should be used for deciding two nodes
are identical. Units in meters and defaults to 1.0m.

[[merger.creators]]
=== merger.creators

* Data Type: string
* Default Value: `hoot::BuildingMergerCreator;hoot::ScriptMergerCreator;hoot::HighwaySnapMergerCreator;hoot::PoiPolygonMergerCreator`

List of merger creators to use during conflation. This can modify what features will be conflated
(e.g. buildings, roads, etc.).

Possible values include:

* `hoot::BuildingMergerCreator` - Required if `hoot::BuildingMatchCreator` is
  specified in `match.creators`.
* `hoot::HighwaySnapMergerCreator` - Required if `hoot::HighwayMatchCreator`
  is specified in `match.creators`.
* `hoot::PoiPolygonMergerCreator` - Required if `hoot::PoiPolygonMatchCreator`
  is specified in `match.creators`.
* `hoot::ScriptMergerCreator` - Required if one or more instances of
  `hoot::ScriptMatchCreator` is specified in `match.creators`. Note that the
  script name is not specified in this parameter.

=== network.conflicts.aggression

* Data Type: double
* Default Value: `8.8`

A larger value will conflate more aggressively (fewer reviews) when using network conflation. Users
may want to consider changing this value. Reasonable range is [1, ~10].

=== network.conflicts.outbound.weighting

* Data Type: double
* Default Value: `0.25`

A value of 0 will cause an edge to contribute (1 * score * weight) to each neighbor when using
network conflation. A value of 1 will give approx (1 / n * score * weight) influence to each
neighbor.  This value is generally not changed by users.  Reasonable range is [0, 2].

=== network.conflicts.partial.handicap

* Data Type: double
* Default Value: `0.2`

A larger value will increase the weight of partial matches when using network conflation.  A
smaller value prefers whole matches over partial matches. This value is generally not changed by
users. Reasonable range is (0, ~2].

=== network.conflicts.stub.handicap

* Data Type: double
* Default Value: `1.7`

A larger value will increase the weight of stubs when using network conflation. This value is
generally not changed by users. Reasonable range is (0, ~2].

=== network.conflicts.stub.through.weighting

* Data Type: double
* Default Value: `0.5`

A value of 0 will cause edges that are connected by a stub to contribute directly as neighbors when
using network conflation.  Higher values will reduce that contribution.  This value is generally
not changed by users.  Reasonable range is [0, ~10].

=== network.conflicts.weight.influence

* Data Type: double
* Default Value: `0.0`

A value of 0 will cause all edges to have the same weight with each neighbor, a higher value will
give matches with more support a higher weight when using network conflation. This value is
generally not changed by users. Reasonable range is [0, 2].

=== network.match.threshold

* Data Type: double
* Default Value: `0.15`

The threshold at which a network match is called a match when using network conflation.

See also:

 * _Estimate Pairwise Relationships_, <<hootalgo>>

=== network.match.write.debug.maps

* Data Type: bool
* Default Value: `false`

If true debug maps will be generated at every iteration when using network conflation. This is
useful when debugging. The maps can be large and slow things down significantly.

=== network.matcher

* Data Type: string
* Default Value: `hoot::ConflictsNetworkMatcher`

An internal option for manipulating the way network matching occurs. This should only be used for
debug and test. The parameter must be a class that is registered with the factory and subclasses
`NetworkMatcher`.

=== network.max.stub.length

* Data Type: double
* Default Value: `20.0`

The maximum allowable length of a stub connection (way to node match) when using network conflation.
Value in meters.

=== network.miss.threshold

* Data Type: double
* Default Value: `0.85`

The threshold at which a network miss is called a miss.

See also:

 * _Estimate Pairwise Relationships_, <<hootalgo>>

=== network.optimization.iterations

* Data Type: int
* Default Value: `10`

The number of optimization iterations the network match creator will run when performing network
conflation.

=== network.review.threshold

* Data Type: double
* Default Value: `0.5`

The threshold at which a network review is called a review. Reviews are also declared in some
other situations when the relationship is not clear.

See also:

 * _Estimate Pairwise Relationships_, <<hootalgo>>

=== node.matcher.strictness

* Data Type: double
* Default Value: `2`

Determines how strictly the angle should be considered when calculating intersection tie points for
rubber sheeting. A value of 0 will ignore angle entirely. Large will make the angle comparison more
strict.

=== ogr.append.data

* Data Type: bool
* Default Value: `false`

If the OGR output file/layer exists when exporting, append the data instead of trying to create a
new file/layer.

=== ogr.debug.addfcode

* Data Type: bool
* Default Value: `false`

Debugging: Add the FCODE as the OSM source:fcode tag during translation.

=== ogr.debug.dumptags

* Data Type: bool
* Default Value: `false`

Debugging: Print out Attributes and OSM Tag values during translation. For each feature, this will
show what keys and values go into the translation and what the translated output is.

=== ogr.debug.lookupclash

* Data Type: bool
* Default Value: `false`

Debugging: When building internal lookup tables, print values that clash.

=== ogr.debug.lookupcolumn

* Data Type: bool
* Default Value: `false`

Debugging: Print the columns that are not matched during one2one translation. This will show all
Attribute columns and values that do not match a one2one rule.

=== ogr.debug.dumpvalidate

* Data Type: bool
* Default Value: `false`

Debugging: Print out which attributes are dropped during export validation.

=== ogr.import.filter

* Data Type: string
* Default Value: ``

The regexp to be used to filter the layer names when importing layers from an ESRI File
Geodatabase. The default is to import all layers from a FGDB.  Setting this variable will
override the filter value that can be set by the layerNameFilter function inside a translation
script.

=== ogr.reader.bounding.box

* Data Type: string
* Default Value: ``

If specified the OGR reader will limit data read from the data source to only features that
intersect the given bounding box. The format is "minx,miny,maxx,maxy" specified in the projection
of the input data source.

The method OGRLayer::SetSpatialFilterRect is used to limit the bounding box. Some formats will
intelligently use indexes, others will simply filter features after reading from the data source.

Example Usage:

----
hoot ogr2osm -D ogr.reader.bounding.box=106.851,-6.160,107.052,-5.913 translations/Identity.js output.osm test-files/jakarta_raya_coastline.shp
----

=== ogr.reader.bounding.box.latlng

* Data Type: string
* Default Value: ``

Similar to `ogr.reader.bounding.box` but uses WGS84 to specify the bounds rather than the source
projection. Only one of the two options can be specified.

A best effort will be made to convert between the two projections. The translated bounding box
will approximate the minimum bounding rectangle of the lat/lng bounding box. In some cases this
may be significantly larger.

=== ogr.reader.epsg.override

* Data Type: int
* Default Value: `-1`

If specified the OGR reader will override the reported projection with the specified EPSG code. If
the value is < 0 then the projection reported by the source data set will be used. In most cases
the default value is fine.

This can sometimes be necessary when reading from a DB created with osm2pgsql. E.g.

----
hoot convert -D ogr.reader.epsg.override=900913 PG:"dbname='gis' host='localhost' port='5432' user='hoot' password='blahblah'" tmp/output.shp
----

=== ogr.split.o2s

* Data Type: bool
* Default Value: `false`

If the list of o2s tags is > 255 char, split it into into 254 char long pieces. If this is false,
it will be exported as one big string.

=== ogr.strict.checking

* Data Type: string
* Default Value: `on`

Turn OGR related errors into warnings or turn them off. Valid values are: on, off, warn

=== ogr.tds.add.etds

* Data Type: bool
* Default Value: `true`

Add the eLTDS specific attributes (SCAMIN, SCAMAX, LINK_ID) to the output.

=== ogr.tds.extra

* Data Type: string
* Default Value: `note`

When exporting to TDSv40 and TDSv61:
- "note" Add unused tags to the "ZI006_MEM" field.
- "file" Save the unused tags in a new layer (extra_[PLA]).
- "none" Don't save the unused tags, just drop them.

NOTE: If exporting to Shapefile, this field will be truncated to 255 characters.

=== ogr.esri.fcsubtype

* Data Type: bool
* Default Value: `true`

Add the ESRI specific FCSUBTYPE field to the output.

=== ogr.esri.fdname

* Data Type: string
* Default Value: `TDS`

The name to use for the ESRI Feature Dataset on export. Note: This only applies to ESRI File
Geodatabases.

=== ogr.note.extra

* Data Type: string
* Default Value: `attribute`

When exporting to TDSv40 and TDSv61:
- "attribute" Add unused tags to the "ZI006_MEM" field.
- "file" Save the unused tags in a new layer (extra_[PLA]).
- "none" Don't save the unused tags, just drop them.

When exporting to MGCP:
- "attribute" Add unused tags to the "TXT" field.
- "file" Save the unused tags in a new layer (extra_[PLA]).
- "none" Don't save the unused tags, just drop them.

NOTE: According to the MGCP and Shapefile specifications, the "TXT" field has a maximum length of
255 characters. Extra text will be truncated.

=== ogr.thematic.structure

* Data Type: bool
* Default Value: `true`

Where applicable, export data in Thematic Groups (TransportationGroundCrv, StructurePnt etc) instead of one
FCODE per file/layer (ROAD_L, BUILDING_P etc).

=== ogr.throw.error

* Data Type: bool
* Default Value: `false`

For the schema switcher, throw errors instead of returning a partial translation/o2s_X feature
from a translation.

=== ogr.writer.create.all.layers

* Data Type: bool
* Default Value: `false`

Create all layers when using the OGR writer whether or not the layers contain features. Setting
this to true can be useful when conforming to strict specifications.

=== ogr.writer.pre.layer.name

* Data Type: string
* Default Value: ``

TODO: description

=== ogr.writer.script

* Data Type: string
* Default Value: ``

Set the script to use with OGR writer. For example:

----
hoot --convert \
  -D ogr.writer.script=test-files/io/SampleTranslation.js \
  -D ogr.writer.pre.layer.name=bar \
  test-files/io/SampleTranslation.osm \
  PG:"dbname='osm_gis2' host='localhost' port='5432' user='hoot' password='hoottest'"
----

=== ogr2osm.ops

* Data Type: list
* Default Value:
** `hoot::MergeNearbyNodes` - Merges nodes within the distance defined by merge.nearby.nodes.distance.
** `hoot::BuildingPartMergeOp` - Implicitly merges certain individual building parts into a single part.

Operations that should be applied to ingested OGR data before saving the data.

=== osmapidb.bulk.writer.file.output.element.buffer.size

* Data Type: long
* Default Value: `10000`

Maximum number of elements to keep in memory when serializing input elements to a file output
before they are written to an OSM API database.  If you have enough memory available and the
dataset you are writing is significantly larger than the value of this setting, you may be able to
increase the input file parsing performance by raising this value.  This setting has no impact on
the performance of writing records to a database, only on the input data parsing done beforehand.

=== osmapidb.bulk.writer.file.output.status.update.interval

* Data Type: long
* Default Value: `1000000`

Count at which the parse status of each element type should be logged when writing to them to
files.  e.g. With a value of 100, you will see a load status update message logged for every 100
elements parsed or file lines written.  This setting will have a negative impact on performance
if set to a very low value.

=== osmapidb.bulk.writer.output.files.copy.location

* Data Type: string
* Default Value: ``

Use this option if you wish to retain the file data generated during an OSM API database write.
This option is not needed and will be ignored if writing OSM data to a SQL file that will be
applied/written to an OSM API database at a later time.  If this option is populated, any file data
files generated as a result of executing the hoot convert command with an OSM API database target
are copied to the specified location.  This option should be set to a full file path to a SQL
file (.sql).

=== osmapidb.bulk.writer.reserve.record.ids.before.writing.data

* Data Type: bool
* Default Value: `false`

If true, the OSM API database writer will update the database to reserve the range of record IDs
parsed from the input data *before* writing the data to output.  IMPORTANT:  This option should
always be enabled in online environments (other writers present).  If it is not enabled in online
environments, the risk of record ID conflicts will be present in the database.  The output
destination must be an OSM API database or this setting will always be treated as being "false".
If the output destination is a SQL file, the SQL statements to update the record IDs will be
written to the SQL output for later execution.

=== osmapidb.bulk.writer.starting.node.id

* Data Type: long
* Default Value: `1`

First record ID to assign to written nodes when writing to an OSM API database or SQL file.  Must
be a positive number.  Use this when working with an offline database and know the ID range you
want to assign to node records.  This option is ignored if
"osmapidb.bulk.writer.reserve.record.ids.before.writing.data" is set to true.

=== osmapidb.bulk.writer.starting.way.id

* Data Type: long
* Default Value: `1`

First record ID to assign to written ways when writing to an OSM API database or SQL file.  Must
be a positive number.  Use this when working with an offline database and know the ID range you
want to assign to way records.  This option is ignored if
"osmapidb.bulk.writer.reserve.record.ids.before.writing.data" is set to true.

=== osmapidb.bulk.writer.starting.relation.id

* Data Type: long
* Default Value: `1`

First record ID to assign to written relations when writing to an OSM API database or SQL file.
Must be a positive number.  Use this when working with an offline database and know the ID range
you want to assign to relation records.  This option is ignored if
"osmapidb.bulk.writer.reserve.record.ids.before.writing.data" is set to true.

=== osmapidb.bulk.writer.stxxl.map.min.size

* Data Type: long
* Default Value: `10000000`

Size at which the ID mappings storage for the OSM API database bulk writer switches from a std::map
to an stxxl::map, which is a container optimized for very large amounts of data.  For debugging
purposes only.

=== osmapidb.bulk.writer.validate.data

* Data Type: bool
* Default Value: `true`

If true, the OSM API database bulk writer will create new element ID mappings, check for duplicate
element IDs, invalid way node references, and invalid relation member references.  Only duplicate
element IDs and invalid way node references will cause a failure.  Invalid relation members will
cause a warning to be logged.  You should only set this to false as an optimization if you are
loading data that was previously validated in another OSM API database, all element IDs are
unique in the data you are loading, and the IDs will not conflict with any existing data in the
destination database.

=== osmapidb.id.aware.url

* Data Type: string
* Default Value: ``

This is required when using either the OsmApiDbAwareHootApiDbReader or the OsmApiDbAwareHootApiDbWriter
It forces database reading/writing use the specified OSM API database as master for determining the
sequencing of element ID's.

=== osm.map.reader.factory.reader

* Data Type: string
* Default Value: ``

Specifies the reader that the OsmMapReaderFactory will use. This overrides any information derived
from the URL.

=== osm.map.writer.factory.writer

* Data Type: string
* Default Value: ``

Specifies the writer that the OsmMapWriterFactory will use. This overrides any information derived
from the URL.

=== osm.map.writer.format.xml

* Data Type: bool
* Default Value: `true`

Turns on autoformatting (line breaks, indentation etc) for XML output.

=== osm.map.writer.schema

* Data Type: string
* Default Value: ``

Sets the value for a "schema" attribute when writeing a map to OSM XML.  NOTE: this will only be
written if the value is not empty.

=== osm2ogr.ops

* Data Type: list
* Default Value:
** ``

User specified operations for converting OSM files to OGR compatible file types.

=== perty.apply.rubber.sheet

* Data Type: bool
* Default Value: `true`

If true, the data is rubbersheeted before conflation, moving perturbed data closer to reference data.

=== perty.csm.D

* Data Type: double
* Default Value: `1000`

The PERTY D value. D is used in e ^ (-perty.grid.spacing / D). Defaults to 1000. Larger values
result in a more correlated permutation grid.

=== perty.duplicate.poi.duplicate.sigma

* Data Type: double
* Default Value: `1.0`

The number of duplicate POIs is set as `round(abs(N(0, sigma^2))) + 1`. Setting sigma to 0 will
guarantee that there will always be exactly one duplicate.

=== perty.duplicate.poi.move.multiplier

* Data Type: double
* Default Value: `1.0`

The distance that a feature is moved is based on the circular error of the source point. The
new point will be put within N(0, sigma^2) * moveMultiplier meters of the source point where
sigma is the standard deviation associated with the source point.

=== perty.duplicate.poi.probability

* Data Type: double
* Default Value: `0.10`

The probability of at least one duplicate being created. See setDuplicateSigma to determine
how many duplicates will be created.

=== perty.grid.spacing

* Data Type: double
* Default Value: `100`

The size of the PERTY grid spacing in meters.

=== perty.name.change.probability

* Data Type: double
* Default Value: `0.05`

The probability of a change to each character in the name. The expected number of changes is
`perty.name.change.probability` * str.size().

=== perty.name.probability

* Data Type: double
* Default Value: `0.05`

The probability that a name will be modified.

=== perty.ops

* Data Type: list
* Default Value:
** `hoot::PertyWaySplitVisitor` - Randomly splits ways.
** `hoot::PertyWayGeneralizeVisitor` - Randomly generalizes ways.
** `hoot::PertyRemoveRandomElementVisitor` - Randomly removes elements.
** `hoot::PertyDuplicatePoiOp` - Randomly adds duplicated POIs.
** `hoot::PertyRemoveTagVisitor` - Randomly removes element tags.
** `hoot::PertyNameVisitor` - Randomly modifies element name tags.

A list of operations that should be applied after the geometries have been shifted by PERTY.

=== perty.random.error.x

* Data Type: double
* Default Value: `0`

The sigma rx parameter for PERTY (random error in X). This is only relevant when perty.algorithm
is set to FullCovariance.

=== perty.random.error.y

* Data Type: double
* Default Value: `0`

The sigma ry parameter for PERTY (random error in Y). This is only relevant when perty.algorithm
is set to FullCovariance.

=== perty.remove.random.probability

* Data Type: double
* Default Value: `0.05`

The probability that a feature will be removed.

=== perty.remove.tag.probability

* Data Type: double
* Default Value: `0.05`

Set the probability that a tag will be removed.

=== perty.remove.tag.visitor.exempt.tag.keys

* Data Type: list
* Default Value:
** `REF1`
** `REF2`
** `hoot:status`
** `uuid`

A list of tag keys which are exempt from the tag removal done by PertyRemoveTagsVisitor.  This is
useful for preventing the removal of tags Hootenanny relies on during conflation.

=== perty.remove.tag.visitor.substitution.keys

* Data Type: list
* Default Value:
** `highway`

A list of tag keys which, rather than being removed by the PertyRemoveTagVisitor, will have their
values replaced instead.  The tag keys in the list match one to one with the replacement values in
perty.remove.tag.visitor.subsitution.values.

=== perty.remove.tag.visitor.substitution.values

* Data Type: list
* Default Value:
** `road`

A list of tag values which, should be substituted by PertyRemoveTagVisitor.  The tag values in the
list match one to one with the replacement values in perty.remove.tag.visitor.subsitution.keys.

=== perty.search.distance

* Data Type: double
* Default Value: `15`

Distance parameter (in meters) that determines how far out to search when trying to match features
during conflation of reference and perturbed datasets.  This is equivalent in nature to the
'error:circular' tag used in Hootenanny conflation, however this setting is used instead for
PERTY scoring only.

=== perty.seed

* Data Type: int
* Default Value: `-1`

A random seed integer passed to the random number generator accessed by PERTY to give consistent
results over multiple runs. A value of -1 will generate a seed based on the time to provide
pseudo-random results in the output.  Other seed values will yield repeatable results when the
same seed is used in consecutive calls to the PERTY related commands.

=== perty.systematic.error.x

* Data Type: double
* Default Value: `50`

The sigma sx parameter for PERTY. This controls how much correlated error in the
X direction is in the output permutation. Units in meters.

=== perty.systematic.error.y

* Data Type: double
* Default Value: `50`

The sigma sy parameter for PERTY. This controls how much correlated error in the
Y direction is in the output permutation. Units in meters.

=== perty.test.allowed.score.variance

* Data Type: double
* Default Value: `0.025`

A score variance in the range of 0.0 to 1.0 by which a `perty-test` test run score may vary
while still allowing the test run's status to be described as passing.  Test run score differences
larger than this value will cause the test run's status to be described as failing.  If you are
not sure what your expected scores should be and want to bypass this check, create a list with
all entries equal to "1.0" of the same size as perty.test.num.runs, and then
set perty.test.allowed.score.variance to "1.0".  This effectively disables the score validation.

=== perty.test.dynamic.variable.increment

* Data Type: double
* Default Value: `0.1`

Amount by which the dynamic input variables specified in perty.test.dynamic.variables are
incremented during each test run by perty-test.

=== perty.test.dynamic.variable.start.value

* Data Type: double
* Default Value: `0`

Dynamic variable value initially assigned to a PERTY test dynamic variable when executed by
`perty-test`.

=== perty.test.dynamic.variables

* Data Type: list
* Default Value:
** ``

A list of one or more numeric PERTY variables to be assigned a start value (specified in
perty.test.dynamic.variable.start.value) and then incremented once per test run by
`perty-test` (specified in perty.test.dynamic.variable.increment) to the value of.  The list is
restricted to Hootenanny PERTY options only (perty.*) of a numeric type.

=== perty.test.expected.scores

* Data Type: list
* Default Value:
** `1.0`

A list of expected PERTY scores in the range of 0.0 to 1.0 for a `perty-test` run.  The number of
scores must match the value assigned to perty.test.num.runs.  If you are not sure what your
expected scores should be and want to bypass this check, create a list with all entries equal
to "1.0" of the same size as perty.test.num.runs, and then set perty.test.allowed.score.variance
to "1.0".  This effectively disables the score validation.

=== perty.test.fail.on.better.score

* Data Type: bool
* Default Value: `false`

If true, the `perty-test` will mark a test as failing if its test run score is higher than the
expected score and outside of the allowable score variance; if false, will always allow higher
test run scores to result in a passing test run, despite being outside of the allowable score
variance.

=== perty.test.generate.map.stats

* Data Type: bool
* Default Value: `false`

If true, Hootenanny map statistics files are output for all PERTY outputs created by `perty-test`.

=== perty.test.num.runs

* Data Type: int
* Default Value: `1`

The number of test runs executed by `perty-test`.  A single input variable, or multiple variables
(specified in perty.test.dynamic.variable) assigned identical starting values (specified in
perty.test.dynamic.variable.start.value), is/are altered by an increment during each test
(specified in perty.test.dynamic.variable.increment).

=== perty.test.num.simulations

* Data Type: int
* Default Value: `3`

The number of simulations per test run executed by `perty-test`.  A test run is made up of
multiple simulations.  Scores all simulation executed by the test run are averaged to give the
final PERTY score for the test run.

=== perty.way.generalize.epsilon

* Data Type: double
* Default Value: `1`

Distance parameter, in meters, that determines to what degree a way is generalized by PERTY.
Higher values result in more generalization (more nodes removed).

=== perty.way.generalize.probability

* Data Type: double
* Default Value: `0.1`

The probability between 0.0 and 1.0 that a way will be generalized by PERTY.

=== perty.way.split.min.node.spacing

* Data Type: double
* Default Value: `1`

The minimum spacing, in meters, that may occur between nodes created by PERTY way splits.

=== perty.way.split.probability

* Data Type: double
* Default Value: `0.1`

The probability between 0.0 and 1.0 that a way will be split into multiple features by PERTY.

=== plugin.context.includes

* Data Type: list
* Default Value:
** `HootLib.js`

A list of scripts to include before loading the user's plugin script. The path will be search as:
current directory (CWD), $CWD/rules, $HOOT_HOME/rules.

=== poi.ignore.type.if.name.present

* Data Type: bool
* Default Value: `false`

If true, POI conflation will ignore the types of the features being compared completely as long as
those being compared have a populated name field.

=== poi.match.threshold

* Data Type: double
* Default Value: `${conflate.match.threshold.default}`

The threshold at which a match is called a match for POIs.

See also:

 * _Estimate Pairwise Relationships_, <<hootalgo>>

=== poi.miss.threshold

* Data Type: double
* Default Value: `${conflate.miss.threshold.default}`

The threshold at which a miss is called a miss for POIs.

See also:

 * _Estimate Pairwise Relationships_, <<hootalgo>>

=== poi.polygon.enable.advanced.matching

* Data Type: bool
* Default Value: `false`

If true, POI to polygon conflation will perform additional checks against surrounding features
for match evidence.  This setting allows for detailed conflation customization but can be runtime
expensive when enabled.

=== poi.polygon.enable.review.reduction

* Data Type: bool
* Default Value: `true`

If true, POI to polygon conflation will attempt to reduce unnecessary reviews without increasing
incorrect matches.  This setting is somewhat experimental and can be runtime expensive when
enabled.

=== poi.polygon.review.if.matched.types

* Data Type: list
* Default Value:
** ``

List of key value pairs (key=value) for features to always review if marked as matches with POI to
polygon conflation.  When specifying the list from the command line, delimit the types with ';'
and surround the entire value string in double quotes.

=== poi.polygon.match.threshold

* Data Type: double
* Default Value: `${conflate.match.threshold.default}`

The threshold at which a match is called a match when comparing POIs to polygons.

See also:

 * _Estimate Pairwise Relationships_, <<hootalgo>>

=== poi.polygon.match.distance.threshold

* Data Type: double
* Default Value: `5.0`

The maximum distance, in meters, between a POI and a polygon where they can still be considered
a match based on distance criteria only.

=== poi.polygon.miss.threshold

* Data Type: double
* Default Value: `${conflate.miss.threshold.default}`

The threshold at which a miss is called a miss when comparing POIs to polygons.

See also:

 * _Estimate Pairwise Relationships_, <<hootalgo>>

=== poi.polygon.name.score.threshold

* Data Type: double
* Default Value: `0.8`

The minimum similarity the name scores of two features can have and be considered a name
match, with 0.0 being the least similar and 1.0 being the most similar (-1.0 if there are no names
present (null).

=== poi.polygon.print.match.distance.truth

* Data Type: bool
* Default Value: `false`

If true, debug match distance output will be obtained from manually matched source data and printed
if running 'hoot score-matches' with POI to polygon conflation.

=== poi.polygon.review.distance.threshold

* Data Type: double
* Default Value: `125.0`

The maximum distance, in meters, between a POI and a polygon where they can still be considered
for review based on distance criteria only (value is added to the circular error of the compared
features).

=== poi.polygon.review.threshold

* Data Type: double
* Default Value: `${conflate.review.threshold.default}`

The threshold at which a review is called a review for PoiPolygon. See
`conflate.review.threshold.default`.

See also:

 * _Estimate Pairwise Relationships_, <<hootalgo>>

=== poi.polygon.type.score.threshold

* Data Type: double
* Default Value: `0.7`

The minimum similarity the type scores a POI and polygon can have and be considered a type
match, with 0.0 being the least similar and 1.0 being the most similar.

=== poi.review.threshold

* Data Type: double
* Default Value: `${conflate.review.threshold.default}`

The threshold at which a review is called a review for POIs. See `conflate.review.threshold.default`.

See also:

 * _Estimate Pairwise Relationships_, <<hootalgo>>

=== preserve.unknown1.element.id.when.modifying.features

* Data Type: bool
* Default Value: `false`

If true, the element ID of features with status=unknown1 will be preserved when modifying features
(merging, splitting, etc. during conflation, cleaning, etc.).  If false, the modified feature will
be given a new, unique element ID.  This is useful when writing conflated data output back to a
reference data store (associated with the unknown1 status) where modifying existing features is
preferred over replacing them for provenance purposes.  Not honored by all visitors, map operations,
or mergers which modify features.

=== progress.reporting.format

* Data Type: string
* Default Value: ``

Sets the progress reporting format to the type specified for classes that support progress
reporting.  Currently, 'json' is the only valid reporting format. If left blank, progress is not
reported.

=== reader.add.source.datetime

* Data Type: bool
* Default Value: `true`

By default add the `source:datetime` stamp when reading files.  Not honored by all readers.

=== reader.conflate.use.data.source.ids.1

* Data Type: bool
* Default Value: `false`

Determines whether the reader used by the conflate command to read the first input dataset will
use the element ID's specified by the input datasets (true) or use internal ID management for the
inputs (false).

=== reader.conflate.use.data.source.ids.2

* Data Type: bool
* Default Value: `false`

Determines whether the reader used by the conflate command to read the second input dataset will
use the element ID's specified by the input datasets (true) or use internal ID management for the
inputs (false).

=== reader.keep.file.status

* Data Type: bool
* Default Value: `false`

If reader.use.file.status is true, the default action is to drop the status tag from the file
during reading.  Setting reader.keep.file.status to true preserves the status tag.  Not honored by
all readers.

=== reader.preserve.all.tags

* Data Type: bool
* Default Value: `false`

If true, all tags from the input data will be preserved.  Not honored by all readers.  e.g.
an 'accuracy' tag will not be replaced by a 'error:circular' tag; both tags will be kept.

=== reader.set.default.status

* Data Type: string
* Default Value: `unknown1`

Sets the status on data being read.  Valid values are "unknown1" and "unknown2".  Not honored by all
readers.

=== reader.use.file.status

* Data Type: bool
* Default Value: `false`

By default should a reader use the file status from the file. Not honored by all readers.

=== remove.attribute.visitor.types

* Data Type: list
* Default Value:
** ``

List of element attributes to remove with the RemoveAttributeVisitor.  See ElementAttributeType for
valid values.

=== remove.duplicate.areas.diff

* Data Type: string
* Default Value: `hoot::ExactTagDifferencer`

Use this class for calculating the difference between element tags. If the difference is exactly
0 then they'll be a candidate for merging.

=== remove.elements.visitor.filter

* Data Type: string
* Default Value: ``

The plugin name of a filter used to select the elements to delete.

=== remove.elements.visitor.recursive

* Data Type: bool
* Default Value: `true`

Should the element remover remove the elements recursively?

=== remove.tag.visitor.keys

* Data Type: list
* Default Value:
** ``

A list of tag keys the RemoveTagVisitor will remove on elements.

=== rubber.sheet.debug

* Data Type: bool
* Default Value: `false`

If set to true, then debug symbols will be added to nodes and additional tags will be added to
matched nodes. This is a destructive operation that is only useful when debugging and should not
be used during serious conflation.

=== rubber.sheet.minimum.ties

* Data Type: int
* Default Value: `10`

Sets the minimum number of tie points that will be used when calculating a rubbersheeting solution.

=== rubber.sheet.ref

* Data Type: bool
* Default Value: `false`

If this configuration setting is set to true, then the first layer is treated as the reference
layer and will not be moved. If set to false the two layers will be moved towards each other. The
weighting is determined based on the circular error.

=== score.graph.debug.images

* Data Type: bool
* Default Value: `false`

Export some of the images used when evaluating the graph connections between two maps (`score`
command).

=== score.matches.remove.nodes

* Data Type: bool
* Default Value: `false`

Remove REF tags from nodes before match scoring when using the score-matches command.

=== search.radius.default

* Data Type: double
* Default Value: `-1.0`

The default search radius to use when conflating features. If two features are within the search
radius then they will be considered for conflation.  If the value is -1 then the circular error will
be used to calculate an appropriate search radius.  Not all feature matching routines will honor
the default value.

=== search.radius.generic.line

* Data Type: double
* Default Value: `${search.radius.default}`

The search radius to use when conflating generic lines.  See `search.radius.default`.

=== search.radius.generic.polygon

* Data Type: double
* Default Value: `${search.radius.default}`

The search radius to use when conflating generic polygons.  See `search.radius.default`.

=== search.radius.highway

* Data Type: double
* Default Value: `${search.radius.default}`

The search radius to use when conflating highways.  See `search.radius.default`.

=== search.radius.waterway

* Data Type: double
* Default Value: `${search.radius.default}`

The search radius to use when conflating waterways.  Not used if
waterway.auto.calc.search.radius = true.  See `search.radius.default`.

=== script.test.max.exec.time

* Data Type: int
* Default Value: `-1`

For script test debugging only.  Sets a maximum allowed time, in seconds, for a script test to run.
If the script runs longer than the specified time, then it is forcefully stopped by the system.  If
the value is set to -1, then there is no time limit for script tests.  This is useful when
debugging tests which may hang on a remote build server.

=== set.tag.visitor.append.to.existing.value

* Data Type: bool
* Default Value: `false`

If true, any element with a value populated for the key defined by the set.tag.visitor.key option
will have the value specified in the set.tag.visitor.value option appended to it.

=== set.tag.visitor.key

* Data Type: string
* Default Value: ``

Set the key member in the SetTagVisitor class.  SetTagVisitor allows for adding/modifying a
particular tag on all elements in a map.

=== set.tag.visitor.value

* Data Type: string
* Default Value: ``

Set the value member in the SetTagVisitor class.  SetTagVisitor allows for adding/modifying a
particular tag on all elements in a map.

=== small.way.merger.diff

* Data Type: string
* Default Value: `hoot::ExactTagDifferencer`

Use this class for calculating the difference between element tags. If the difference is exactly 0
then they'll be a candidate for merging.

=== small.way.merger.threshold

* Data Type: double
* Default Value: `15`

If highways are smaller than threshold and the tags matched, then they will be merged together into
a single way.

=== status.criterion.status

* Data Type: string
* Default Value: `Invalid`

The default status to match with a status criterion.  Used by various element visitors and map
operations.

=== stats.format

* Data Type: string
* Default Value: `pdf`

Format type for the statistics generated from conflate.  Can be 'pdf', 'html' or 'asciidoc'.

=== stats.output

* Data Type: string
* Default Value: ``

Path to the output document for the statistics.  If left empty, it will not output to a file, only
to screen.

=== stats.script

* Data Type: string
* Default Value: `${HOOT_HOME}/report/csr-default.js`

Path to the statistics generator rules in javascript format.

=== stats.translate.script

* Data Type: string
* Default Value: `${HOOT_HOME}/translations/TDSv61.js`

Path to the translation script to use when translating tags for stats. If the path is empty, then
all translation stats are disabled.

=== tag.ancestor.differencer.name

* Data Type: string
* Default Value: ``

The default ancestor to use when using the hoot::TagAncestorDifferencer class for comparing tags.
Primarily, this is useful within the node.js interface.

=== tag.category.differencer.name

* Data Type: string
* Default Value: ``

The default category to use when using the hoot::TagCategoryDifferencer class for comparing tags.
Primarily, this is useful within the node.js interface.

=== tag.criterion.kvp

* Data Type: string
* Default Value: ``

The key/value pair to use in the tag criterion by default. E.g. 'highway,road'  Used by various
element visitors and map operations.

=== tag.merger.default

* Data Type: string
* Default Value: `hoot::OverwriteTag2Merger`

Specifies the default way of merging tags. This is used by most merge routines, but may be overriden
depending on the specifics of the merger.

Possible options include:

* <<Average-Tags,`hoot::AverageTagMerger`>> - Attempts to take the average of the two tag sets.
* <<Generalize-Tag-Merger,`hoot::GeneralizeTagMerger`>> - Attempt to take the most general
  interpretation of the tags.
* `hoot::OverwriteTagMerger` - Aliased to `hoot::OverwriteTag2Merger`
* <<Overwrite-Tag-1,`hoot::OverwriteTag1Merger`>> - Overwrite the tags in the first input.
* <<Overwrite-Tag-2,`hoot::OverwriteTag2Merger`>> - Overwrite the tags in the second input.
* <<Provenance-Aware-Overwrite-Tag-Merger,`hoot::ProvenanceAwareOverwriteTagMerger`>> - Overwrite
the tags in the first input except the provenance tag, hoot:source, which will be merged using
values from both features.

=== tag.printing.format

* Data Type: string
* Default Value: `asciidoc`

Output format to use when printing OSM+ Tag documentation. Valid formats are: 'csv', 'html',
'redmine' & 'asciidoc' (default)

=== tag.printing.script

* Data Type: string
* Default Value: `${HOOT_HOME}/translations/PrintOsmDocs.js`

The translation script to use when printing OSM+ Tag documentation.

=== tag.rename.visitor.new.key

* Data Type: string
* Default Value: ``

The key to used to replace an existing by the TagRenameKeyVisitor.  TagRenameKeyVisitor allows for
renaming existing tag keys on all elements in a map.

=== tag.rename.visitor.old.key

* Data Type: string
* Default Value: ``

The key to be replaced by the TagRenameKeyVisitor.  TagRenameKeyVisitor allows for
renaming existing tag keys on all elements in a map.

=== test.force.orthographic.projection

* Data Type: bool
* Default Value: `false`

Always force the orthographic projection when determining a proper planar projection. In typical
usage this will never be used (the automatically selected projection should always be at least as
good). This is most useful if you want to get consistent results even if the list of potential
projections change over time. Very handy in unit tests.

=== token.keep.non.words

* Data Type: bool
* Default Value: `false`

This does a rudimentary check to see if the string contains any letters/numbers. If the string
doesn't contain any letters or numbers then it will be dropped. Examples that would be dropped
if the value is `true` include:

* `&`
* `--`

Examples that will be kept if the value is `true` include:

* `1&2`
* `Joe's`

=== token.min.size

* Data Type: double
* Default Value: `3`

This is the minimum string size that the string tokenizer should accept as a token. If the string
length is less than this value, then it will not be accepted. Set the value to 0 if you want to
accept all strings.

This setting primarily applies to string comparison functions and will eliminate comparing very
short strings such as "of" or "&".

=== token.separator

* Data Type: string
* Default Value: `\s+`

The token separator defined as a regular expression. This is used in some methods for tokenizing
names. The default value matches multiple whitespace characters.

Another useful option is `[\s-,';]+`. This will split on white space, or several forms of
punctuation. See http://doc.qt.io/qt-4.8/QRegExp.html for a useful list of regular expression
options.

=== translate.string.distance.tokenize

* Data Type: bool
* Default Value: `true`

Set to true if the strings should be tokenized (split into words) before translating the values.

=== translated.tag.differencer.ignore.list

* Data Type: string
* Default Value: ``

Semi-colon delimited list of tags that should be ignored when comparing a list of tags using the
hoot::TranslatedTagDifferencer.

See also:
* `translated.tag.differencer.script`

=== translated.tag.differencer.script

* Data Type: string
* Default Value: ``

Path to the translation script when using the hoot::TranslatedTagDifferencer. The
hoot::TranslatedTagDifferencer is most useful when deciding how difference between two sets of
tags should be calculated.

This differencer can be used with:

* `small.way.merger.diff`
* `remove.duplicate.areas.diff`

=== translation.direction

* Data Type: string
* Default Value: `toosm`

The direction that the translation script should translate. `toogr` will translate from OSM to OGR.
`toosm` will translate from OSM to OGR. This is useful with the hoot::TranslationOp.

=== translation.script

* Data Type: string
* Default Value: ``

The script to use for translation.

=== unify.enable.optimal.constrained.matches

* Data Type: bool
* Default Value: `true`

Enable the calculation of Optimal Constrained Matches during conflation. When enabled, Hootenanny
will use either Optimal Constrained Matches (via GLPK) or Greedy Constrained Matches. If disabled,
Hootenanny will only use Greedy Constrained Matches.

=== unify.optimizer.time.limit

* Data Type: double
* Default Value: `60`

The maximum amount of time in seconds to wait for the optimizer to complete. A value of -1 makes
the wait time limit unlimited.

If this value is set to something other than -1 your conflation results may change between multiple
runs. Especially if the machine Hoot is running on is under heavy load. If the "CM Score:" value
is changing between runs and GLPK isn't finding an optimal solution then this is likely causing
different output.  Just because the output is changing doesn't mean it is wrong, but this can be
problematic if you're doing testing or expecting repeatable output for other.

=== unify.post.ops

* Data Type: list
* Default Value:
** `hoot::SuperfluousNodeRemover` - Removes all the nodes from a map that aren't part of a way.
** `hoot::SmallWayMerger` - Merges small ways using the threshold determined by the small.way.merger.threshold setting along with other criteria.

List of operations to apply immediately after conflation when using Unifying Conflation only.  Runs
before the operations in `conflate.post.ops`.

=== unify.pre.ops

* Data Type: list
* Default Value:
** ``

List of operations to apply immediately before conflating when using Unifying Conflation only.  Runs
after the operations in `conflate.pre.ops`.

=== uuid.helper.repeatable

* Data Type: bool
* Default Value: `false`

Creates a repeatable UUID for the features. This is useful for debugging, but shouldn't be used in
normal operation.

=== waterway.angle.sample.distance

* Data Type: double
* Default Value: `20.0`

Distance, in meters, used for sampling river data during angle histogram extraction with the
SampledAngleHistogramExtractor

=== waterway.auto.calc.search.radius

* Data Type: bool
* Default Value: `true`

Automatically calculates the search radius to be used during conflation of waterways using rubber
sheet tie point distances.  When this setting is enabled, rubbersheeting is not allowed as a
pre-conflation operation on the input data to be conflated.

=== waterway.match.threshold

* Data Type: double
* Default Value: `${conflate.match.threshold.default}`

The threshold at which a match is called a match for waterways.

See also:

 * _Estimate Pairwise Relationships_, <<hootalgo>>

=== waterway.matcher.heading.delta

* Data Type: double
* Default Value: `150.0`

The distance around a point on a waterway to look when calculating the heading. See
`way.matcher.heading.delta`.

=== waterway.matcher.max.angle

* Data Type: double
* Default Value: `90.0`

Sets that maximum angle that is still considered a waterway match. Units in degrees.

=== waterway.miss.threshold

* Data Type: double
* Default Value: `${conflate.miss.threshold.default}`

The threshold at which a miss is called a miss for waterways.

See also:

 * _Estimate Pairwise Relationships_, <<hootalgo>>

=== waterway.review.threshold

* Data Type: double
* Default Value: `${conflate.review.threshold.default}`

The threshold at which a review is called a review for waterways.

See also:

 * _Estimate Pairwise Relationships_, <<hootalgo>>

=== waterway.rubber.sheet.minimum.ties

* Data Type: int
* Default Value: `5`

Sets the minimum number of tie points that will be used when calculating a rubber sheeting solution
with river data.

=== waterway.rubber.sheet.ref

* Data Type: bool
* Default Value: `true`

See `rubber.sheet.ref`.  Used during waterway conflation.

=== waterway.subline.matcher

* Data Type: string
* Default Value: `hoot::MaximalSublineMatcher`

The way subline matcher to use when determining matching sublines.

=== way.angle.sample.distance

* Data Type: double
* Default Value: `10.0`

Distance, in meters, used for sampling way data during angle histogram extraction with the
SampledAngleHistogramExtractor

=== way.matcher.heading.delta

* Data Type: double
* Default Value: `5.0`

The distance around a point on a way to look when calculating the heading. A larger value will
smooth out the heading values on a line. A smaller value will make the heading values correspond
directly to the heading on the way at that point. This is primarily used in subline matching.
Values are in meters.

=== way.matcher.max.angle

* Data Type: double
* Default Value: `60`

Sets the maximum angle that is still considered a way match. Units in degrees.

=== way.max.nodes.per.way

* Data Type: int
* Default Value: `1900`

If unset, or set to zero, there will be no maximum number of nodes stored in a way. If the value is
set to a non-zero positive value, all ways which contain more nodes than this value will be broken
up into two or more separate ways, and all of them will contain this number of nodes (or less).
The original way will be removed from the map. Default set to 1900 as OSM imports through OSM API
databases are capped at 2000 nodes per way.

=== way.merger.min.split.size

* Data Type: double
* Default Value: `5`

The minimum size that a way should be split into for merging. Units in meters.

=== way.splitter.max.length

* Data Type: double
* Default Value: `5000`

This configuration option is used by hoot::WaySplitterOp. If a way is longer than this length
(in meters) then it will be split into smaller ways.

=== way.subline.matcher

* Data Type: string
* Default Value: `hoot::MaximalNearestSublineMatcher`

The way subline matcher to use when determining matching sublines.

=== way.subline.string.matcher

* Data Type: string
* Default Value: `hoot::MaximalSublineStringMatcher`

The way subline string matcher to use when determining matching sublines.

=== weighted.metric.distance.extractor.point.aggregator

* Data Type: string
* Default Value: `hoot::MeanAggregator`

Type of point aggregator used by the WeightedMetricDistanceExtractor.

=== weighted.metric.distance.extractor.search.radius

* Data Type: double
* Default Value: `-1.0`

The search radius used by the WeightedMetricDistanceExtractor.  Units in meters.  Defaults to a
value computed from the circular error for each way being examined.

=== weighted.word.distance.abridged.dictionary

* Data Type: string
* Default Value: `dictionary/WordsAbridged.sqlite`

Location of the abridged word frequency dictionary. This is not ideal and you'll get repeated
warnings if you use it, but at least you won't need to download a 400MB+ file.

=== weighted.word.distance.dictionary

* Data Type: string
* Default Value: `dictionary/words.sqlite`

Location of the word frequency dictionary. If the absolute file path isn't found, then
the local `conf` and `$HOOT_HOME/conf` directories will be searched.

This file is typically downloaded from:
https://s3.amazonaws.com/hoot-rpms/support-files/words1.sqlite.bz2

=== weighted.word.distance.probability

* Data Type: double
* Default Value: `1.0`

The weight used will be `1.0 / (w ^ p)` where w is the frequency. Valid values are >= 0, but
generally it should be `1 >= p >= 0`.

=== writer.include.circular.error.tags

* Data Type: bool
* Default Value: `true`

When true, writers will include circular error information. Not honored by all writers.

=== writer.include.conflate.review.detail.tags

* Data Type: bool
* Default Value: `true`

Add detailed review tags to review relations during conflation.  Turning this setting off is
generally only done in debugging environments.  This setting allows for partitioning the level of
detail in the review relation tags into two groups.  Turning this setting off can be useful during
debugging in situations where you are comparing map outputs and want to see reviews in the output
but are not concerned with a higher level of review detail.  Disabling this setting will also
disable AddHilbertReviewSortOrderOp, the output of which is depended upon by the Hootenanny user
interface.

=== writer.include.conflate.score.tags

* Data Type: bool
* Default Value: `false`

Add match/miss/review score values to elements with matches during Unifying Conflation. This is
useful for debugging.

=== writer.include.debug.tags

* Data Type: bool
* Default Value: `false`

When true, writers will include debug information (hoot:* tags; e.g. status). Not honored by all
writers.

=== writer.clean.review.tags

* Data Type: bool
* Default Value: `true`

If true, Hootenanny review tags are treated as metadata tags and will be removed by the
NoInformationElementRemover cleaning operation.

=== writer.precision

* Data Type: double
* Default Value: `16`

Set the output precision when writing. Not honored by all writers.

=== writer.text.status

* Data Type: bool
* Default Value: `false`

Add hoot:status values as text (Reference, Merged etc) instead of numbers (1,2,3)

=== writer.xml.sort.by.id

* Data Type: bool
* Default Value: `true`

If true, OSM elements written to XML file output (.osm) are sorted by ID.  Setting this to true
<<<<<<< HEAD
will require reading the entire source dataset into memory.  Setting it to false will result in
=======
will require reading the entire source dataset into memory.  Setting it to false may result in
>>>>>>> 0c98d338
using smaller amounts of memory during writing if the data source being written is also a streamable
format (see the "Supported Data Formats" section in README.md).<|MERGE_RESOLUTION|>--- conflicted
+++ resolved
@@ -2639,10 +2639,6 @@
 * Default Value: `true`
 
 If true, OSM elements written to XML file output (.osm) are sorted by ID.  Setting this to true
-<<<<<<< HEAD
-will require reading the entire source dataset into memory.  Setting it to false will result in
-=======
 will require reading the entire source dataset into memory.  Setting it to false may result in
->>>>>>> 0c98d338
 using smaller amounts of memory during writing if the data source being written is also a streamable
 format (see the "Supported Data Formats" section in README.md).
--- conflicted
+++ resolved
@@ -46,11 +46,7 @@
 
 A conflation workflow defines the manner in which two maps are merged together. Hootenanny has the following workflows:
 * **[Reference Conflation](https://github.com/ngageoint/hootenanny/blob/master/docs/user/OldDocs.asciidoc)** **(default)** - _Keep the best of both maps while favoring the first_
-<<<<<<< HEAD
-  * Merge the best geometry and tag parts of map B into map A, favoring map A's data. 
-=======
   * Merge geometry and tag from map B into map A, and favor map A's data when there are conflicts. 
->>>>>>> 796f1e33
   * Use this type of conflation when you want conflated output based on the best state of both input datasets while favoring one of them.
 * **[Average Conflation](https://github.com/ngageoint/hootenanny/blob/master/docs/user/OldDocs.asciidoc)** - _Keep the average of both maps_
   * Merge by using the average of each feature's geometry and tags between maps A and B. 

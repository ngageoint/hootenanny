![hoot_logo](https://github.com/ngageoint/hootenanny-ui/blob/develop/dist/img/logo/hoot_logo_dark.png)

![](https://github.com/ngageoint/hootenanny/blob/master/docs/user/images/id/hoot_conflation_new.png)

# Introduction
_Hootenanny_: 

1. a gathering at which folksingers entertain often with the audience joining in

_Conflation_: 

1. Fancy word for merge

Hootenanny is an open source conflation tool developed with machine learning techniques to facilitate automated and semi-automated conflation of critical Foundation GEOINT features in the topographic domain.  In short, it merges multiple maps into a single seamless map.

# Project Goals
* Automatically combine geospatial features for decision making
* Allow for reviewing and manually resolving features which cannot be automatically matched with sufficient certainty
* Maintain geometry and attribute provenance for combined features
* Create up-to-date routable transportation networks from multiple sources

# Conflatable Data Types
* Area polygons
* Building polygons
* Points of Interest (POIs)
* Transportation polylines (roads and railways)
* Utility polylines (power lines)
* Waterway polylines

# Feature Summary
In addition to conflating maps, Hootenanny can also:
* Add missing type tags to feature data
* Align two maps together
* Calculate the extent of map data
* Clean map data
* Compare maps
* Compute bounding tiles based on node density
* Concatenate maps together
* Convert maps between different geodata formats (see Supported Data Formats section below)
* Derive changesets between maps and apply them to external OSM data stores
* Explore tag data
* Gather statistics on map features
* Identify road intersections
* Perturb map data for testing purposes
* Plot node feature density
* Sort map data
* Translate feature tags using user defined schemas
* Translate feature tags to English

# Overview
Hootenanny conflation occurs at the dataset level, where the user’s workflow determines the best reference dataset, source content, geometry, 
and attributes to transfer to the output map.  Hootenanny's internal processing leverages the key value pair structure of OpenStreetMap (OSM) 
for improved utility and applicability to broader user groups.  Normalized attributes can be used to aid in feature matching, and OSM’s 
free tagging system allows the map to include an unlimited number of attributes describing each feature.

Hootenanny is developed under the open source General Public License (GPL) and maintained on the National Geospatial-Intelligence 
Agency’s (NGA) GitHub [site](https://github.com/ngageoint/hootenanny). 

# Installation
Hootenanny is supported on Red Hat/CentOS:

[Instructions](https://github.com/ngageoint/hootenanny/blob/master/VAGRANT.md) to launch a Hootenanny CentOS virtual machine

[Instructions](https://github.com/ngageoint/hootenanny/blob/master/docs/install/HootenannyInstall.asciidoc) for an RPM based installation 
to CentOS 7.x.

# Documentation
User and technical documentation may be found locally after installation in 'hoot/docs' or 
[included with each release](https://github.com/ngageoint/hootenanny/releases). 

[FAQ](https://github.com/ngageoint/hootenanny/wiki/Frequently-Asked-Questions)

If you have any support questions please create an issue in the [Hootenanny GitHub repository](https://github.com/ngageoint/hootenanny).

# Web User Interface
[Hootenanny's web user interface](https://github.com/ngageoint/hootenanny-ui) is built upon the open source 
[Mapbox iD Editor](https://github.com/openstreetmap/iD), which provides an intuitive and user-friendly conflation experience. 

# Web Services API
Access to Hootenanny core capabilities are exposed through a web services API for those wishing to develop their own conflation clients.  See the User Documentation for more details.

# Command Line
Command line access is available and exposes additional functionalities not available from the web user interface.  See the "Usage" section below for examples, as well as the User Documentation.

# Bindings
Hootenanny has nodejs bindings available which expose core conflation capabilities.

# Supported Data Formats
**Hootenanny can import from:**
* ESRI File Geodatabase (.gdb)
* GeoJSON (.geojson) **(M)**
* geonames.org (.geonames)
* Hootenanny API Database (hootapidb://)
* JSON file (.json; similar to Overpass JSON) **(M)**
* OpenStreetMap XML (.osm)
* OpenStreetMap Protocol Buffers (.osm.pbf)
* OpenStreetMap API Database (osmapidb://)
* Shapefile (.shp)
* Zip files containing shapefiles and/or ESRI File Geodatabase files (.zip)
* Additional OGR supported formats

**Hootenanny can export to:** 
* ESRI File Geodatabase (.gdb)
* GeoJSON (.geojson) **(M)**
* Hootenanny API Database (hootapidb://)
* JSON file (.json; similar to Overpass JSON) **(M)**
* OpenStreetMap XML file (.osm) **(*)**
* OpenStreetMap Protocol Buffers file (.osm.pbf)
* OpenStreetMap API Database (osmapidb://)
* Shapefile (.shp) **(M)**
* Additional OGR supported formats

**Hootenanny can export changesets to:** 
* OpenStreetMap API Web Service
* OpenStreetMap SQL changeset file (.osc.sql)
* OpenStreetMap XML changeset file (.osc)

Notes:
* **(M)** = format requires reading entire dataset into memory during processing
* **(*)** = format requires reading entire dataset into memory during processing only if element ID output needs to remain sorted
* All data read with a specified bounding box filter requires reading the entire dataset into memory during processing.

# Tag Schemas
Hootenanny leverages the OSM key value pair tag concept to support translation between various data schemas.  By default, Hootenanny 
supports automated schema conversion between: 
* Topographic Data Store (TDS) v6.1/v4.0 
* Multi-National Geospatial Co-Production Program (MGCP)
* Geonames
* OSM 
* others (see "translations" folder)

Users are also able to define their own custom translations.  For custom translations, a specific mapping can be defined based on an 
uploaded dataset using a semi-automated Translation Assistant.  More details on the translation capabilities of Hootenanny can be 
found in Hootenanny User Guide, as well as the Hootenanny User Interface Guide.

# Usage

See the Hootenanny User Guide for more usage examples and details on command input parameters.

## Basic

    # Display available commands
    hoot
    
    # Display help for a command
    hoot help conflate
   
### Conflation

    # Conflate two maps into a single map
    hoot conflate input1.osm input2.osm output.osm
    
    # Conflate, adding data from the second map to output that does not conflict with data in 
    # the first map
    hoot conflate --differential input1.osm input2.osm output.osm
    
### Applying Changes

    # Derive a changeset between two maps and write the result back to a Rails Port instance
    hoot changeset-derive input1.osm input2.osm changeset.osc
    hoot changeset-apply changeset.osc http://railsPortUrl --stats --progress
    
### Data Transformation
    
    # Convert a geonames file to an OSM file
    hoot convert input.geonames output.osm
    
    # Convert an OSM file to a file geodatabase and apply a schema translation
    hoot convert input.osm output.gdb --trans MyTranslation.js
    
    # Convert an OSM API database to a file geodatabase and apply a schema translation
    hoot convert PG:"dbname='mydb' host='myhost' port='5432' user='myuser' password='mypass'" \ 
      output.gdb --trans MyTranslation.js
    
    # Convert an OSM file to a shape file while specifying export columns
    hoot convert input.osm output.shp --cols "highway,surface,name,alt_name,oneway,bridge"
    
    # Convert multiple shape files to an OSM file with schema translation
    hoot convert input1.shp input2.shp output.osm --trans translation.js
    
    # Convert roads, bridges, overpasses and tunnels from a file geodatabase into a single .osm 
    # file with schema translation
    hoot convert input.gdb;ROAD_L input.gdb;BRIDGE_OVERPASS_L input.gdb;TUNNEL_L output.osm \
      --trans translation.js
    
    # Convert and translate a shape file that is stored inside of a zip file
    hoot convert /vsizip//gis-data/input.zip/tds/LAP030.shp output.osm --trans translation.js
    
### Utilities
    
    # Clean erroneous data from two maps
    hoot clean input.osm output.osm
    
    # Crop a map
    hoot crop input.osm output.osm "-77.0551,38.8845,-77.0281,38.9031"
    
    # Bring two maps closer in alignment
    hoot rubber-sheet input1.osm input2.osm output.osm
    
    # Display the extent of a map
    hoot extent input.osm
    
    Map extent (minx,miny,maxx,maxy): -104.902,38.8532,-104.896,38.855
    
    # Sort a map to the OSM standard in memory
    hoot sort input.osm output.osm
    
    # Concatenate two maps
    hoot cat input1.osm input2.osm output.osm
    
### Comparison
    
    # Calculate the difference between two maps
    hoot diff input1.osm input2.osm
    
    # Compare two maps
    hoot compare input1.osm input2.osm
    
    Attribute Score 1: 981 +/-5
    Attribute Score 2: 993 +/-3
    Attribute Score: 987 +/-4 (983 to 991)
    Raster Score 1: 982
    Raster Score 2: 989
    Raster Score: 986
    Graph Score 1: 944 +/-19 (925 to 963)
    Graph Score 2: 996 +/-0 (996 to 996)
    Graph Score: 970 +/-10 (960 to 980)
    Overall: 981 +/-4 (977 to 985)
    
    # Compare tags between maps
    hoot tag-compare input1.osm input2.osm
    
    |                    | amenity=restaurant | building=yes | name=<NULL> | name=<SIMILAR> |
    | amenity=restaurant |                  4 |              |             |                |
    |       building=yes |                    |           28 |             |                |
    |        name=<NULL> |                    |              |           4 |                |
    |     name=<SIMILAR> |                    |              |             |             24 |
    
### Statistics
    
    # Display a set of statistics for a map
    hoot stats input.osm
    
    # Count all features in a map
    hoot count input.osm
    
    # Count all elements in a map
    hoot count input.osm --all-elements

    # Count all POIs in a map
    hoot count "input1.osm;input2.osm" hoot::PoiCriterion
    
    # Find the largest element ID in a map
    hoot stat input.osm hoot::MaxIdVisitor

## Advanced

### Conflation
    
    # Conflate, adding geometry data from the second map to output that does not conflict 
    # with data in the first map (tags may be overwritten)
    hoot conflate --differential --include-tags input1.osm input2.osm output.osm
    
    # Conflate only buildings
    hoot conflate -D match.creators="hoot::BuildingMatchCreator" \
      -D merger.creators="hoot::BuildingMergerCreator" input1.osm input2.osm output.osm
      
    # Filter maps down to POIs only before conflating them
    hoot conflate -D conflate.pre.ops="hoot::RemoveElementsVisitor" \ 
      -D remove.elements.visitor.element.criterion="hoot::PoiCriterion" input1.osm input2.osm \
      output.osm
    
    # Translate features to a schema before conflating them
    hoot conflate -D conflate.pre.ops="hoot::TranslationOp" \
      -D translation.script=myTranslation.js input1.osm input2.osm output.osm
      
    # Align a second map towards a first map before conflating them
    hoot conflate -D conflate.pre.ops="hoot::RubberSheet" -D rubber.sheet.ref=true input1.osm \
      input2.osm output.osm
    
    # Assuming a first map is superior to a second, cut out the shape of the first map out from 
    # the area being conflated so that only data from the second map is stitched in around the 
    # first map
    hoot conflate -D unify.pre.ops=hoot::CookieCutterOp -D cookie.cutter.alpha=2500 \
      -D cookie.cutter.alpha.shape.buffer=0 -D cookie.cutter.output.crop=false
    
### Applying Changes
    
    # Derive a changeset between two maps and write the result directly to an OSM API database
    hoot changeset-derive inputData1.osm inputData2.osm changeset.osc.sql
    hoot changeset-apply changeset.osc.sql osmapidb://username:password@localhost:5432/databaseName
    
### Data Transformation
    
    # Convert an OSM file to a shape file, allowing the export columns to be automatically selected 
    # based on frequency
    hoot convert input.osm output.shp --cols
    
    # Bulk write a map to an offline OSM API database
    hoot convert -D changeset.user.id=1 \
      -D osmapidb.bulk.inserter.disable.database.constraints.during.write=true \
      -D osmapidb.bulk.inserter.disable.database.indexes.during.write=true \
      -D apidb.bulk.inserter.starting.node.id=10 \
      -D apidb.bulk.inserter.starting.way.id=10 -D apidb.bulk.inserter.starting.relation.id=10 \
      input.osm.pbf osmapidb://username:password@localhost:5432/database
      
    # Bulk write a map to an online OSM API database
    hoot convert -D changeset.user.id=1 \
      -D osmapidb.bulk.inserter.reserve.record.ids.before.writing.data=true \
      input.osm.pbf osmapidb://username:password@localhost:5432/database
    
    # Write only nodes to an output map
    hoot convert -D convert.ops="hoot::RemoveElementsVisitor" \ 
      -D remove.elements.visitor.element.criterion="hoot::NodeCriterion" input.osm output.osm
      
    # Remove all duplicate ways from a map
    hoot convert -D convert.ops="hoot::DuplicateWayRemover" input.osm output.osm
    
    # Remove duplicate name tags from features
    hoot convert -D convert.ops="hoot::DuplicateNameRemover" input.osm output.osm
    
    # Merge nodes that are near each other
    hoot convert -D convert.ops="hoot::MergeNearbyNodes" input.osm output.osm
    
    # Remove elements that contain no useful information
    hoot convert -D convert.ops="hoot::NoInformationElementRemover" input.osm output.osm
    
    # Add the tag "error:circular=5.0" to all elements
    hoot convert -D convert.ops=hoot::SetTagVisitor -D set.tag.visitor.key=error:circular \
      -D set.tag.visitor.value=5.0 input.osm output.osm
    
    # Remove all "source" and "error:circular" tags from ways
    hoot convert -D convert.ops="hoot::RemoveTagsVisitor" \
      -D remove.tags.visitor.element.criterion="hoot::WayCriterion" \
      -D remove.tags.visitor.keys="source;error:circular" input.osm output.osm
      
    # Remove all elements that have the tag "status=proposed"
    hoot convert -D convert.ops=hoot::RemoveElementsVisitor \
      -D remove.elements.visitor.filter=hoot::TagCriterion -D tag.criterion.kvps="status=proposed"
      
    # Remove all tags with keys "REF1" and "REF2" from elements containing the tag "power=line"
    hoot convert -D convert.ops=hoot::RemoveTagsVisitor -D remove.tags.visitor.keys="REF1;REF2" \ 
      -D remove.tags.visitor.element.criterion=hoot::TagCriterion \
      -D tag.criterion.kvps="power=line" -D element.criterion.negate=true input.osm output.osm
      
    # For all features with a "voltage" tag between 1 and 45k, set the tag "power=minor_line"
    hoot convert -D convert.ops=hoot::SetTagValueVisitor -D set.tag.value.visitor.key=power \ 
      -D set.tag.value.visitor.value=minor_line \
      -D set.tag.value.visitor.element.criterion=hoot::TagValueNumericRangeCriterion \
      -D tag.value.numeric.range.criterion.keys=voltage \
      -D tag.value.numeric.range.criterion.min=1 -D tag.value.numeric.range.criterion.max=45000 \
      input.osm output.osm
      
    # Add missing attributes to corrupted elements
    hoot convert -D convert.ops="hoot::AddAttributesVisitor" \
      -D add.attributes.visitor.kvps="changeset=1" input.osm output.osm
      
### Utilities
    
    # Sort data to the OSM standard that is too large to fit in memory
    hoot sort -D element.sorter.element.buffer.size=10000 input.osm output.osm 
    
    # Combine sets of polygons together
    hoot union-polygons input1.osm input2.osm output.osm
    
    # Detect road intersections
    hoot find-intersections input.osm output.osm
    
    # Create a node density plot
    hoot node-density-plot input.osm output.png 100
    
    # Make a perturbed copy of a map, conflate the original map against the perturbed copy, and 
    # score how well the conflation performed
    hoot perty -D perty.search.distance=20 -D perty.way.generalize.probability=0.7 input.osm \
      perturbed.osm
    hoot perty --score input.osm perturbed.osm
    
    # Display the internal tag schema that Hootenanny uses
    hoot tag-schema
    
    # Calculate a set of irregular shaped tiles that will fit at most 1000 nodes each for a map
    hoot node-density-tiles "input1.osm;input2.osm" output.geojson 1000
    
### Statistics

    # Count all elements that are not POIs
    hoot count -D element.criterion.negate=true "input1.osm;input2.osm" hoot::PoiCriterion \
      --all-elements

    # Count all features which have a tag whose key contains the text "phone"
    hoot count -D tag.key.contains.criterion.text="phone" input1.osm hoot::TagKeyContainsCriterion
    
    # Calculate the numerical average of all "accuracy" tags
    hoot stat -D tags.visitor.keys="accuracy" input.osm hoot::AverageNumericTagsVisitor
    
    # Display the accuracy distribution for a map; This output shows that 14 ways were found 
    # with an accuracy of 15 meters.
    hoot tag-accuracy-distribution input.osm
    
    15 : 14 (1)
    
    # Display tag schema information for a map
    hoot tag-info input.osm
    
    .{
    "ca-Transmission_Line-state-gov.shp":{
    "ca-Transmission_Line-state-gov":{
      "Circuit":[
        "Double",
        "Duble",
        "Liberty Energy",
        "Many",
        "Quad",
        "Single"
        ],
      "Comments":[
        "Attached to 115kv poles",
        "Caldwell-victor 220kv",
        "Changed kv from 115 to 60kv",
        "Distribution line",
        ...
        ],
      "Legend":[
        "IID_161kV",
        "IID_230kV",
        "IID_34.5_92kV",
        "LADWP_115_138kV",
        ...
        ],
        ...
    }}
    
    # Display frequencies of feature names
    hoot tag-name-frequencies input.osm
    
    Total word count: 1163
    320 (0.28) : nw
    246 (0.21) : st
    80 (0.069) : ave
    45 (0.039) : sw
    18 (0.015) : h
    18 (0.015) : pennsylvania
    ...
    
### Add Missing Type Tags
    
    # Attempt to add missing type tags to POIs and buildings
    hoot convert -D convert.ops=hoot::ImplicitPoiPolygonTypeTagger input.osm output.osm
    
    # Attempt to add missing type tags to POIs and buildings before conflating them
    hoot convert -D conflate.pre.ops=hoot::ImplicitPoiPolygonTypeTagger input1.osm input2.osm \
      output.osm
    
### Language Translation

Requires language translation server installation.  See the Hootenanny Install Guide for details.
    
    # Translate "name" and "alt_name" tags from German or Spanish to English
    hoot convert -D convert.ops="hoot::ToEnglishTranslationVisitor" \
      -D language.translation.source.languages="de;es" \
      -D language.tag.keys="name;alt_name" input.osm output.osm
      
    # Translate "name" tags to English and let the source language be detected
    hoot convert -D convert.ops="hoot::ToEnglishTranslationVisitor" \
      -D language.translation.source.languages="detect" \ 
<<<<<<< HEAD
      -D language.translation.to.translate.tag.keys="name" input.osm output.osm

    # Translate "name" tags to English and let the source language be detected before conflating
    hoot conflate -D conflate.pre.ops="hoot::ToEnglishTranslationVisitor" \
      -D language.translation.source.languages="detect" \ 
      -D language.translation.to.translate.tag.keys="name" input1.osm input2.osm output.osm
=======
      -D language.tag.keys="name" input.osm output.osm

    # Let Hootenanny automatically determine all the name tags in the source map and then 
    # translate those tags to English, allowing the source language be detected
    hoot convert -D convert.ops="hoot::ToEnglishTranslationVisitor" \
      -D language.translation.source.languages="detect" \ 
      -D language.parse.names=true input.osm output.osm

    # Determine the most prevalent source languages for non-English POI names in a map. Use 
    # that information to set up English translation services for those languages
    hoot convert -D language.parse.names=true \
      -D convert.ops="hoot::PoiCriterion;hoot::NonEnglishLanguageDetectionVisitor" \
      input.osm output.osm
>>>>>>> cd06b361
      
### MetaInfo
    
    # Lists all configuration option names
    hoot info --config-options

    # List all configuration option names and their descriptions
    hoot info --config-options --option-details

    # List all configuration option names containing "poi.polygon"
    hoot info --config-options poi.polygon --option-names

    # List all available feature extractors
    hoot info --feature-extractors
    
    # List all supported input data formats
    hoot info --formats --input
    
    # List all supported output data formats
    hoot info --formats --output
    
    # List all available feature matchers
    hoot info --matchers
    
    # List all available feature mergers
    hoot info --mergers
    
    # List all available data operators
    hoot info --operators
      
    # List all available tag mergers
    hoot info --tag-mergers
    
    # List all available language detectors
    hoot info --languages --detectors
    
    # List all available language translators
    hoot info --languages --translators
    
    # List all detectable langauges
    hoot info --languages --detectable
    
    # List all translatable languages
    hoot info --languages --translatable

# Contributing
Please read the Hootenanny Developer's Guide for details on setting up an environment, coding standards, and development process.  Hootenanny 
developers use a customization of the [Gitflow workflow](https://www.atlassian.com/git/tutorials/comparing-workflows#gitflow-workflow).
## Workflow Summary
* Open a repository issue for the new feature to be worked on.
* Perform work for the feature on a new git feature branch named as the number of the issue opened.
* Open a pull request and assign at least one reviewer to merge the feature branch into the "develop" branch mainline when the 
feature is complete.

# Redistribution
Hootenanny was developed at the National Geospatial-Intelligence Agency (NGA) in collaboration with DigitalGlobe.  The government has 
"unlimited rights" and is releasing this software to increase the impact of government instruments by providing developers with the 
opportunity to take things in new directions. The software use, modification, and distribution rights are stipulated within the GNU 
General Public License. The GPL license is available in LICENSE.txt

All pull requests contributions to this project will be released under the GNU General Public License 3.0. Software source code previously 
released under an open source license and then modified by NGA staff is considered a "joint work" (see 17 USC 101); it is partially 
copyrighted, partially public domain, and as a whole is protected by the copyrights of the non-government authors and must be released 
according to the terms of the original open source license.

Licensed under the GNU General Public License v3.0 (the "License"); you may not use this file except in compliance with the License. You 
may obtain a copy of the License at http://www.gnu.org/copyleft/gpl.html.

Unless required by applicable law or agreed to in writing, software distributed under the License is distributed on an "AS IS" BASIS, 
WITHOUT WARRANTIES OR CONDITIONS OF ANY KIND, either express or implied. See the License for the specific language governing permissions 
and limitations under the License.

Imagery provided by permission from DigitalGlobe. Users are responsible for complying with terms of use for data and imagery they use in 
conjunction with Hootenanny. Specifically, the must properly protect and comply with all legal, copyright, and licensing terms.

This program is free software; you can redistribute it and/or modify it under the terms of the GNU General Public License as published 
by the Free Software Foundation; either version 2 of the License, or (at your option) any later version.<|MERGE_RESOLUTION|>--- conflicted
+++ resolved
@@ -460,31 +460,24 @@
       -D language.translation.source.languages="de;es" \
       -D language.tag.keys="name;alt_name" input.osm output.osm
       
-    # Translate "name" tags to English and let the source language be detected
+    # Let Hootenanny automatically determine all the name tags in the source map and then 
+    # translate those tags to English, allowing the source language to first be detected
     hoot convert -D convert.ops="hoot::ToEnglishTranslationVisitor" \
       -D language.translation.source.languages="detect" \ 
-<<<<<<< HEAD
-      -D language.translation.to.translate.tag.keys="name" input.osm output.osm
-
-    # Translate "name" tags to English and let the source language be detected before conflating
+      -D language.parse.names=true input.osm output.osm
+
+    # Translate names to English before conflation, allowing the source language to first be 
+    # detected
     hoot conflate -D conflate.pre.ops="hoot::ToEnglishTranslationVisitor" \
       -D language.translation.source.languages="detect" \ 
       -D language.translation.to.translate.tag.keys="name" input1.osm input2.osm output.osm
-=======
       -D language.tag.keys="name" input.osm output.osm
-
-    # Let Hootenanny automatically determine all the name tags in the source map and then 
-    # translate those tags to English, allowing the source language be detected
-    hoot convert -D convert.ops="hoot::ToEnglishTranslationVisitor" \
-      -D language.translation.source.languages="detect" \ 
-      -D language.parse.names=true input.osm output.osm
 
     # Determine the most prevalent source languages for non-English POI names in a map. Use 
     # that information to set up English translation services for those languages
     hoot convert -D language.parse.names=true \
       -D convert.ops="hoot::PoiCriterion;hoot::NonEnglishLanguageDetectionVisitor" \
       input.osm output.osm
->>>>>>> cd06b361
       
 ### MetaInfo
     

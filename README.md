![hoot_logo](https://github.com/ngageoint/hootenanny-ui/blob/develop/dist/img/logo/hoot_logo_dark.png)

![](https://github.com/ngageoint/hootenanny/blob/master/docs/user/images/id/hoot_conflation_new.png)

# Overview
_Hootenanny_: 

1. A gathering at which folksingers entertain often with the audience joining in

_Conflation_: 

1. Fancy word for merge

[Hootenanny](https://github.com/ngageoint/hootenanny/blob/master/docs/user/Introduction.asciidoc) is an open source map data conflation tool developed with machine learning techniques to facilitate automated and semi-automated conflation of critical Foundation GEOINT features in the topographic domain. **In short, it merges multiple maps into a single seamless map.**

## Goals
* Automatically combine geospatial features for decision making
* Allow for reviewing and manually resolving features which cannot be automatically matched with sufficient certainty
* Maintain geometry and attribute provenance for combined features
* Create up-to-date routable transportation networks from multiple sources

Hootenanny conflation occurs at the dataset level, where the user’s workflow determines the best reference dataset, source content, geometry, and attributes to transfer to the output map.  Hootenanny's internal processing leverages the key/value pair structure of OpenStreetMap (OSM) for improved utility and applicability to broader user groups.  Normalized attributes can be used to aid in feature matching, and OSM’s free tagging system allows the map to include an unlimited number of attributes describing each feature.

No automated map conflation technology is perfect. If you are conflating a relatively small number of features, you may be best served to combine them manually yourself, given you are looking for a perfect result and want to avoid any potential time spent configuring software options to get the best conflated output. For larger datasets, however, Hootenanny is a valuable tool that can be utilized standalone or as an inital step in conjunction with a crowd sourced [mapping campaign](https://tasks.hotosm.org/) to add new data into your dataset. You will find that the conflation automation provided by Hootenanny saves effort overall, and that most inaccuracies in the conflated output are a small subset of the input data which often end up being flagged for human review so that they may be manually corrected.

# Conflatable Feature Types

Hootenanny has specifically tailored conflation algorithms available for the following data types:
* Areas
* Buildings
* Points of Interest (POIs)
* Power Lines
* Railways
* Rivers
* Roads

Any feature whose type does not fit into the list of types above, or has no type at all, will be conflated with 
[Generic Geometry Conflation](https://github.com/ngageoint/hootenanny/blob/master/docs/user/GenericGeometryConflation.asciidoc), which uses a 
simpler rules based approach than the type specific conflation algorithms.

[Conflation Algorithms Detail](https://github.com/ngageoint/hootenanny/blob/master/docs/algorithms/ConflationAlgsOverview.md)

You can create your own custom conflation algorithms for additional feature types via [Javascript](https://github.com/ngageoint/hootenanny/blob/master/docs/JavascriptOverview.asciidoc) or [C++](https://github.com/ngageoint/hootenanny/blob/master/hoot-core/src/main/cpp/hoot/core/conflate/matching/MatchCreator.h). 

# [Conflation](https://github.com/ngageoint/hootenanny/blob/master/docs/user/Introduction.asciidoc) Workflows

A conflation workflow defines the manner in which two maps are merged together. Hootenanny has the following workflows:
* **[Reference Conflation](https://github.com/ngageoint/hootenanny/blob/master/docs/user/OldDocs.asciidoc)** **(default)** - _Keep the best of both maps while favoring the first_
  * Use this type of conflation when you want map output based on the best state of two maps while favoring the first one.
<<<<<<< HEAD
* **[Average Conflation](https://github.com/ngageoint/hootenanny/blob/master/docs/user/OldDocs.asciidoc)** - _Keep the average of both maps_ 
  * Use this type of conflation when you consider both input maps equal in quality and want a result that is an average of the two..
  * Currently, geometry averaging only applies to linear features but may eventually be extended to point and polygon geometries. Point and polygon geometries are merged the same as in Reference Conflation. Also, Average Conflation is not available from iD Editor.
=======
* **[Average Conflation](https://github.com/ngageoint/hootenanny/blob/master/docs/user/OldDocs.asciidoc)** - _Keep an average of both maps_ 
  * Use this type of conflation when you consider both input maps equal in quality and want a result that is an average of the two.
  * Currently, geometry averaging only applies to linear features but could be extended to point and polygon geometries. Point and polygon geometries are merged the same as in Reference Conflation. 
  * Average Conflation is currently not available from iD Editor.
>>>>>>> 67bffb2e
* **[Horizontal Conflation](https://github.com/ngageoint/hootenanny/blob/master/docs/commands/cut.asciidoc)** (aka Cookie Cutter Conflation) - _Completely replace a section_
  * Use this type of conflation if you have a specific region of your map that you would like to completely replace with a region from another map.
* **[Differential Conflation](https://github.com/ngageoint/hootenanny/blob/master/docs/algorithms/DifferentialConflation.asciidoc)** - _Add new features that do not conflict_
  * Use this type of conflation when you want to fill holes in your map with data from another source without actually modifying any of the data in your map.
  * There is an option available to additionally transfer tags to existing features in your map from matching features in another map where overlap occurs.
* **[Attribute Conflation](https://github.com/ngageoint/hootenanny/blob/master/docs/algorithms/AttributeConflation.asciidoc)** - _Transfer attributes over to existing geometries_
  * Use this type of conflation when one map's geometry is superior to that of a second map, but the attributes of the second map are superior to that of the first map.
  
# Attribute Translation
Hootenanny leverages the OSM key value pair tag concept to support translation between various data schemas and supports the following schemas: 
* Topographic Data Store (TDS) 
* Multi-National Geospatial Co-Production Program (MGCP)
* Geonames
* OSM 
* [others](https://github.com/ngageoint/hootenanny/tree/master/translations)

Users can define their own [custom schema translations](https://github.com/ngageoint/hootenanny/blob/master/docs/user/Hootenanny-id.asciidoc#translations) via Javascript or Python.

# Feature Filtering

Hootenanny has the capability to let you selectively pick the features that are conflated from your data to save you from pre-conflation data wrangling. 

Some examples:
* [Conflate only buildings](https://github.com/ngageoint/hootenanny/blob/master/docs/user/CommandLineExamples.asciidoc#conflate-only-buildings)
* [Conflate only restaurant buildings](https://github.com/ngageoint/hootenanny/master/blob/docs/user/CommandLineExamples.asciidoc#conflate-only-restaurant-buildings)
* [Conflate only restaurant buildings with "Subway" in the name](https://github.com/ngageoint/hootenanny/blob/master/docs/user/CommandLineExamples.asciidoc#conflate-only-restaurant-buildings-with-subway-in-the-name)

Hootenanny has several [available filters](https://github.com/ngageoint/hootenanny/blob/master/docs/user/CommandLineExamples.asciidoc#list-all-entities-that-can-operate-on-data) that may be used to perform feature filtering during conflation.

# Feature Validation and Cleaning

Hootenanny performs no data validation reporting of its own, but JOSM validation routines may be [invoked via Hootenanny](https://github.com/ngageoint/hootenanny/blob/master/docs/user/FeatureValidationAndCleaning.asciidoc) during batch processing of data.

Hootenanny has a variety of map cleaning capabilities to automatically correct erroneous data. Some of them are invoked automatically during a conflation job, however, you may also [run them separately](https://github.com/ngageoint/hootenanny/blob/master/docs/commands/clean.asciidoc). In addition to its own built-in cleaning operations, Hootenanny is also [integrated](https://github.com/ngageoint/hootenanny/blob/master/docs/user/FeatureValidationAndCleaning.asciidoc) with the auto-fix capabilities of [JOSM](https://josm.openstreetmap.de/). 

**NOTE:** As of 3/19/20 the cleaning/validation integration with JOSM is only available in the Vagrant version of Hootenanny. It will be added to the RPM version of Hootenanny at a later date.

# Configuration

Although Hootenanny is configured by default to provide the best conflation results, at times you will need to tweak its wide range of [configuration options](https://github.com/ngageoint/hootenanny/blob/master/conf/core/ConfigOptions.asciidoc) in order to get the best conflated result for your input data.

# Web User Interface
[Hootenanny's](https://github.com/ngageoint/hootenanny-ui) [web user interface](https://github.com/ngageoint/hootenanny/blob/master/docs/user/Hootenanny-id.asciidoc) is built upon the open source 
[Mapbox iD Editor](https://github.com/openstreetmap/iD), which provides an intuitive and user-friendly conflation experience.

# Web Services API
Access to Hootenanny core capabilities are exposed through a 
[web services API](https://github.com/ngageoint/hootenanny/tree/master/hoot-services/src/main/java/hoot/services/controllers) for those 
wishing to develop their own conflation clients. The web services use 
[OAuth](https://github.com/ngageoint/hootenanny/tree/master/docs/developer/OAUTH.md) authentication.

# Command Line Interface
[Command line access](https://github.com/ngageoint/hootenanny/blob/master/docs/commands/HootCommandLineReference.asciidoc) is available to aid
in custom scripting of conflation capabilities.

Example:

```
#  conflate two datasets together
hoot conflate input1.osm input2.osm output.osm
```

[More examples](https://github.com/ngageoint/hootenanny/tree/master/docs/user/CommandLineExamples.asciidoc)

# Programming Language Bindings
Hootenanny has [nodejs bindings](https://github.com/ngageoint/hootenanny/blob/master/docs/JavascriptOverview.asciidoc) available which expose 
core conflation capabilities for creating custom workflows. 

Example:

```
//  conflate two datasets together
var hoot = require(process.env.HOOT_HOME + '/lib/HootJs');
var map = new hoot.OsmMap();
hoot.loadMap(map, "input1.osm", false, 1);
hoot.loadMap(map, "input2.osm", false, 2);
new hoot.UnifyingConflator().apply(map)
hoot.saveMap(map, "output.osm");
```

# Feature Summary

In addition to conflating map data, Hootenanny also provides these supporting capabilities:
* [Add missing type tags](https://github.com/ngageoint/hootenanny/blob/master/docs/user/ImplicitTypeTagging.asciidoc) to features implicitly based on their name (experimental)
* [Align two maps](https://github.com/ngageoint/hootenanny/blob/master/docs/commands/align.asciidoc) more closely with each other
* [Apply data transformation operations](https://github.com/ngageoint/hootenanny/blob/master/docs/commands/convert.asciidoc#conversion-operations) to a map
* [Calculate the geospatial extent](https://github.com/ngageoint/hootenanny/blob/master/docs/commands/extent.asciidoc) of a map
* [Clean map data](https://github.com/ngageoint/hootenanny/blob/master/docs/commands/clean.asciidoc)
* [Compare maps](https://github.com/ngageoint/hootenanny/blob/master/docs/commands/diff.asciidoc) with each other
* [Convert maps](https://github.com/ngageoint/hootenanny/blob/master/docs/commands/convert.asciidoc) between [different geodata formats](https://github.com/ngageoint/hootenanny/tree/master/docs/user/SupportedDataFormats.asciidoc)
* [Create a covering shape](https://github.com/ngageoint/hootenanny/blob/master/docs/commands/alpha-shape.asciidoc) that minimally covers all features in a map
* [Crop a map](https://github.com/ngageoint/hootenanny/blob/master/docs/commands/crop.asciidoc) to a geospatial extent
* [De-duplicate features](https://github.com/ngageoint/hootenanny/blob/master/docs/user/CommandLineExamples.asciidoc#remove-intra-map-duplicates-within-a-single-map) within a single map or across two maps or simply [find duplicate features](https://github.com/ngageoint/hootenanny/blob/master/docs/user/CommandLineExamples.asciidoc#mark-exact-duplicate-features-within-a-map) in a map (experimental)
* [Derive changesets between maps](https://github.com/ngageoint/hootenanny/blob/master/docs/commands/changeset-derive.asciidoc) and [push](https://github.com/ngageoint/hootenanny/blob/master/docs/commands/changeset-apply.asciidoc) through the OpenStreetMap API
* [Detect spoken languages](https://github.com/ngageoint/hootenanny/blob/master/docs/user/LanguageTranslation.asciidoc) in a map's tag data (experimental)
* [Explore tag data](https://github.com/ngageoint/hootenanny/blob/master/docs/user/TagExploration.asciidoc)
* [Filter a subset of features](https://github.com/ngageoint/hootenanny/blob/master/docs/user/FeatureFiltering.asciidoc) before conflation based on tag content and schema relationships
* [Find street intersections by name](https://github.com/ngageoint/hootenanny/blob/master/docs/user/CommandLineExamples.asciidoc#find-street-intersection-locations-in-a-map-by-street-name)
* [Generate a task grid](https://github.com/ngageoint/hootenanny/blob/master/docs/commands/task-grid.asciidoc)
* Generate [pre-configured](https://github.com/ngageoint/hootenanny/blob/master/docs/user/CommandLineExamples.asciidoc#display-a-set-of-statistics-for-a-map) or [custom](https://github.com/ngageoint/hootenanny/blob/master/docs/user/CommandLineExamples.asciidoc#calculate-the-area-of-all-features-in-a-map) map statistics
* [Grab a random section of data](https://github.com/ngageoint/hootenanny/blob/master/docs/commands/crop-random.asciidoc) from a map for testing against
* [Identify street intersection locations](https://github.com/ngageoint/hootenanny/blob/master/docs/user/IdentifyRoadIntersections.asciidoc) in a map
* [Locate phone numbers](https://github.com/ngageoint/hootenanny/blob/master/docs/user/LocatePhoneNumbers.asciidoc) geographically
* [Replace or remove data](https://github.com/ngageoint/hootenanny/blob/master/docs/commands/changeset-derive.asciidoc) completely within a bounding box via changeset and [push](https://github.com/ngageoint/hootenanny/blob/master/docs/commands/changeset-apply.asciidoc) the changes through the OpenStreetMap API
* [Perturb map data](https://github.com/ngageoint/hootenanny/blob/master/docs/commands/perturb.asciidoc) for testing purposes
* [Plot node density](https://github.com/ngageoint/hootenanny/blob/master/docs/commands/plot-node-density.asciidoc)
* [Process map postal address data](https://github.com/ngageoint/hootenanny/blob/master/docs/user/PostalAddressUtilities.asciidoc)
* [Simplify ways](https://github.com/ngageoint/hootenanny/blob/master/docs/user/CommandLineExamples.asciidoc#simplify-ways-in-a-map-by-removing-unnecessary-nodes-from-them) by removing unnecessary nodes
* [Snap unconnected ways](https://github.com/ngageoint/hootenanny/blob/master/docs/user/SnapUnconnectedWays.asciidoc) to neighboring ways
* [Sort map data](https://github.com/ngageoint/hootenanny/blob/master/docs/commands/sort.asciidoc)
* [Split](https://github.com/ngageoint/hootenanny/blob/master/docs/user/CommandLineExamples.asciidoc#split-a-map-into-multiple-maps-corresponding-to-irregular-shaped-tiles-produced-above) a map into tiles
* [Translate feature tags](https://github.com/ngageoint/hootenanny/blob/master/docs/user/Hootenanny-id.asciidoc#translations) using standardized or user defined [schemas](https://github.com/ngageoint/hootenanny#tag-schemas)
* [Translate feature tags to English](https://github.com/ngageoint/hootenanny/blob/master/docs/user/LanguageTranslation.asciidoc) (experimental)
* [Validate features](https://github.com/ngageoint/hootenanny/blob/master/docs/user/FeatureValidation.asciidoc)

# [Supported Data Formats](https://github.com/ngageoint/hootenanny/tree/master/docs/user/SupportedDataFormats.asciidoc)

# Scalability
Hootenanny currently does not strive to conflate data at the global level. An earlier implementation of Hootenanny supported a map-reduce 
architecture that was capable of global conflation for some data types but was shelved due to general lack of interest and the maintenance 
costs to support the seldomly used capability. So, some of the conflation algorithms are actually capable of supporting distributed 
computing, if you want to try and go that route and revive the capability. However, such capabilities are likely out of date with the rest of the codebase and may have limitations as far as the feature types they can conflate. 

Hootenanny generally can scale well running on a single machine from the larger city level up to the smaller country level, depending on the 
density of the data being conflated and the RAM available on the machine. Beyond that, new conflation algorithms and/or parallelization of
existing algorithms would need to be developed to handle very large quantities of map data.

# Documentation
* [Included as a PDF with each release](https://github.com/ngageoint/hootenanny/releases)
* Online:
  * [User Interface Guide](https://github.com/ngageoint/hootenanny/blob/master/docs/HootenannyUI.asciidoc)
  * [User Guide](https://github.com/ngageoint/hootenanny/blob/master/docs/HootenannyUserGuide.asciidoc)
  * [Algorithms Guide](https://github.com/ngageoint/hootenanny/blob/master/docs/HootenannyAlgorithms.asciidoc)
  * [Algorithm Detail Slides](https://github.com/ngageoint/hootenanny/wiki/Conflation-Algorithm-Slides)
  * [Developer's Guide](https://github.com/ngageoint/hootenanny/blob/master/docs/HootenannyDeveloperGuide.asciidoc)
* On the Hootenanny VM look for the PDF documentation included in 'hoot/docs' 
* [Instructions](https://github.com/ngageoint/hootenanny/blob/master/docs/user/VAGRANT.md) to launch a virtual machine
* [Instructions](https://github.com/ngageoint/hootenanny/blob/master/docs/install/HootenannyInstall.asciidoc) for an RPM based installation
* [CLI](https://github.com/ngageoint/hootenanny/blob/master/docs/commands/HootCommandLineReference.asciidoc) and [examples](https://github.com/ngageoint/hootenanny/tree/master/docs/user/CommandLineExamples.asciidoc)

# Support
* [FAQ](https://github.com/ngageoint/hootenanny/wiki/Frequently-Asked-Questions)

Don't hesitate to ask for help if features aren't conflating how you expect them to or if you're experiencing difficulty while installing the 
software. We officially support installing RPMs to CentOS and launching CentOS virtual machines...anything else we'll do our best to help you out, but there are no guarantees. If you have any support questions, please create an issue in this repository.

As there are lot of different data scenarios out in the wild, there is no one-size fits all conflation workflow or algorithm. Hootenanny 
attempts to provide a useful set of conflation workflows with pre-configured options that capture most conflation requirements. However, you
may require a new conflation scenario for your purposes (let us know), or you may need to custom modify configuration options for an existing scenario in order to get the best results.

Also, the availability of new software features to the user interface may lag their initial availability from the command line interface (CLI)
by one or more development cycles. If you find a conflation feature you wish to use that is mentioned in the CLI documentation but is not 
present within the UI, let us know.

# Development
* [Contributing](https://github.com/ngageoint/hootenanny/blob/master/CONTRIBUTING.md)
* [Developer's Guide](https://github.com/ngageoint/hootenanny/blob/master/docs/HootenannyDeveloperGuide.asciidoc)

# [Redistribution](https://github.com/ngageoint/hootenanny/blob/master/docs/Redistribution.md)<|MERGE_RESOLUTION|>--- conflicted
+++ resolved
@@ -47,16 +47,10 @@
 A conflation workflow defines the manner in which two maps are merged together. Hootenanny has the following workflows:
 * **[Reference Conflation](https://github.com/ngageoint/hootenanny/blob/master/docs/user/OldDocs.asciidoc)** **(default)** - _Keep the best of both maps while favoring the first_
   * Use this type of conflation when you want map output based on the best state of two maps while favoring the first one.
-<<<<<<< HEAD
-* **[Average Conflation](https://github.com/ngageoint/hootenanny/blob/master/docs/user/OldDocs.asciidoc)** - _Keep the average of both maps_ 
-  * Use this type of conflation when you consider both input maps equal in quality and want a result that is an average of the two..
-  * Currently, geometry averaging only applies to linear features but may eventually be extended to point and polygon geometries. Point and polygon geometries are merged the same as in Reference Conflation. Also, Average Conflation is not available from iD Editor.
-=======
 * **[Average Conflation](https://github.com/ngageoint/hootenanny/blob/master/docs/user/OldDocs.asciidoc)** - _Keep an average of both maps_ 
   * Use this type of conflation when you consider both input maps equal in quality and want a result that is an average of the two.
   * Currently, geometry averaging only applies to linear features but could be extended to point and polygon geometries. Point and polygon geometries are merged the same as in Reference Conflation. 
   * Average Conflation is currently not available from iD Editor.
->>>>>>> 67bffb2e
 * **[Horizontal Conflation](https://github.com/ngageoint/hootenanny/blob/master/docs/commands/cut.asciidoc)** (aka Cookie Cutter Conflation) - _Completely replace a section_
   * Use this type of conflation if you have a specific region of your map that you would like to completely replace with a region from another map.
 * **[Differential Conflation](https://github.com/ngageoint/hootenanny/blob/master/docs/algorithms/DifferentialConflation.asciidoc)** - _Add new features that do not conflict_

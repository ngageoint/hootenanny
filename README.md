--- conflicted
+++ resolved
@@ -69,10 +69,7 @@
   * Use this type of conflation when one map's geometry is superior to that of a second map, but the attributes of the second map are superior to that of the first map.
   
 # [Attribute Translation](https://github.com/ngageoint/hootenanny/blob/master/docs/user/OldDocs.asciidoc#translation)
-<<<<<<< HEAD
-=======
-
->>>>>>> 776317fa
+
 Hootenanny leverages the OSM key value pair tag concept to support translation between various data schemas and supports the following schemas: 
 * Topographic Data Store (TDS) 
 * Multi-National Geospatial Co-Production Program (MGCP)

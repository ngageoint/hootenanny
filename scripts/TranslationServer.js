/************************************************************************
This is Node js implementation of Hoot Translation Server.
The purpose of this module is to provide the hoot-ui fast way
to translate OSM to TDS and TDS to OSM.
************************************************************************/
var http = require('http');
var url = require('url');
// cluster for load balancing
var cluster = require('cluster');
var os = require('os');
var fs = require('fs');
// default port
var serverPort = 8094;

var util = require('util');
var nCPU = os.cpus().length;

var availableTrans = {'TDSv40':{'isvailable':'true'}, 'TDSv61':{'isvailable':'true'}, 'MGCP':{'isvailable':'true'}, 'GGDMv30':{'isvailable':'true'}};
var HOOT_HOME = process.env.HOOT_HOME;
//Moving hoot init to the request handler allows stxxl temp file cleanup to happen properly.
//hoot = require(HOOT_HOME + '/lib/HootJs');

var osmToTdsMap = {};
var tdsToOsmMap = {};

// Argument parser
process.argv.forEach(function (val, index, array) {
	// port arg
	// Note that default port comes from serverPort var
  if(val.indexOf('port=') == 0){
  	var portArg = val.split('=');
  	if(portArg.length == 2){
  		serverPort = 1*portArg[1];
  	}
  }

  // thread count arg
  // defaults to numbers of CPU
  if(val.indexOf('threadcount=') == 0){
  	var nThreadArg = val.split('=');
  	if(nThreadArg.length == 2){
		var nThreadCnt = 1*nThreadArg[1];
		if(nThreadCnt > 0){
			nCPU = nThreadCnt;
		}
  	}
  }
});

// This is when the cluster master gets invoked
if(cluster.isMaster){
	// Spawn off http server process by requested thread count
	for(var i=0; i<nCPU; i++) {
		cluster.fork();
	}

	// This is for if one child process dies then create new one
	cluster.on('exit', function(worker){
    	cluster.fork();
	})
} else {
	// We create child process http server
	// and we all listen on serverPort
	http.createServer(

		function(request, response){
			try
			{
				// we sends request based on requested path
				var subPath = url.parse(request.url).pathname;

				if(subPath == '/osmtotds'){
					osmtotds(request, response);
				} else if(subPath == '/tdstoosm') {
					tdstoosm(request, response);
				} else if(subPath == '/taginfo/key/values') {
					getTaginfoKeyFields(request, response);
				} else if(subPath == '/taginfo/keys/all') {
					getTaginfoKeys(request, response);
				} else if(subPath == '/schema') {
					getFilteredSchema(request, response);
				} else if(subPath == '/capabilities') {
					getCapabilities(request, response);
				} else {
					response.writeHead(404, {"Content-Type": "text/plain", 'Access-Control-Allow-Origin' : '*'});
					response.write("404 Not Found\n");
					response.end();
				}
			}
			catch (err)
			{
					response.writeHead(500, {"Content-Type": "text/plain", 'Access-Control-Allow-Origin' : '*'});
					response.write("500 Internal Error: " + err + "\n");
					response.end();
			}

		}
	).listen(serverPort);
}

var getCapabilities = function(request, response)
{
	if(request.method === "GET"){
		response.writeHead(200, {'Content-Type': 'text/plain', 'Access-Control-Allow-Origin' : '*'});
		response.end(JSON.stringify(availableTrans));
	} else {
		response.writeHead(404, {"Content-Type": "text/plain", 'Access-Control-Allow-Origin' : '*'});
		response.write("Post not supported\n");
		response.end();
	}
}

var populateOsmToTdsmap = function()
{
	var hoot = require(HOOT_HOME + '/lib/HootJs');
	logVerbose = hoot.logVerbose;
	logWarn = hoot.logWarn;
	if(!osmToTdsMap['TDSv40']) {
		osmToTdsMap['TDSv40'] = new hoot.TranslationOp({
									'translation.script':HOOT_HOME + '/translations/OSM_to_englishTDS.js',
									'translation.direction':'toogr'});
	}

	if(!osmToTdsMap['TDSv61']) {
		osmToTdsMap['TDSv61'] = new hoot.TranslationOp({
					    	'translation.script':HOOT_HOME + '/translations/OSM_to_englishTDS61.js',
					    	'translation.direction':'toogr'});
	}

	if(!osmToTdsMap['MGCP']) {
        osmToTdsMap['MGCP'] = new hoot.TranslationOp({
                            'translation.script':HOOT_HOME + '/translations/OSM_to_englishMGCP.js',
                            'translation.direction':'toogr'});
    }

    if(!osmToTdsMap['GGDMv30']) {
        osmToTdsMap['GGDMv30'] = new hoot.TranslationOp({
                            'translation.script':HOOT_HOME + '/translations/OSM_to_englishGGDM30.js',
                            'translation.direction':'toogr'});
    }
}

// OSM to TDS request handler
var osmtotds = function(request, response)
{

	if(request.method === "POST"){
		var alldata = "";
		request.on('data', function(data){
			alldata += data;
		});

		request.on('end', function(data){
			populateOsmToTdsmap();

			postHandler(alldata, response, osmToTdsMap);
		});
	} else if(request.method === "GET"){
		// When we get get request on  /osmtotds then produce fields based on supplied fcode
		var  url_parts = url.parse(request.url,true);
		var params = url_parts.query;
		var featSchema = "";
		var featWGeomMatchSchema = null;
		var geom = params.geom;
		var trns = params.translation;

		//Gets the translation schema for field population for a fcode
		// TODO: In the future we should get this from caller
		var schemaMap = {};
		schemaMap['TDSv40'] = require(HOOT_HOME + '/plugins/tds40_full_schema.js');
        schemaMap['TDSv61'] = require(HOOT_HOME + '/plugins/tds61_full_schema.js');
<<<<<<< HEAD
        schemaMap['MGCP'] = require(HOOT_HOME + '/plugins/mgcp_schema.js');
		schemaMap['GGDMv30'] = require(HOOT_HOME + '/plugins/ggdm30_full_schema.js');
		
=======
		schemaMap['MGCP'] = require(HOOT_HOME + '/plugins/mgcp_schema.js');

>>>>>>> 616bf26d
		var schema = schemaMap['TDSv61'].getDbSchema();
		if(trns){
			var schModule = schemaMap[trns];
			if(schModule){
				schema = schModule.getDbSchema();
			}
		}
		for(var ii=0; ii<schema.length; ii++){
			var elem = schema[ii];
			if(elem[params.idelem] === params.idval){
				featSchema = elem;
				// We will take anything first and then if there is matching the geom
				// then it will take precedent
				if(geom === elem.geom){
					featWGeomMatchSchema = elem;
				}
			}
		}

		if(featWGeomMatchSchema){
			featSchema = featWGeomMatchSchema;
		}

		response.writeHead(200, {'Content-Type': 'text/plain', 'Access-Control-Allow-Origin' : '*'});
		response.end(JSON.stringify(featSchema));
	}
}


var populateTdsToOsmMap = function()
{
	var hoot = require(HOOT_HOME + '/lib/HootJs');
	logVerbose = hoot.logVerbose;
	logWarn = hoot.logWarn;
	if(!tdsToOsmMap['TDSv40'])
	{
		tdsToOsmMap['TDSv40'] = new hoot.TranslationOp({
					    	'translation.script':HOOT_HOME + '/translations/englishTDS_to_OSM.js',
					    	'translation.direction':'toosm'});
	}

	if(!tdsToOsmMap['TDSv61'])
	{
		tdsToOsmMap['TDSv61'] = new hoot.TranslationOp({
					    	'translation.script':HOOT_HOME + '/translations/englishTDS61_to_OSM.js',
					    	'translation.direction':'toosm'});
	}

	if(!tdsToOsmMap['MGCP'])
    {
        tdsToOsmMap['MGCP'] = new hoot.TranslationOp({
                            'translation.script':HOOT_HOME + '/translations/englishMGCP_to_OSM.js',
                            'translation.direction':'toosm'});
    }

    if(!tdsToOsmMap['GGDMv30'])
    {
        tdsToOsmMap['GGDMv30'] = new hoot.TranslationOp({
                            'translation.script':HOOT_HOME + '/translations/englishGGDM30_to_OSM.js',
                            'translation.direction':'toosm'});
    }
}
// TDS to OSM handler
var tdstoosm = function(request, response)
{

	if(request.method === "POST"){
		var alldata = "";
		request.on('data', function(data){
			alldata += data;
		});

		request.on('end', function(data){
			populateTdsToOsmMap();

			postHandler(alldata, response, tdsToOsmMap);
		});
	} else if(request.method === "GET"){
		/*response.writeHead(404, {"Content-Type": "text/plain", 'Access-Control-Allow-Origin' : '*'});
		response.write("Get not supported\n");
		response.end();*/

		var etdsToOSMDirect = null;

		var  url_parts = url.parse(request.url,true);
		var params = url_parts.query;

		var translation = params.translation;

		hoot = require(HOOT_HOME + '/lib/HootJs');
		createUuid = hoot.UuidHelper.createUuid;
		logVerbose = hoot.logVerbose;
		logWarn = hoot.logWarn;

		var translationsMap = {};
		translationsMap['TDSv40'] = require(HOOT_HOME + '/plugins/etds40_osm.js');
        translationsMap['TDSv61'] = require(HOOT_HOME + '/plugins/etds61_osm.js');
		translationsMap['MGCP'] = require(HOOT_HOME + '/plugins/emgcp_osm.js');

		var transScript = translationsMap[translation];
		if(transScript) {
			etdsToOSMDirect = transScript;
		} else {
			etdsToOSMDirect = transScript['TDSv61'];
		}
		var attr = {};
		attr['Feature Code'] = params.fcode;
		var osm_out = etdsToOSMDirect.toOSM(attr,'','');

		response.writeHead(200, {'Content-Type': 'text/plain', 'Access-Control-Allow-Origin' : '*'});
		response.end(JSON.stringify(osm_out));
	}
}

// TDS taginfo service
// This retrieves associated tag keys/fields for requested fcode
// http://localhost:8233/taginfo/key/values?fcode=AP030&filter=ways&key=SGCC&page=1&query=Clo&rp=25&sortname=count_ways&sortorder=desc&translation=TDSv61
var getTaginfoKeyFields = function(request, response)
{
	if(request.method === "POST"){
		response.writeHead(404, {"Content-Type": "text/plain", 'Access-Control-Allow-Origin' : '*'});
		response.write("Post not supported\n");
		response.end();
	} else if(request.method === "GET"){
		// When we get get request on  /osmtotds then produce fields based on supplied fcode
		var  url_parts = url.parse(request.url,true);
		var params = url_parts.query;
		var featWGeomMatchSchema = null;
		// Line, Point, Area
		var geom = [];

		if(params.filter == 'nodes') {
			geom = ['Point'];
		} else if(params.filter == 'ways') {
			geom = ['Line','Area'];
		}

		var trns = params.translation;

		//Gets the translation schema for field population for a fcode
		// TODO: In the future we should get this from caller
		var schemaMap = {};
		schemaMap['TDSv40'] = require(HOOT_HOME + '/plugins/tds40_full_schema.js');
        schemaMap['TDSv61'] = require(HOOT_HOME + '/plugins/tds61_full_schema.js');
<<<<<<< HEAD
        schemaMap['MGCP'] = require(HOOT_HOME + '/plugins/mgcp_schema.js');
		schemaMap['GGDMv30'] = require(HOOT_HOME + '/plugins/ggdm30_full_schema.js');
		
=======
		schemaMap['MGCP'] = require(HOOT_HOME + '/plugins/mgcp_schema.js');

>>>>>>> 616bf26d
		var schema = schemaMap['TDSv61'].getDbSchema();
		if(trns){
			var schModule = schemaMap[trns];
			if(schModule){
				schema = schModule.getDbSchema();
			}
		}
		for(var ii=0; ii<schema.length; ii++){
			var elem = schema[ii];
			if(elem.fcode === params.fcode){
				// We will take anything first and then if there is matching the geom
				// then it will take precedent
				for(var iii=0; iii<geom.length; iii++){
					var curGeom = geom[iii];
					if(curGeom === elem.geom){
						featWGeomMatchSchema = elem;
					}
				}

			}
		}

		var fData = [];
		if(featWGeomMatchSchema){
			var fields = featWGeomMatchSchema.columns;
			for(var j=0; j<fields.length; j++) {
				var f = fields[j];

				if(f.name == params.key && f.enumerations){

					for(var jj=0; jj<f.enumerations.length; jj++) {
						var nf = {};
						var fEnum = f.enumerations[jj];
						nf['value'] = fEnum.name;
						nf['count'] = 1;
						nf['fraction'] = 0.19;
						nf['in_wiki'] = false;
						nf['description'] = fEnum.name;
						nf['internal_val'] = fEnum.value;
						fData.push(nf);
					}
				}
			}
		}

		var output = {};
		output['page'] = 1;
		output['rp'] = fData.length;
		output['total'] = fData.length;
		output['url'] = '';
		output['data'] = fData;
		response.writeHead(200, {'Content-Type': 'text/plain', 'Access-Control-Allow-Origin' : '*'});
		response.end(JSON.stringify(output));
	}
}

// TDS taginfo service
// This retrieves associated tag keys/fields for requested fcode
// http://localhost:8233/taginfo/keys/all?page=1&rp=10&sortname=count_ways&sortorder=desc&fcode=AP030&translation=TDSv61&geometry=Line
var getTaginfoKeys = function(request, response)
{
	if(request.method === "POST"){
		response.writeHead(404, {"Content-Type": "text/plain", 'Access-Control-Allow-Origin' : '*'});
		response.write("Post not supported\n");
		response.end();
	} else if(request.method === "GET"){
		// When we get get request on  /osmtotds then produce fields based on supplied fcode
		var  url_parts = url.parse(request.url,true);
		var params = url_parts.query;
		var featWGeomMatchSchema = null;
		var lastMatchingFeatureSchema = null;
		// Line, Point, Area
		var geom = params.rawgeom;
		var trns = params.translation;

		//Gets the translation schema for field population for a fcode
		// TODO: In the future we should get this from caller
		var schemaMap = {};
		schemaMap['TDSv40'] = require(HOOT_HOME + '/plugins/tds40_full_schema.js');
        schemaMap['TDSv61'] = require(HOOT_HOME + '/plugins/tds61_full_schema.js');
<<<<<<< HEAD
        schemaMap['MGCP'] = require(HOOT_HOME + '/plugins/mgcp_schema.js');
		schemaMap['GGDMv30'] = require(HOOT_HOME + '/plugins/ggdm30_full_schema.js');
		
=======
		schemaMap['MGCP'] = require(HOOT_HOME + '/plugins/mgcp_schema.js');

>>>>>>> 616bf26d
		var schema = schemaMap['TDSv61'].getDbSchema();
		if(trns){
			var schModule = schemaMap[trns];
			if(schModule){
				schema = schModule.getDbSchema();
			}
		}
		for(var ii=0; ii<schema.length; ii++){
			var elem = schema[ii];
			if(elem.fcode === params.fcode){
				if(geom === elem.geom){
					featWGeomMatchSchema = elem;
				}
				lastMatchingFeatureSchema = elem;
			}
		}

		// Sometimes Point is only availble in area (i.e. AK120) so if no match then use whatever available.
		if(!featWGeomMatchSchema) {
			featWGeomMatchSchema = lastMatchingFeatureSchema;
		}
		var fData = [];
		if(featWGeomMatchSchema){
			var fields = featWGeomMatchSchema.columns;
			for(var j=0; j<fields.length; j++) {
				var f = fields[j];
				var nf = {};

				nf['key'] = f.name;
				nf['count_all'] = 100001;
				nf['count_all_fraction'] = 0.1;
				nf['count_nodes'] = 100001;
				nf['count_nodes_fraction'] = 0.1;
				nf['count_ways'] = 100001;
				nf['count_ways_fraction'] = 0.1;
				nf['count_relations'] = 100001;
				nf['count_relations_fraction'] = 0.1;
				nf['values_all'] = 100;
				nf['users_all'] = 100;
				nf['in_wiki'] = false;
				nf['in_josm'] = false;

				fData.push(nf);
			}
		}

		var output = {};
		output['page'] = 1;
		output['rp'] = fData.length;
		output['total'] = fData.length;
		output['url'] = '';
		output['data'] = fData;
		response.writeHead(200, {'Content-Type': 'text/plain', 'Access-Control-Allow-Origin' : '*'});
		response.end(JSON.stringify(output));
	}
}

// This is where all interesting things happen interfacing with hoot core lib directly
var postHandler = function(data, response, translatorMap)
{
	var hoot = require(HOOT_HOME + '/lib/HootJs');
	logVerbose = hoot.logVerbose;
	logWarn = hoot.logWarn;

	var msg = JSON.parse(data);
    var resArr = [];
    var start = new Date().getTime();
    var result = {};

    if (msg.uid) {
        result.uid = msg.uid;
    }
    if (msg.command) {
        result.command = msg.command;
    }

    var cmdTrans = msg.translation;

    var tran = translatorMap[cmdTrans];
    if (msg.command == 'translate') {
        var map = new hoot.OsmMap();
        hoot.loadMapFromString(map, msg.input);
        tran.apply(map);
        xml = hoot.OsmWriter.toString(map);
        result.output = xml;
    } else {
        result.status = -1;
        result.error = 'Unrecognized command';
    }

    result.elapsed = new Date().getTime() - start;

    response.writeHead(200, {'Content-Type': 'text/plain', 'Access-Control-Allow-Origin' : '*'});
	response.end(JSON.stringify(result));
}

var getFilteredSchema = function(request, response) {
	if(request.method === "POST"){
		response.writeHead(404, {"Content-Type": "text/plain", 'Access-Control-Allow-Origin' : '*'});
		response.write("Post not supported\n");
		response.end();
	} else if(request.method === "GET"){
		var  url_parts = url.parse(request.url,true);
		var params = url_parts.query;

		// get query params
		var geomType = params.geometry;
		var searchStr = params.searchstr;
		var translation = params.translation;
		var maxLevDistance = 1*params.maxlevdst;
		var limitResult = 1*params.limit;

		//Gets the translation schema for field population for a fcode
		// TODO: In the future we should get this from caller
		var schemaMap = {};
		schemaMap['TDSv40'] = require(HOOT_HOME + '/plugins/tds40_full_schema.js');
        schemaMap['TDSv61'] = require(HOOT_HOME + '/plugins/tds61_full_schema.js');
		schemaMap['MGCP'] = require(HOOT_HOME + '/plugins/mgcp_schema.js');
        schemaMap['GGDMv30'] = require(HOOT_HOME + '/plugins/ggdm30_full_schema.js');


		var schema = schemaMap['TDSv61'].getDbSchema();
		if(translation){
			var schModule = schemaMap[translation];
			if(schModule){
				schema = schModule.getDbSchema();
			}
		}

		var result = [];
		if (searchStr.length > 0) {

			//Check for search string in the description or fcode
			var exactMatches = schema
				.filter(function(d) {
					return d.geom.toLowerCase() === geomType.toLowerCase() &&
					( d.desc.toLowerCase().indexOf(searchStr.toLowerCase()) !== -1 ||
						d.fcode.toLowerCase().indexOf(searchStr.toLowerCase()) !== -1 )
					;
				})
				.map(function(d) {
					return {
						name: d.name,
						fcode: d.fcode,
						desc: d.desc,
						geom: d.geom,
						idx: Math.min( d.desc.toLowerCase().indexOf(searchStr.toLowerCase()),
							d.fcode.toLowerCase().indexOf(searchStr.toLowerCase()) )
					}
				})
				.sort(function(a, b) {
				  	return a.idx - b.idx;
				})
				.slice(0, limitResult);

			result = result.concat(exactMatches);

			//If  more results are needed to reach the limitm, calculate fuzzy levenshtein matches
			if (exactMatches.length < limitResult) {

				var fuzzyMatches = schema
					.filter(function(d) {
						return (! exactMatches.some(function(e) { //filter out exact matches
							return e.desc === d.desc;
						}) ) &&
						d.geom.toLowerCase() === geomType.toLowerCase() &&
						( getLevenshteinDistance(searchStr.toLowerCase(), d.desc.toLowerCase()) <= maxLevDistance ||
							getLevenshteinDistance(searchStr.toLowerCase(), d.fcode.toLowerCase()) <= maxLevDistance )
						;
					})
					.map(function(d) {
						return {
							name: d.name,
							fcode: d.fcode,
							desc: d.desc,
							geom: d.geom,
							idx: Math.min( getLevenshteinDistance(searchStr.toLowerCase(), d.desc.toLowerCase()),
								getLevenshteinDistance(searchStr.toLowerCase(), d.fcode.toLowerCase()) )
						}
					})
					.sort(function(a, b) {
					  	return a.idx - b.idx;
					})
					.slice(0, limitResult);

				result = result.concat(fuzzyMatches)
					.slice(0, limitResult);
			}

		} else {
			// Return the first N elements of the schema
			result = schema.filter(function(d) {
					return d.geom.toLowerCase() === geomType.toLowerCase()
				})
				.slice(limitResult)
				.map(function(d) {
					return {
						name: d.name,
						fcode: d.fcode,
						desc: d.desc,
						geom: d.geom
					}
				});
		}

		response.writeHead(200, {'Content-Type': 'text/plain', 'Access-Control-Allow-Origin' : '*'});
		response.end(JSON.stringify(result));
	}
}

//https://en.wikipedia.org/wiki/Levenshtein_distance#cite_note-5
//http://www.codeproject.com/Articles/13525/Fast-memory-efficient-Levenshtein-algorithm
var getLevenshteinDistance = function(s, t) {
	if(s === t){
		return 0;
	}

	if(s.length === 0) {
		return t.length;
	}

	if(t.length === 0) {
		return s.length;
	}

	var v0 = [];
	var v1 = [];

	var v0Len = t.length + 1;

	for(var i=0; i<v0Len; i++) {
		v0[i] = i;
	}

	for(var i=0; i<s.length; i++) {
		v1[0] = i + 1;

		for(var j=0; j<t.length; j++) {
			var cost = 1;
			if(s.charAt(j) === t.charAt(j)) {
				cost = 0;
			}

			v1[j+1] = Math.min(Math.min(v1[j] + 1, v0[j + 1] + 1), v0[j] + cost);
		}

		for(var j=0; j<v0.length; j++) {
			v0[j] = v1[j];
		}
	}

	return v1[t.length];
}
<|MERGE_RESOLUTION|>--- conflicted
+++ resolved
@@ -169,14 +169,8 @@
 		var schemaMap = {};
 		schemaMap['TDSv40'] = require(HOOT_HOME + '/plugins/tds40_full_schema.js');
         schemaMap['TDSv61'] = require(HOOT_HOME + '/plugins/tds61_full_schema.js');
-<<<<<<< HEAD
         schemaMap['MGCP'] = require(HOOT_HOME + '/plugins/mgcp_schema.js');
 		schemaMap['GGDMv30'] = require(HOOT_HOME + '/plugins/ggdm30_full_schema.js');
-		
-=======
-		schemaMap['MGCP'] = require(HOOT_HOME + '/plugins/mgcp_schema.js');
-
->>>>>>> 616bf26d
 		var schema = schemaMap['TDSv61'].getDbSchema();
 		if(trns){
 			var schModule = schemaMap[trns];
@@ -321,15 +315,10 @@
 		var schemaMap = {};
 		schemaMap['TDSv40'] = require(HOOT_HOME + '/plugins/tds40_full_schema.js');
         schemaMap['TDSv61'] = require(HOOT_HOME + '/plugins/tds61_full_schema.js');
-<<<<<<< HEAD
         schemaMap['MGCP'] = require(HOOT_HOME + '/plugins/mgcp_schema.js');
 		schemaMap['GGDMv30'] = require(HOOT_HOME + '/plugins/ggdm30_full_schema.js');
-		
-=======
-		schemaMap['MGCP'] = require(HOOT_HOME + '/plugins/mgcp_schema.js');
-
->>>>>>> 616bf26d
-		var schema = schemaMap['TDSv61'].getDbSchema();
+
+        var schema = schemaMap['TDSv61'].getDbSchema();
 		if(trns){
 			var schModule = schemaMap[trns];
 			if(schModule){
@@ -409,14 +398,9 @@
 		var schemaMap = {};
 		schemaMap['TDSv40'] = require(HOOT_HOME + '/plugins/tds40_full_schema.js');
         schemaMap['TDSv61'] = require(HOOT_HOME + '/plugins/tds61_full_schema.js');
-<<<<<<< HEAD
         schemaMap['MGCP'] = require(HOOT_HOME + '/plugins/mgcp_schema.js');
 		schemaMap['GGDMv30'] = require(HOOT_HOME + '/plugins/ggdm30_full_schema.js');
-		
-=======
-		schemaMap['MGCP'] = require(HOOT_HOME + '/plugins/mgcp_schema.js');
-
->>>>>>> 616bf26d
+
 		var schema = schemaMap['TDSv61'].getDbSchema();
 		if(trns){
 			var schModule = schemaMap[trns];

--- conflicted
+++ resolved
@@ -93,11 +93,7 @@
                 //  archiveArtifacts will only archive files available to the host and not the VM, scp the artifact files
                 sh "vagrant scp ${params.Box}:~/hoot/test-output/valgrind_error_* ./"
                 //  Always store the artifacts, they will be cleaned up later
-<<<<<<< HEAD
-                archiveArtifacts '**/valgrind_error_*'
-=======
                 archiveArtifacts artifacts: '**/valgrind_error_*', excludes: '**/test-files/*'
->>>>>>> 8f2f1402
                 //  Destroy the VM
                 sh "vagrant destroy -f ${params.Box}"
                 cleanWs()

--- conflicted
+++ resolved
@@ -50,18 +50,9 @@
 
   OPTIONS='--current --quick --slow --glacial --all --quiet --core --single --names --all-names --warn --info --debug'
   case "$cur" in
-<<<<<<< HEAD
-    --*)
-    COMPREPLY=( $( compgen -W '$OPTIONS' -- $cur ) );;
-#   Generate the completion matches and load them into $COMPREPLY array.
-#   xx) May add more cases here.
-#   yy)
-#   zz)
-=======
     *)
         COMPREPLY=( $( compgen -W '$OPTIONS' -- $cur ) )
         ;;
->>>>>>> 1cca5115
   esac
 
   case "$prev" in

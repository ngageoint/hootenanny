--- conflicted
+++ resolved
@@ -33,26 +33,12 @@
     esac
 
     case "$prev" in
-<<<<<<< HEAD
-         -C)
-=======
          -C|--conf)
              # OPTIONS will contain all algorithm and conflation config files, including the Testing.conf file
->>>>>>> 1cca5115
              OPTIONS=`pushd $HOOT_HOME/conf/core/ > /dev/null; ls *Algorithm.conf; popd > /dev/null`
              OPTIONS+=' Testing.conf '
              OPTIONS+=`pushd $HOOT_HOME/conf/core/ > /dev/null; ls *Conflation.conf; popd > /dev/null`
              COMPREPLY=( $(compgen -W '$OPTIONS' -- $cur ) )
-<<<<<<< HEAD
-             COMPREPLY+=( $(compgen -d -- $cur ) )
-             COMPREPLY+=( $(compgen -f -X '!*.conf' -- $cur ) )
-             ;;
-# Add this in when `hoot` can spit out all of the ConfigOptions.asciidoc options
-#         -D)
-#             OPTIONS=``
-#             COMPREPLY=( $(compgen -W '$OPTIONS' -- $cur ) )
-#             ;;
-=======
              # Include all directories
              COMPREPLY+=( $(compgen -d -- $cur ) )
              # Include all .conf files in the $cur directory
@@ -63,7 +49,6 @@
              OPTIONS=`hoot info --config-options`
              COMPREPLY=( $(compgen -W '$OPTIONS' -- $cur ) )
              ;;
->>>>>>> 1cca5115
     esac
   fi
 

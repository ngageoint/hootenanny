--- conflicted
+++ resolved
@@ -95,12 +95,8 @@
             }
             steps {
                 sh 'vagrant ssh -c "cd hoot; source ./SetupEnv.sh; hoot --version --debug"'
-<<<<<<< HEAD
                 sh 'vagrant ssh -c "export HOOT_TEST_DIFF=--diff"'
                 sh 'vagrant ssh -c "cd hoot; bin/HootTest $HOOT_TEST_DIFF --glacial --parallel $(nproc)"'
-=======
-                sh 'vagrant ssh -c "cd hoot; bin/HootTest --diff --glacial; make -sj`nproc` archive"'
->>>>>>> 86f42ad1
             }
         }
         stage("Services Tests") {

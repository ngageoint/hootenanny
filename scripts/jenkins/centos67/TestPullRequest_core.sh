#!/bin/bash

set -x
set -e

cd $HOOT_HOME

hoot --version --debug

export HOOT_TEST_DIFF=--diff
make -s -f Makefile.old services-test-all
HootTest --exclude=.*ConflateAverageTest.sh \
         --exclude=.*ExactMatchInputsTest.sh \
         --exclude=.*RafahConflateTest.sh \
         --exclude=.*HaitiDrConflateTest.sh \
         --exclude=.*DbDcStreetsNetworkConflateTest.sh \
         --exclude=.*NetworkConflateCmd.* \
         --exclude=.*OsmApiDbHootApiDb.* \
         --exclude=.*MultiaryIngestCmd.* \
<<<<<<< HEAD
         --glacial --parallel $(nproc)
=======
         --glacial \
         --diff
>>>>>>> 86f42ad1
<|MERGE_RESOLUTION|>--- conflicted
+++ resolved
@@ -17,9 +17,6 @@
          --exclude=.*NetworkConflateCmd.* \
          --exclude=.*OsmApiDbHootApiDb.* \
          --exclude=.*MultiaryIngestCmd.* \
-<<<<<<< HEAD
-         --glacial --parallel $(nproc)
-=======
          --glacial \
-         --diff
->>>>>>> 86f42ad1
+         --parallel $(nproc) \
+         --diff
--- conflicted
+++ resolved
@@ -498,12 +498,6 @@
         schema[i]['columns']['F_CODE'] = {'name':'F_CODE','desc':'Feature Code','type':'String','optional':'R','defValue':''}
         schema[i]['columns']['ACC'] = {'name':'ACC','desc':'Horizontal Accuracy Category','type':'enumeration','optional':'R','defValue':'1','func':'full_ACC'}
         schema[i]['columns']['ACC']['enum'] = [{'name':"Accurate",'value':"1"}, {'name':"Approximate",'value':"2"}]
-<<<<<<< HEAD
-
-=======
-        schema[i]['columns']['GFID'] = {'name':'GFID','desc':'Global Feature Identifier','optional':'R','definition':'A global feature identifier placeholder to avoid non-nullable field.','type':'String','defValue':'UNK'}
-        schema[i]['columns']['GlobalID'] = {'name':'GlobalID','desc':'GlobalID','optional':'R','definition':'A global ID placeholder to avoid non-nullable field.','type':'String','defValue':'UNK'}
->>>>>>> 7ad24bf3
         schema[i]['columns']['CCN'] = {'name':'CCN','desc':'Commercial Copyright','type':'String','optional':'R','defValue':'No copyright or restriction of rights of use is asserted by originator of this information.'}
         schema[i]['columns']['SDP'] = {'name':'SDP','desc':'Source Description','type':'String','optional':'R','defValue':'N_A'}
         schema[i]['columns']['SDV'] = {'name':'SDV','desc':'Source Date and Time','type':'String','optional':'R','defValue':'N_A'}
@@ -642,10 +636,7 @@
             tSchema[rawfCode]['columns']['F_CODE'] = { 'name':'F_CODE','desc':'Feature Code','type':'String','optional':'R','defValue':'','length':'5'}
             tSchema[rawfCode]['columns']['GlobalID'] = { 'name':'GlobalID','desc':'GlobalID','type':'String','optional':'R','definition':'A global ID placeholder to avoid non-nullable field.','defValue':'UNK'}
             tSchema[rawfCode]['columns']['GFID'] = { 'name':'GFID','desc':'Global Feature Identifier','type':'String','optional':'R','definition':'A global feature identifier placeholder to avoid non-nullable field.','defValue':'UNK'}
-<<<<<<< HEAD
             
-=======
->>>>>>> 7ad24bf3
 
             if rawfCode in thematicLookup:
                 tSchema[rawfCode]['thematic'] = thematicLookup[rawfCode]
@@ -675,10 +666,6 @@
                 tSchema[rawfCode]['desc'] = processSingleNode(node,'gco:LocalName').replace(' Area Feature','').replace(' Point Feature','').replace(' Line Feature','')
                 continue
             elif node.localName == 'typeName':
-<<<<<<< HEAD
-
-=======
->>>>>>> 7ad24bf3
                 #print 'Feature Type: ', processSingleNode(node,'gco:LocalName')
                 tSchema[rawfCode]['desc'] = processSingleNode(node,'gco:LocalName').replace(' Area Feature','').replace(' Point Feature','').replace(' Line Feature','')
 

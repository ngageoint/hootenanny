#!/bin/bash
set -e

function usage() {
  echo "Usage: ConflateDirectory.sh [OPTIONS...] [START POSITION] DIRECTORY..."
  echo ""
<<<<<<< HEAD
  echo "  -h, --help         show usage"
  echo "  --network          use Hootenanny network conflation algorithm"
  echo "  --parallel         run conflation jobs in parallel"
  echo "  --resolve          resolve reviews automatically"
  echo "  --quiet            run Hootenanny in quiet mode"
=======
  echo "  -h, --help                show usage"
  echo "  --network                 use Hootenanny network conflation algorithm"
  echo "  --parallel                run conflation jobs in parallel"
  echo "  --remove-disconnected     remove small and completely disconnected roads"
  echo "  --remove-unlikely         remove features that are unlikely to be roads"
  echo "  --resolve                 resolve reviews automatically"
  echo "  --snap-unconnected        snap roads unconnected on one end to nearby roads"
>>>>>>> d2a3a664
}

START_POSITION=0
ALGORITHM_CONF="UnifyingAlgorithm.conf -D match.creators=hoot::HighwayMatchCreator -D merger.creators=hoot::HighwayMergerCreator"
FILE_PATH=
PARALLEL="no"
RESOLVE_REVIEWS=
<<<<<<< HEAD
QUIET="--status"
=======
REMOVE_DISCONNECTED=
SNAP_UNCONNECTED=
REMOVE_UNLIKELY=
>>>>>>> d2a3a664

if [ $# -eq 0 ]
then
  usage
  exit
fi

for ARGUMENT in "$@"
do
  if [ $ARGUMENT == "--network" ]
  then
    ALGORITHM_CONF="NetworkAlgorithm.conf -D match.creators=hoot::NetworkMatchCreator -D merger.creators=hoot::NetworkMergerCreator"
  elif [ -d $ARGUMENT ]
  then
    FILE_PATH=$ARGUMENT
    FILE_NAME=${FILE_PATH##*/}
    OUTPUT_PATH=$FILE_PATH/conflated
  elif [ $(( ARGUMENT )) -gt 0 ]
  then
    START_POSITION=$ARGUMENT
  elif [ $ARGUMENT == "--remove-disconnected" ]
  then
    REMOVE_DISCONNECTED=" -D small.disconnected.way.remover.max.length=20.0 -D small.disconnected.way.remover.max.node.count=3 -D conflate.pre.ops+=hoot::SmallDisconnectedWayRemover"
  elif [ $ARGUMENT == "--parallel" ]
  then
    PARALLEL="yes"
  elif [ $ARGUMENT == "--resolve" ]
  then
    RESOLVE_REVIEWS=" -D resolve.review.type=resolve -D conflate.post.ops+=hoot::ResolveReviewsOp"
  elif [ $ARGUMENT == "--snap-unconnected" ]
  then
    SNAP_UNCONNECTED=" -D snap.unconnected.ways.snap.tolerance=7.0 -D snap.unconnected.ways.snap.way.statuses=Input1 -D snap.unconnected.ways.snap.to.way.statuses=Input1 -D conflate.post.ops+=hoot::UnconnectedWaySnapper"
  elif [ $ARGUMENT == "--remove-unlikely" ]
  then
    REMOVE_UNLIKELY=" -D unlikely.road.remover.max.heading.variance=60.0 -D unlikely.road.remover.max.length=25.0 -D conflate.pre.ops+=hoot::UnlikelyRoadRemover"
  elif [ $ARGUMENT == "-h" ] || [ $ARGUMENT == "--help" ]
  then
    usage
    exit
  elif [ $ARGUMENT == "--quiet" ]
  then
    QUIET="--error"
  else
    echo "Invalid argument: $ARGUMENT"
  fi
done

if [ -z $FILE_PATH ]
then
  echo "Invalid directory path: $FILE_PATH"
  exit -1
fi

mkdir -p $OUTPUT_PATH

FILE_LIST=`ls -l $FILE_PATH | grep .osm | awk '{print $9}'`
FILE_ARRAY=()

for FILE in $FILE_LIST; do
  FILE_ARRAY+=($FILE)
done

LENGTH=${#FILE_ARRAY[@]}

CONFLATION_CONF=ReferenceConflation.conf

<<<<<<< HEAD
HOOT_OPTS="-C ${ALGORITHM_CONF} -C ${CONFLATION_CONF}"
HOOT_OPTS+=" -D conflate.pre.ops=hoot::MapCleaner"
#TODO: Figure out how to make these work with parallel
#HOOT_OPTS+=" -D map.cleaner.transforms=hoot::ReprojectToPlanarOp;hoot::DuplicateWayRemover;hoot::SuperfluousWayRemover;hoot::SmallHighwayMerger"
#HOOT_OPTS+=" -D conflate.post.ops=hoot::RemoveMissingElementsVisitor;hoot::SuperfluousNodeRemover;hoot::SmallHighwayMerger;hoot::RemoveMissingElementsVisitor;hoot::RemoveInvalidReviewRelationsVisitor;hoot::RemoveDuplicateReviewsOp;hoot::RemoveInvalidRelationVisitor;hoot::RemoveInvalidMultilineStringMembersVisitor;hoot::SuperfluousWayRemover;hoot::RemoveDuplicateWayNodesVisitor;hoot::DuplicateWayRemover;hoot::RemoveDuplicateRelationMembersVisitor;hoot::RemoveEmptyRelationsOp;hoot::RelationCircularRefRemover;hoot::AddHilbertReviewSortOrderOp"
HOOT_OPTS+=" -D highway.review.threshold=1.0"
HOOT_OPTS+=" -D highway.match.threshold=0.5"
HOOT_OPTS+=" -D highway.miss.threshold=0.7"
HOOT_OPTS+=" -D writer.sort.tags.imagery.source=true"
=======
HOOT_OPTS="--status -C ${ALGORITHM_CONF} -C ${CONFLATION_CONF}"

# ops we don't need
HOOT_OPTS+=" -D conflate.pre.ops-=hoot::RemoveRoundabouts"
HOOT_OPTS+=" -D conflate.post.ops-=hoot::ReplaceRoundabouts"
HOOT_OPTS+=" -D conflate.post.ops-=hoot::RoadCrossingPolyReviewMarker"
HOOT_OPTS+=" -D conflate.post.ops-=hoot::AddHilbertReviewSortOrderOp"

#TODO: Figure out how to make these work with parallel
#HOOT_OPTS+=" -D map.cleaner.transforms=hoot::ReprojectToPlanarOp;hoot::DuplicateWayRemover;hoot::SuperfluousWayRemover;hoot::SmallHighwayMerger"
#HOOT_OPTS+=" -D conflate.post.ops=hoot::RemoveMissingElementsVisitor;hoot::SuperfluousNodeRemover;hoot::SmallHighwayMerger;hoot::RemoveMissingElementsVisitor;hoot::RemoveInvalidReviewRelationsVisitor;hoot::RemoveDuplicateReviewsOp;hoot::RemoveInvalidRelationVisitor;hoot::RemoveInvalidMultilineStringMembersVisitor;hoot::SuperfluousWayRemover;hoot::RemoveDuplicateWayNodesVisitor;hoot::DuplicateWayRemover;hoot::RemoveDuplicateRelationMembersVisitor;hoot::RemoveEmptyRelationsOp;hoot::RelationCircularRefRemover;hoot::AddHilbertReviewSortOrderOp"

#HOOT_OPTS+=" -D highway.review.threshold=1.0"
#HOOT_OPTS+=" -D highway.match.threshold=0.5"
#HOOT_OPTS+=" -D highway.miss.threshold=0.7"
>>>>>>> d2a3a664
HOOT_OPTS+=$RESOLVE_REVIEWS
HOOT_OPTS+=$REMOVE_DISCONNECTED
HOOT_OPTS+=$SNAP_UNCONNECTED
HOOT_OPTS+=$REMOVE_UNLIKELY

# for debugging only
# HOOT_OPTS+=" -D bounds=8.4762,12.0504,8.4793,12.0526 -D bounds.keep.entire.features.crossing.bounds=false"

# TODO: implement attribute transfer and divided highway handling

if [ $PARALLEL == "no" ]
then
  echo "-----------------------------------------------------------------------------------------------------------------------------------------"
  echo "conflate: ${FILE_ARRAY[$(( $START_POSITION + 1 ))]} with ${FILE_ARRAY[$START_POSITION]} to make conflation_$(( $START_POSITION + 1 )).osm"
  echo "-----------------------------------------------------------------------------------------------------------------------------------------"
  hoot conflate ${QUIET} ${HOOT_OPTS} \
    ${FILE_PATH}/${FILE_ARRAY[$(( $START_POSITION + 1 ))]} \
    ${FILE_PATH}/${FILE_ARRAY[$START_POSITION]} \
    ${OUTPUT_PATH}/conflation_$(( $START_POSITION + 1 )).osm

  for (( INDEX=$(( $START_POSITION + 2 )); INDEX<=$(( $LENGTH - 1 )); INDEX++ ))
  do
    echo "conflate: ${FILE_ARRAY[$INDEX]} with conflation_$(( $INDEX - 1 )).osm to make conflation_${INDEX}.osm"
    echo "-----------------------------------------------------------------------------------------------------------------------------------------"
    hoot conflate ${QUIET} ${HOOT_OPTS} \
      ${FILE_PATH}/${FILE_ARRAY[$INDEX]} \
      ${OUTPUT_PATH}/conflation_$(( $INDEX - 1 )).osm \
      ${OUTPUT_PATH}/conflation_${INDEX}.osm
  done
else
  CONFLATION=1

  RESULT_ARRAY=()
  for (( INDEX=$START_POSITION; INDEX <= $(( $LENGTH - 1)); INDEX++ ))
  do
    RESULT_ARRAY+=("$FILE_PATH/${FILE_ARRAY[$INDEX]}")
  done

  while [ ${#RESULT_ARRAY[@]} -gt 1 ]
  do
    FILE_ARRAY_1=()
    FILE_ARRAY_2=()
    SOURCE_ARRAY=("${RESULT_ARRAY[@]}")
    RESULT_ARRAY=()
    # Split the result array in half
    for (( INDEX=0; INDEX<$(( ${#SOURCE_ARRAY[@]} - 1 )); INDEX+=2 ))
    do
      FILE_ARRAY_1+=(${SOURCE_ARRAY[$INDEX]})
      FILE_ARRAY_2+=(${SOURCE_ARRAY[$(( $INDEX + 1 ))]})
      RESULT_ARRAY+=(${OUTPUT_PATH}/conflation_${CONFLATION}.osm)
      CONFLATION=$(( $CONFLATION + 1))
    done

    # Run hoot conflate in parallel with newer file as the reference dataset with the older as the secondary
    parallel --xapply hoot conflate ${QUIET} ${HOOT_OPTS} {1} {2} {3} ::: ${FILE_ARRAY_2[@]} ::: ${FILE_ARRAY_1[@]} ::: ${RESULT_ARRAY[@]}

    # After the parallel call is made, add in the "extra" file that wasn't conflated
    if [ $(( ${#SOURCE_ARRAY[@]} % 2 ))  == 1 ]
    then
      RESULT_ARRAY+=(${SOURCE_ARRAY[$(( ${#SOURCE_ARRAY[@]} - 1 ))]})
    fi

  done

fi
<|MERGE_RESOLUTION|>--- conflicted
+++ resolved
@@ -4,13 +4,6 @@
 function usage() {
   echo "Usage: ConflateDirectory.sh [OPTIONS...] [START POSITION] DIRECTORY..."
   echo ""
-<<<<<<< HEAD
-  echo "  -h, --help         show usage"
-  echo "  --network          use Hootenanny network conflation algorithm"
-  echo "  --parallel         run conflation jobs in parallel"
-  echo "  --resolve          resolve reviews automatically"
-  echo "  --quiet            run Hootenanny in quiet mode"
-=======
   echo "  -h, --help                show usage"
   echo "  --network                 use Hootenanny network conflation algorithm"
   echo "  --parallel                run conflation jobs in parallel"
@@ -18,7 +11,7 @@
   echo "  --remove-unlikely         remove features that are unlikely to be roads"
   echo "  --resolve                 resolve reviews automatically"
   echo "  --snap-unconnected        snap roads unconnected on one end to nearby roads"
->>>>>>> d2a3a664
+  echo "  --quiet            run Hootenanny in quiet mode"
 }
 
 START_POSITION=0
@@ -26,13 +19,10 @@
 FILE_PATH=
 PARALLEL="no"
 RESOLVE_REVIEWS=
-<<<<<<< HEAD
-QUIET="--status"
-=======
 REMOVE_DISCONNECTED=
 SNAP_UNCONNECTED=
 REMOVE_UNLIKELY=
->>>>>>> d2a3a664
+QUIET="--status"
 
 if [ $# -eq 0 ]
 then
@@ -99,18 +89,7 @@
 
 CONFLATION_CONF=ReferenceConflation.conf
 
-<<<<<<< HEAD
 HOOT_OPTS="-C ${ALGORITHM_CONF} -C ${CONFLATION_CONF}"
-HOOT_OPTS+=" -D conflate.pre.ops=hoot::MapCleaner"
-#TODO: Figure out how to make these work with parallel
-#HOOT_OPTS+=" -D map.cleaner.transforms=hoot::ReprojectToPlanarOp;hoot::DuplicateWayRemover;hoot::SuperfluousWayRemover;hoot::SmallHighwayMerger"
-#HOOT_OPTS+=" -D conflate.post.ops=hoot::RemoveMissingElementsVisitor;hoot::SuperfluousNodeRemover;hoot::SmallHighwayMerger;hoot::RemoveMissingElementsVisitor;hoot::RemoveInvalidReviewRelationsVisitor;hoot::RemoveDuplicateReviewsOp;hoot::RemoveInvalidRelationVisitor;hoot::RemoveInvalidMultilineStringMembersVisitor;hoot::SuperfluousWayRemover;hoot::RemoveDuplicateWayNodesVisitor;hoot::DuplicateWayRemover;hoot::RemoveDuplicateRelationMembersVisitor;hoot::RemoveEmptyRelationsOp;hoot::RelationCircularRefRemover;hoot::AddHilbertReviewSortOrderOp"
-HOOT_OPTS+=" -D highway.review.threshold=1.0"
-HOOT_OPTS+=" -D highway.match.threshold=0.5"
-HOOT_OPTS+=" -D highway.miss.threshold=0.7"
-HOOT_OPTS+=" -D writer.sort.tags.imagery.source=true"
-=======
-HOOT_OPTS="--status -C ${ALGORITHM_CONF} -C ${CONFLATION_CONF}"
 
 # ops we don't need
 HOOT_OPTS+=" -D conflate.pre.ops-=hoot::RemoveRoundabouts"
@@ -125,7 +104,7 @@
 #HOOT_OPTS+=" -D highway.review.threshold=1.0"
 #HOOT_OPTS+=" -D highway.match.threshold=0.5"
 #HOOT_OPTS+=" -D highway.miss.threshold=0.7"
->>>>>>> d2a3a664
+HOOT_OPTS+=" -D writer.sort.tags.imagery.source=true"
 HOOT_OPTS+=$RESOLVE_REVIEWS
 HOOT_OPTS+=$REMOVE_DISCONNECTED
 HOOT_OPTS+=$SNAP_UNCONNECTED

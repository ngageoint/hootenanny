--- conflicted
+++ resolved
@@ -2,10 +2,6 @@
 # EZ script for cleaning and building hoot in one shot without services
 
 cd $HOOT_HOME
-<<<<<<< HEAD
-make -sj8 clean-all
-=======
 make -sj8 clean
->>>>>>> 6d1a3110
 aclocal && autoconf && autoheader && automake
 ./configure --with-rnd && make -sj8
--- conflicted
+++ resolved
@@ -10,12 +10,8 @@
 QMAKE_CXXFLAGS += -frounding-math -std=c++11
 
 CONFIG += @HAS_LOG4CXX@ @HAS_NEWMAT@ @HAS_CPPUNIT@ \
-<<<<<<< HEAD
   @HAS_COVERAGE@ @HAS_SERVICES@ @HAS_STXXL@ @HAS_RND@ @HAS_NODEJS@ @HAS_UI_TESTS@ \
-  @HAS_LIBPOSTAL@
-=======
-  @HAS_COVERAGE@ @HAS_SERVICES@ @HAS_STXXL@ @HAS_RND@ @HAS_NODEJS@ @HAS_UI_TESTS@ @HAS_LIBPHONENUMBER@ 
->>>>>>> 8e639743
+  @HAS_LIBPOSTAL@ @HAS_LIBPHONENUMBER@ 
 
 # Default to release mode, this can be overridden in LocalConfig.pri
 CONFIG += release

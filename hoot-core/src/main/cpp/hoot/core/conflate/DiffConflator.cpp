--- conflicted
+++ resolved
@@ -188,21 +188,6 @@
     _snapSecondaryRoadsBackToRef();
   }
 
-<<<<<<< HEAD
-  // _pMap at this point contains all of input1, we are going to delete everything left that
-  // belongs to a match pair. Then we will delete all remaining input1 items...leaving us with the
-  // differential that we want.
-  _removeMatches(Status::Unknown1);
-
-  // Now remove input1 elements
-  LOG_DEBUG("\tRemoving all reference elements...");
-  std::shared_ptr<ElementCriterion> pTagKeyCrit(new TagKeyCriterion(MetadataTags::Ref1()));
-  RemoveElementsVisitor removeRef1Visitor;
-  removeRef1Visitor.setRecursive(true);
-  removeRef1Visitor.addCriterion(pTagKeyCrit);
-  _pMap->visitRw(removeRef1Visitor);
-  OsmMapWriterFactory::writeDebugMap(_pMap, "after-removing-ref-elements");
-=======
   if (ConfigOptions().getDifferentialRemoveReferenceData())
   {
     // _pMap at this point contains all of input1, we are going to delete everything left that
@@ -219,7 +204,6 @@
     _pMap->visitRw(removeRef1Visitor);
     OsmMapWriterFactory::writeDebugMap(_pMap, "after-removing-ref-elements");
   }
->>>>>>> 71040bb0
 }
 
 void DiffConflator::_snapSecondaryRoadsBackToRef()
@@ -492,18 +476,7 @@
 
 ChangesetProviderPtr DiffConflator::_getChangesetFromMap(OsmMapPtr pMap)
 {
-<<<<<<< HEAD
-  // Make empty map
-  OsmMapPtr pEmptyMap(new OsmMap());
-
-  // Get Changeset Deriver
-  std::shared_ptr<ChangesetDeriver> pDeriver = _sortInputs(pEmptyMap, pMap);
-
-  // Return the provider
-  return pDeriver;
-=======
   return _sortInputs(OsmMapPtr(new OsmMap()), pMap);
->>>>>>> 71040bb0
 }
 
 void DiffConflator::writeChangeset(OsmMapPtr pResultMap, QString& output, bool separateOutput)

/*
 * This file is part of Hootenanny.
 *
 * Hootenanny is free software: you can redistribute it and/or modify
 * it under the terms of the GNU General Public License as published by
 * the Free Software Foundation, either version 3 of the License, or
 * (at your option) any later version.
 *
 * This program is distributed in the hope that it will be useful,
 * but WITHOUT ANY WARRANTY; without even the implied warranty of
 * MERCHANTABILITY or FITNESS FOR A PARTICULAR PURPOSE.  See the
 * GNU General Public License for more details.
 *
 * You should have received a copy of the GNU General Public License
 * along with this program.  If not, see <http://www.gnu.org/licenses/>.
 *
 * --------------------------------------------------------------------
 *
 * The following copyright notices are generated automatically. If you
 * have a new notice to add, please use the format:
 * " * @copyright Copyright ..."
 * This will properly maintain the copyright information. Maxar
 * copyrights will be updated automatically.
 *
 * @copyright Copyright (C) 2017, 2018, 2019, 2020, 2021 Maxar (http://www.maxar.com/)
 */
#include "DiffConflator.h"

// hoot
#include <hoot/core/algorithms/changeset/MultipleChangesetProvider.h>
#include <hoot/core/conflate/matching/MatchThreshold.h>
#include <hoot/core/conflate/SuperfluousConflateOpRemover.h>
#include <hoot/core/conflate/poi-polygon/PoiPolygonMatch.h>
#include <hoot/core/criterion/CriterionUtils.h>
#include <hoot/core/criterion/StatusCriterion.h>
#include <hoot/core/criterion/TagKeyCriterion.h>
#include <hoot/core/criterion/WayLengthCriterion.h>
#include <hoot/core/info/ElementCounter.h>
#include <hoot/core/elements/InMemoryElementSorter.h>
#include <hoot/core/elements/OsmUtils.h>
#include <hoot/core/io/OsmMapWriterFactory.h>
#include <hoot/core/ops/RecursiveElementRemover.h>
#include <hoot/core/ops/NonConflatableElementRemover.h>
#include <hoot/core/ops/UnconnectedWaySnapper.h>
#include <hoot/core/schema/MetadataTags.h>
#include <hoot/core/schema/TagComparator.h>
#include <hoot/core/util/ConfigOptions.h>
#include <hoot/core/util/Factory.h>
#include <hoot/core/elements/MapProjector.h>
#include <hoot/core/util/Log.h>
#include <hoot/core/util/StringUtils.h>
#include <hoot/core/visitors/AddRef1Visitor.h>
#include <hoot/core/visitors/CriterionCountVisitor.h>
#include <hoot/core/visitors/RemoveElementsVisitor.h>
#include <hoot/core/io/OsmChangesetFileWriterFactory.h>
#include <hoot/core/ops/CopyMapSubsetOp.h>
#include <hoot/core/criterion/NotCriterion.h>
#include <hoot/core/util/MemoryUsageChecker.h>
#include <hoot/core/visitors/RemoveTagsVisitor.h>
#include <hoot/core/criterion/ChainCriterion.h>
#include <hoot/core/ops/WayJoinerOp.h>
#include <hoot/core/util/ConfigUtils.h>
#include <hoot/core/io/OsmChangesetFileWriter.h>
#include <hoot/core/ops/SuperfluousNodeRemover.h>
#include <hoot/core/visitors/RemoveDuplicateWayNodesVisitor.h>
#include <hoot/core/visitors/InvalidWayRemover.h>

// Qt
#include <QElapsedTimer>

namespace hoot
{

int DiffConflator::logWarnCount = 0;

HOOT_FACTORY_REGISTER(OsmMapOperation, DiffConflator)

DiffConflator::DiffConflator() :
AbstractConflator(),
_intraDatasetElementIdsPopulated(false),
_removeLinearPartialMatchesAsWhole(false),
_removeRiverPartialMatchesAsWhole(true),
_numSnappedWays(0),
_numUnconflatableElementsDiscarded(0)
{
}

DiffConflator::DiffConflator(const std::shared_ptr<MatchThreshold>& matchThreshold) :
AbstractConflator(matchThreshold),
_intraDatasetElementIdsPopulated(false),
_removeLinearPartialMatchesAsWhole(false),
_removeRiverPartialMatchesAsWhole(true),
_numSnappedWays(0),
_numUnconflatableElementsDiscarded(0)
{
}

void DiffConflator::_reset()
{
  AbstractConflator::_reset();

  _map.reset();
  _tagChanges.reset();
  _numSnappedWays = 0;

  _geometryChangesetStats = "";
  _tagChangesetStats = "";
  _unifiedChangesetStats = "";
  _numUnconflatableElementsDiscarded = 0;
}

void DiffConflator::apply(OsmMapPtr& map)
{
  // Can't use _removeLinearMatchesPartially() here, b/c we haven't performed matching yet.
  QString msg = "Attempting to remove partially matched non-river linear features ";
  if (!_removeLinearPartialMatchesAsWhole)
  {
    msg += "partially.";
  }
  else
  {
    msg += "completely.";
  }
  LOG_INFO(msg);
  msg = msg.replace("non-river", "river");
  msg = msg.replace("partially.", "");
  msg = msg.replace("completely.", "");
  if (!_removeRiverPartialMatchesAsWhole)
  {
    msg += "partially.";
  }
  else
  {
    msg += "completely.";
  }
  LOG_INFO(msg);

  _reset();
  // Store the map, as we might need it for a tag diff later.
  _map = map;

  // This status progress reporting could get way more granular, but we'll go with this for now to
  // avoid overloading users with status.
  int currentStep = 1;  // tracks the current job task step for progress reporting
  _updateProgress(currentStep - 1, "Matching features...");

  // If we skip this part, then any unmatchable data will simply pass through to output, which can
  // be useful during debugging.
  if (ConfigOptions().getDifferentialRemoveUnconflatableData())
  {
    _discardUnconflatableElements();
  }

  MapProjector::projectToPlanar(_map); // will actually reproject here only if necessary
  _stats.append(SingleStat("Project to Planar Time (sec)", _timer.getElapsedAndRestart()));
  OsmMapWriterFactory::writeDebugMap(_map, className(), "after-projecting-to-planar");

  // Find all the matches in this map.
  _intraDatasetMatchOnlyElementIds.clear();
  _intraDatasetElementIdsPopulated = false;
  _createMatches();
  if (ConfigOptions().getWriterIncludeConflateScoreTags())
  {
    // Add score tags to all matches that have some score component.
    _addConflateScoreTags();
  }

  _currentStep++;

  if (!ConfigOptions().getConflateMatchOnly())
  {  
    // We only need to optimize linear matches if we aren't removing them completely and a linear
    // matcher was specified in the first place. There still may be some issues with optimizing
    // matches here where linear and non-linear features are mixed, we specify all matches, and we
    // have no tests yet to catch the particular situation. If so, will have to deal with that on a
    // case by case basis.

    // The result of _removeLinearMatchesPartially is only valid after we've performed matching.
    const bool removePartialLinearMatchesPartially = _removeLinearMatchesPartially();
    if (removePartialLinearMatchesPartially)
    {
      _updateProgress(_currentStep - 1, "Optimizing feature matches...");
      // If removing linear match elements partially, matches need to be separated into linear and
      // non-linear to avoid corrupting the non-linear matches.
      _separateMatchesToRemoveAsPartial();
      _matchSets = _optimizeMatches(_matchesToRemoveAsPartial);
      _currentStep++;
    }

    if (_conflateTags)
    {
      // Use matches to calculate and store tag diff. We must do this before we create the map diff,
      // because that operation deletes all of the info needed for calculating the tag diff.
      _updateProgress(currentStep - 1, "Storing tag differentials...");
      _calcAndStoreTagChanges();
      _currentStep++;
    }

    // Get rid of everything from the ref1 map that matched something in the ref2 map.

    QString message = "Dropping match conflicts";
    if (ConfigOptions().getDifferentialSnapUnconnectedFeatures())
    {
      message += " and snapping roads";
    }
    message += "...";
    _updateProgress(currentStep - 1, message);

    // We're eventually getting rid of all matches from the output, but in order to make the road
    // snapping work correctly we'll get rid of secondary elements in matches first.
    if (removePartialLinearMatchesPartially)
    {
      // Use the MergerCreator framework and only remove the sections of linear features that match.
      // All other feature types are removed completely.
      _removePartialSecondaryMatchElements();

      // Originally tried doing this cleanup as part of conflate.post.ops, which required re-order
      // some of the ops. Unfortunately, that breaks some ref conflate regression tests. So, opting
      // to do it inside DiffConflator instead.
      _cleanupAfterPartialMatchRemoval();
    }
    // This uses a naive approach and remove all elements involved in a match completely, despite
    // possible partial subline matches (if linear features are present). If we're removing partial
    // linear matches partially, then _separateMatchesToRemoveAsPartial has already been run and the
    // logic in this method is smart enough to only completely remove non-linear Unknown2 matches.
    _removeMatchElementsCompletely(Status::Unknown2);
    MemoryUsageChecker::getInstance().check();

    // Eventually, we could extend this snapping to all linear feature types.
    if (ConfigOptions().getDifferentialSnapUnconnectedFeatures())
    {
      // Let's try to snap disconnected ref2 roads back to ref1 roads. This has to done before
      // dumping the ref elements in the matches, or the roads we need to snap back to won't be
      // there anymore.
      _numSnappedWays = _snapSecondaryLinearFeaturesBackToRef();
      MemoryUsageChecker::getInstance().check();
    }

    // We only want the diff to have data from the secondary input not in the reference input, so
    // remove the reference data from the diff.
    if (ConfigOptions().getDifferentialRemoveReferenceData())
    {
      _removeRefData();
    }
    // When removing partial linear matches partially, sometimes the diff can be a little too
    // granular. In that case, we allow filtering out some of the smaller secondary data.
    QStringList secondaryBaseCriteria = ConfigOptions().getDifferentialSecWayRemovalCriteria();
    StringUtils::removeEmptyStrings(secondaryBaseCriteria);
    if (!secondaryBaseCriteria.empty())
    {
      _cleanSecData(
        secondaryBaseCriteria, ConfigOptions().getDifferentialSecWayRemovalLengthThreshold());
    }
    if (!ConfigOptions().getWriterIncludeDebugTags())
    {
      _removeMetadataTags();
    }

    _currentStep++;
  }

  // Free up any used resources.
  AbstractConflator::_reset();
}

void DiffConflator::_cleanSecData(QStringList& baseCriteria, const double maxSize) const
{
  LOG_INFO("\tRemoving secondary ways by criteria...");

  QList<ElementCriterionPtr> criteria;
  ElementCounter counter;
  counter.setCountFeaturesOnly(false);

<<<<<<< HEAD
=======
  ElementCriterionPtr baseCrit = CriterionUtils::constructCriterion(baseCriteria, true, false);
  criteria.append(baseCrit);
  counter.setCriteria(baseCrit);
  LOG_VARD(counter.count(_map));
  // See related note in UnconnectedWaySnapper::_getTypeCriterion.
  std::shared_ptr<ConflatableElementCriterion> conflatableCrit =
    std::dynamic_pointer_cast<ConflatableElementCriterion>(baseCrit);
  if (!conflatableCrit)
  {
    throw IllegalArgumentException(
      "Only classes inheriting from ConflatableElementCriterion are valid as secondary "
      "differential output removal criteria.");
  }

>>>>>>> 0fe2e5f8
  ElementCriterionPtr secCrit = std::make_shared<StatusCriterion>(Status::Unknown2);
  criteria.append(secCrit);
  counter.setCriteria(secCrit);
  LOG_VARD(counter.count(_map));

  ElementCriterionPtr notSnappedCrit =
    std::make_shared<NotCriterion>(std::make_shared<TagKeyCriterion>(MetadataTags::HootSnapped()));
  criteria.append(notSnappedCrit);
  counter.setCriteria(notSnappedCrit);
  LOG_VARD(counter.count(_map));

<<<<<<< HEAD
  ElementCriterionPtr baseCrit = CriterionUtils::constructCriterion(baseCriteria, true, false);
  criteria.append(baseCrit);
  counter.setCriteria(baseCrit);
  LOG_VARD(counter.count(_map));

=======
>>>>>>> 0fe2e5f8
  ElementCriterionPtr lengthCrit =
    std::make_shared<WayLengthCriterion>(maxSize, NumericComparisonType::LessThanOrEqualTo, _map);
  criteria.append(lengthCrit);
  counter.setCriteria(lengthCrit);
  LOG_VARD(counter.count(_map));

  ElementCriterionPtr removalCrit = CriterionUtils::combineCriterion(criteria);
  LOG_VARD(removalCrit->toString());
  counter.setCriteria(removalCrit);
  LOG_VARD(counter.count(_map));

  RemoveElementsVisitor removeRef1Visitor;
  removeRef1Visitor.setRecursive(true);
  removeRef1Visitor.addCriterion(removalCrit);
  const int mapSizeBefore = _map->size();
  _map->visitRw(removeRef1Visitor);
  OsmMapWriterFactory::writeDebugMap(_map, className(), "after-cleaning-sec-elements");

  LOG_DEBUG(
    "Removed " << StringUtils::formatLargeNumber(mapSizeBefore - _map->size()) <<
    " secondary ways...");
}

void DiffConflator::_discardUnconflatableElements()
{
  LOG_STATUS("Discarding unconflatable elements...");
  const int mapSizeBefore = _map->size();
  NonConflatableElementRemover().apply(_map);
  MemoryUsageChecker::getInstance().check();
  _stats.append(
    SingleStat("Remove Non-conflatable Elements Time (sec)", _timer.getElapsedAndRestart()));
  OsmMapWriterFactory::writeDebugMap(_map, className(), "after-removing-non-conflatable");
  _numUnconflatableElementsDiscarded = mapSizeBefore - _map->size();
  LOG_INFO(
    "Discarded " << StringUtils::formatLargeNumber(_numUnconflatableElementsDiscarded) <<
    " unconflatable elements.");
}

void DiffConflator::storeOriginalMap(const OsmMapPtr& map)
{
  // Check map to make sure it contains only Unknown1 elements
  // TODO: valid and conflated could be in here too, should we check for them as well?
  ElementCriterionPtr pStatusCrit = std::make_shared<StatusCriterion>(Status::Unknown2);
  CriterionCountVisitor countVtor(pStatusCrit);
  map->visitRo(countVtor);

  if (countVtor.getCount() > 0)
  {
    // Not something a user can generally cause - more likely it's a misuse of this class.
    throw IllegalArgumentException(
      "Map elements with Status::Unknown2 found when storing original map for diff conflation. "
      "This can cause unpredictable results. The original map should contain only Status::Unknown1 "
      "elements. ");
  }

  // Use the copy constructor to copy the entire map.
  _originalMap = std::make_shared<OsmMap>(map);

  // We're storing this part off for potential use later on if any roads get snapped after
  // conflation. Get rid of ref2 and children. See additional comments in _getChangesetFromMap.
  // TODO: Can we filter this down to whatever feature type the snapping is configured for?
  std::shared_ptr<NotCriterion> crit =
    std::make_shared<NotCriterion>(std::make_shared<TagKeyCriterion>(MetadataTags::Ref2()));
  CopyMapSubsetOp mapCopier(map, crit);
  _originalRef1Map = std::make_shared<OsmMap>();
  mapCopier.apply(_originalRef1Map);
}

std::shared_ptr<ChangesetDeriver> DiffConflator::_sortInputs(OsmMapPtr map1, OsmMapPtr map2) const
{
  // Conflation requires all data to be in memory, so no point in adding support for the
  // ExternalMergeElementSorter here.
  InMemoryElementSorterPtr sorted1 = std::make_shared<InMemoryElementSorter>(map1);
  InMemoryElementSorterPtr sorted2 = std::make_shared<InMemoryElementSorter>(map2);
  std::shared_ptr<ChangesetDeriver> delta = std::make_shared<ChangesetDeriver>(sorted1, sorted2);
  //  Deriving changesets for differential shouldn't include any deletes, create and modify only
  delta->setAllowDeletingReferenceFeatures(false);
  return delta;
}

void DiffConflator::markInputElements(OsmMapPtr map) const
{
  // mark input1 elements
  Settings visitorConf;
  visitorConf.set(ConfigOptions::getAddRefVisitorInformationOnlyKey(), "false");
  std::shared_ptr<AddRef1Visitor> pRef1v = std::make_shared<AddRef1Visitor>();
  pRef1v->setConfiguration(visitorConf);
  map->visitRw(*pRef1v);
}

bool DiffConflator::_removeLinearMatchesPartially() const
{
  LOG_VART(_removeLinearPartialMatchesAsWhole);
  LOG_VART(SuperfluousConflateOpRemover::linearMatcherPresent());
  const int numMatchesToRemoveAsPartial = _countMatchesToRemoveAsPartial();
  LOG_VART(_countMatchesToRemoveAsPartial());
  return
    !_removeLinearPartialMatchesAsWhole && SuperfluousConflateOpRemover::linearMatcherPresent() &&
    numMatchesToRemoveAsPartial > 0;
}

bool DiffConflator::_isMatchToRemovePartially(const ConstMatchPtr& match)
{
  LOG_VART(match);
  bool isMatchToRemovePartially = match->getMatchMembers() == MatchMembers::Polyline;
  // River matches are handled by their own config option, since they can be expensive to optimize.
  const bool removeRiverPartialMatchesAsWhole =
    ConfigOptions().getDifferentialRemoveRiverPartialMatchesAsWhole();
  if (removeRiverPartialMatchesAsWhole && match->getName().toLower() == "river")
  {
    isMatchToRemovePartially = false;
  }
  LOG_VART(isMatchToRemovePartially);
  return isMatchToRemovePartially;
}

void DiffConflator::_separateMatchesToRemoveAsPartial()
{
  LOG_DEBUG("Separating matches to remove as partial...");

  // If we're treating reviews as matches, elements involved in reviews will be removed as well.
  const bool treatReviewsAsMatches = ConfigOptions().getDifferentialTreatReviewsAsMatches();
  LOG_VARD(treatReviewsAsMatches);
  for (std::vector<ConstMatchPtr>::const_iterator mit = _matches.begin(); mit != _matches.end();
       ++mit)
  {
    ConstMatchPtr match = *mit;
    const MatchType matchType = match->getType();
    // Don't include misses.
    if (matchType == MatchType::Match)
    {
      // If an element is not something that could be involved in a partial match (e.g. not linear),
      // OR its involved in a review and we're configured to treat reviews as matches, we'll add it
      // to the group to be removed completely. Regarding reviews, *think* this is the correct way
      // to handle them. Feature reviews are generated for entire features only (is that true?), so
      // removing them completely makes sense over trying to remove them partially.
      if (!_isMatchToRemovePartially(match) ||
          (treatReviewsAsMatches && matchType == MatchType::Review))
      {
        _matchesToRemoveAsWhole.push_back(match);
      }
      else
      {
        _matchesToRemoveAsPartial.push_back(match);
      }
    }
  }
  LOG_VART(_matchesToRemoveAsWhole);
  LOG_VART(_matchesToRemoveAsPartial);
}

int DiffConflator::_countMatchesToRemoveAsPartial() const
{
  int numMatchesToRemovePartially = 0;
  for (std::vector<ConstMatchPtr>::const_iterator mit = _matches.begin(); mit != _matches.end();
       ++mit)
  {
    ConstMatchPtr match = *mit;
    if (_isMatchToRemovePartially(match))
    {
      numMatchesToRemovePartially++;
    }
  }
  return numMatchesToRemovePartially;
}

QSet<ElementId> DiffConflator::_getElementIdsInvolvedInOnlyIntraDatasetMatches(
  const std::vector<ConstMatchPtr>& matches)
{
  QSet<ElementId> elementIds;

  const bool allowReviews = ConfigOptions().getDifferentialTreatReviewsAsMatches();
  LOG_VARD(allowReviews);

  // Go through and record any element's involved in an intra-dataset match, since we don't want
  // those types of matches from preventing an element from passing through to the diff output.

  for (std::vector<ConstMatchPtr>::const_iterator matchItr = matches.begin();
       matchItr != matches.end(); ++matchItr)
  {
    ConstMatchPtr match = *matchItr;
    if (match->getType() == MatchType::Match ||
        (allowReviews && match->getType() == MatchType::Review))
    {
      std::set<std::pair<ElementId, ElementId>> pairs = match->getMatchPairs();
      for (std::set<std::pair<ElementId, ElementId>>::const_iterator pairItr = pairs.begin();
           pairItr != pairs.end(); ++pairItr)
      {
        std::pair<ElementId, ElementId> pair = *pairItr;
        ConstElementPtr e1 = _map->getElement(pair.first);
        ConstElementPtr e2 = _map->getElement(pair.second);
        // Any match with elements having the same status (came from the same dataset) is an
        // intra-dataset match.
        if (e1 && e2 && e1->getStatus() == e2->getStatus())
        {
          elementIds.insert(pair.first);
          elementIds.insert(pair.second);
        }
      }
    }
  }

  // Now, go back through and exclude any previously added that are also involved in an
  // inter-dataset match, since we don't want those in the diff output.

  for (std::vector<ConstMatchPtr>::const_iterator matchItr = matches.begin();
       matchItr != matches.end(); ++matchItr)
  {
    ConstMatchPtr match = *matchItr;
    if (match->getType() == MatchType::Match ||
        (allowReviews && match->getType() == MatchType::Review))
    {
      std::set<std::pair<ElementId, ElementId>> pairs = match->getMatchPairs();
      for (std::set<std::pair<ElementId, ElementId>>::const_iterator pairItr = pairs.begin();
           pairItr != pairs.end(); ++pairItr)
      {
        std::pair<ElementId, ElementId> pair = *pairItr;
        ConstElementPtr e1 = _map->getElement(pair.first);
        ConstElementPtr e2 = _map->getElement(pair.second);
        // Any match with elements having a different status (came from different datasets) is an
        // inter-dataset match.
        if (e1 && e2 && e1->getStatus() != e2->getStatus())
        {
          elementIds.remove(pair.first);
          elementIds.remove(pair.second);
        }
      }
    }
  }

  return elementIds;
}

long DiffConflator::_snapSecondaryLinearFeaturesBackToRef()
{
  UnconnectedWaySnapper linearFeatureSnapper;
  linearFeatureSnapper.setConfiguration(conf());
  // The ref snapped features must be marked to prevent their removal before changeset generation
  // later on.
  linearFeatureSnapper.setMarkSnappedNodes(true);
  linearFeatureSnapper.setMarkSnappedWays(true);
  LOG_INFO("\t" << linearFeatureSnapper.getInitStatusMessage());
  linearFeatureSnapper.apply(_map);
  LOG_DEBUG("\t" << linearFeatureSnapper.getCompletedStatusMessage());
  OsmMapWriterFactory::writeDebugMap(_map, className(), "after-road-snapping");

  const long numFeaturesSnapped = linearFeatureSnapper.getNumFeaturesAffected();
  if (numFeaturesSnapped > 0)
  {
    // Since way splitting was done as part of the conflate pre ops previously run and we've now
    // snapped unconnected ways, we need to rejoin any split ways *before* we remove reference data.
    // If not, some ref linear data may incorrectly drop out of the diff.
    WayJoinerOp wayJoiner;
    wayJoiner.setConfiguration(conf());
    LOG_INFO("\t" << wayJoiner.getInitStatusMessage());
    wayJoiner.apply(_map);
    LOG_DEBUG("\t" << wayJoiner.getCompletedStatusMessage());
    OsmMapWriterFactory::writeDebugMap(_map, className(), "after-way-joining");

    // No point in running way joining a second time in post conflate ops since we already did it
    // here (its configured in post ops by default), so let's remove it.
    ConfigUtils::removeListOpEntry(
      ConfigOptions::getConflatePostOpsKey(), WayJoinerOp::className());
  }
  return numFeaturesSnapped;
}

void DiffConflator::_removeMatchElementsCompletely(const Status& status)
{
  size_t mapSizeBefore = _map->size();
  LOG_DEBUG(
    "\tRemoving match elements completely with status: " << status.toString() <<
    " from map of size: " << StringUtils::formatLargeNumber(mapSizeBefore) << "...");

  // If we're treating reviews as matches, elements involved in reviews will be removed as well.
  const bool treatReviewsAsMatches = ConfigOptions().getDifferentialTreatReviewsAsMatches();
  LOG_VARD(treatReviewsAsMatches);

  // If we're removing linear feature partial matches in a partial manner, we need to skip
  // processing them here. Otherwise, remove everything.
  std::vector<ConstMatchPtr> matchesToRemoveCompletely;
  if (_removeLinearMatchesPartially())
  {
    matchesToRemoveCompletely = _matchesToRemoveAsWhole;
  }
  else
  {
    matchesToRemoveCompletely = _matches;
  }
  LOG_VARD(matchesToRemoveCompletely.size());
  //LOG_VART(matchesToRemoveCompletely);

  // We don't want remove elements involved in intra-dataset matches, so record those now.
  if (!_intraDatasetElementIdsPopulated)
  {
    _intraDatasetMatchOnlyElementIds =
      _getElementIdsInvolvedInOnlyIntraDatasetMatches(matchesToRemoveCompletely);
    _intraDatasetElementIdsPopulated = true;
  }

  // Go through all the matches.
  for (std::vector<ConstMatchPtr>::const_iterator mit = matchesToRemoveCompletely.begin();
       mit != matchesToRemoveCompletely.end(); ++mit)
  {
    ConstMatchPtr match = *mit;
    const MatchType matchType = match->getType();

    // Make sure its not a miss. Throw out reviews if configured to do so.
    if (matchType == MatchType::Match || (treatReviewsAsMatches && matchType == MatchType::Review))
    {
      LOG_VART(match->getName());
      LOG_VART(match->getMatchMembers());

      // Get the element IDs involved in the match and remove the elements involved in the match
      // completely.
      const std::set<std::pair<ElementId, ElementId>> singleMatchPairs = match->getMatchPairs();
      for (std::set<std::pair<ElementId, ElementId>>::const_iterator pairItr =
             singleMatchPairs.begin();
           pairItr != singleMatchPairs.end(); ++pairItr)
      {
        _removeMatchElementPairCompletely(match, *pairItr, status);
      }
    }
  }

  LOG_TRACE(
    "\tRemoved " << StringUtils::formatLargeNumber(mapSizeBefore - _map->size()) <<
    " match elements completely with status: " << status.toString() << "...");
  OsmMapWriterFactory::writeDebugMap(
    _map, className(), "after-removing-" + status.toString() + "-matches");
}

bool DiffConflator::_satisfiesCompleteElementRemovalCondition(
  const ConstElementPtr& element, const Status& status, const ConstMatchPtr& match) const
{
  ElementCriterionPtr notSnappedCrit =
    std::make_shared<NotCriterion>(std::make_shared<TagKeyCriterion>(MetadataTags::HootSnapped()));
  return
    element->getStatus() == status  &&
    // We don't want to remove any ref snapped ways here. They need to be included in the
    // resulting diff in order to be properly updated in the final output.
    (status != Status::Unknown1 || notSnappedCrit->isSatisfied(element)) &&
    // poi/poly is the only conflation type that allows intra-dataset matches. We don't want
    // these to be removed from the diff output.
    !(match->getName() == PoiPolygonMatch::MATCH_NAME &&
     _intraDatasetMatchOnlyElementIds.contains(element->getElementId()));
}

void DiffConflator::_removeMatchElementPairCompletely(
  const ConstMatchPtr& match, const std::pair<ElementId, ElementId>& elementPair,
  const Status& status) const
{
  LOG_TRACE(
    "Removing match element pair completely: " << elementPair << " for elements with status: " <<
    status << "...");
  LOG_VART(match->getName());
  const MatchType matchType = match->getType();
  LOG_VART(matchType);
  LOG_VART(match->getClassification());
  LOG_VART(match->getMatchPairs().size());

  if (!elementPair.first.isNull())
  {
    ElementPtr e1 = _map->getElement(elementPair.first);
    if (e1)
    {
      QString msg =
        "Removed entire element: " + e1->getElementId().toString() + " with status: " +
        e1->getStatus().toString() + ", involved in match of type: " + matchType.toString() + "...";
      if (_satisfiesCompleteElementRemovalCondition(e1, status, match))
      {
        RecursiveElementRemover(e1->getElementId()).apply(_map);
      }
      else
      {
        msg = msg.replace("Removed", "Did not remove");
      }
      LOG_TRACE(msg);
    }
  }
  if (!elementPair.second.isNull())
  {
    ElementPtr e2 = _map->getElement(elementPair.second);
    if (e2)
    {
      QString msg =
        "Removed entire element: " + e2->getElementId().toString() + " with status: " +
        e2->getStatus().toString() + ", involved in match of type: " + matchType.toString() + "...";
      if (_satisfiesCompleteElementRemovalCondition(e2, status, match))
      {
        RecursiveElementRemover(e2->getElementId()).apply(_map);
      }
      else
      {
        msg = msg.replace("Removed", "Did not remove");
      }
      LOG_TRACE(msg);
    }
  }
}

void DiffConflator::_removePartialSecondaryMatchElements()
{
  LOG_DEBUG("Removing partial secondary match elements...");

  std::vector<MergerPtr> relationMergers;
  _createMergers(relationMergers);
  // We already projected the map to planar earlier, so its strange that it should need to be done
  // again. Discovered this was needed to be run again for some input data.
  MapProjector::projectToPlanar(_map);
  _mergeFeatures(relationMergers);
}

void DiffConflator::_cleanupAfterPartialMatchRemoval()
{
  std::shared_ptr<ConflateInfoCache> conflateInfoCache =
    std::make_shared<ConflateInfoCache>(_map);

  RemoveDuplicateWayNodesVisitor dupeWayNodeRemover;
  dupeWayNodeRemover.setConflateInfoCache(conflateInfoCache);
  LOG_INFO(dupeWayNodeRemover.getInitStatusMessage());
  _map->visitWaysRw(dupeWayNodeRemover);
  LOG_DEBUG(dupeWayNodeRemover.getCompletedStatusMessage());

  InvalidWayRemover invalidWayRemover;
  invalidWayRemover.setConflateInfoCache(conflateInfoCache);
  LOG_INFO(invalidWayRemover.getInitStatusMessage());
  _map->visitWaysRw(invalidWayRemover);
  LOG_DEBUG(invalidWayRemover.getCompletedStatusMessage());

  SuperfluousNodeRemover::removeNodes(_map);
}

void DiffConflator::_removeRefData()
{
  LOG_INFO("\tRemoving all reference elements...");

  // _map at this point contains all of input1, we are going to delete everything left that
  // belongs to a match pair. Then we will delete all remaining input1 items...leaving us with the
  // differential that we want.
  _removeMatchElementsCompletely(Status::Unknown1);
  MemoryUsageChecker::getInstance().check();

  // Now remove input1 elements. Don't remove any features involved in a snap, as they are needed
  // to properly generate the changeset and keep sec ways snapped in the final output.
  ElementCriterionPtr refCrit = std::make_shared<TagKeyCriterion>(MetadataTags::Ref1());
  ElementCriterionPtr notSnappedCrit =
    std::make_shared<NotCriterion>(std::make_shared<TagKeyCriterion>(MetadataTags::HootSnapped()));
  ElementCriterionPtr removeCrit = std::make_shared<ChainCriterion>(refCrit, notSnappedCrit);

  RemoveElementsVisitor removeRef1Visitor;
  removeRef1Visitor.setRecursive(true);
  removeRef1Visitor.addCriterion(removeCrit);
  const int mapSizeBefore = _map->size();
  _map->visitRw(removeRef1Visitor);
  MemoryUsageChecker::getInstance().check();
  OsmMapWriterFactory::writeDebugMap(_map, className(), "after-removing-ref-elements");

  LOG_DEBUG(
    "Removed " << StringUtils::formatLargeNumber(mapSizeBefore - _map->size()) <<
    " reference elements...");
}

void DiffConflator::addChangesToMap(OsmMapPtr map, ChangesetProviderPtr pChanges) const
{
  LOG_TRACE("Adding changes to map...");

  while (pChanges->hasMoreChanges())
  {
    Change c = pChanges->readNextChange();
    LOG_VART(c);

    // Need to add children
    if (ElementType::Way == c.getElement()->getElementType().getEnum())
    {
      WayPtr pWay = _originalMap->getWay(c.getElement()->getId());

      // Add nodes if need to
      std::vector<long> nIds = pWay->getNodeIds();
      for (std::vector<long>::iterator it = nIds.begin(); it != nIds.end(); ++it)
      {
        if (!map->containsNode(*it))
        {
          // Add a copy.
          NodePtr pNewNode = std::make_shared<Node>(*(_originalMap->getNode(*it)));
          pNewNode->setStatus(Status::TagChange);
          map->addNode(pNewNode);
        }
      }

      // Add the changed way with merged tags
      ConstWayPtr pTempWay = std::dynamic_pointer_cast<const Way>(c.getElement());
      WayPtr pNewWay = std::make_shared<Way>(*pTempWay);
      pNewWay->setStatus(Status::TagChange);
      map->addWay(pNewWay);
    }
    else if (ElementType::Relation == c.getElement()->getElementType().getEnum())
    {
      // Diff conflation w/ tags doesn't handle relations. Changed this to log that the relations
      // are being skipped for now. #4298 would add support for relations.

      LOG_DEBUG("Relation handling not implemented with differential conflation: " << c);
      if (Log::getInstance().getLevel() <= Log::Trace)
      {
        ConstRelationPtr relation = std::dynamic_pointer_cast<const Relation>(c.getElement());
        LOG_VART(relation->getElementId());
        LOG_VART(OsmUtils::getRelationDetailString(relation, _originalMap));
      }
    }
  }
  OsmMapWriterFactory::writeDebugMap(map, className(), "after-adding-diff-tag-changes");
}

void DiffConflator::_calcAndStoreTagChanges()
{
  QElapsedTimer timer;
  timer.start();
  LOG_DEBUG("Storing tag changes...");

  MapProjector::projectToWgs84(_map);

  // Make sure we have a container for our changes
  if (!_tagChanges)
  {
    _tagChanges = std::make_shared<MemChangesetProvider>(_map->getProjection());
  }

  int numMatchesProcessed = 0;
  for (std::vector<ConstMatchPtr>::iterator mit = _matches.begin(); mit != _matches.end(); ++mit)
  {
    ConstMatchPtr match = *mit;
    LOG_VART(match);
    std::set<std::pair<ElementId, ElementId>> pairs = match->getMatchPairs();

    // Go through our match pairs, calculate tag diff for elements. We only
    // consider the "Original" elements when we do this - we want to ignore
    // elements created during map cleaning operations (e.g. intersection splitting)
    // because the map that the changeset operates on won't have those elements.
    for (std::set<std::pair<ElementId, ElementId>>::iterator pit = pairs.begin();
         pit != pairs.end(); ++pit)
    {
      // If it's a POI-Poly match, the poi always comes first, even if it's from the secondary
      // dataset, so we can't always count on the first being the old element.
      ConstElementPtr pOldElement;
      ConstElementPtr pNewElement;
      if (_originalMap->containsElement(pit->first))
      {
        pOldElement = _originalMap->getElement(pit->first);
        pNewElement = _map->getElement(pit->second);
      }
      else if (_originalMap->containsElement(pit->second))
      {
        pOldElement = _originalMap->getElement(pit->second);
        pNewElement = _map->getElement(pit->first);
      }
      else
      {
        // How do you like me now, SonarQube?
        // Skip this element, because it's not in the OG map
        continue;
      }

      LOG_VART(pOldElement->getElementId());
      LOG_VART(pNewElement->getElementId());

      // Apparently, a NetworkMatch can be a node/way pair. See note in
      // NetworkMatch::_discoverWayPairs as to why its allowed. However, tag changes between
      // node/way match pairs other than poi/poly don't seem to make any sense. Clearly, if we end
      // up adding a conflation type other than poi/poly which matches differing geometry types at
      // some point then this will need to be updated.

      if (match->getName() != PoiPolygonMatch().getName() &&
          pOldElement->getElementType() != pNewElement->getElementType())
      {
        LOG_TRACE("Skipping conflate match with differing element types: " << match << "...");
        continue;
      }

      // Double check to make sure we don't create multiple changes for the same element
      if (!_tagChanges->containsChange(pOldElement->getElementId())
          && _tagsAreDifferent(pOldElement->getTags(), pNewElement->getTags()))
      {
        // Make new change
        Change newChange = _getChange(pOldElement, pNewElement);
        LOG_VART(newChange);

        // Add it to our list
        _tagChanges->addChange(newChange);
      }
    }

    numMatchesProcessed++;
    if (numMatchesProcessed % (_taskStatusUpdateInterval * 10) == 0)
    {
      PROGRESS_INFO(
        "\tStored " << StringUtils::formatLargeNumber(numMatchesProcessed) << " of " <<
            StringUtils::formatLargeNumber(_matches.size()) << " match tag changes.");
    }
  }
  LOG_STATUS(
    "Stored tag changes for " << StringUtils::formatLargeNumber(numMatchesProcessed) <<
    " matches in: " << StringUtils::millisecondsToDhms(timer.elapsed()) << ".");

  OsmMapWriterFactory::writeDebugMap(_map, className(), "after-storing-tag-changes");
  MemoryUsageChecker::getInstance().check();
}

bool DiffConflator::_tagsAreDifferent(const Tags& oldTags, const Tags& newTags) const
{
  // Always ignore metadata tags and then allow additional tags to be ignored on a case by case
  // basis.
  const QStringList ignoreList = ConfigOptions().getDifferentialTagIgnoreList();
  for (Tags::const_iterator newTagIt = newTags.begin(); newTagIt != newTags.end(); ++newTagIt)
  {
    QString newTagKey = newTagIt.key();
    if (newTagKey != MetadataTags::Ref1() // Make sure not ref1
        && !OsmSchema::getInstance().isMetaData(newTagIt.key(), newTagIt.value()) // not a metadata tag
        && !ignoreList.contains(newTagKey, Qt::CaseInsensitive) // Not in our ignore list
        && (!oldTags.contains(newTagIt.key()) // It's a new tag
            || oldTags[newTagIt.key()] != newTagIt.value())) // Or it has a different value
    {
      return true;
    }
  }

  return false;
}

Change DiffConflator::_getChange(ConstElementPtr pOldElement, ConstElementPtr pNewElement) const
{
  // Create a new change object based on the original element, with new tags. This may seem a
  // little weird, but we want something very specific here. We want the old element as it was...
  // with new tags.

  // Copy the old one to get the geometry
  ElementPtr pChangeElement = pOldElement->clone();
  assert(pChangeElement->getId() == pOldElement->getId());

  // Need to merge tags into the new element. Keeps all names, chooses tags1 in event of a conflict.
  Tags newTags =
    TagComparator::getInstance().overwriteMerge(
      pNewElement->getTags(), pOldElement->getTags(),
      ConfigOptions().getTagMergerOverwriteExclude(),
      ConfigOptions().getTagMergerOverwriteAccumulateValuesKeys(),
      ConfigOptions().getDuplicateNameCaseSensitive());
  pChangeElement->setTags(newTags);

  // Create the change
  return Change(Change::Modify, pChangeElement);
}

ChangesetProviderPtr DiffConflator::_getChangesetFromMap(OsmMapPtr map) const
{
  if (_numSnappedWays == 0)
  {
    return _sortInputs(std::make_shared<OsmMap>(), map);
  }
  else
  {
    // If any secondary ways were snapped back to reference ways, we need to generate a changeset
    // against the original reference data (which may have been dropped by the output map by this
    // point) instead of against an empty map. If we don't, then we could end up generating create
    // statements for elements which already exist in the ref dataset. Its arguable that we could
    // use this approach regardless whether roads are snapped or not. This approach has also not
    // been tested with much data, so may not pan out in the long run.

    return _sortInputs(_originalRef1Map, map);
  }
}

void DiffConflator::writeChangeset(
  OsmMapPtr pResultMap, const QString& output, bool separateOutput,
  const ChangesetStatsFormat& changesetStatsFormat, const QString& osmApiDbUrl)
{
  LOG_DEBUG("Writing changeset: " << output << "...");

  if (output.endsWith(".osc.sql") && osmApiDbUrl.trimmed().isEmpty())
  {
    throw IllegalArgumentException(
      "Output to SQL changeset requires an OSM API database URL be specified.");
  }
  else if (!output.endsWith(".osc.sql") && !osmApiDbUrl.trimmed().isEmpty())
  {
    LOG_WARN(
      "Ignoring OSM API database URL: " << osmApiDbUrl << " for non-SQL changeset output...");
  }

  LOG_VARD(output);
  LOG_VARD(separateOutput);
  LOG_VARD(osmApiDbUrl);
  LOG_VARD(_conflateTags);

  // It seems like our tag changes should be sorted by element type before passing them along to the
  // changeset writer, as is done in for the geo changeset and also via ChangesetCreator when you
  // call changeset-derive. However, doing that here would require some refactoring so not worrying
  // about it unless not being sorted actually ends up causing any problems.

  // get the changeset
  ChangesetProviderPtr geoChanges = _getChangesetFromMap(pResultMap);

  std::shared_ptr<OsmChangesetFileWriter> writer =
    OsmChangesetFileWriterFactory::getInstance().createWriter(output, osmApiDbUrl);
  LOG_VARD(writer.get());
  if (!_conflateTags)
  {
    // only one changeset to write
    LOG_DEBUG("Writing single changeset...");
    writer->write(output, geoChanges);
    // ChangesetStatsFormat::Unknown is the default format setting, and we'll assume no stats are
    // to be output if that's the requested format.
    if (changesetStatsFormat != ChangesetStatsFormat::Unknown)
    {
      _geometryChangesetStats = writer->getStatsTable(changesetStatsFormat);
    }
  }
  else if (separateOutput)
  {
    // write two changesets
    LOG_DEBUG("Writing separate changesets...");
    writer->write(output, geoChanges);
    if (changesetStatsFormat != ChangesetStatsFormat::Unknown)
    {
      _geometryChangesetStats = writer->getStatsTable(changesetStatsFormat);
    }

    QString outFileName = output;
    if (outFileName.endsWith(".osc"))
    {
      outFileName.replace(".osc", "");
      outFileName.append(".tags.osc");
    }
    // There are only two changeset writers right now, so this works.
    else
    {
      outFileName.replace(".osc.sql", "");
      outFileName.append(".tags.osc.sql");
    }
    LOG_VARD(outFileName);
    writer->write(outFileName, _tagChanges);
    if (changesetStatsFormat != ChangesetStatsFormat::Unknown)
    {
      _tagChangesetStats = writer->getStatsTable(changesetStatsFormat);
    }
  }
  else
  {
    // write unified output
    LOG_DEBUG("Writing unified changesets...");
    MultipleChangesetProviderPtr pChanges =
      std::make_shared<MultipleChangesetProvider>(pResultMap->getProjection());
    pChanges->addChangesetProvider(geoChanges);
    pChanges->addChangesetProvider(_tagChanges);
    writer->write(output, pChanges);
    if (changesetStatsFormat != ChangesetStatsFormat::Unknown)
    {
      _unifiedChangesetStats = writer->getStatsTable(changesetStatsFormat);
    }
  }
}

void DiffConflator::_removeMetadataTags() const
{
  QStringList tagKeysToRemove;
  tagKeysToRemove.append(MetadataTags::Ref1());
  tagKeysToRemove.append(MetadataTags::Ref2());
  tagKeysToRemove.append(MetadataTags::HootSnapped());
  RemoveTagsVisitor tagRemover(tagKeysToRemove);
  _map->visitRw(tagRemover);
}

unsigned int DiffConflator::getNumSteps() const
{
  unsigned int numSteps = 4;
  if (!_conflateTags)
  {
    numSteps--;
  }
  if (!ConfigOptions().getConflateMatchOnly())
  {
    numSteps--;
  }
  if (!ConfigOptions().getDifferentialRemoveLinearPartialMatchesAsWhole())
  {
    numSteps--;
  }
  return numSteps;
}

}<|MERGE_RESOLUTION|>--- conflicted
+++ resolved
@@ -271,8 +271,6 @@
   ElementCounter counter;
   counter.setCountFeaturesOnly(false);
 
-<<<<<<< HEAD
-=======
   ElementCriterionPtr baseCrit = CriterionUtils::constructCriterion(baseCriteria, true, false);
   criteria.append(baseCrit);
   counter.setCriteria(baseCrit);
@@ -287,7 +285,6 @@
       "differential output removal criteria.");
   }
 
->>>>>>> 0fe2e5f8
   ElementCriterionPtr secCrit = std::make_shared<StatusCriterion>(Status::Unknown2);
   criteria.append(secCrit);
   counter.setCriteria(secCrit);
@@ -299,14 +296,6 @@
   counter.setCriteria(notSnappedCrit);
   LOG_VARD(counter.count(_map));
 
-<<<<<<< HEAD
-  ElementCriterionPtr baseCrit = CriterionUtils::constructCriterion(baseCriteria, true, false);
-  criteria.append(baseCrit);
-  counter.setCriteria(baseCrit);
-  LOG_VARD(counter.count(_map));
-
-=======
->>>>>>> 0fe2e5f8
   ElementCriterionPtr lengthCrit =
     std::make_shared<WayLengthCriterion>(maxSize, NumericComparisonType::LessThanOrEqualTo, _map);
   criteria.append(lengthCrit);

--- conflicted
+++ resolved
@@ -188,23 +188,6 @@
     _snapSecondaryRoadsBackToRef();
   }
 
-<<<<<<< HEAD
-  // _pMap at this point contains all of input1, we are going to delete everything left that
-  // belongs to a match pair. Then we will delete all remaining input1 items...leaving us with the
-  // differential that we want.
-  _removeMatches(Status::Unknown1);
-
-  // Now remove input1 elements
-  LOG_DEBUG("\tRemoving all reference elements...");
-  boost::shared_ptr<ElementCriterion> pTagKeyCrit(new TagKeyCriterion(MetadataTags::Ref1()));
-  RemoveElementsVisitor removeRef1Visitor;
-  removeRef1Visitor.setRecursive(true);
-  removeRef1Visitor.addCriterion(pTagKeyCrit);
-  _pMap->visitRw(removeRef1Visitor);
-  OsmMapWriterFactory::writeDebugMap(_pMap, "after-removing-ref-elements");
-
-  currentStep++;
-=======
   if (ConfigOptions().getDifferentialRemoveReferenceData())
   {
     // _pMap at this point contains all of input1, we are going to delete everything left that
@@ -221,7 +204,6 @@
     _pMap->visitRw(removeRef1Visitor);
     OsmMapWriterFactory::writeDebugMap(_pMap, "after-removing-ref-elements");
   }
->>>>>>> 29bb2d6e
 }
 
 void DiffConflator::_snapSecondaryRoadsBackToRef()

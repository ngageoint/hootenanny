/*
 * This file is part of Hootenanny.
 *
 * Hootenanny is free software: you can redistribute it and/or modify
 * it under the terms of the GNU General Public License as published by
 * the Free Software Foundation, either version 3 of the License, or
 * (at your option) any later version.
 *
 * This program is distributed in the hope that it will be useful,
 * but WITHOUT ANY WARRANTY; without even the implied warranty of
 * MERCHANTABILITY or FITNESS FOR A PARTICULAR PURPOSE.  See the
 * GNU General Public License for more details.
 *
 * You should have received a copy of the GNU General Public License
 * along with this program.  If not, see <http://www.gnu.org/licenses/>.
 *
 * --------------------------------------------------------------------
 *
 * The following copyright notices are generated automatically. If you
 * have a new notice to add, please use the format:
 * " * @copyright Copyright ..."
 * This will properly maintain the copyright information. DigitalGlobe
 * copyrights will be updated automatically.
 *
 * @copyright Copyright (C) 2015, 2016 DigitalGlobe (http://www.digitalglobe.com/)
 */

#include "SuperfluousWayRemover.h"

// Hoot
#include <hoot/core/Factory.h>
#include <hoot/core/OsmMap.h>
#include <hoot/core/index/OsmMapIndex.h>
#include <hoot/core/ops/RemoveWayOp.h>

namespace hoot
{

HOOT_FACTORY_REGISTER(OsmMapOperation, SuperfluousWayRemover)

SuperfluousWayRemover::SuperfluousWayRemover()
{

}

SuperfluousWayRemover::SuperfluousWayRemover(shared_ptr<OsmMap> map)
{
  _inputMap = map;
}


void SuperfluousWayRemover::removeWays(shared_ptr<OsmMap> map)
{
  SuperfluousWayRemover swr(map);
  return swr.removeWays();
}

void SuperfluousWayRemover::removeWays()
{
<<<<<<< HEAD
  //LOG_INFO("Removing superfluous ways...");

=======
>>>>>>> 858c425c
  shared_ptr<ElementToRelationMap> e2r = _inputMap->getIndex().getElementToRelationMap();

  // make a copy of the ways to avoid issues when removing.
  const WayMap ways = _inputMap->getWays();
  for (WayMap::const_iterator it = ways.begin(); it != ways.end(); ++it)
  {
    const shared_ptr<const Way>& w = it->second;

    bool same = true;
    long firstId;
    const vector<long>& nodeIds = w->getNodeIds();
    if (nodeIds.size() > 0)
    {
      firstId = nodeIds[0];

      for (size_t i = 1; i < nodeIds.size(); i++)
      {
        if (nodeIds[i] != firstId)
        {
          same = false;
        }
      }
    }

    bool inRelation = e2r->getRelationByElement(w).size() > 0;

    // if all the nodes in a way are the same or there are zero nodes
    if ((same || w->getTags().size() == 0) && !inRelation)
    {
      RemoveWayOp::removeWayFully(_inputMap, w->getId());
    }
  }
}

void SuperfluousWayRemover::apply(shared_ptr<OsmMap>& map)
{
  removeWays(map);
}

}<|MERGE_RESOLUTION|>--- conflicted
+++ resolved
@@ -57,11 +57,6 @@
 
 void SuperfluousWayRemover::removeWays()
 {
-<<<<<<< HEAD
-  //LOG_INFO("Removing superfluous ways...");
-
-=======
->>>>>>> 858c425c
   shared_ptr<ElementToRelationMap> e2r = _inputMap->getIndex().getElementToRelationMap();
 
   // make a copy of the ways to avoid issues when removing.

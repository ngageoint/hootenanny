--- conflicted
+++ resolved
@@ -63,11 +63,7 @@
   virtual ~Match() = default;
 
   virtual QString explain() const;
-<<<<<<< HEAD
   virtual void setExplain(const QString& /*explainText*/) {}
-=======
-  virtual void setExplain(const QString& /*explainText*/) { }
->>>>>>> 85a1f27d
 
   /**
    * Classifies the match and returns a classification object.

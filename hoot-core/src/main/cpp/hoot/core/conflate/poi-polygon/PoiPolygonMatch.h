--- conflicted
+++ resolved
@@ -53,21 +53,8 @@
   static const unsigned int MATCH_EVIDENCE_THRESHOLD;
   static const unsigned int REVIEW_EVIDENCE_THRESHOLD;
 
-<<<<<<< HEAD
-  PoiPolygonMatch(const ConstOsmMapPtr& map, const ElementId& eid1, const ElementId& eid2,
-    ConstMatchThresholdPtr threshold, boost::shared_ptr<const PoiPolygonRfClassifier> rf);
-
-  PoiPolygonMatch(const ConstOsmMapPtr& map, const ElementId& eid1, const ElementId& eid2,
-    ConstMatchThresholdPtr threshold, boost::shared_ptr<const PoiPolygonRfClassifier> rf,
-    const set<ElementId>& polyNeighborIds, const set<ElementId>& poiNeighborIds);
-
-  PoiPolygonMatch(const ConstOsmMapPtr& map, const ElementId& eid1, const ElementId& eid2,
-    ConstMatchThresholdPtr threshold, boost::shared_ptr<const PoiPolygonRfClassifier> rf,
-    double matchDistance, double reviewDistance, double nameScoreThreshold,
-    double typeScoreThreshold, double addressScoreThreshold);
-=======
   PoiPolygonMatch(const ConstOsmMapPtr& map, ConstMatchThresholdPtr threshold,
-    shared_ptr<const PoiPolygonRfClassifier> rf,
+    boost::shared_ptr<const PoiPolygonRfClassifier> rf,
     const set<ElementId>& polyNeighborIds = set<ElementId>(),
     const set<ElementId>& poiNeighborIds = set<ElementId>());
 
@@ -75,7 +62,6 @@
 
   void calculateMatch(const ElementId& eid1, const ElementId& eid2);
   void calculateMatchWeka(const ElementId& eid1, const ElementId& eid2);
->>>>>>> cfa9057c
 
   virtual const MatchClassification& getClassification() const { return _class; }
 
@@ -182,14 +168,10 @@
 
   MatchClassification _class;
 
-<<<<<<< HEAD
-  boost::shared_ptr<const PoiPolygonRfClassifier> _rf;
-=======
   bool _enableAdvancedMatching;
   bool _enableReviewReduction;
->>>>>>> cfa9057c
 
-  shared_ptr<const PoiPolygonRfClassifier> _rf;
+  boost::shared_ptr<const PoiPolygonRfClassifier> _rf;
 
   void _categorizeElementsByGeometryType(const ElementId& eid1, const ElementId& eid2);
 

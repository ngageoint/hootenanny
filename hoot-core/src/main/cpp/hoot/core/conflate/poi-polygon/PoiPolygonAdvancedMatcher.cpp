--- conflicted
+++ resolved
@@ -83,11 +83,7 @@
     {
       try
       {
-<<<<<<< HEAD
-        const QString poiNeighborName = PoiPolygonNameScoreExtractor::getElementName(*poiNeighbor);
-=======
         const QString poiNeighborName = poiNeighbor->getTags().getName();
->>>>>>> 8e639743
         if (!poiNeighborName.isEmpty() && poiNeighborName == poiAddress)
         {
           boost::shared_ptr<Geometry> poiNeighborGeom =

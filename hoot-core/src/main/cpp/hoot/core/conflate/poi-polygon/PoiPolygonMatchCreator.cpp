/*
 * This file is part of Hootenanny.
 *
 * Hootenanny is free software: you can redistribute it and/or modify
 * it under the terms of the GNU General Public License as published by
 * the Free Software Foundation, either version 3 of the License, or
 * (at your option) any later version.
 *
 * This program is distributed in the hope that it will be useful,
 * but WITHOUT ANY WARRANTY; without even the implied warranty of
 * MERCHANTABILITY or FITNESS FOR A PARTICULAR PURPOSE.  See the
 * GNU General Public License for more details.
 *
 * You should have received a copy of the GNU General Public License
 * along with this program.  If not, see <http://www.gnu.org/licenses/>.
 *
 * --------------------------------------------------------------------
 *
 * The following copyright notices are generated automatically. If you
 * have a new notice to add, please use the format:
 * " * @copyright Copyright ..."
 * This will properly maintain the copyright information. DigitalGlobe
 * copyrights will be updated automatically.
 *
 * @copyright Copyright (C) 2016, 2017 DigitalGlobe (http://www.digitalglobe.com/)
 */
#include "PoiPolygonMatchCreator.h"

// hoot
#include <hoot/core/util/Factory.h>
#include <hoot/core/OsmMap.h>
#include <hoot/core/conflate/MatchThreshold.h>
<<<<<<< HEAD
#include <hoot/core/elements/ConstElementVisitor.h>
#include <hoot/core/filters/ArbitraryCriterion.h>
#include <hoot/core/schema/OsmSchema.h>
#include <hoot/core/util/NotImplementedException.h>
=======
>>>>>>> 8a9c4edf
#include <hoot/core/util/ConfPath.h>
#include <hoot/core/util/ConfigOptions.h>

#include "PoiPolygonMatch.h"
#include "visitors/PoiPolygonMatchVisitor.h"


namespace hoot
{

HOOT_FACTORY_REGISTER(MatchCreator, PoiPolygonMatchCreator)

<<<<<<< HEAD
/**
 * Searches the specified map for any poi/polygon match potentials
 */
class PoiPolygonMatchVisitor : public ConstElementVisitor
{

public:

  PoiPolygonMatchVisitor(const ConstOsmMapPtr& map, vector<const Match*>& result,
                         ConstMatchThresholdPtr threshold, boost::shared_ptr<PoiPolygonRfClassifier> rf) :
    _map(map),
    _result(result),
    _threshold(threshold),
    _rf(rf)
  {
    _neighborCountMax = -1;
    _neighborCountSum = 0;
    _elementsEvaluated = 0;
  }

  ~PoiPolygonMatchVisitor()
  {
  }

  void checkForMatch(const boost::shared_ptr<const Element>& e)
  {
    auto_ptr<Envelope> env(e->getEnvelope(_map));
    env->expandBy(getSearchRadius(e));

    // find other nearby candidates
    set<ElementId> neighbors = IndexElementsVisitor::findNeighbors(*env,
                                                                   getIndex(),
                                                                   _indexToEid,
                                                                   getMap());
    ElementId from(e->getElementType(), e->getId());

    _elementsEvaluated++;
    int neighborCount = 0;

    for (set<ElementId>::const_iterator it = neighbors.begin(); it != neighbors.end(); ++it)
    {
      if (from != *it)
      {
        const boost::shared_ptr<const Element>& n = _map->getElement(*it);

        if (n->isUnknown() && PoiPolygonMatch::isPoly(*n))
        {
          // score each candidate and push it on the result vector
          PoiPolygonMatch* m =
            new PoiPolygonMatch(
              _map, /*from, *it,*/ _threshold, _rf, _surroundingPolyIds, _surroundingPoiIds);
          m->setConfiguration(conf());
          m->calculateMatch(from, *it);

          // if we're confident this is a miss
          if (m->getType() == MatchType::Miss)
          {
            delete m;
          }
          else
          {
            _result.push_back(m);
            neighborCount++;
          }
        }
      }
    }

    _neighborCountSum += neighborCount;
    _neighborCountMax = std::max(_neighborCountMax, neighborCount);
  }

  void collectSurroundingPolyIds(const boost::shared_ptr<const Element>& e)
  {
    _surroundingPolyIds.clear();
    auto_ptr<Envelope> env(e->getEnvelope(_map));
    env->expandBy(getSearchRadius(e));

    // find other nearby candidates
    set<ElementId> neighbors = IndexElementsVisitor::findNeighbors(*env,
                                                                   getPolyIndex(),
                                                                   _polyIndexToEid,
                                                                   getMap());
    ElementId from(e->getElementType(), e->getId());

    for (set<ElementId>::const_iterator it = neighbors.begin(); it != neighbors.end(); ++it)
    {
      if (from != *it)
      {
        const boost::shared_ptr<const Element>& n = _map->getElement(*it);

        if (n->isUnknown() && PoiPolygonMatch::isPoly(*n))
        {
          _surroundingPolyIds.insert(*it);
        }
      }
    }
  }

  void collectSurroundingPoiIds(const boost::shared_ptr<const Element>& e)
  {
    _surroundingPoiIds.clear();
    auto_ptr<Envelope> env(e->getEnvelope(_map));
    env->expandBy(getSearchRadius(e));

    // find other nearby candidates
    set<ElementId> neighbors = IndexElementsVisitor::findNeighbors(*env,
                                                                   getPoiIndex(),
                                                                   _poiIndexToEid,
                                                                   getMap());
    ElementId from(e->getElementType(), e->getId());

    for (set<ElementId>::const_iterator it = neighbors.begin(); it != neighbors.end(); ++it)
    {
      if (from != *it)
      {
        const boost::shared_ptr<const Element>& n = _map->getElement(*it);

        if (n->isUnknown() && PoiPolygonMatch::isPoi(*n))
        {
          _surroundingPoiIds.insert(*it);
        }
      }
    }
  }

  Meters getSearchRadius(const boost::shared_ptr<const Element>& e) const
  {
    const Meters searchRadius =
      e->getCircularError() + ConfigOptions().getPoiPolygonReviewDistanceThreshold();
    LOG_VART(searchRadius);
    return searchRadius;
  }

  virtual void visit(const ConstElementPtr& e)
  {
    if (isMatchCandidate(e))
    {
      //Technically, the density based density matches depends on this data too, but since that
      //code has been disabled, this check is good enough.
      if (ConfigOptions().getPoiPolygonEnableAdvancedMatching() ||
          ConfigOptions().getPoiPolygonEnableReviewReduction())
      {
        collectSurroundingPolyIds(e);
        collectSurroundingPoiIds(e);
      }
      checkForMatch(e);
    }
  }

  static bool isMatchCandidate(ConstElementPtr element)
  {
    return element->isUnknown() && PoiPolygonMatch::isPoi(*element);
  }

  boost::shared_ptr<HilbertRTree>& getIndex()
  {
    if (!_index)
    {
      // No tuning was done, I just copied these settings from OsmMapIndex.
      // 10 children - 368
      boost::shared_ptr<MemoryPageStore> mps(new MemoryPageStore(728));
      _index.reset(new HilbertRTree(mps, 2));

      boost::shared_ptr<PoiPolygonPolyCriterion> crit(new PoiPolygonPolyCriterion());

      // Instantiate our visitor
      IndexElementsVisitor v(_index,
                             _indexToEid,
                             crit,
                             boost::bind(&PoiPolygonMatchVisitor::getSearchRadius, this, _1),
                             getMap());

      getMap()->visitWaysRo(v);
      getMap()->visitRelationsRo(v);
      v.finalizeIndex();
    }

    return _index;
  }

  boost::shared_ptr<HilbertRTree>& getPolyIndex()
  {
    if (!_polyIndex)
    {
      boost::shared_ptr<MemoryPageStore> mps(new MemoryPageStore(728));
      _polyIndex.reset(new HilbertRTree(mps, 2));

      boost::shared_ptr<PoiPolygonPolyCriterion> crit(new PoiPolygonPolyCriterion());

      IndexElementsVisitor v(_polyIndex,
                             _polyIndexToEid,
                             crit,
                             boost::bind(&PoiPolygonMatchVisitor::getSearchRadius, this, _1),
                             getMap());

      getMap()->visitWaysRo(v);
      getMap()->visitRelationsRo(v);
      v.finalizeIndex();
    }

    return _polyIndex;
  }

  boost::shared_ptr<HilbertRTree>& getPoiIndex()
  {
    if (!_poiIndex)
    {
      boost::shared_ptr<MemoryPageStore> mps(new MemoryPageStore(728));
      _poiIndex.reset(new HilbertRTree(mps, 2));

      boost::shared_ptr<PoiPolygonPoiCriterion> crit(new PoiPolygonPoiCriterion());

      IndexElementsVisitor v(_poiIndex,
                             _poiIndexToEid,
                             crit,
                             boost::bind(&PoiPolygonMatchVisitor::getSearchRadius, this, _1),
                             getMap());

      getMap()->visitNodesRo(v);
      v.finalizeIndex();
    }

    return _poiIndex;
  }

  ConstOsmMapPtr getMap() { return _map; }

private:

  const ConstOsmMapPtr& _map;
  vector<const Match*>& _result;
  set<ElementId> _empty;
  int _neighborCountMax;
  int _neighborCountSum;
  int _elementsEvaluated;
  size_t _maxGroupSize;
  ConstMatchThresholdPtr _threshold;

  boost::shared_ptr<HilbertRTree> _index; // Used for finding neighbors
  deque<ElementId> _indexToEid;
  boost::shared_ptr<HilbertRTree> _polyIndex; // used for finding surrounding polys
  deque<ElementId> _polyIndexToEid;
  set<ElementId> _surroundingPolyIds;
  boost::shared_ptr<HilbertRTree> _poiIndex; // used for finding surrounding poi's
  deque<ElementId> _poiIndexToEid;
  set<ElementId> _surroundingPoiIds;

  boost::shared_ptr<PoiPolygonRfClassifier> _rf;
};

=======
>>>>>>> 8a9c4edf
PoiPolygonMatchCreator::PoiPolygonMatchCreator()
{
}

Match* PoiPolygonMatchCreator::createMatch(const ConstOsmMapPtr& map, ElementId eid1,
                                           ElementId eid2)
{
  PoiPolygonMatch* result = 0;

  if (eid1.getType() != eid2.getType())
  {
    ConstElementPtr e1 = map->getElement(eid1);
    ConstElementPtr e2 = map->getElement(eid2);
    const bool foundPoi = PoiPolygonMatch::isPoi(*e1) || PoiPolygonMatch::isPoi(*e2);
    const bool foundPoly = PoiPolygonMatch::isPoly(*e1) || PoiPolygonMatch::isPoly(*e2);

    if (foundPoi && foundPoly)
    {
      result = new PoiPolygonMatch(map, /*eid1, eid2,*/ getMatchThreshold(), _getRf());
      result->setConfiguration(conf());
      result->calculateMatch(eid1, eid2);
    }
  }

  return result;
}

void PoiPolygonMatchCreator::createMatches(const ConstOsmMapPtr& map,
                                           std::vector<const Match*>& matches,
                                           ConstMatchThresholdPtr threshold)
{
  LOG_INFO("Creating matches with: " << className() << "...");
  LOG_VARD(*threshold);

  PoiPolygonMatch::resetMatchDistanceInfo();

  PoiPolygonMatchVisitor v(map, matches, threshold, _getRf());
  map->visitRo(v);

  if (conf().getBool(ConfigOptions::getPoiPolygonPrintMatchDistanceTruthKey()))
  {
    PoiPolygonMatch::printMatchDistanceInfo();
  }
}

std::vector<MatchCreator::Description> PoiPolygonMatchCreator::getAllCreators() const
{
  std::vector<Description> result;
  result.push_back(
    Description(
      className(),
      "POI to Polygon Match Creator",
      //this match creator has two conflatable types, so arbitrarily just picking one of them as
      //the base feature type; stats class will handle the logic to deal with both poi and polygon
      //input types
      MatchCreator::Polygon,
      false));
  return result;
}

bool PoiPolygonMatchCreator::isMatchCandidate(ConstElementPtr element,
                                              const ConstOsmMapPtr& /*map*/)
{
  return element->isUnknown() &&
    (PoiPolygonMatch::isPoi(*element) || PoiPolygonMatch::isPoly(*element));
}

boost::shared_ptr<MatchThreshold> PoiPolygonMatchCreator::getMatchThreshold()
{
  if (!_matchThreshold.get())
  {
    ConfigOptions config;
    _matchThreshold.reset(
      new MatchThreshold(config.getPoiPolygonMatchThreshold(), config.getPoiPolygonMissThreshold(),
                         config.getPoiPolygonReviewThreshold()));
  }
  return _matchThreshold;
}

boost::shared_ptr<PoiPolygonRfClassifier> PoiPolygonMatchCreator::_getRf()
{
  if (!_rf)
  {
    _rf.reset(new PoiPolygonRfClassifier());
  }
  return _rf;
}

}<|MERGE_RESOLUTION|>--- conflicted
+++ resolved
@@ -30,13 +30,6 @@
 #include <hoot/core/util/Factory.h>
 #include <hoot/core/OsmMap.h>
 #include <hoot/core/conflate/MatchThreshold.h>
-<<<<<<< HEAD
-#include <hoot/core/elements/ConstElementVisitor.h>
-#include <hoot/core/filters/ArbitraryCriterion.h>
-#include <hoot/core/schema/OsmSchema.h>
-#include <hoot/core/util/NotImplementedException.h>
-=======
->>>>>>> 8a9c4edf
 #include <hoot/core/util/ConfPath.h>
 #include <hoot/core/util/ConfigOptions.h>
 
@@ -49,260 +42,6 @@
 
 HOOT_FACTORY_REGISTER(MatchCreator, PoiPolygonMatchCreator)
 
-<<<<<<< HEAD
-/**
- * Searches the specified map for any poi/polygon match potentials
- */
-class PoiPolygonMatchVisitor : public ConstElementVisitor
-{
-
-public:
-
-  PoiPolygonMatchVisitor(const ConstOsmMapPtr& map, vector<const Match*>& result,
-                         ConstMatchThresholdPtr threshold, boost::shared_ptr<PoiPolygonRfClassifier> rf) :
-    _map(map),
-    _result(result),
-    _threshold(threshold),
-    _rf(rf)
-  {
-    _neighborCountMax = -1;
-    _neighborCountSum = 0;
-    _elementsEvaluated = 0;
-  }
-
-  ~PoiPolygonMatchVisitor()
-  {
-  }
-
-  void checkForMatch(const boost::shared_ptr<const Element>& e)
-  {
-    auto_ptr<Envelope> env(e->getEnvelope(_map));
-    env->expandBy(getSearchRadius(e));
-
-    // find other nearby candidates
-    set<ElementId> neighbors = IndexElementsVisitor::findNeighbors(*env,
-                                                                   getIndex(),
-                                                                   _indexToEid,
-                                                                   getMap());
-    ElementId from(e->getElementType(), e->getId());
-
-    _elementsEvaluated++;
-    int neighborCount = 0;
-
-    for (set<ElementId>::const_iterator it = neighbors.begin(); it != neighbors.end(); ++it)
-    {
-      if (from != *it)
-      {
-        const boost::shared_ptr<const Element>& n = _map->getElement(*it);
-
-        if (n->isUnknown() && PoiPolygonMatch::isPoly(*n))
-        {
-          // score each candidate and push it on the result vector
-          PoiPolygonMatch* m =
-            new PoiPolygonMatch(
-              _map, /*from, *it,*/ _threshold, _rf, _surroundingPolyIds, _surroundingPoiIds);
-          m->setConfiguration(conf());
-          m->calculateMatch(from, *it);
-
-          // if we're confident this is a miss
-          if (m->getType() == MatchType::Miss)
-          {
-            delete m;
-          }
-          else
-          {
-            _result.push_back(m);
-            neighborCount++;
-          }
-        }
-      }
-    }
-
-    _neighborCountSum += neighborCount;
-    _neighborCountMax = std::max(_neighborCountMax, neighborCount);
-  }
-
-  void collectSurroundingPolyIds(const boost::shared_ptr<const Element>& e)
-  {
-    _surroundingPolyIds.clear();
-    auto_ptr<Envelope> env(e->getEnvelope(_map));
-    env->expandBy(getSearchRadius(e));
-
-    // find other nearby candidates
-    set<ElementId> neighbors = IndexElementsVisitor::findNeighbors(*env,
-                                                                   getPolyIndex(),
-                                                                   _polyIndexToEid,
-                                                                   getMap());
-    ElementId from(e->getElementType(), e->getId());
-
-    for (set<ElementId>::const_iterator it = neighbors.begin(); it != neighbors.end(); ++it)
-    {
-      if (from != *it)
-      {
-        const boost::shared_ptr<const Element>& n = _map->getElement(*it);
-
-        if (n->isUnknown() && PoiPolygonMatch::isPoly(*n))
-        {
-          _surroundingPolyIds.insert(*it);
-        }
-      }
-    }
-  }
-
-  void collectSurroundingPoiIds(const boost::shared_ptr<const Element>& e)
-  {
-    _surroundingPoiIds.clear();
-    auto_ptr<Envelope> env(e->getEnvelope(_map));
-    env->expandBy(getSearchRadius(e));
-
-    // find other nearby candidates
-    set<ElementId> neighbors = IndexElementsVisitor::findNeighbors(*env,
-                                                                   getPoiIndex(),
-                                                                   _poiIndexToEid,
-                                                                   getMap());
-    ElementId from(e->getElementType(), e->getId());
-
-    for (set<ElementId>::const_iterator it = neighbors.begin(); it != neighbors.end(); ++it)
-    {
-      if (from != *it)
-      {
-        const boost::shared_ptr<const Element>& n = _map->getElement(*it);
-
-        if (n->isUnknown() && PoiPolygonMatch::isPoi(*n))
-        {
-          _surroundingPoiIds.insert(*it);
-        }
-      }
-    }
-  }
-
-  Meters getSearchRadius(const boost::shared_ptr<const Element>& e) const
-  {
-    const Meters searchRadius =
-      e->getCircularError() + ConfigOptions().getPoiPolygonReviewDistanceThreshold();
-    LOG_VART(searchRadius);
-    return searchRadius;
-  }
-
-  virtual void visit(const ConstElementPtr& e)
-  {
-    if (isMatchCandidate(e))
-    {
-      //Technically, the density based density matches depends on this data too, but since that
-      //code has been disabled, this check is good enough.
-      if (ConfigOptions().getPoiPolygonEnableAdvancedMatching() ||
-          ConfigOptions().getPoiPolygonEnableReviewReduction())
-      {
-        collectSurroundingPolyIds(e);
-        collectSurroundingPoiIds(e);
-      }
-      checkForMatch(e);
-    }
-  }
-
-  static bool isMatchCandidate(ConstElementPtr element)
-  {
-    return element->isUnknown() && PoiPolygonMatch::isPoi(*element);
-  }
-
-  boost::shared_ptr<HilbertRTree>& getIndex()
-  {
-    if (!_index)
-    {
-      // No tuning was done, I just copied these settings from OsmMapIndex.
-      // 10 children - 368
-      boost::shared_ptr<MemoryPageStore> mps(new MemoryPageStore(728));
-      _index.reset(new HilbertRTree(mps, 2));
-
-      boost::shared_ptr<PoiPolygonPolyCriterion> crit(new PoiPolygonPolyCriterion());
-
-      // Instantiate our visitor
-      IndexElementsVisitor v(_index,
-                             _indexToEid,
-                             crit,
-                             boost::bind(&PoiPolygonMatchVisitor::getSearchRadius, this, _1),
-                             getMap());
-
-      getMap()->visitWaysRo(v);
-      getMap()->visitRelationsRo(v);
-      v.finalizeIndex();
-    }
-
-    return _index;
-  }
-
-  boost::shared_ptr<HilbertRTree>& getPolyIndex()
-  {
-    if (!_polyIndex)
-    {
-      boost::shared_ptr<MemoryPageStore> mps(new MemoryPageStore(728));
-      _polyIndex.reset(new HilbertRTree(mps, 2));
-
-      boost::shared_ptr<PoiPolygonPolyCriterion> crit(new PoiPolygonPolyCriterion());
-
-      IndexElementsVisitor v(_polyIndex,
-                             _polyIndexToEid,
-                             crit,
-                             boost::bind(&PoiPolygonMatchVisitor::getSearchRadius, this, _1),
-                             getMap());
-
-      getMap()->visitWaysRo(v);
-      getMap()->visitRelationsRo(v);
-      v.finalizeIndex();
-    }
-
-    return _polyIndex;
-  }
-
-  boost::shared_ptr<HilbertRTree>& getPoiIndex()
-  {
-    if (!_poiIndex)
-    {
-      boost::shared_ptr<MemoryPageStore> mps(new MemoryPageStore(728));
-      _poiIndex.reset(new HilbertRTree(mps, 2));
-
-      boost::shared_ptr<PoiPolygonPoiCriterion> crit(new PoiPolygonPoiCriterion());
-
-      IndexElementsVisitor v(_poiIndex,
-                             _poiIndexToEid,
-                             crit,
-                             boost::bind(&PoiPolygonMatchVisitor::getSearchRadius, this, _1),
-                             getMap());
-
-      getMap()->visitNodesRo(v);
-      v.finalizeIndex();
-    }
-
-    return _poiIndex;
-  }
-
-  ConstOsmMapPtr getMap() { return _map; }
-
-private:
-
-  const ConstOsmMapPtr& _map;
-  vector<const Match*>& _result;
-  set<ElementId> _empty;
-  int _neighborCountMax;
-  int _neighborCountSum;
-  int _elementsEvaluated;
-  size_t _maxGroupSize;
-  ConstMatchThresholdPtr _threshold;
-
-  boost::shared_ptr<HilbertRTree> _index; // Used for finding neighbors
-  deque<ElementId> _indexToEid;
-  boost::shared_ptr<HilbertRTree> _polyIndex; // used for finding surrounding polys
-  deque<ElementId> _polyIndexToEid;
-  set<ElementId> _surroundingPolyIds;
-  boost::shared_ptr<HilbertRTree> _poiIndex; // used for finding surrounding poi's
-  deque<ElementId> _poiIndexToEid;
-  set<ElementId> _surroundingPoiIds;
-
-  boost::shared_ptr<PoiPolygonRfClassifier> _rf;
-};
-
-=======
->>>>>>> 8a9c4edf
 PoiPolygonMatchCreator::PoiPolygonMatchCreator()
 {
 }

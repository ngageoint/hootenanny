--- conflicted
+++ resolved
@@ -109,13 +109,6 @@
      PoiPolygonMatch::addressMatchCandidates << " candidate matches.  " <<
      PoiPolygonMatch::addressesProcessed << " total addresses processed.");
   LOG_INFO(
-<<<<<<< HEAD
-    "POI/Polygon phone number matches: " << PoiPolygonMatch::phoneNumberMatches << " / " <<
-    PoiPolygonMatch::phoneNumberMatchCandidates << " candidate matches.  " <<
-    PoiPolygonMatch::phoneNumbersProcesed << " total phone numbers processed.");
-  LOG_INFO(
-=======
->>>>>>> 0c629a48
     "POI/Polygon convex polygon distance matches: " << PoiPolygonMatch::convexPolyDistanceMatches);
 }
 

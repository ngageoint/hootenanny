/*
 * This file is part of Hootenanny.
 *
 * Hootenanny is free software: you can redistribute it and/or modify
 * it under the terms of the GNU General Public License as published by
 * the Free Software Foundation, either version 3 of the License, or
 * (at your option) any later version.
 *
 * This program is distributed in the hope that it will be useful,
 * but WITHOUT ANY WARRANTY; without even the implied warranty of
 * MERCHANTABILITY or FITNESS FOR A PARTICULAR PURPOSE.  See the
 * GNU General Public License for more details.
 *
 * You should have received a copy of the GNU General Public License
 * along with this program.  If not, see <http://www.gnu.org/licenses/>.
 *
 * --------------------------------------------------------------------
 *
 * The following copyright notices are generated automatically. If you
 * have a new notice to add, please use the format:
 * " * @copyright Copyright ..."
 * This will properly maintain the copyright information. DigitalGlobe
 * copyrights will be updated automatically.
 *
 * @copyright Copyright (C) 2016, 2017 DigitalGlobe (http://www.digitalglobe.com/)
 */
#ifndef POIPOLYGONMERGER_H
#define POIPOLYGONMERGER_H

// hoot
#include <hoot/core/conflate/MergerBase.h>

namespace hoot
{

/**
 * TODO: How much, if any, does this need to be genericized to handle areas (non-building polys)?
 */
class PoiPolygonMerger : public MergerBase
{

public:

  static std::string className() { return "hoot::PoiPolygonMerger"; }

  static unsigned int logWarnCount;

  /**
   * Constructed with a set of element matching pairs. The pairs are generally Unknown1 as first
   * and Unknown2 as second.
   */
  PoiPolygonMerger(const std::set< std::pair<ElementId, ElementId> >& pairs);

<<<<<<< HEAD
  virtual void apply(const OsmMapPtr& map, vector< pair<ElementId, ElementId> >& replaced);
=======
  virtual void apply(const OsmMapPtr& map, std::vector< std::pair<ElementId, ElementId> >& replaced)
    const;
>>>>>>> 4be3f9bc

  /**
   * Merges a single POI with a single polygon, both as defined by PoiPolygonMerger
   *
   * @param map an OSM map containing a single node POI and a single polygon area or building, which
   * can be a way or a relation (multipolygon)
   * @return the polygon element ID
   */
  static ElementId merge(OsmMapPtr map);

  virtual QString toString() const;

protected:

  virtual PairsSet& getPairs() { return _pairs; }
  virtual const PairsSet& getPairs() const { return _pairs; }

private:

  std::set< std::pair<ElementId, ElementId> > _pairs;

  ElementId _mergeBuildings(const OsmMapPtr& map, std::vector<ElementId>& buildings1,
    std::vector<ElementId>& buildings2, std::vector< std::pair<ElementId, ElementId> >& replaced) const;

  Tags _mergePoiTags(const OsmMapPtr& map, Status s) const;

  std::vector<ElementId> _getBuildingParts(const OsmMapPtr& map, Status s) const;

};

}

#endif // POIPOLYGONMERGER_H<|MERGE_RESOLUTION|>--- conflicted
+++ resolved
@@ -51,12 +51,7 @@
    */
   PoiPolygonMerger(const std::set< std::pair<ElementId, ElementId> >& pairs);
 
-<<<<<<< HEAD
-  virtual void apply(const OsmMapPtr& map, vector< pair<ElementId, ElementId> >& replaced);
-=======
-  virtual void apply(const OsmMapPtr& map, std::vector< std::pair<ElementId, ElementId> >& replaced)
-    const;
->>>>>>> 4be3f9bc
+  virtual void apply(const OsmMapPtr& map, std::vector< std::pair<ElementId, ElementId> >& replaced);
 
   /**
    * Merges a single POI with a single polygon, both as defined by PoiPolygonMerger
@@ -79,7 +74,8 @@
   std::set< std::pair<ElementId, ElementId> > _pairs;
 
   ElementId _mergeBuildings(const OsmMapPtr& map, std::vector<ElementId>& buildings1,
-    std::vector<ElementId>& buildings2, std::vector< std::pair<ElementId, ElementId> >& replaced) const;
+                            std::vector<ElementId>& buildings2,
+                            std::vector< std::pair<ElementId, ElementId> >& replaced) const;
 
   Tags _mergePoiTags(const OsmMapPtr& map, Status s) const;
 

/*
 * This file is part of Hootenanny.
 *
 * Hootenanny is free software: you can redistribute it and/or modify
 * it under the terms of the GNU General Public License as published by
 * the Free Software Foundation, either version 3 of the License, or
 * (at your option) any later version.
 *
 * This program is distributed in the hope that it will be useful,
 * but WITHOUT ANY WARRANTY; without even the implied warranty of
 * MERCHANTABILITY or FITNESS FOR A PARTICULAR PURPOSE.  See the
 * GNU General Public License for more details.
 *
 * You should have received a copy of the GNU General Public License
 * along with this program.  If not, see <http://www.gnu.org/licenses/>.
 *
 * --------------------------------------------------------------------
 *
 * The following copyright notices are generated automatically. If you
 * have a new notice to add, please use the format:
 * " * @copyright Copyright ..."
 * This will properly maintain the copyright information. DigitalGlobe
 * copyrights will be updated automatically.
 *
 * @copyright Copyright (C) 2016, 2017, 2018 DigitalGlobe (http://www.digitalglobe.com/)
 */
#include "PoiPolygonReviewReducer.h"

// geos
#include <geos/geom/LineString.h>
#include <geos/util/TopologyException.h>
#include <geos/geom/Geometry.h>

// hoot
#include <hoot/core/conflate/matching/MatchClassification.h>
#include <hoot/core/schema/OsmSchema.h>
#include <hoot/core/util/ElementConverter.h>
#include <hoot/core/conflate/extractors/AngleHistogramExtractor.h>
#include <hoot/core/conflate/extractors/OverlapExtractor.h>
#include <hoot/core/util/Log.h>
#include <hoot/core/criterion/BuildingWayNodeCriterion.h>
#include <hoot/core/util/ConfigOptions.h>

#include "extractors/PoiPolygonTypeScoreExtractor.h"
#include "extractors/PoiPolygonNameScoreExtractor.h"
#include "extractors/PoiPolygonAddressScoreExtractor.h"

#include <float.h>

using namespace geos::geom;
using namespace std;

namespace hoot
{

PoiPolygonReviewReducer::PoiPolygonReviewReducer(const ConstOsmMapPtr& map,
                                                 const set<ElementId>& polyNeighborIds,
                                                 const set<ElementId>& poiNeighborIds,
                                                 double distance, double nameScoreThreshold,
                                                 double nameScore, bool nameMatch,
                                                 bool exactNameMatch, double typeScoreThreshold,
                                                 double typeScore, bool typeMatch,
                                                 double matchDistanceThreshold, bool addressMatch) :
_map(map),
_polyNeighborIds(polyNeighborIds),
_poiNeighborIds(poiNeighborIds),
_distance(distance),
_nameScoreThreshold(nameScoreThreshold),
_nameScore(nameScore),
_nameMatch(nameMatch),
_exactNameMatch(exactNameMatch),
_typeScoreThreshold(typeScoreThreshold),
_typeScore(typeScore),
_typeMatch(typeMatch),
_matchDistanceThreshold(matchDistanceThreshold),
_addressMatch(addressMatch),
_badGeomCount(0),
_keepClosestMatchesOnly(ConfigOptions().getPoiPolygonKeepClosestMatchesOnly())
{
  LOG_VART(_polyNeighborIds.size());
  LOG_VART(_poiNeighborIds.size());
  LOG_VART(_distance);
  LOG_VART(_nameScoreThreshold);
  LOG_VART(_nameMatch);
  LOG_VART(_typeScore);
  LOG_VART(_exactNameMatch);
  LOG_VART(_typeScoreThreshold);
  LOG_VART(_typeMatch);
  LOG_VART(_matchDistanceThreshold);
  LOG_VART(_addressMatch);

<<<<<<< HEAD
//  _genericLandUseTagVals.append("cemetery");
//  _genericLandUseTagVals.append("commercial");
//  _genericLandUseTagVals.append("farm");
//  _genericLandUseTagVals.append("forest");
//  _genericLandUseTagVals.append("grass");
//  _genericLandUseTagVals.append("industrial");
//  _genericLandUseTagVals.append("meadow");
//  _genericLandUseTagVals.append("residential");
//  _genericLandUseTagVals.append("retail");
//  _genericLandUseTagVals.append("village_green");
=======
  //TODO: move these to a config - #2635
  _genericLandUseTagVals.append("cemetery");
  _genericLandUseTagVals.append("commercial");
  //_genericLandUseTagVals.append("construction");
  _genericLandUseTagVals.append("farm");
  _genericLandUseTagVals.append("forest");
  _genericLandUseTagVals.append("grass");
  _genericLandUseTagVals.append("industrial");
  _genericLandUseTagVals.append("meadow");
  _genericLandUseTagVals.append("residential");
  _genericLandUseTagVals.append("retail");
  _genericLandUseTagVals.append("village_green");
>>>>>>> 20eee88c
}

bool PoiPolygonReviewReducer::_nonDistanceSimilaritiesPresent() const
{
  return _typeScore > 0.03 || _nameScore > 0.35 || _addressMatch;
}

bool PoiPolygonReviewReducer::triggersRule(ConstElementPtr poi, ConstElementPtr poly)
{
  LOG_TRACE("Checking review reduction rules...");

  //TODO: Many of these rules may be obsolete now after recent additions.

  const Tags& poiTags = poi->getTags();
  const Tags& polyTags = poly->getTags();

  //The rules below are *roughly* ordered by increasing processing expense and by decreasing
  //likelihood of occurrence (probably needs some reordering at this point).

  const bool poiHasType = PoiPolygonTypeScoreExtractor::hasType(poi);
  LOG_VART(poiHasType);
  const bool polyHasType = PoiPolygonTypeScoreExtractor::hasType(poly);
  LOG_VART(polyHasType);

  //if both have addresses and they explicitly contradict each other, throw out the review; don't
  //do it if the poly has more than one address, like in many multi-use buildings
  if (!_addressMatch && PoiPolygonAddressScoreExtractor::elementHasAddress(poi, *_map) &&
      PoiPolygonAddressScoreExtractor::elementHasAddress(poly, *_map))
  {
    LOG_TRACE("Returning miss per review reduction rule #1...");
    return true;
  }

  if (OsmSchema::getInstance().isMultiUse(*poly) && poiHasType && _typeScore < 0.4)
  {
    LOG_TRACE("Returning miss per review reduction rule #2...");
    return true;
  }

  const QString poiPlaceVal = poiTags.get("place").toLower();
  const QString polyPlaceVal = polyTags.get("place").toLower();

  //be a little stricter on place related reviews
  if ((poiPlaceVal == "neighbourhood" || poiPlaceVal == "suburb") && !polyTags.contains("place"))
  {
    LOG_TRACE("Returning miss per review reduction rule #3...");
    return true;
  }

  const QString poiLanduseVal = poiTags.get("landuse").toLower();
  const bool poiHasLanduse = !poiLanduseVal.trimmed().isEmpty();
  const QString polyLanduseVal = polyTags.get("landuse").toLower();
  const bool polyHasLanduse = !polyLanduseVal.trimmed().isEmpty();

  // I think this one will eventually go away.
  if (poiTags.get("man_made").toLower() == "mine" && polyLanduseVal == "quarry" &&
      polyTags.get("man_made").toLower() != "mine")
  {
    LOG_TRACE("Returning miss per review reduction rule #4...");
    return true;
  }

  //points sitting on islands need to have an island type, or the match doesn't make any sense
  if ((poiPlaceVal == "island" || polyPlaceVal == "island") && !_typeMatch)
  {
    LOG_TRACE("Returning miss per review reduction rule #5...");
    return true;
  }

  const bool polyIsPark = PoiPolygonTypeScoreExtractor::isPark(poly);
  LOG_VART(polyIsPark);

  const QString poiLeisureVal = poiTags.get("leisure").toLower();
  const QString polyLeisureVal = polyTags.get("leisure").toLower();

  //similar to above, but for gardens
  if ((poiLeisureVal == "garden" || polyLeisureVal == "garden") &&
       (!_nonDistanceSimilaritiesPresent() ||
        (polyIsPark &&
         !PoiPolygonNameScoreExtractor::getElementName(poly).toLower().contains("garden"))))
  {
    LOG_TRACE("Returning miss per review reduction rule #6...");
    return true;
  }

  //lots of things have fountains, so let's raise the requirements a bit
  if (poiTags.get("amenity") == "fountain" && _nameScore < 0.5)
  {
    LOG_TRACE("Returning miss per review reduction rule #7...");
    return true;
  }

  //these seem to be clustered together tightly a lot in cities, so up the requirement a bit
  //TODO: using custom match/review distances or custom score requirements may be a better way to
  //handle these types
  const bool poiHasName = !PoiPolygonNameScoreExtractor::getElementName(poi).isEmpty();
  const bool polyHasName = !PoiPolygonNameScoreExtractor::getElementName(poly).isEmpty();
  if (poiTags.get("tourism") == "hotel" && polyTags.get("tourism") == "hotel" &&
      poiHasName && polyHasName && _nameScore < 0.75 && !_addressMatch)
  {
    LOG_TRACE("Returning miss per review reduction rule #8...");
    return true;
  }
  //this is too destructive
//  if (PoiPolygonTypeScoreExtractor::isSchool(poi) && PoiPolygonTypeScoreExtractor::isSchool(poly) &&
//      poiHasName && polyHasName && _nameScore < 0.5 && !_addressMatch)
//  {
//    LOG_TRACE("Returning miss per review reduction rule #5d...");
//    return true;
//  }
  if (PoiPolygonTypeScoreExtractor::isRestaurant(poi) &&
      PoiPolygonTypeScoreExtractor::isRestaurant(poly) && poiHasName && polyHasName &&
      _nameScore < 0.5 && !_addressMatch)
  {
    LOG_TRACE("Returning miss per review reduction rule #9...");
    return true;
  }

  //similar to above, but for sport fields
  const bool poiNameEndsWithField =
    PoiPolygonNameScoreExtractor::getElementName(poi).toLower().endsWith("field");
  LOG_VART(poiNameEndsWithField);
  const bool polyIsSport = PoiPolygonTypeScoreExtractor::isSport(poly);
  LOG_VART(polyIsSport);
  //we'll let this review pass if the poi ends with "field" in the name and is sitting on top of a
  //sport poly
  if (poiNameEndsWithField && polyIsSport)
  {
  }
  else if ((poiLeisureVal == "pitch" || polyLeisureVal == "pitch") &&
           !_nonDistanceSimilaritiesPresent())
  {   
    LOG_TRACE("Returning miss per review reduction rule #10...");
    return true;
  }

  //Landuse polys often wrap a bunch of other features and don't necessarily match to POI's, so
  //be more strict with their reviews.
  if (/*_genericLandUseTagVals.contains(polyTags.get("landuse"))*/
      polyHasLanduse && !_nonDistanceSimilaritiesPresent())
  {
    LOG_TRACE("Returning miss per review reduction rule #11...");
    return true;
  }

  LOG_VART(PoiPolygonTypeScoreExtractor::isSpecificSchool(poi));
  LOG_VART(PoiPolygonTypeScoreExtractor::isSpecificSchool(poly));
  LOG_VART(PoiPolygonTypeScoreExtractor::specificSchoolMatch(poi, poly));
  if (PoiPolygonTypeScoreExtractor::isSpecificSchool(poi) &&
      PoiPolygonTypeScoreExtractor::isSpecificSchool(poly) &&
      !PoiPolygonTypeScoreExtractor::specificSchoolMatch(poi, poly))
  {
    LOG_TRACE("Returning miss per review reduction rule #12...");
    return true;
  }

  //TODO: move to type extractor method
  const bool poiIsNatural = poiTags.contains("natural");
  const bool polyIsNatural = polyTags.contains("natural");

  //Be more strict reviewing natural features and parks against building features.  This could be
  //extended
  if ((polyIsNatural || polyIsPark) &&
      OsmSchema::getInstance().getCategories(poiTags).intersects(OsmSchemaCategory::building()))
  {
    LOG_TRACE("Returning miss per review reduction rule #13...");
    return true;
  }

  if (poiHasType && polyIsNatural && !_typeMatch)
  {
    LOG_TRACE("Returning miss per review reduction rule #14...");
    return true;
  }

  //inverse of above
  if (polyHasType && poiIsNatural && !_typeMatch)
  {
    LOG_TRACE("Returning miss per review reduction rule #15...");
    return true;
  }

  //prevent athletic POIs within a park poly from being reviewed against that park poly
  if (_distance == 0 && polyIsPark && poiLeisureVal == "pitch")
  {
    LOG_TRACE("Returning miss per review reduction rule #16...");
    return true;
  }

  const bool poiIsPark = PoiPolygonTypeScoreExtractor::isPark(poi);
  LOG_VART(poiIsPark);

  //Don't match a park poi to a sport poly.  Simpler version of some rules above.
  //may make some previous rules obsolete
  if (poiIsPark && polyIsSport)
  {
    LOG_TRACE("Returning miss per review reduction rule #17...");
    return true;
  }

  const bool polyIsBuilding = OsmSchema::getInstance().isBuilding(poly);
  LOG_VART(polyIsBuilding);

  //Similar to previous, except more focused for restrooms.
  if (poiHasType && polyHasType && _typeScore != 1.0 &&
      PoiPolygonTypeScoreExtractor::isRestroom(poi) &&
      !OsmSchema::getInstance().getCategories(polyTags).intersects(OsmSchemaCategory::building()))
  {
    LOG_TRACE("Returning miss per review reduction rule #18...");
    return true;
  }

  //Be more strict reviewing parking lots against other features.
  if (poiHasType && polyHasType && PoiPolygonTypeScoreExtractor::isParking(poly) &&
      !_typeMatch && polyTags.get("parking") != "multi-storey")
  {
    LOG_TRACE("Returning miss per review reduction rule #19...");
    return true;
  }

  //Don't review schools against their sports fields.
  if (PoiPolygonTypeScoreExtractor::isSchool(poi) && polyIsSport)
  {
    LOG_TRACE("Returning miss per review reduction rule #20...");
    return true;
  }

  //Need to be stricter on tunnels since we don't want above ground things to review against them.
  if (polyTags.get("tunnel") == "yes" && poiHasType &&
      (!(_typeMatch || _nameMatch) || (_nameMatch && _typeScore < 0.2)))
  {
    LOG_TRACE("Returning miss per review reduction rule #21...");
    return true;
  }

  ElementConverter elementConverter(_map);
  boost::shared_ptr<Geometry> polyGeom = elementConverter.convertToGeometry(poly);
  if (QString::fromStdString(polyGeom->toString()).toUpper().contains("EMPTY"))
  {
    throw geos::util::TopologyException();
  }
  boost::shared_ptr<Geometry> poiGeom = elementConverter.convertToGeometry(poi);

  double polyArea = -1.0;
  try
  {
    polyArea = polyGeom->getArea();
  }
  catch (const geos::util::TopologyException& e)
  {
    if (_badGeomCount <= Log::getWarnMessageLimit())
    {
      LOG_TRACE(
        "Feature passed to PoiPolygonMatchCreator caused topology exception on conversion to a " <<
        "geometry: " << polyGeom->toString() << "\n" << e.what());
      _badGeomCount++;
    }
  }

  //Don't review park poi's against large non-park polys.
  if (poiHasType && polyHasType && !_nameMatch && !polyIsPark &&
      (((polyHasLanduse && !poiHasLanduse) ||
       (polyIsNatural && !poiIsNatural) ||
        polyLeisureVal == "common") ||
       (polyPlaceVal == "neighborhood" || polyPlaceVal == "neighbourhood")) && polyArea > 50000)
  {
    LOG_TRACE("Returning miss per review reduction rule #22...");
    return true;
  }

  const bool polyIsPlayground = PoiPolygonTypeScoreExtractor::isPlayground(poly);
  LOG_VART(polyIsPlayground);
  const bool polyHasMoreThanOneType = PoiPolygonTypeScoreExtractor::hasMoreThanOneType(poly);
  LOG_VART(polyHasMoreThanOneType);
  const bool poiIsParkish = PoiPolygonTypeScoreExtractor::isParkish(poi);
  LOG_VART(poiIsParkish);

  //This is a simple rule to prevent matching poi's not at all like a park with park polys.
  //this may render some of the previous rules obsolete.
  if (!poiIsPark && !poiIsParkish && poiHasType && polyIsPark && !polyHasMoreThanOneType)
  {
    LOG_TRACE("Returning miss per review reduction rule #23...");
    return true;
  }

  PoiPolygonTypeScoreExtractor typeScorer;

  //If the poi is a way node, it belongs to a building way, and there is a type match between the
  //poi and the building way, then don't review the two.  This allows for tagged poi way nodes to
  //conflate cleanly with building ways they belong to, rather than being reviewed against other
  //building ways.
  const long matchingWayId = BuildingWayNodeCriterion(_map).getMatchingWayId(poi);
  if (matchingWayId != 0)
  {
    ConstWayPtr matchingWay = _map->getWay(matchingWayId);
    assert(matchingWay.get());
    if (poly->getElementId() != matchingWay->getElementId() &&
        typeScorer.extract(*_map, poi, matchingWay) >= _typeScoreThreshold)
    {
      LOG_TRACE("Returning miss per review reduction rule #24...");
      return true;
    }
  }

  //This portion is saved until last b/c it involves looping over all the neighboring data for
  //each of the features being compared.  This neighbor checking section could be abstracted to
  //types other than parks, if desired.

  bool polyVeryCloseToAnotherParkPoly = false;
  double parkPolyAngleHistVal = -1.0;
  double parkPolyOverlapVal = -1.0;
  bool otherParkPolyNameMatch = false;
  double otherParkPolyNameScore = -1.0;
  double poiToPolyNodeDist = DBL_MAX;
  double poiToOtherParkPolyNodeDist = DBL_MAX;
  bool otherParkPolyHasName = false;
  bool poiContainedInAnotherParkPoly = false;
  bool sportPoiOnOtherSportPolyWithTypeMatch = false;
  bool poiOnBuilding = false;
  const bool poiIsSport = PoiPolygonTypeScoreExtractor::isSport(poi);
  LOG_VART(poiIsSport);
  const bool poiContainedInParkPoly =
    poiContainedInAnotherParkPoly || (polyIsPark && _distance == 0);
  LOG_VART(poiContainedInParkPoly);

  const bool poiIsBuilding = OsmSchema::getInstance().isBuilding(poi);
  LOG_VART(poiIsBuilding);

  PoiPolygonNameScoreExtractor nameScorer;

  //This will check the current poi against all neighboring pois.  If any neighboring poi is
  //closer to the current poly than the current poi, then the current poi will not be matched or
  //reviewed against the current poly.
  if (_keepClosestMatchesOnly && _poiNeighborIsCloserToPolyThanPoi(poi, poly))
  {
    return true;
  }

  LOG_VART(_polyNeighborIds);
  //The loop becomes more expensive as the search radius is increased.
  for (set<ElementId>::const_iterator polyNeighborItr = _polyNeighborIds.begin();
       polyNeighborItr != _polyNeighborIds.end(); ++polyNeighborItr)
  {
    ConstElementPtr polyNeighbor = _map->getElement(*polyNeighborItr);
    if (polyNeighbor->getElementId() != poly->getElementId())
    {
      boost::shared_ptr<Geometry> polyNeighborGeom;
      try
      {
        polyNeighborGeom = ElementConverter(_map).convertToGeometry(polyNeighbor);

        if (polyNeighborGeom.get() &&
            QString::fromStdString(polyNeighborGeom->toString()).toUpper().contains("EMPTY"))
        {
          if (_badGeomCount <= Log::getWarnMessageLimit())
          {
            LOG_TRACE(
              "Invalid area neighbor polygon passed to PoiPolygonMatchCreator: " <<
              polyNeighborGeom->toString());
            _badGeomCount++;
          }
        }
        else if (polyNeighborGeom.get())
        {

          //This will check the current poly against all neighboring polys.  If any neighboring
          //poly is closer to the current poi than the current poly, then the current poi will
          //not be matched or reviewed against the current poly.
          if (_keepClosestMatchesOnly && poly->getElementType() == ElementType::Way &&
              polyNeighbor->getElementType() == ElementType::Way)
          {
            LOG_VART(poly);
            LOG_VART(polyNeighbor);
            ConstWayPtr polyNeighborWay = boost::dynamic_pointer_cast<const Way>(polyNeighbor);
            boost::shared_ptr<const LineString> polyNeighborLineStr =
              boost::dynamic_pointer_cast<const LineString>(
                ElementConverter(_map).convertToLineString(polyNeighborWay));
            const long poiToNeighborPolyDist = polyNeighborLineStr->distance(poiGeom.get());
            LOG_VART(poiToNeighborPolyDist);
            if (_distance > poiToNeighborPolyDist)
            {
              LOG_TRACE("Returning miss per review reduction rule #25b...");
              return true;
            }
          }

          if (PoiPolygonTypeScoreExtractor::isPark(polyNeighbor))
          {
            //TODO: should this be OsmSchema::elementHasName instead?
            otherParkPolyHasName = !polyNeighbor->getTags().get("name").trimmed().isEmpty();
            otherParkPolyNameScore = nameScorer.extract(*_map, poi, polyNeighbor);
            otherParkPolyNameMatch = otherParkPolyNameScore >= _nameScoreThreshold;

            if (polyNeighborGeom->contains(poiGeom.get()))
            {
              poiContainedInAnotherParkPoly = true;

              LOG_TRACE(
                "poi examined and found to be contained within a park poly outside of this match " <<
                "comparison: " << poi->toString());
              LOG_TRACE("park poly it is very close to: " << polyNeighbor->toString());
            }

            if (polyNeighborGeom->intersects(polyGeom.get()))
            {
              parkPolyAngleHistVal = AngleHistogramExtractor().extract(*_map, polyNeighbor, poly);
              LOG_VART(parkPolyAngleHistVal);
              parkPolyOverlapVal = OverlapExtractor().extract(*_map, polyNeighbor, poly);
              LOG_VART(parkPolyOverlapVal);

              //When just using intersection as the criteria, only found one instance when something
              //was considered as "very close" to a park poly when I didn't want it to be...so these
              //values set very low to weed that instance out...overlap at least.
              if (parkPolyAngleHistVal >= 0.05 && parkPolyOverlapVal >= 0.02)
              {
                polyVeryCloseToAnotherParkPoly = true;

                if (poly->getElementType() == ElementType::Way &&
                    polyNeighbor->getElementType() == ElementType::Way)
                {
                  //Calc the distance from the poi to the poly line instead of the poly itself.
                  //Calcing distance to the poly itself will always return 0 when the poi is in the
                  //poly.
                  ConstWayPtr polyWay = boost::dynamic_pointer_cast<const Way>(poly);
                  boost::shared_ptr<const LineString> polyLineStr =
                    boost::dynamic_pointer_cast<const LineString>(
                      ElementConverter(_map).convertToLineString(polyWay));
                  poiToPolyNodeDist = polyLineStr->distance(poiGeom.get());
                  ConstWayPtr polyNeighborWay = boost::dynamic_pointer_cast<const Way>(polyNeighbor);
                  boost::shared_ptr<const LineString> polyNeighborLineStr =
                    boost::dynamic_pointer_cast<const LineString>(
                      ElementConverter(_map).convertToLineString(polyNeighborWay));
                  poiToOtherParkPolyNodeDist = polyNeighborLineStr->distance(poiGeom.get());
                }
                LOG_TRACE(
                  "poly examined and found very close to a another park poly: " <<
                  poly->toString());
                LOG_TRACE("park poly it is very close to: " << polyNeighbor->toString());
              }
            }
          }
          else if (poiIsSport)
          {
            //this is a little loose, b/c there could be more than one type match set of tags...
            if (PoiPolygonTypeScoreExtractor::isSport(polyNeighbor) &&
                polyNeighborGeom->contains(poiGeom.get()) &&
                typeScorer.extract(*_map, poi, polyNeighbor) >= _typeScoreThreshold)
            {
              sportPoiOnOtherSportPolyWithTypeMatch = true;
            }
          }
          else if (OsmSchema::getInstance().isBuilding(polyNeighbor))
          {
            if (polyNeighborGeom->contains(poiGeom.get()))
            {
              poiOnBuilding = true;
            }
          }
        }

        LOG_VART(poiToOtherParkPolyNodeDist);
        LOG_VART(polyVeryCloseToAnotherParkPoly);
        LOG_VART(poiToPolyNodeDist);
        LOG_VART(poiToOtherParkPolyNodeDist);
        LOG_VART(otherParkPolyHasName);
        LOG_VART(otherParkPolyNameMatch);
        LOG_VART(otherParkPolyNameScore);
        LOG_VART(poiContainedInAnotherParkPoly);
        LOG_VART(sportPoiOnOtherSportPolyWithTypeMatch);
        LOG_VART(poiOnBuilding);

        //If the POI is inside a poly that is very close to another park poly, declare miss if
        //the distance to the outer ring of the other park poly is shorter than the distance to the
        //outer ring of this poly and the other park poly has a name.
        if ((poiIsPark || poiIsParkish) && polyVeryCloseToAnotherParkPoly && _distance == 0 &&
            poiToOtherParkPolyNodeDist < poiToPolyNodeDist && poiToPolyNodeDist != DBL_MAX &&
            poiToOtherParkPolyNodeDist != DBL_MAX && otherParkPolyHasName &&
            parkPolyOverlapVal < 0.9)
        {
          LOG_TRACE("Returning miss per review reduction rule #26...");
          return true;
        }

        //If the poi is a park, the poly it is being compared to is not a park or building, and that
        //poly is "very close" to another park poly that has a name match with the poi, then
        //declare a miss (exclude poly playgrounds from this).
        if (poiIsPark && !polyIsPark && !polyIsBuilding && polyVeryCloseToAnotherParkPoly &&
            //Unfortunately, include polyIsPlayground here blows up too many matches.
            otherParkPolyNameMatch /*&& !polyIsPlayground*/)
        {
          LOG_TRACE("Returning miss per review reduction rule #27...");
          return true;
        }

        //If a park poi is contained within one park poly, then there's no reason for it to trigger
        //reviews in another one that its not contained in.
        if (poiIsPark && polyIsPark && _distance > 0 && poiContainedInAnotherParkPoly)
        {
          LOG_TRACE("Returning miss per review reduction rule #28...");
          return true;
        }

        //If a sport poi is contained within a type match sport poi poly, don't let it be
        //matched against anything else.
        if (poiIsSport && poiContainedInParkPoly && sportPoiOnOtherSportPolyWithTypeMatch)
        {
          LOG_TRACE("Returning miss per review reduction rule #29...");
          return true;
        }

        //If a poi is like and on top of a building, don't review it against a non-building poly.
        if (poiIsBuilding && poiOnBuilding && !polyIsBuilding)
        {
          LOG_TRACE("Returning miss per review reduction rule #30...");
          return true;
        }

        //If the poi is not a park and being compared to a park polygon or a polygon that is
        //"very close" to another park poly, we want to be more restrictive on type matching, but
        //only if the poi has any type at all.  If the poi has no type, then behave as normal.
        //Also, let an exact name match cause a review here, rather than a miss.
        if ((polyIsPark || (polyVeryCloseToAnotherParkPoly && !polyHasType)) &&
            !polyHasMoreThanOneType && !poiIsPark && !poiIsParkish && poiHasType)
        {
          if (!_exactNameMatch)
          {
            LOG_TRACE("Returning miss per review reduction rule #31...");
            return true;
          }
        }
      }
      catch (const geos::util::TopologyException& e)
      {
        if (_badGeomCount <= Log::getWarnMessageLimit())
        {
          LOG_TRACE(
            "Feature passed to PoiPolygonMatchCreator caused topology exception on conversion to a " <<
            "geometry: " << polyNeighbor->toString() << "\n" << e.what());
          _badGeomCount++;
        }
      }
    }
  }

  return false;
}

bool PoiPolygonReviewReducer::_poiNeighborIsCloserToPolyThanPoi(ConstElementPtr poi,
                                                                ConstElementPtr poly)
{
  LOG_VART(_poiNeighborIds);
  for (set<ElementId>::const_iterator poiNeighborItr = _poiNeighborIds.begin();
       poiNeighborItr != _poiNeighborIds.end(); ++poiNeighborItr)
  {
    ConstElementPtr poiNeighbor = _map->getElement(*poiNeighborItr);
    if (poiNeighbor->getElementId() != poi->getElementId())
    {
      boost::shared_ptr<Geometry> poiNeighborGeom;
      try
      {
        poiNeighborGeom = ElementConverter(_map).convertToGeometry(poiNeighbor);

        if (poiNeighborGeom.get() &&
            QString::fromStdString(poiNeighborGeom->toString()).toUpper().contains("EMPTY"))
        {
          if (_badGeomCount <= Log::getWarnMessageLimit())
          {
            LOG_TRACE(
              "Invalid neighbor POI passed to PoiPolygonMatchCreator: " <<
              poiNeighborGeom->toString());
            _badGeomCount++;
          }
        }
        else if (poiNeighborGeom.get())
        {
          LOG_VART(poi);
          LOG_VART(poiNeighbor);
          ConstWayPtr polyWay = boost::dynamic_pointer_cast<const Way>(poly);
            boost::shared_ptr<const LineString> polyLineStr =
              boost::dynamic_pointer_cast<const LineString>(
                ElementConverter(_map).convertToLineString(polyWay));
          const long neighborPoiToPolyDist = polyLineStr->distance(poiNeighborGeom.get());
          LOG_VART(neighborPoiToPolyDist);
          if (_distance > neighborPoiToPolyDist)
          {
            LOG_TRACE("Returning miss per review reduction rule #25a...");
            return true;
          }
        }
      }
      catch (const geos::util::TopologyException& e)
      {
        if (_badGeomCount <= Log::getWarnMessageLimit())
        {
          LOG_TRACE(
            "Feature passed to PoiPolygonMatchCreator caused topology exception on conversion to a " <<
            "geometry: " << poiNeighbor->toString() << "\n" << e.what());
          _badGeomCount++;
        }
      }
    }
  }

  return false;
}

}<|MERGE_RESOLUTION|>--- conflicted
+++ resolved
@@ -89,7 +89,6 @@
   LOG_VART(_matchDistanceThreshold);
   LOG_VART(_addressMatch);
 
-<<<<<<< HEAD
 //  _genericLandUseTagVals.append("cemetery");
 //  _genericLandUseTagVals.append("commercial");
 //  _genericLandUseTagVals.append("farm");
@@ -100,20 +99,6 @@
 //  _genericLandUseTagVals.append("residential");
 //  _genericLandUseTagVals.append("retail");
 //  _genericLandUseTagVals.append("village_green");
-=======
-  //TODO: move these to a config - #2635
-  _genericLandUseTagVals.append("cemetery");
-  _genericLandUseTagVals.append("commercial");
-  //_genericLandUseTagVals.append("construction");
-  _genericLandUseTagVals.append("farm");
-  _genericLandUseTagVals.append("forest");
-  _genericLandUseTagVals.append("grass");
-  _genericLandUseTagVals.append("industrial");
-  _genericLandUseTagVals.append("meadow");
-  _genericLandUseTagVals.append("residential");
-  _genericLandUseTagVals.append("retail");
-  _genericLandUseTagVals.append("village_green");
->>>>>>> 20eee88c
 }
 
 bool PoiPolygonReviewReducer::_nonDistanceSimilaritiesPresent() const
@@ -245,7 +230,7 @@
   }
   else if ((poiLeisureVal == "pitch" || polyLeisureVal == "pitch") &&
            !_nonDistanceSimilaritiesPresent())
-  {   
+  {
     LOG_TRACE("Returning miss per review reduction rule #10...");
     return true;
   }

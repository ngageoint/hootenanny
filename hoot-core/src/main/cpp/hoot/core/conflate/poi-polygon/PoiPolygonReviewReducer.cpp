/*
 * This file is part of Hootenanny.
 *
 * Hootenanny is free software: you can redistribute it and/or modify
 * it under the terms of the GNU General Public License as published by
 * the Free Software Foundation, either version 3 of the License, or
 * (at your option) any later version.
 *
 * This program is distributed in the hope that it will be useful,
 * but WITHOUT ANY WARRANTY; without even the implied warranty of
 * MERCHANTABILITY or FITNESS FOR A PARTICULAR PURPOSE.  See the
 * GNU General Public License for more details.
 *
 * You should have received a copy of the GNU General Public License
 * along with this program.  If not, see <http://www.gnu.org/licenses/>.
 *
 * --------------------------------------------------------------------
 *
 * The following copyright notices are generated automatically. If you
 * have a new notice to add, please use the format:
 * " * @copyright Copyright ..."
 * This will properly maintain the copyright information. DigitalGlobe
 * copyrights will be updated automatically.
 *
 * @copyright Copyright (C) 2016, 2017, 2018 DigitalGlobe (http://www.digitalglobe.com/)
 */
#include "PoiPolygonReviewReducer.h"

// geos
#include <geos/geom/LineString.h>
#include <geos/util/TopologyException.h>
#include <geos/geom/Geometry.h>

// hoot
#include <hoot/core/conflate/matching/MatchClassification.h>
#include <hoot/core/conflate/extractors/AngleHistogramExtractor.h>
#include <hoot/core/conflate/extractors/OverlapExtractor.h>
#include <hoot/core/conflate/poi-polygon/extractors/PoiPolygonAddressScoreExtractor.h>
#include <hoot/core/conflate/poi-polygon/extractors/PoiPolygonNameScoreExtractor.h>
#include <hoot/core/conflate/poi-polygon/extractors/PoiPolygonTypeScoreExtractor.h>
#include <hoot/core/criterion/BuildingWayNodeCriterion.h>
#include <hoot/core/schema/OsmSchema.h>
#include <hoot/core/util/ConfigOptions.h>
#include <hoot/core/algorithms/AddressParser.h>
#include <hoot/core/util/ElementConverter.h>
#include <hoot/core/util/Log.h>

#include <float.h>

using namespace geos::geom;
using namespace std;

namespace hoot
{

PoiPolygonReviewReducer::PoiPolygonReviewReducer(const ConstOsmMapPtr& map,
                                                 const set<ElementId>& polyNeighborIds,
                                                 const set<ElementId>& poiNeighborIds,
                                                 double distance, double nameScoreThreshold,
                                                 double nameScore, bool nameMatch,
                                                 bool exactNameMatch, double typeScoreThreshold,
                                                 double typeScore, bool typeMatch,
                                                 double matchDistanceThreshold, bool addressMatch) :
_map(map),
_polyNeighborIds(polyNeighborIds),
_poiNeighborIds(poiNeighborIds),
_distance(distance),
_nameScoreThreshold(nameScoreThreshold),
_nameScore(nameScore),
_nameMatch(nameMatch),
_exactNameMatch(exactNameMatch),
_typeScoreThreshold(typeScoreThreshold),
_typeScore(typeScore),
_typeMatch(typeMatch),
_matchDistanceThreshold(matchDistanceThreshold),
_addressMatch(addressMatch),
_badGeomCount(0),
_keepClosestMatchesOnly(ConfigOptions().getPoiPolygonKeepClosestMatchesOnly())
{
  LOG_VART(_polyNeighborIds.size());
  LOG_VART(_poiNeighborIds.size());
  LOG_VART(_distance);
  LOG_VART(_nameScoreThreshold);
  LOG_VART(_nameMatch);
  LOG_VART(_typeScore);
  LOG_VART(_exactNameMatch);
  LOG_VART(_typeScoreThreshold);
  LOG_VART(_typeMatch);
  LOG_VART(_matchDistanceThreshold);
  LOG_VART(_addressMatch);
}

bool PoiPolygonReviewReducer::_nonDistanceSimilaritiesPresent() const
{
  return _typeScore > 0.03 || _nameScore > 0.35 || _addressMatch;
}

bool PoiPolygonReviewReducer::_polyContainsPoiAsMember(ConstElementPtr poly,
                                                       ConstElementPtr poi) const
{
  ConstWayPtr polyWay = boost::dynamic_pointer_cast<const Way>(poly);
  if (polyWay && polyWay->containsNodeId(poi->getId()))
  {
    return true;
  }
  ConstRelationPtr polyRelation = boost::dynamic_pointer_cast<const Relation>(poly);
  if (polyRelation && polyRelation->contains(ElementId(ElementType::Node, poi->getId())))
  {
    return true;
  }
  return false;
}

bool PoiPolygonReviewReducer::triggersRule(ConstElementPtr poi, ConstElementPtr poly)
{
  LOG_TRACE("Checking review reduction rules...");

  // Some of these rules may be obsolete...they need to be checked.

  const Tags& poiTags = poi->getTags();
  const Tags& polyTags = poly->getTags();

  //The rules below are *roughly* ordered by increasing processing expense and by decreasing
  //likelihood of occurrence (probably needs some reordering at this point).

  const bool poiHasType = PoiPolygonTypeScoreExtractor::hasType(poi);
  LOG_VART(poiHasType);
  const bool polyHasType = PoiPolygonTypeScoreExtractor::hasType(poly);
  LOG_VART(polyHasType);

  const int numPolyAddresses = AddressParser::hasAddress(poly, *_map);
  const bool polyHasAddress = numPolyAddresses > 0;

  //if both have addresses and they explicitly contradict each other, throw out the review; don't
  //do it if the poly has more than one address, like in many multi-use buildings.
  if (!_addressMatch && AddressParser::hasAddress(poi, *_map) && polyHasAddress)
  {
    //check to make sure the only address the poly has isn't the poi itself as a way node /
    //relation member
    if (_polyContainsPoiAsMember(poly, poi) && numPolyAddresses < 2)
    {
    }
    else
    {
      LOG_TRACE("Returning miss per review reduction rule #1...");
      return true;
    }
  }

  if (OsmSchema::getInstance().isMultiUse(*poly) && poiHasType && _typeScore < 0.4)
  {
    LOG_TRACE("Returning miss per review reduction rule #2...");
    return true;
  }

  const QString poiPlaceVal = poiTags.get("place").toLower();
  const QString polyPlaceVal = polyTags.get("place").toLower();

  //be a little stricter on place related reviews
  if ((poiPlaceVal == "neighbourhood" || poiPlaceVal == "suburb") && !polyTags.contains("place"))
  {
    LOG_TRACE("Returning miss per review reduction rule #3...");
    return true;
  }

  const QString poiLanduseVal = poiTags.get("landuse").toLower();
  const bool poiHasLanduse = !poiLanduseVal.trimmed().isEmpty();
  const QString polyLanduseVal = polyTags.get("landuse").toLower();
  const bool polyHasLanduse = !polyLanduseVal.trimmed().isEmpty();

  // I think this one will eventually go away.
  if (poiTags.get("man_made").toLower() == "mine" && polyLanduseVal == "quarry" &&
      polyTags.get("man_made").toLower() != "mine")
  {
    LOG_TRACE("Returning miss per review reduction rule #4...");
    return true;
  }

  //points sitting on islands need to have an island type, or the match doesn't make any sense
  if ((poiPlaceVal == "island" || polyPlaceVal == "island") && !_typeMatch)
  {
    LOG_TRACE("Returning miss per review reduction rule #5...");
    return true;
  }

  const bool polyIsPark = PoiPolygonTypeScoreExtractor::isPark(poly);
  LOG_VART(polyIsPark);

  const QString poiLeisureVal = poiTags.get("leisure").toLower();
  const QString polyLeisureVal = polyTags.get("leisure").toLower();

  const QString poiName = PoiPolygonNameScoreExtractor::getElementName(*poi);
  const QString polyName = PoiPolygonNameScoreExtractor::getElementName(*poly);
  const bool poiHasName = !poiName.isEmpty();
  const bool polyHasName = !polyName.isEmpty();

  //similar to above, but for gardens
  if ((poiLeisureVal == "garden" || polyLeisureVal == "garden") &&
       (!_nonDistanceSimilaritiesPresent() ||
<<<<<<< HEAD
        (polyIsPark && !polyName.toLower().contains("garden"))))
=======
        (polyIsPark && !poly->getTags().getName().toLower().contains("garden"))))
>>>>>>> 8e639743
  {
    LOG_TRACE("Returning miss per review reduction rule #6...");
    return true;
  }

  //lots of things have fountains, so let's raise the requirements a bit
  if (poiTags.get("amenity") == "fountain" && _nameScore < 0.5)
  {
    LOG_TRACE("Returning miss per review reduction rule #7...");
    return true;
  }

  //these seem to be clustered together tightly a lot in cities, so up the requirement a bit
  //TODO: using custom match/review distances or custom score requirements may be a better way to
  //handle these types
<<<<<<< HEAD

=======
  const bool poiHasName = !poi->getTags().getName().isEmpty();
  const bool polyHasName = !poly->getTags().getName().isEmpty();
>>>>>>> 8e639743
  if (poiTags.get("tourism") == "hotel" && polyTags.get("tourism") == "hotel" &&
      poiHasName && polyHasName && _nameScore < 0.75 && !_addressMatch)
  {
    LOG_TRACE("Returning miss per review reduction rule #8...");
    return true;
  }
  //this is too destructive
//  if (PoiPolygonTypeScoreExtractor::isSchool(poi) && PoiPolygonTypeScoreExtractor::isSchool(poly) &&
//      poiHasName && polyHasName && _nameScore < 0.5 && !_addressMatch)
//  {
//    LOG_TRACE("Returning miss per review reduction rule #5d...");
//    return true;
//  }
  if (PoiPolygonTypeScoreExtractor::isRestaurant(poi) &&
      PoiPolygonTypeScoreExtractor::isRestaurant(poly) && poiHasName && polyHasName &&
      _nameScore < 0.5 && !_addressMatch)
  {
    LOG_TRACE("Returning miss per review reduction rule #9...");
    return true;
  }

  //similar to above, but for sport fields
<<<<<<< HEAD
  const bool poiNameEndsWithField = poiName.toLower().endsWith("field");
=======
  const bool poiNameEndsWithField = poi->getTags().getName().toLower().endsWith("field");
>>>>>>> 8e639743
  LOG_VART(poiNameEndsWithField);
  const bool polyIsSport = PoiPolygonTypeScoreExtractor::isSport(poly);
  LOG_VART(polyIsSport);
  //we'll let this review pass if the poi ends with "field" in the name and is sitting on top of a
  //sport poly
  if (poiNameEndsWithField && polyIsSport)
  {
  }
  else if ((poiLeisureVal == "pitch" || polyLeisureVal == "pitch") &&
           !_nonDistanceSimilaritiesPresent())
  {
    LOG_TRACE("Returning miss per review reduction rule #10...");
    return true;
  }

  //Landuse polys often wrap a bunch of other features and don't necessarily match to POI's, so
  //be more strict with their reviews.
  if (polyHasLanduse && !_nonDistanceSimilaritiesPresent())
  {
    LOG_TRACE("Returning miss per review reduction rule #11...");
    return true;
  }

  LOG_VART(PoiPolygonTypeScoreExtractor::isSpecificSchool(poi));
  LOG_VART(PoiPolygonTypeScoreExtractor::isSpecificSchool(poly));
  LOG_VART(PoiPolygonTypeScoreExtractor::specificSchoolMatch(poi, poly));
  if (PoiPolygonTypeScoreExtractor::isSpecificSchool(poi) &&
      PoiPolygonTypeScoreExtractor::isSpecificSchool(poly) &&
      !PoiPolygonTypeScoreExtractor::specificSchoolMatch(poi, poly))
  {
    LOG_TRACE("Returning miss per review reduction rule #12...");
    return true;
  }

  //TODO: move to type extractor method
  const bool poiIsNatural = poiTags.contains("natural");
  const bool polyIsNatural = polyTags.contains("natural");

  //Be more strict reviewing natural features and parks against building features.  This could be
  //extended
  if ((polyIsNatural || polyIsPark) &&
      OsmSchema::getInstance().getCategories(poiTags).intersects(OsmSchemaCategory::building()))
  {
    LOG_TRACE("Returning miss per review reduction rule #13...");
    return true;
  }

  if (poiHasType && polyIsNatural && !_typeMatch)
  {
    LOG_TRACE("Returning miss per review reduction rule #14...");
    return true;
  }

  //inverse of above
  if (polyHasType && poiIsNatural && !_typeMatch)
  {
    LOG_TRACE("Returning miss per review reduction rule #15...");
    return true;
  }

  //prevent athletic POIs within a park poly from being reviewed against that park poly
  if (_distance == 0 && polyIsPark && poiLeisureVal == "pitch")
  {
    LOG_TRACE("Returning miss per review reduction rule #16...");
    return true;
  }

  const bool poiIsPark = PoiPolygonTypeScoreExtractor::isPark(poi);
  LOG_VART(poiIsPark);

  //Don't match a park poi to a sport poly.  Simpler version of some rules above.
  //may make some previous rules obsolete
  if (poiIsPark && polyIsSport)
  {
    LOG_TRACE("Returning miss per review reduction rule #17...");
    return true;
  }

  const bool polyIsBuilding = OsmSchema::getInstance().isBuilding(poly);
  LOG_VART(polyIsBuilding);

  //Similar to previous, except more focused for restrooms.
  if (poiHasType && polyHasType && _typeScore != 1.0 &&
      PoiPolygonTypeScoreExtractor::isRestroom(poi) &&
      !OsmSchema::getInstance().getCategories(polyTags).intersects(OsmSchemaCategory::building()))
  {
    LOG_TRACE("Returning miss per review reduction rule #18...");
    return true;
  }

  //Be more strict reviewing parking lots against other features.
  if (poiHasType && polyHasType && PoiPolygonTypeScoreExtractor::isParking(poly) &&
      !_typeMatch && polyTags.get("parking") != "multi-storey")
  {
    LOG_TRACE("Returning miss per review reduction rule #19...");
    return true;
  }

  //Don't review schools against their sports fields.
  if (PoiPolygonTypeScoreExtractor::isSchool(poi) && polyIsSport)
  {
    LOG_TRACE("Returning miss per review reduction rule #20...");
    return true;
  }

  //Need to be stricter on tunnels since we don't want above ground things to review against them.
  if (polyTags.get("tunnel") == "yes" && poiHasType &&
      (!(_typeMatch || _nameMatch) || (_nameMatch && _typeScore < 0.2)))
  {
    LOG_TRACE("Returning miss per review reduction rule #21...");
    return true;
  }

  ElementConverter elementConverter(_map);
  boost::shared_ptr<Geometry> polyGeom = elementConverter.convertToGeometry(poly);
  if (QString::fromStdString(polyGeom->toString()).toUpper().contains("EMPTY"))
  {
    throw geos::util::TopologyException();
  }
  boost::shared_ptr<Geometry> poiGeom = elementConverter.convertToGeometry(poi);

  double polyArea = -1.0;
  try
  {
    polyArea = polyGeom->getArea();
  }
  catch (const geos::util::TopologyException& e)
  {
    if (_badGeomCount <= Log::getWarnMessageLimit())
    {
      LOG_TRACE(
        "Feature passed to PoiPolygonMatchCreator caused topology exception on conversion to a " <<
        "geometry: " << polyGeom->toString() << "\n" << e.what());
      _badGeomCount++;
    }
  }

  //Don't review park poi's against large non-park polys.
  if (poiHasType && polyHasType && !_nameMatch && !polyIsPark &&
      (((polyHasLanduse && !poiHasLanduse) ||
       (polyIsNatural && !poiIsNatural) ||
        polyLeisureVal == "common") ||
       (polyPlaceVal == "neighborhood" || polyPlaceVal == "neighbourhood")) && polyArea > 50000)
  {
    LOG_TRACE("Returning miss per review reduction rule #22...");
    return true;
  }

  const bool polyIsPlayground = PoiPolygonTypeScoreExtractor::isPlayground(poly);
  LOG_VART(polyIsPlayground);
  const bool polyHasMoreThanOneType = PoiPolygonTypeScoreExtractor::hasMoreThanOneType(poly);
  LOG_VART(polyHasMoreThanOneType);
  const bool poiIsParkish = PoiPolygonTypeScoreExtractor::isParkish(poi);
  LOG_VART(poiIsParkish);

  //This is a simple rule to prevent matching poi's not at all like a park with park polys.
  //this may render some of the previous rules obsolete.
  if (!poiIsPark && !poiIsParkish && poiHasType && polyIsPark && !polyHasMoreThanOneType)
  {
    LOG_TRACE("Returning miss per review reduction rule #23...");
    return true;
  }

  PoiPolygonTypeScoreExtractor typeScorer;

  //If the poi is a way node, it belongs to a building way, and there is a type match between the
  //poi and the building way, then don't review the two.  This allows for tagged poi way nodes to
  //conflate cleanly with building ways they belong to, rather than being reviewed against other
  //building ways.
  const long matchingWayId = BuildingWayNodeCriterion(_map).getMatchingWayId(poi);
  if (matchingWayId != 0)
  {
    ConstWayPtr matchingWay = _map->getWay(matchingWayId);
    assert(matchingWay.get());
    if (poly->getElementId() != matchingWay->getElementId() &&
        typeScorer.extract(*_map, poi, matchingWay) >= _typeScoreThreshold)
    {
      LOG_TRACE("Returning miss per review reduction rule #24...");
      return true;
    }
  }

  //This portion is saved until last b/c it involves looping over all the neighboring data for
  //each of the features being compared.  This neighbor checking section could be abstracted to
  //types other than parks, if desired.

  bool polyVeryCloseToAnotherParkPoly = false;
  double parkPolyAngleHistVal = -1.0;
  double parkPolyOverlapVal = -1.0;
  bool otherParkPolyNameMatch = false;
  double otherParkPolyNameScore = -1.0;
  double poiToPolyNodeDist = DBL_MAX;
  double poiToOtherParkPolyNodeDist = DBL_MAX;
  bool otherParkPolyHasName = false;
  bool poiContainedInAnotherParkPoly = false;
  bool sportPoiOnOtherSportPolyWithTypeMatch = false;
  bool poiOnBuilding = false;
  const bool poiIsSport = PoiPolygonTypeScoreExtractor::isSport(poi);
  LOG_VART(poiIsSport);
  const bool poiContainedInParkPoly =
    poiContainedInAnotherParkPoly || (polyIsPark && _distance == 0);
  LOG_VART(poiContainedInParkPoly);

  const bool poiIsBuilding = OsmSchema::getInstance().isBuilding(poi);
  LOG_VART(poiIsBuilding);

  PoiPolygonNameScoreExtractor nameScorer;

  //This will check the current poi against all neighboring pois.  If any neighboring poi is
  //closer to the current poly than the current poi, then the current poi will not be matched or
  //reviewed against the current poly.
  if (_keepClosestMatchesOnly && _poiNeighborIsCloserToPolyThanPoi(poi, poly))
  {
    return true;
  }

  LOG_VART(_polyNeighborIds);
  //The loop becomes more expensive as the search radius is increased.
  for (set<ElementId>::const_iterator polyNeighborItr = _polyNeighborIds.begin();
       polyNeighborItr != _polyNeighborIds.end(); ++polyNeighborItr)
  {
    ConstElementPtr polyNeighbor = _map->getElement(*polyNeighborItr);
    if (polyNeighbor->getElementId() != poly->getElementId())
    {
      boost::shared_ptr<Geometry> polyNeighborGeom;
      try
      {
        polyNeighborGeom = ElementConverter(_map).convertToGeometry(polyNeighbor);

        if (polyNeighborGeom.get() &&
            QString::fromStdString(polyNeighborGeom->toString()).toUpper().contains("EMPTY"))
        {
          if (_badGeomCount <= Log::getWarnMessageLimit())
          {
            LOG_TRACE(
              "Invalid area neighbor polygon passed to PoiPolygonMatchCreator: " <<
              polyNeighborGeom->toString());
            _badGeomCount++;
          }
        }
        else if (polyNeighborGeom.get())
        {

          //This will check the current poly against all neighboring polys.  If any neighboring
          //poly is closer to the current poi than the current poly, then the current poi will
          //not be matched or reviewed against the current poly.
          if (_keepClosestMatchesOnly && poly->getElementType() == ElementType::Way &&
              polyNeighbor->getElementType() == ElementType::Way)
          {
            LOG_VART(poly);
            LOG_VART(polyNeighbor);
            ConstWayPtr polyNeighborWay = boost::dynamic_pointer_cast<const Way>(polyNeighbor);
            boost::shared_ptr<const LineString> polyNeighborLineStr =
              boost::dynamic_pointer_cast<const LineString>(
                ElementConverter(_map).convertToLineString(polyNeighborWay));
            const long poiToNeighborPolyDist = polyNeighborLineStr->distance(poiGeom.get());
            LOG_VART(poiToNeighborPolyDist);
            if (_distance > poiToNeighborPolyDist)
            {
              LOG_TRACE("Returning miss per review reduction rule #25b...");
              return true;
            }
          }

          if (PoiPolygonTypeScoreExtractor::isPark(polyNeighbor))
          {
            //TODO: should this be OsmSchema::elementHasName instead?
            otherParkPolyHasName = !polyNeighbor->getTags().get("name").trimmed().isEmpty();
            otherParkPolyNameScore = nameScorer.extract(*_map, poi, polyNeighbor);
            otherParkPolyNameMatch = otherParkPolyNameScore >= _nameScoreThreshold;

            if (polyNeighborGeom->contains(poiGeom.get()))
            {
              poiContainedInAnotherParkPoly = true;

              LOG_TRACE(
                "poi examined and found to be contained within a park poly outside of this match " <<
                "comparison: " << poi->toString());
              LOG_TRACE("park poly it is very close to: " << polyNeighbor->toString());
            }

            if (polyNeighborGeom->intersects(polyGeom.get()))
            {
              parkPolyAngleHistVal = AngleHistogramExtractor().extract(*_map, polyNeighbor, poly);
              LOG_VART(parkPolyAngleHistVal);
              parkPolyOverlapVal = OverlapExtractor().extract(*_map, polyNeighbor, poly);
              LOG_VART(parkPolyOverlapVal);

              //When just using intersection as the criteria, only found one instance when something
              //was considered as "very close" to a park poly when I didn't want it to be...so these
              //values set very low to weed that instance out...overlap at least.
              if (parkPolyAngleHistVal >= 0.05 && parkPolyOverlapVal >= 0.02)
              {
                polyVeryCloseToAnotherParkPoly = true;

                if (poly->getElementType() == ElementType::Way &&
                    polyNeighbor->getElementType() == ElementType::Way)
                {
                  //Calc the distance from the poi to the poly line instead of the poly itself.
                  //Calcing distance to the poly itself will always return 0 when the poi is in the
                  //poly.
                  ConstWayPtr polyWay = boost::dynamic_pointer_cast<const Way>(poly);
                  boost::shared_ptr<const LineString> polyLineStr =
                    boost::dynamic_pointer_cast<const LineString>(
                      ElementConverter(_map).convertToLineString(polyWay));
                  poiToPolyNodeDist = polyLineStr->distance(poiGeom.get());
                  ConstWayPtr polyNeighborWay = boost::dynamic_pointer_cast<const Way>(polyNeighbor);
                  boost::shared_ptr<const LineString> polyNeighborLineStr =
                    boost::dynamic_pointer_cast<const LineString>(
                      ElementConverter(_map).convertToLineString(polyNeighborWay));
                  poiToOtherParkPolyNodeDist = polyNeighborLineStr->distance(poiGeom.get());
                }
                LOG_TRACE(
                  "poly examined and found very close to a another park poly: " <<
                  poly->toString());
                LOG_TRACE("park poly it is very close to: " << polyNeighbor->toString());
              }
            }
          }
          else if (poiIsSport)
          {
            //this is a little loose, b/c there could be more than one type match set of tags...
            if (PoiPolygonTypeScoreExtractor::isSport(polyNeighbor) &&
                polyNeighborGeom->contains(poiGeom.get()) &&
                typeScorer.extract(*_map, poi, polyNeighbor) >= _typeScoreThreshold)
            {
              sportPoiOnOtherSportPolyWithTypeMatch = true;
            }
          }
          else if (OsmSchema::getInstance().isBuilding(polyNeighbor))
          {
            if (polyNeighborGeom->contains(poiGeom.get()))
            {
              poiOnBuilding = true;
            }
          }
        }

        LOG_VART(poiToOtherParkPolyNodeDist);
        LOG_VART(polyVeryCloseToAnotherParkPoly);
        LOG_VART(poiToPolyNodeDist);
        LOG_VART(poiToOtherParkPolyNodeDist);
        LOG_VART(otherParkPolyHasName);
        LOG_VART(otherParkPolyNameMatch);
        LOG_VART(otherParkPolyNameScore);
        LOG_VART(poiContainedInAnotherParkPoly);
        LOG_VART(sportPoiOnOtherSportPolyWithTypeMatch);
        LOG_VART(poiOnBuilding);

        //If the POI is inside a poly that is very close to another park poly, declare miss if
        //the distance to the outer ring of the other park poly is shorter than the distance to the
        //outer ring of this poly and the other park poly has a name.
        if ((poiIsPark || poiIsParkish) && polyVeryCloseToAnotherParkPoly && _distance == 0 &&
            poiToOtherParkPolyNodeDist < poiToPolyNodeDist && poiToPolyNodeDist != DBL_MAX &&
            poiToOtherParkPolyNodeDist != DBL_MAX && otherParkPolyHasName &&
            parkPolyOverlapVal < 0.9)
        {
          LOG_TRACE("Returning miss per review reduction rule #26...");
          return true;
        }

        //If the poi is a park, the poly it is being compared to is not a park or building, and that
        //poly is "very close" to another park poly that has a name match with the poi, then
        //declare a miss (exclude poly playgrounds from this).
        if (poiIsPark && !polyIsPark && !polyIsBuilding && polyVeryCloseToAnotherParkPoly &&
            //Unfortunately, include polyIsPlayground here blows up too many matches.
            otherParkPolyNameMatch /*&& !polyIsPlayground*/)
        {
          LOG_TRACE("Returning miss per review reduction rule #27...");
          return true;
        }

        //If a park poi is contained within one park poly, then there's no reason for it to trigger
        //reviews in another one that its not contained in.
        if (poiIsPark && polyIsPark && _distance > 0 && poiContainedInAnotherParkPoly)
        {
          LOG_TRACE("Returning miss per review reduction rule #28...");
          return true;
        }

        //If a sport poi is contained within a type match sport poi poly, don't let it be
        //matched against anything else.
        if (poiIsSport && poiContainedInParkPoly && sportPoiOnOtherSportPolyWithTypeMatch)
        {
          LOG_TRACE("Returning miss per review reduction rule #29...");
          return true;
        }

        //If a poi is like and on top of a building, don't review it against a non-building poly.
        if (poiIsBuilding && poiOnBuilding && !polyIsBuilding)
        {
          LOG_TRACE("Returning miss per review reduction rule #30...");
          return true;
        }

        //If the poi is not a park and being compared to a park polygon or a polygon that is
        //"very close" to another park poly, we want to be more restrictive on type matching, but
        //only if the poi has any type at all.  If the poi has no type, then behave as normal.
        //Also, let an exact name match cause a review here, rather than a miss.
        if ((polyIsPark || (polyVeryCloseToAnotherParkPoly && !polyHasType)) &&
            !polyHasMoreThanOneType && !poiIsPark && !poiIsParkish && poiHasType)
        {
          if (!_exactNameMatch)
          {
            LOG_TRACE("Returning miss per review reduction rule #31...");
            return true;
          }
        }
      }
      catch (const geos::util::TopologyException& e)
      {
        if (_badGeomCount <= Log::getWarnMessageLimit())
        {
          LOG_TRACE(
            "Feature passed to PoiPolygonMatchCreator caused topology exception on conversion to a " <<
            "geometry: " << polyNeighbor->toString() << "\n" << e.what());
          _badGeomCount++;
        }
      }
    }
  }

  return false;
}

bool PoiPolygonReviewReducer::_poiNeighborIsCloserToPolyThanPoi(ConstElementPtr poi,
                                                                ConstElementPtr poly)
{
  LOG_VART(_poiNeighborIds);
  for (set<ElementId>::const_iterator poiNeighborItr = _poiNeighborIds.begin();
       poiNeighborItr != _poiNeighborIds.end(); ++poiNeighborItr)
  {
    ConstElementPtr poiNeighbor = _map->getElement(*poiNeighborItr);
    if (poiNeighbor->getElementId() != poi->getElementId())
    {
      boost::shared_ptr<Geometry> poiNeighborGeom;
      try
      {
        poiNeighborGeom = ElementConverter(_map).convertToGeometry(poiNeighbor);

        if (poiNeighborGeom.get() &&
            QString::fromStdString(poiNeighborGeom->toString()).toUpper().contains("EMPTY"))
        {
          if (_badGeomCount <= Log::getWarnMessageLimit())
          {
            LOG_TRACE(
              "Invalid neighbor POI passed to PoiPolygonMatchCreator: " <<
              poiNeighborGeom->toString());
            _badGeomCount++;
          }
        }
        else if (poiNeighborGeom.get())
        {
          LOG_VART(poi);
          LOG_VART(poiNeighbor);
          ConstWayPtr polyWay = boost::dynamic_pointer_cast<const Way>(poly);
            boost::shared_ptr<const LineString> polyLineStr =
              boost::dynamic_pointer_cast<const LineString>(
                ElementConverter(_map).convertToLineString(polyWay));
          const long neighborPoiToPolyDist = polyLineStr->distance(poiNeighborGeom.get());
          LOG_VART(neighborPoiToPolyDist);
          if (_distance > neighborPoiToPolyDist)
          {
            LOG_TRACE("Returning miss per review reduction rule #25a...");
            return true;
          }
        }
      }
      catch (const geos::util::TopologyException& e)
      {
        if (_badGeomCount <= Log::getWarnMessageLimit())
        {
          LOG_TRACE(
            "Feature passed to PoiPolygonMatchCreator caused topology exception on conversion to a " <<
            "geometry: " << poiNeighbor->toString() << "\n" << e.what());
          _badGeomCount++;
        }
      }
    }
  }

  return false;
}

}<|MERGE_RESOLUTION|>--- conflicted
+++ resolved
@@ -189,19 +189,15 @@
   const QString poiLeisureVal = poiTags.get("leisure").toLower();
   const QString polyLeisureVal = polyTags.get("leisure").toLower();
 
-  const QString poiName = PoiPolygonNameScoreExtractor::getElementName(*poi);
-  const QString polyName = PoiPolygonNameScoreExtractor::getElementName(*poly);
+  const QString poiName = poi->getTags().getName().toLower();
+  const QString polyName = poly->getTags().getName().toLower();
   const bool poiHasName = !poiName.isEmpty();
   const bool polyHasName = !polyName.isEmpty();
 
   //similar to above, but for gardens
   if ((poiLeisureVal == "garden" || polyLeisureVal == "garden") &&
        (!_nonDistanceSimilaritiesPresent() ||
-<<<<<<< HEAD
         (polyIsPark && !polyName.toLower().contains("garden"))))
-=======
-        (polyIsPark && !poly->getTags().getName().toLower().contains("garden"))))
->>>>>>> 8e639743
   {
     LOG_TRACE("Returning miss per review reduction rule #6...");
     return true;
@@ -217,12 +213,6 @@
   //these seem to be clustered together tightly a lot in cities, so up the requirement a bit
   //TODO: using custom match/review distances or custom score requirements may be a better way to
   //handle these types
-<<<<<<< HEAD
-
-=======
-  const bool poiHasName = !poi->getTags().getName().isEmpty();
-  const bool polyHasName = !poly->getTags().getName().isEmpty();
->>>>>>> 8e639743
   if (poiTags.get("tourism") == "hotel" && polyTags.get("tourism") == "hotel" &&
       poiHasName && polyHasName && _nameScore < 0.75 && !_addressMatch)
   {
@@ -245,11 +235,7 @@
   }
 
   //similar to above, but for sport fields
-<<<<<<< HEAD
-  const bool poiNameEndsWithField = poiName.toLower().endsWith("field");
-=======
-  const bool poiNameEndsWithField = poi->getTags().getName().toLower().endsWith("field");
->>>>>>> 8e639743
+  const bool poiNameEndsWithField = poiName.endsWith("field");
   LOG_VART(poiNameEndsWithField);
   const bool polyIsSport = PoiPolygonTypeScoreExtractor::isSport(poly);
   LOG_VART(polyIsSport);

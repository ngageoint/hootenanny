/*
 * This file is part of Hootenanny.
 *
 * Hootenanny is free software: you can redistribute it and/or modify
 * it under the terms of the GNU General Public License as published by
 * the Free Software Foundation, either version 3 of the License, or
 * (at your option) any later version.
 *
 * This program is distributed in the hope that it will be useful,
 * but WITHOUT ANY WARRANTY; without even the implied warranty of
 * MERCHANTABILITY or FITNESS FOR A PARTICULAR PURPOSE.  See the
 * GNU General Public License for more details.
 *
 * You should have received a copy of the GNU General Public License
 * along with this program.  If not, see <http://www.gnu.org/licenses/>.
 *
 * --------------------------------------------------------------------
 *
 * The following copyright notices are generated automatically. If you
 * have a new notice to add, please use the format:
 * " * @copyright Copyright ..."
 * This will properly maintain the copyright information. DigitalGlobe
 * copyrights will be updated automatically.
 *
 * @copyright Copyright (C) 2016, 2017, 2018 DigitalGlobe (http://www.digitalglobe.com/)
 */
#include "PoiPolygonTypeScoreExtractor.h"

// hoot
#include <hoot/core/schema/OsmSchema.h>
#include <hoot/core/util/Factory.h>
#include <hoot/core/util/ConfigOptions.h>
#include <hoot/core/util/MetadataTags.h>
#include <hoot/core/algorithms/string/MostEnglishName.h>
<<<<<<< HEAD
#include <hoot/core/util/FileUtils.h>
=======
>>>>>>> 20eee88c

#include "PoiPolygonNameScoreExtractor.h"
#include "PoiPolygonAddressScoreExtractor.h"
#include "../PoiPolygonDistanceTruthRecorder.h"

// Qt
#include <QSet>

using namespace std;

namespace hoot
{

HOOT_FACTORY_REGISTER(FeatureExtractor, PoiPolygonTypeScoreExtractor)

QString PoiPolygonTypeScoreExtractor::poiBestKvp;
QString PoiPolygonTypeScoreExtractor::polyBestKvp;
QSet<QString> PoiPolygonTypeScoreExtractor::_allTagKeys;
QStringList PoiPolygonTypeScoreExtractor::failedMatchRequirements;
boost::shared_ptr<ToEnglishTranslator> PoiPolygonTypeScoreExtractor::_translator;
QMap<QString, QSet<QString>> PoiPolygonTypeScoreExtractor::_categoriesToSchemaTagValues;
<<<<<<< HEAD
QMultiHash<QString, QString> PoiPolygonTypeScoreExtractor::_typeToNames;
=======
>>>>>>> 20eee88c

PoiPolygonTypeScoreExtractor::PoiPolygonTypeScoreExtractor() :
_translateTagValuesToEnglish(false)
{
  _readTypeToNames();
}

void PoiPolygonTypeScoreExtractor::setConfiguration(const Settings& conf)
{
  ConfigOptions config = ConfigOptions(conf);
  setTypeScoreThreshold(config.getPoiPolygonTypeScoreThreshold());
  setPrintMatchDistanceTruth(config.getPoiPolygonPrintMatchDistanceTruth());
  _translateTagValuesToEnglish = config.getPoiPolygonTranslateTypesToEnglish();
  if (_translateTagValuesToEnglish && !_translator)
  {
    _translator.reset(
      Factory::getInstance().constructObject<ToEnglishTranslator>(
        config.getLanguageTranslationTranslator()));
    _translator->setConfiguration(conf);
    _translator->setSourceLanguages(config.getLanguageTranslationSourceLanguages());
    _translator->setId(QString::fromStdString(className()));
  }
<<<<<<< HEAD
}

void PoiPolygonTypeScoreExtractor::_readTypeToNames()
{
  // see related note in ImplicitTagUtils::_modifyUndesirableTokens
  if (_typeToNames.isEmpty())
  {
    const QStringList typeToNamesRaw =
      FileUtils::readFileToList(ConfigOptions().getPoiPolygonTypeToNamesFile());
    for (int i = 0; i < typeToNamesRaw.size(); i++)
    {
      const QString typeToNamesRawEntry = typeToNamesRaw.at(i);
      const QStringList typeToNamesRawEntryParts = typeToNamesRawEntry.split(";");
      if (typeToNamesRawEntryParts.size() != 2)
      {
        throw HootException("Invalid POI/Polygon type to names entry: " + typeToNamesRawEntry);
      }
      const QString kvp = typeToNamesRawEntryParts.at(0);
      const QStringList names = typeToNamesRawEntryParts.at(1).split(",");
      for (int j = 0; j < names.size(); j++)
      {
        _typeToNames.insert(kvp, names.at(j));
      }
    }
  }
=======
>>>>>>> 20eee88c
}

double PoiPolygonTypeScoreExtractor::extract(const OsmMap& /*map*/,
                                             const ConstElementPtr& poi,
                                             const ConstElementPtr& poly) const
{
  LOG_VART(_translateTagValuesToEnglish);

  failedMatchRequirements.clear();

  const Tags& t1 = poi->getTags();
  const Tags& t2 = poly->getTags();

<<<<<<< HEAD
  //be a little more restrictive with each of these
=======
  //TODO: make this failing match technique more extensible - #2636

>>>>>>> 20eee88c
  if (_failsCuisineMatch(t1, t2))
  {
    if (!failedMatchRequirements.contains("cuisine"))
    {
      failedMatchRequirements.append("cusine");
    }
    return 0.0;
  }
  else if (_failsSportMatch(t1, t2))
  {
    if (!failedMatchRequirements.contains("sport"))
    {
      failedMatchRequirements.append("sport");
    }
    return 0.0;
  }
  else if (_failsReligionMatch(t1, t2))
  {
    if (!failedMatchRequirements.contains("religion"))
    {
      failedMatchRequirements.append("religion");
    }
    return 0.0;
  }

  double typeScore = _getTagScore(poi, poly);
  if (typeScore < 0.001)
  {
    typeScore = 0.0;
  }
  LOG_VART(typeScore);
  return typeScore;
}

QSet<QString> PoiPolygonTypeScoreExtractor::_getTagValueTokens(const QString category)
{
  if (_categoriesToSchemaTagValues[category].isEmpty())
  {
    const std::vector<SchemaVertex> tags =
      OsmSchema::getInstance().getTagByCategory(OsmSchemaCategory::fromString(category));
    for (std::vector<SchemaVertex>::const_iterator tagItr = tags.begin();
         tagItr != tags.end(); ++tagItr)
    {
      SchemaVertex tag = *tagItr;
      const QString tagVal = tag.value.toLower();
      if (!tagVal.contains("*"))  //skip wildcards
      {
        _categoriesToSchemaTagValues[category].insert(tagVal);
        LOG_TRACE("Appended " << tagVal << " to schema tag values.");
      }
    }
    LOG_VART(_categoriesToSchemaTagValues.size());
  }
  return _categoriesToSchemaTagValues[category];
}

void PoiPolygonTypeScoreExtractor::_translateTagValue(const QString tagKey, QString& tagValue) const
{
  LOG_VART(tagKey);
  LOG_VART(tagValue);

  //don't care about urls
  if (tagValue.toLower().startsWith("http://"))
  {
    return;
  }

  //If the tag key is not in the categories we're interested in, pass.
  const bool inABuildingOrPoiCategory =
    OsmSchema::getInstance()
      .getCategories(tagKey, tagValue)
      .intersects(OsmSchemaCategory::building() | OsmSchemaCategory::poi());
  LOG_VART(inABuildingOrPoiCategory);
  if (!inABuildingOrPoiCategory)
  {
    LOG_TRACE(
      "Input tag to translate: " << tagKey << "=" << tagValue << " is not a building/poi tag.");
    return;
  }

  //If the tag key is already OSM, then no need to translate it.
  //TODO: Should this also have use and/or building categories be added here?
  if (_getTagValueTokens("poi").contains(tagValue))
  {
    LOG_TRACE("Input tag value to translate: " << tagValue << " is already a poi tag value.");
    return;
  }

  //Remove the underscore translator and check to see if each token is an English word.  If all the
  //tokens are, then skip translation.
  const QStringList tagValueParts = tagValue.split("_");
  LOG_VART(tagValueParts);
  int englishTagValuePartCount = 0;
  for (int i = 0; i < tagValueParts.length(); i++)
  {
    LOG_VART(tagValueParts.at(i));
    if (MostEnglishName::getInstance()->isEnglishText(tagValueParts.at(i)))
    {
      englishTagValuePartCount++;
    }
  }
  LOG_VART(englishTagValuePartCount);
  LOG_VART(tagValueParts.size());
  if (englishTagValuePartCount == tagValueParts.size())
  {
    LOG_TRACE("All tag parts for: " << tagValue << " are already in English.");
    return;
  }

  //Translate the whole phrase, as the translator may be able to derive context from more than
  //one word.
  const QString tagValueTemp = tagValue.toLower().simplified().replace("_", " ");
  LOG_VART(tagValueTemp);
  QString translatedTagValue = _translator->translate(tagValueTemp).toLower();
  LOG_VART(translatedTagValue);
  if (translatedTagValue.isEmpty())
  {
    LOG_TRACE("To English translation for: " << tagValue << " same as original text.");
    return;
  }

  translatedTagValue = translatedTagValue.simplified().replace(" ", "_");
  LOG_TRACE(
    "Translated tag value: " << tagValue << " for key: " << tagKey << " to value: " <<
    translatedTagValue);
  tagValue = translatedTagValue;
}

double PoiPolygonTypeScoreExtractor::_getTagScore(ConstElementPtr poi,
                                                  ConstElementPtr poly) const
{
  double result = 0.0;

  QStringList poiTagList = _getRelatedTags(poi->getTags());
  QStringList polyTagList = _getRelatedTags(poly->getTags());
  LOG_VART(poiTagList);
  LOG_VART(polyTagList);

  //If a feature has a specific type, we only want to look at that type and ignore any generic
  //types.  Otherwise, we'll allow a type match with just a generic tag.
  QStringList excludeKvps;
  const bool poiIsGenericPoi = poiTagList.size() == 1 && poiTagList.contains("poi=yes");
  const bool poiIsGenericBuilding = poiTagList.size() == 1 && poiTagList.contains("building=yes");
  const bool polyIsGenericPoi = polyTagList.size() == 1 && polyTagList.contains("poi=yes");
  const bool polyIsGenericBuilding = polyTagList.size() == 1 && polyTagList.contains("building=yes");
  if (!poiIsGenericPoi && !polyIsGenericPoi)
  {
    excludeKvps.append("poi=yes");
  }
  if (!poiIsGenericBuilding && !polyIsGenericBuilding)
  {
    excludeKvps.append("building=yes");
  }
  LOG_VART(poiIsGenericPoi);
  LOG_VART(poiIsGenericBuilding);
  LOG_VART(polyIsGenericPoi);
  LOG_VART(polyIsGenericBuilding);

  LOG_VART(excludeKvps);
  for (int i = 0; i < excludeKvps.size(); i++)
  {
    const QString excludeKvp = excludeKvps.at(i);
    poiTagList.removeAll(excludeKvp);
    polyTagList.removeAll(excludeKvp);
  }

  for (int i = 0; i < poiTagList.size(); i++)
  {
    const QString poiKvp = poiTagList.at(i).toLower();
    for (int j = 0; j < polyTagList.size(); j++)
    {
      const QString polyKvp = polyTagList.at(j).toLower();
      LOG_VART(poiKvp);
      LOG_VART(polyKvp);

      const double score = OsmSchema::getInstance().score(poiKvp, polyKvp);
      LOG_VART(score);
      if (score >= result)
      {
        if (!poiKvp.isEmpty() && !excludeKvps.contains(poiKvp))
        {
          poiBestKvp = poiKvp;
          LOG_VART(poiBestKvp);
        }
        if (!polyKvp.isEmpty() && !excludeKvps.contains(polyKvp))
        {
          polyBestKvp = polyKvp;
          LOG_VART(polyBestKvp);
        } 
      }
      result = max(score, result);
      LOG_VART(result);

      if (result == 1.0)
      {
        if (_printMatchDistanceTruth)
        {
          LOG_VART(poiBestKvp);
          LOG_VART(polyBestKvp);
          PoiPolygonDistanceTruthRecorder::recordDistanceTruth(
            poi, poly, poiBestKvp, polyBestKvp, _featureDistance);
        }
        return result;
      }
    }
  }
  LOG_VART(poiBestKvp);
  LOG_VART(polyBestKvp);

  if (_printMatchDistanceTruth)
  {
    PoiPolygonDistanceTruthRecorder::recordDistanceTruth(
      poi, poly, poiBestKvp, polyBestKvp, _featureDistance);
  }

  return result;
}

QStringList PoiPolygonTypeScoreExtractor::_getRelatedTags(const Tags& tags) const
{
  QStringList tagsList;
  for (Tags::const_iterator it = tags.constBegin(); it != tags.constEnd(); ++it)
  {
    const QString key = it.key();
    QStringList values = it.value().split(";");
    for (int i = 0; i < values.size(); i++)
    {
      QString value = values.at(i);

      if (_translateTagValuesToEnglish)
      {
        _translateTagValue(key, value);
      }

      if ((OsmSchema::getInstance().getCategories(key, value) &
           (OsmSchemaCategory::building() | OsmSchemaCategory::use() | OsmSchemaCategory::poi()))
             != OsmSchemaCategory::Empty)
      {
        tagsList.append(key + "=" + value);
      }
    }
  }
  return tagsList;
}

bool PoiPolygonTypeScoreExtractor::_typeHasName(const QString kvp, const QString name)
{
  const QStringList typeNames =_typeToNames.values(kvp);
  for (int i = 0; i < typeNames.size(); i++)
  {
    if (name.contains(typeNames.at(i)))
    {
      return true;
    }
  }
  return false;
}

QString PoiPolygonTypeScoreExtractor::_getMatchingTypeName(const QString kvp, const QString name)
{
  const QStringList typeNames =_typeToNames.values(kvp);
  for (int i = 0; i < typeNames.size(); i++)
  {
    const QString typeName = typeNames.at(i);
    if (name.contains(typeName))
    {
      return typeName;
    }
  }
  return "";
}

bool PoiPolygonTypeScoreExtractor::_haveMatchingTypeNames(const QString kvp, const QString name1,
                                                          const QString name2)
{
  const QString typeName1 = _getMatchingTypeName(kvp, name1);
  const QString typeName2 = _getMatchingTypeName(kvp, name2);
  return typeName1 == typeName2 && !typeName1.isEmpty();
}

// As part of #2633, attempted to re-implement some of this hardcoded type code as categories in
// the hoot schema.  In doing that, several strange bugs started occurring and many poi/poly unit
// tests started to break.  Using the categories in that manner may not be the best approach and
// possibly a different on is needed.  The branch "2633-new-categories" is an example of the failed
// changes.

bool PoiPolygonTypeScoreExtractor::isSchool(ConstElementPtr element)
{
  const QString amenityStr = element->getTags().get("amenity").toLower();
  return amenityStr == "school" || amenityStr == "university";
}

// Schools are the only example of the concept of trying to reduce reviews between features of the
// same type when their names indicate they are actually different types.  If this concept proves
// useful with other types, the code could be abstracted to handle them.

bool PoiPolygonTypeScoreExtractor::isSpecificSchool(ConstElementPtr element)
{
  if (!isSchool(element))
  {
    return false;
  }
  return
    _typeHasName("amenity=school", PoiPolygonNameScoreExtractor::getElementName(element).toLower());
}

bool PoiPolygonTypeScoreExtractor::specificSchoolMatch(ConstElementPtr element1,
                                                       ConstElementPtr element2)
{
  if (isSpecificSchool(element1) && isSpecificSchool(element2))
  {
    const QString name1 = PoiPolygonNameScoreExtractor::getElementName(element1).toLower();
    const QString name2 = PoiPolygonNameScoreExtractor::getElementName(element2).toLower();
    if (_haveMatchingTypeNames("amenity=school", name1, name2))
    {
      return true;
    }
  }
  return false;
}

bool PoiPolygonTypeScoreExtractor::isPark(ConstElementPtr element)
{
  return !OsmSchema::getInstance().isBuilding(element) &&
         (element->getTags().get("leisure") == "park");
}

bool PoiPolygonTypeScoreExtractor::isParkish(ConstElementPtr element)
{
  if (OsmSchema::getInstance().isBuilding(element))
  {
    return false;
  }
  const QString leisureVal = element->getTags().get("leisure").toLower();
  return leisureVal == "garden" || leisureVal == "dog_park";
}

bool PoiPolygonTypeScoreExtractor::isPlayground(ConstElementPtr element)
{
  return element->getTags().get("leisure") == "playground";
}

bool PoiPolygonTypeScoreExtractor::isSport(const Tags& tags)
{
  const QString leisureVal = tags.get("leisure").toLower();
  return tags.contains("sport") || leisureVal.contains("sport") || leisureVal == "pitch";
}

bool PoiPolygonTypeScoreExtractor::isSport(ConstElementPtr element)
{
  return isSport(element->getTags());
}

bool PoiPolygonTypeScoreExtractor::isRestroom(ConstElementPtr element)
{
  return element->getTags().get("amenity").toLower() == "toilets";
}

bool PoiPolygonTypeScoreExtractor::isParking(ConstElementPtr element)
{
  const Tags& tags = element->getTags();
  return
    tags.get("amenity") == "parking" || tags.contains("parking") ||
    tags.get("amenity") == "bicycle_parking";
}

bool PoiPolygonTypeScoreExtractor::isReligion(ConstElementPtr element)
{
  return isReligion(element->getTags());
}

bool PoiPolygonTypeScoreExtractor::isReligion(const Tags& tags)
{
  return tags.get("amenity").toLower() == "place_of_worship" ||
         tags.get("building").toLower() == "church" ||
         tags.get("building").toLower() == "mosque" ||
         //TODO: this one is an alias of building=mosque, so we should be getting it from there
         //instead
         tags.get("amenity").toLower() == "mosque" ||
         tags.get("building").toLower() == "synagogue";
}

bool PoiPolygonTypeScoreExtractor::hasMoreThanOneType(ConstElementPtr element)
{
  int typeCount = 0;
  QStringList typesParsed;
  if (_allTagKeys.size() == 0)
  {
    QSet<QString> allTagKeysTemp = OsmSchema::getInstance().getAllTagKeys();
    allTagKeysTemp.remove(MetadataTags::Ref1());
    allTagKeysTemp.remove(MetadataTags::Ref2());
    allTagKeysTemp.remove("uuid");
    allTagKeysTemp.remove("name");
    allTagKeysTemp.remove("ele");
    for (QSet<QString>::const_iterator it = allTagKeysTemp.begin(); it != allTagKeysTemp.end(); ++it)
    {
      const QString tagKey = *it;
      //address tags aren't really type tags
      if (!tagKey.startsWith("addr:"))
      {
        _allTagKeys.insert(tagKey);
      }
    }
  }

  const Tags elementTags = element->getTags();
  for (Tags::const_iterator it = elementTags.begin(); it != elementTags.end(); ++it)
  {
    const QString elementTagKey = it.key();
    //there may be duplicate keys in allTags
    if (_allTagKeys.contains(elementTagKey) && !typesParsed.contains(elementTagKey))
    {
      LOG_TRACE("Has key: " << elementTagKey);
      typeCount++;
      if (typeCount > 1)
      {
        return true;
      }
    }

    typesParsed.append(elementTagKey);
  }
  return false;
}

bool PoiPolygonTypeScoreExtractor::hasType(ConstElementPtr element)
{
  return
    OsmSchema::getInstance().getCategories(element->getTags()).intersects(
      OsmSchemaCategory::building() | OsmSchemaCategory::poi());
}

bool PoiPolygonTypeScoreExtractor::hasSpecificType(ConstElementPtr element)
{
  return
    hasType(element) && !element->getTags().contains("poi") &&
          element->getTags().get("building") != QLatin1String("yes") &&
          element->getTags().get("office") != QLatin1String("yes") &&
          element->getTags().get("area") != QLatin1String("yes");
}

bool PoiPolygonTypeScoreExtractor::isRestaurant(ConstElementPtr element)
{
  return isRestaurant(element->getTags());
}

bool PoiPolygonTypeScoreExtractor::isRestaurant(const Tags& tags)
{
  return tags.get("amenity") == "restaurant" || tags.get("amenity") == "fast_food";
}

bool PoiPolygonTypeScoreExtractor::_haveConflictingTags(const QString tagKey, const Tags& t1,
                                                        const Tags& t2, QString& tag1Val,
                                                        QString& tag2Val) const
{
  const QString t1Val = t1.get(tagKey).toLower();
  const bool t1HasVal = !t1Val.trimmed().isEmpty();
  const QString t2Val = t2.get(tagKey).toLower();
  const bool t2HasVal = !t2Val.trimmed().isEmpty();
  tag1Val = t1Val;
  tag2Val = t2Val;
  if (t1HasVal && t2HasVal &&
      OsmSchema::getInstance().score(tagKey + "=" + t1Val, tagKey + "=" + t2Val) != 1.0)
  {
    return true;
  }
  return false;
}

bool PoiPolygonTypeScoreExtractor::_failsCuisineMatch(const Tags& t1, const Tags& t2) const
{
  QString t1Val;
  QString t2Val;
  if (isRestaurant(t1) && isRestaurant(t2) && _haveConflictingTags("cuisine", t1, t2, t1Val, t2Val))
  {
    if (//Don't return false on regional, since its location dependent, and we don't take the
        //location into account for this.
        t1Val != "regional" && t2Val != "regional" &&
        //Don't fail on "other", since that's not very descriptive.
        t1Val != "other" && t2Val != "other")
    {
      LOG_TRACE("Failed type match on different cuisines.");
      return true;
    }
  }
  return false;
}

bool PoiPolygonTypeScoreExtractor::_failsSportMatch(const Tags& t1, const Tags& t2) const
{
  if (isSport(t1) && isSport(t2))
  {
    QString t1Val;
    QString t2Val;

    if (_haveConflictingTags("sport", t1, t2, t1Val, t2Val))
    {
      LOG_TRACE("Failed type match on different sports: " << t1Val << ", " << t2Val);
      return true;
    }
  }
  return false;
}

bool PoiPolygonTypeScoreExtractor::_failsReligionMatch(const Tags& t1, const Tags& t2) const
{
  if (isReligion(t1) && isReligion(t2))
  {
    QString t1Val;
    QString t2Val;

    if (_haveConflictingTags("denomination", t1, t2, t1Val, t2Val))
    {
      LOG_TRACE(
        "Failed type match on different religious denominations: " << t1Val << ", " << t2Val);
      return true;
    }

    if (_haveConflictingTags("religion", t1, t2, t1Val, t2Val))
    {
      LOG_TRACE("Failed type match on different religions: " << t1Val << ", " << t2Val);
      return true;
    }
  }
  return false;
}

}<|MERGE_RESOLUTION|>--- conflicted
+++ resolved
@@ -32,10 +32,7 @@
 #include <hoot/core/util/ConfigOptions.h>
 #include <hoot/core/util/MetadataTags.h>
 #include <hoot/core/algorithms/string/MostEnglishName.h>
-<<<<<<< HEAD
 #include <hoot/core/util/FileUtils.h>
-=======
->>>>>>> 20eee88c
 
 #include "PoiPolygonNameScoreExtractor.h"
 #include "PoiPolygonAddressScoreExtractor.h"
@@ -57,10 +54,7 @@
 QStringList PoiPolygonTypeScoreExtractor::failedMatchRequirements;
 boost::shared_ptr<ToEnglishTranslator> PoiPolygonTypeScoreExtractor::_translator;
 QMap<QString, QSet<QString>> PoiPolygonTypeScoreExtractor::_categoriesToSchemaTagValues;
-<<<<<<< HEAD
 QMultiHash<QString, QString> PoiPolygonTypeScoreExtractor::_typeToNames;
-=======
->>>>>>> 20eee88c
 
 PoiPolygonTypeScoreExtractor::PoiPolygonTypeScoreExtractor() :
 _translateTagValuesToEnglish(false)
@@ -83,7 +77,6 @@
     _translator->setSourceLanguages(config.getLanguageTranslationSourceLanguages());
     _translator->setId(QString::fromStdString(className()));
   }
-<<<<<<< HEAD
 }
 
 void PoiPolygonTypeScoreExtractor::_readTypeToNames()
@@ -109,8 +102,6 @@
       }
     }
   }
-=======
->>>>>>> 20eee88c
 }
 
 double PoiPolygonTypeScoreExtractor::extract(const OsmMap& /*map*/,
@@ -124,12 +115,7 @@
   const Tags& t1 = poi->getTags();
   const Tags& t2 = poly->getTags();
 
-<<<<<<< HEAD
   //be a little more restrictive with each of these
-=======
-  //TODO: make this failing match technique more extensible - #2636
-
->>>>>>> 20eee88c
   if (_failsCuisineMatch(t1, t2))
   {
     if (!failedMatchRequirements.contains("cuisine"))
@@ -318,7 +304,7 @@
         {
           polyBestKvp = polyKvp;
           LOG_VART(polyBestKvp);
-        } 
+        }
       }
       result = max(score, result);
       LOG_VART(result);

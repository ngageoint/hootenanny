/*
 * This file is part of Hootenanny.
 *
 * Hootenanny is free software: you can redistribute it and/or modify
 * it under the terms of the GNU General Public License as published by
 * the Free Software Foundation, either version 3 of the License, or
 * (at your option) any later version.
 *
 * This program is distributed in the hope that it will be useful,
 * but WITHOUT ANY WARRANTY; without even the implied warranty of
 * MERCHANTABILITY or FITNESS FOR A PARTICULAR PURPOSE.  See the
 * GNU General Public License for more details.
 *
 * You should have received a copy of the GNU General Public License
 * along with this program.  If not, see <http://www.gnu.org/licenses/>.
 *
 * --------------------------------------------------------------------
 *
 * The following copyright notices are generated automatically. If you
 * have a new notice to add, please use the format:
 * " * @copyright Copyright ..."
 * This will properly maintain the copyright information. DigitalGlobe
 * copyrights will be updated automatically.
 *
 * @copyright Copyright (C) 2016, 2017, 2018 DigitalGlobe (http://www.digitalglobe.com/)
 */
#include "PoiPolygonTypeScoreExtractor.h"

// hoot
#include <hoot/core/algorithms/string/MostEnglishName.h>
#include <hoot/core/conflate/poi-polygon/PoiPolygonDistanceTruthRecorder.h>
#include <hoot/core/conflate/poi-polygon/extractors/PoiPolygonNameScoreExtractor.h>
#include <hoot/core/conflate/poi-polygon/extractors/PoiPolygonAddressScoreExtractor.h>
#include <hoot/core/schema/OsmSchema.h>
#include <hoot/core/util/ConfigOptions.h>
#include <hoot/core/util/Factory.h>
#include <hoot/core/util/FileUtils.h>
#include <hoot/core/util/MetadataTags.h>

// Qt
#include <QSet>

using namespace std;

namespace hoot
{

HOOT_FACTORY_REGISTER(FeatureExtractor, PoiPolygonTypeScoreExtractor)

boost::shared_ptr<ToEnglishTranslator> PoiPolygonTypeScoreExtractor::_translator;
QSet<QString> PoiPolygonTypeScoreExtractor::_allTagKeys;
QMap<QString, QSet<QString>> PoiPolygonTypeScoreExtractor::_categoriesToSchemaTagValues;
QMultiHash<QString, QString> PoiPolygonTypeScoreExtractor::_typeToNames;

PoiPolygonTypeScoreExtractor::PoiPolygonTypeScoreExtractor() :
_translateTagValuesToEnglish(false)
{
  _readTypeToNames();
}

void PoiPolygonTypeScoreExtractor::setConfiguration(const Settings& conf)
{
  ConfigOptions config = ConfigOptions(conf);

  setTypeScoreThreshold(config.getPoiPolygonTypeScoreThreshold());
  setPrintMatchDistanceTruth(config.getPoiPolygonPrintMatchDistanceTruth());

  _translateTagValuesToEnglish = config.getPoiPolygonTypeTranslateToEnglish();
  if (_translateTagValuesToEnglish && !_translator)
  {
    _translator.reset(
      Factory::getInstance().constructObject<ToEnglishTranslator>(
        config.getLanguageTranslationTranslator()));
    _translator->setConfiguration(conf);
    _translator->setSourceLanguages(config.getLanguageTranslationSourceLanguages());
    _translator->setId(QString::fromStdString(className()));
  }
}

void PoiPolygonTypeScoreExtractor::_readTypeToNames()
{
  // see related note in ImplicitTagUtils::_modifyUndesirableTokens
  if (_typeToNames.isEmpty())
  {
    const QStringList typeToNamesRaw =
      FileUtils::readFileToList(ConfigOptions().getPoiPolygonTypeToNamesFile());
    for (int i = 0; i < typeToNamesRaw.size(); i++)
    {
      const QString typeToNamesRawEntry = typeToNamesRaw.at(i);
      const QStringList typeToNamesRawEntryParts = typeToNamesRawEntry.split(";");
      if (typeToNamesRawEntryParts.size() != 2)
      {
        throw HootException("Invalid POI/Polygon type to names entry: " + typeToNamesRawEntry);
      }
      const QString kvp = typeToNamesRawEntryParts.at(0);
      const QStringList names = typeToNamesRawEntryParts.at(1).split(",");
      for (int j = 0; j < names.size(); j++)
      {
        _typeToNames.insert(kvp, names.at(j));
      }
    }
  }
}

double PoiPolygonTypeScoreExtractor::extract(const OsmMap& /*map*/,
                                             const ConstElementPtr& poi,
                                             const ConstElementPtr& poly) const
{
  LOG_VART(_translateTagValuesToEnglish);

  const Tags& t1 = poi->getTags();
  const Tags& t2 = poly->getTags();

  //be a little more restrictive with each of these
  if (_failsCuisineMatch(t1, t2))
  {
    _failedMatchRequirements.append("cusine");
    return 0.0;
  }
  else if (_failsSportMatch(t1, t2))
  {
    _failedMatchRequirements.append("sport");
    return 0.0;
  }
  else if (_failsReligionMatch(t1, t2))
  {
    _failedMatchRequirements.append("religion");
    return 0.0;
  }

  double typeScore = _getTagScore(poi, poly);
  if (typeScore < 0.001)
  {
    typeScore = 0.0;
  }
  LOG_VART(typeScore);
  return typeScore;
}

QSet<QString> PoiPolygonTypeScoreExtractor::_getTagValueTokens(const QString category)
{
  if (_categoriesToSchemaTagValues[category].isEmpty())
  {
    const std::vector<SchemaVertex> tags =
      OsmSchema::getInstance().getTagByCategory(OsmSchemaCategory::fromString(category));
    for (std::vector<SchemaVertex>::const_iterator tagItr = tags.begin();
         tagItr != tags.end(); ++tagItr)
    {
      SchemaVertex tag = *tagItr;
      const QString tagVal = tag.value.toLower();
      if (!tagVal.contains("*"))  //skip wildcards
      {
        _categoriesToSchemaTagValues[category].insert(tagVal);
        LOG_TRACE("Appended " << tagVal << " to schema tag values.");
      }
    }
    LOG_VART(_categoriesToSchemaTagValues.size());
  }
  return _categoriesToSchemaTagValues[category];
}

void PoiPolygonTypeScoreExtractor::_translateTagValue(const QString tagKey, QString& tagValue) const
{
  LOG_VART(tagKey);
  LOG_VART(tagValue);

  //don't care about urls
  if (tagValue.toLower().startsWith("http://"))
  {
    return;
  }

  //If the tag key is not in the categories we're interested in, pass.
  const bool inABuildingOrPoiCategory =
    OsmSchema::getInstance()
      .getCategories(tagKey, tagValue)
      .intersects(OsmSchemaCategory::building() | OsmSchemaCategory::poi());
  LOG_VART(inABuildingOrPoiCategory);
  if (!inABuildingOrPoiCategory)
  {
    LOG_TRACE(
      "Input tag to translate: " << tagKey << "=" << tagValue << " is not a building/poi tag.");
    return;
  }

  //If the tag key is already OSM, then no need to translate it.
  //TODO: Should this also have use and/or building categories be added here?
  if (_getTagValueTokens("poi").contains(tagValue))
  {
    LOG_TRACE("Input tag value to translate: " << tagValue << " is already a poi tag value.");
    return;
  }

  //Translate the whole phrase, as the translator may be able to derive context from more than
  //one word.
  const QString tagValueTemp = tagValue.toLower().simplified().replace("_", " ");
  LOG_VART(tagValueTemp);
  QString translatedTagValue = _translator->translate(tagValueTemp).toLower();
  LOG_VART(translatedTagValue);
  if (translatedTagValue.isEmpty())
  {
    LOG_TRACE("To English translation for: " << tagValue << " same as original text.");
    return;
  }

  translatedTagValue = translatedTagValue.simplified().replace(" ", "_");
  LOG_TRACE(
    "Translated tag value: " << tagValue << " for key: " << tagKey << " to value: " <<
    translatedTagValue);
  tagValue = translatedTagValue;
}

double PoiPolygonTypeScoreExtractor::_getTagScore(ConstElementPtr poi,
                                                  ConstElementPtr poly) const
{
  double result = 0.0;

  QStringList poiTagList = _getRelatedTags(poi->getTags());
  QStringList polyTagList = _getRelatedTags(poly->getTags());
  LOG_VART(poiTagList);
  LOG_VART(polyTagList);
  if (poiTagList.size() == 0 || polyTagList.size() == 0)
  {
    _noTypeFound = true;
    return 0.0;
  }

  //If a feature has a specific type, we only want to look at that type and ignore any generic
  //types.  Otherwise, we'll allow a type match with just a generic tag.
  QStringList excludeKvps;
  const bool poiIsGenericPoi = poiTagList.size() == 1 && poiTagList.contains("poi=yes");
  const bool poiIsGenericBuilding = poiTagList.size() == 1 && poiTagList.contains("building=yes");
  const bool polyIsGenericPoi = polyTagList.size() == 1 && polyTagList.contains("poi=yes");
  const bool polyIsGenericBuilding = polyTagList.size() == 1 && polyTagList.contains("building=yes");
  if (!poiIsGenericPoi && !polyIsGenericPoi)
  {
    excludeKvps.append("poi=yes");
  }
  if (!poiIsGenericBuilding && !polyIsGenericBuilding)
  {
    excludeKvps.append("building=yes");
  }
  LOG_VART(poiIsGenericPoi);
  LOG_VART(poiIsGenericBuilding);
  LOG_VART(polyIsGenericPoi);
  LOG_VART(polyIsGenericBuilding);

  LOG_VART(excludeKvps);
  for (int i = 0; i < excludeKvps.size(); i++)
  {
    const QString excludeKvp = excludeKvps.at(i);
    poiTagList.removeAll(excludeKvp);
    polyTagList.removeAll(excludeKvp);
  }

  for (int i = 0; i < poiTagList.size(); i++)
  {
    const QString poiKvp = poiTagList.at(i).toLower();
    for (int j = 0; j < polyTagList.size(); j++)
    {
      const QString polyKvp = polyTagList.at(j).toLower();
      LOG_VART(poiKvp);
      LOG_VART(polyKvp);

      const double score = OsmSchema::getInstance().score(poiKvp, polyKvp);
      LOG_VART(score);
      if (score >= result)
      {
        if (!poiKvp.isEmpty() && !excludeKvps.contains(poiKvp))
        {
          _poiBestKvp = poiKvp;
          LOG_VART(_poiBestKvp);
        }
        if (!polyKvp.isEmpty() && !excludeKvps.contains(polyKvp))
        {
          _polyBestKvp = polyKvp;
          LOG_VART(_polyBestKvp);
        }
      }
      result = max(score, result);
      LOG_VART(result);

      if (result == 1.0)
      {
        if (_printMatchDistanceTruth)
        {
          LOG_VART(_poiBestKvp);
          LOG_VART(_polyBestKvp);
          PoiPolygonDistanceTruthRecorder::recordDistanceTruth(
            poi, poly, _poiBestKvp, _polyBestKvp, _featureDistance);
        }
        return result;
      }
    }
  }
  LOG_VART(_poiBestKvp);
  LOG_VART(_polyBestKvp);

  if (_printMatchDistanceTruth)
  {
    PoiPolygonDistanceTruthRecorder::recordDistanceTruth(
      poi, poly, _poiBestKvp, _polyBestKvp, _featureDistance);
  }

  return result;
}

QStringList PoiPolygonTypeScoreExtractor::_getRelatedTags(const Tags& tags) const
{
  QStringList tagsList;
  for (Tags::const_iterator it = tags.constBegin(); it != tags.constEnd(); ++it)
  {
    const QString key = it.key();
    QStringList values = it.value().split(";");
    for (int i = 0; i < values.size(); i++)
    {
      QString value = values.at(i);

      if (_translateTagValuesToEnglish)
      {
        _translateTagValue(key, value);
      }

      if ((OsmSchema::getInstance().getCategories(key, value) &
           (OsmSchemaCategory::building() | OsmSchemaCategory::use() | OsmSchemaCategory::poi()))
             != OsmSchemaCategory::Empty)
      {
        tagsList.append(key + "=" + value);
      }
    }
  }
  return tagsList;
}

bool PoiPolygonTypeScoreExtractor::_typeHasName(const QString kvp, const QString name)
{
  const QStringList typeNames =_typeToNames.values(kvp);
  for (int i = 0; i < typeNames.size(); i++)
  {
    if (name.contains(typeNames.at(i)))
    {
      return true;
    }
  }
  return false;
}

QString PoiPolygonTypeScoreExtractor::_getMatchingTypeName(const QString kvp, const QString name)
{
  const QStringList typeNames =_typeToNames.values(kvp);
  for (int i = 0; i < typeNames.size(); i++)
  {
    const QString typeName = typeNames.at(i);
    if (name.contains(typeName))
    {
      return typeName;
    }
  }
  return "";
}

bool PoiPolygonTypeScoreExtractor::_haveMatchingTypeNames(const QString kvp, const QString name1,
                                                          const QString name2)
{
  const QString typeName1 = _getMatchingTypeName(kvp, name1);
  const QString typeName2 = _getMatchingTypeName(kvp, name2);
  return typeName1 == typeName2 && !typeName1.isEmpty();
}

// As part of #2633, attempted to re-implement some of this hardcoded type code as categories in
// the hoot schema.  In doing that, several strange bugs started occurring and many poi/poly unit
// tests started to break.  Using the categories in that manner may not be the best approach and
// possibly a different on is needed.  The branch "2633-new-categories" is an example of the failed
// changes.

bool PoiPolygonTypeScoreExtractor::isSchool(ConstElementPtr element)
{
  const QString amenityStr = element->getTags().get("amenity").toLower();
  return amenityStr == "school" || amenityStr == "university";
}

// Schools are the only example of the concept of trying to reduce reviews between features of the
// same type when their names indicate they are actually different types.  If this concept proves
// useful with other types, the code could be abstracted to handle them.

bool PoiPolygonTypeScoreExtractor::isSpecificSchool(ConstElementPtr element)
{
  if (!isSchool(element))
  {
    return false;
  }
<<<<<<< HEAD
  return
    _typeHasName(
      "amenity=school", PoiPolygonNameScoreExtractor::getElementName(*element).toLower());
=======
  return _typeHasName("amenity=school", element->getTags().getName().toLower());
>>>>>>> 8e639743
}

bool PoiPolygonTypeScoreExtractor::specificSchoolMatch(ConstElementPtr element1,
                                                       ConstElementPtr element2)
{
  if (isSpecificSchool(element1) && isSpecificSchool(element2))
  {
<<<<<<< HEAD
    const QString name1 = PoiPolygonNameScoreExtractor::getElementName(*element1).toLower();
    const QString name2 = PoiPolygonNameScoreExtractor::getElementName(*element2).toLower();
=======
    const QString name1 = element1->getTags().getName().toLower();
    const QString name2 = element2->getTags().getName().toLower();
>>>>>>> 8e639743
    if (_haveMatchingTypeNames("amenity=school", name1, name2))
    {
      return true;
    }
  }
  return false;
}

bool PoiPolygonTypeScoreExtractor::isPark(ConstElementPtr element)
{
  return !OsmSchema::getInstance().isBuilding(element) &&
         (element->getTags().get("leisure") == "park");
}

bool PoiPolygonTypeScoreExtractor::isParkish(ConstElementPtr element)
{
  if (OsmSchema::getInstance().isBuilding(element))
  {
    return false;
  }
  const QString leisureVal = element->getTags().get("leisure").toLower();
  return leisureVal == "garden" || leisureVal == "dog_park";
}

bool PoiPolygonTypeScoreExtractor::isPlayground(ConstElementPtr element)
{
  return element->getTags().get("leisure") == "playground";
}

bool PoiPolygonTypeScoreExtractor::isSport(const Tags& tags)
{
  const QString leisureVal = tags.get("leisure").toLower();
  return tags.contains("sport") || leisureVal.contains("sport") || leisureVal == "pitch";
}

bool PoiPolygonTypeScoreExtractor::isSport(ConstElementPtr element)
{
  return isSport(element->getTags());
}

bool PoiPolygonTypeScoreExtractor::isRestroom(ConstElementPtr element)
{
  return element->getTags().get("amenity").toLower() == "toilets";
}

bool PoiPolygonTypeScoreExtractor::isParking(ConstElementPtr element)
{
  const Tags& tags = element->getTags();
  return
    tags.get("amenity") == "parking" || tags.contains("parking") ||
    tags.get("amenity") == "bicycle_parking";
}

bool PoiPolygonTypeScoreExtractor::isReligion(ConstElementPtr element)
{
  return isReligion(element->getTags());
}

bool PoiPolygonTypeScoreExtractor::isReligion(const Tags& tags)
{
  return tags.get("amenity").toLower() == "place_of_worship" ||
         tags.get("building").toLower() == "church" ||
         tags.get("building").toLower() == "mosque" ||
         //TODO: this one is an alias of building=mosque, so we should be getting it from there
         //instead
         tags.get("amenity").toLower() == "mosque" ||
         tags.get("building").toLower() == "synagogue";
}

bool PoiPolygonTypeScoreExtractor::hasMoreThanOneType(ConstElementPtr element)
{
  int typeCount = 0;
  QStringList typesParsed;
  if (_allTagKeys.size() == 0)
  {
    QSet<QString> allTagKeysTemp = OsmSchema::getInstance().getAllTagKeys();
    allTagKeysTemp.remove(MetadataTags::Ref1());
    allTagKeysTemp.remove(MetadataTags::Ref2());
    allTagKeysTemp.remove("uuid");
    allTagKeysTemp.remove("name");
    allTagKeysTemp.remove("ele");
    for (QSet<QString>::const_iterator it = allTagKeysTemp.begin(); it != allTagKeysTemp.end(); ++it)
    {
      const QString tagKey = *it;
      //address tags aren't really type tags
      if (!tagKey.startsWith("addr:"))
      {
        _allTagKeys.insert(tagKey);
      }
    }
  }

  const Tags elementTags = element->getTags();
  for (Tags::const_iterator it = elementTags.begin(); it != elementTags.end(); ++it)
  {
    const QString elementTagKey = it.key();
    //there may be duplicate keys in allTags
    if (_allTagKeys.contains(elementTagKey) && !typesParsed.contains(elementTagKey))
    {
      LOG_TRACE("Has key: " << elementTagKey);
      typeCount++;
      if (typeCount > 1)
      {
        return true;
      }
    }

    typesParsed.append(elementTagKey);
  }
  return false;
}

bool PoiPolygonTypeScoreExtractor::hasType(ConstElementPtr element)
{
  return
    OsmSchema::getInstance().getCategories(element->getTags()).intersects(
      OsmSchemaCategory::building() | OsmSchemaCategory::poi());
}

bool PoiPolygonTypeScoreExtractor::hasSpecificType(ConstElementPtr element)
{
  return
    hasType(element) && !element->getTags().contains("poi") &&
          element->getTags().get("building") != QLatin1String("yes") &&
          element->getTags().get("office") != QLatin1String("yes") &&
          element->getTags().get("area") != QLatin1String("yes");
}

bool PoiPolygonTypeScoreExtractor::isRestaurant(ConstElementPtr element)
{
  return isRestaurant(element->getTags());
}

bool PoiPolygonTypeScoreExtractor::isRestaurant(const Tags& tags)
{
  return tags.get("amenity") == "restaurant" || tags.get("amenity") == "fast_food";
}

bool PoiPolygonTypeScoreExtractor::_haveConflictingTags(const QString tagKey, const Tags& t1,
                                                        const Tags& t2, QString& tag1Val,
                                                        QString& tag2Val) const
{
  const QString t1Val = t1.get(tagKey).toLower();
  const bool t1HasVal = !t1Val.trimmed().isEmpty();
  const QString t2Val = t2.get(tagKey).toLower();
  const bool t2HasVal = !t2Val.trimmed().isEmpty();
  tag1Val = t1Val;
  tag2Val = t2Val;
  if (t1HasVal && t2HasVal &&
      OsmSchema::getInstance().score(tagKey + "=" + t1Val, tagKey + "=" + t2Val) != 1.0)
  {
    return true;
  }
  return false;
}

bool PoiPolygonTypeScoreExtractor::_failsCuisineMatch(const Tags& t1, const Tags& t2) const
{
  QString t1Val;
  QString t2Val;
  if (isRestaurant(t1) && isRestaurant(t2) && _haveConflictingTags("cuisine", t1, t2, t1Val, t2Val))
  {
    if (//Don't return false on regional, since its location dependent, and we don't take the
        //location into account for this.
        t1Val != "regional" && t2Val != "regional" &&
        //Don't fail on "other", since that's not very descriptive.
        t1Val != "other" && t2Val != "other")
    {
      LOG_TRACE("Failed type match on different cuisines.");
      return true;
    }
  }
  return false;
}

bool PoiPolygonTypeScoreExtractor::_failsSportMatch(const Tags& t1, const Tags& t2) const
{
  if (isSport(t1) && isSport(t2))
  {
    QString t1Val;
    QString t2Val;

    if (_haveConflictingTags("sport", t1, t2, t1Val, t2Val))
    {
      LOG_TRACE("Failed type match on different sports: " << t1Val << ", " << t2Val);
      return true;
    }
  }
  return false;
}

bool PoiPolygonTypeScoreExtractor::_failsReligionMatch(const Tags& t1, const Tags& t2) const
{
  if (isReligion(t1) && isReligion(t2))
  {
    QString t1Val;
    QString t2Val;

    if (_haveConflictingTags("denomination", t1, t2, t1Val, t2Val))
    {
      LOG_TRACE(
        "Failed type match on different religious denominations: " << t1Val << ", " << t2Val);
      return true;
    }

    if (_haveConflictingTags("religion", t1, t2, t1Val, t2Val))
    {
      LOG_TRACE("Failed type match on different religions: " << t1Val << ", " << t2Val);
      return true;
    }
  }
  return false;
}

}<|MERGE_RESOLUTION|>--- conflicted
+++ resolved
@@ -389,13 +389,7 @@
   {
     return false;
   }
-<<<<<<< HEAD
-  return
-    _typeHasName(
-      "amenity=school", PoiPolygonNameScoreExtractor::getElementName(*element).toLower());
-=======
   return _typeHasName("amenity=school", element->getTags().getName().toLower());
->>>>>>> 8e639743
 }
 
 bool PoiPolygonTypeScoreExtractor::specificSchoolMatch(ConstElementPtr element1,
@@ -403,13 +397,8 @@
 {
   if (isSpecificSchool(element1) && isSpecificSchool(element2))
   {
-<<<<<<< HEAD
-    const QString name1 = PoiPolygonNameScoreExtractor::getElementName(*element1).toLower();
-    const QString name2 = PoiPolygonNameScoreExtractor::getElementName(*element2).toLower();
-=======
     const QString name1 = element1->getTags().getName().toLower();
     const QString name2 = element2->getTags().getName().toLower();
->>>>>>> 8e639743
     if (_haveMatchingTypeNames("amenity=school", name1, name2))
     {
       return true;

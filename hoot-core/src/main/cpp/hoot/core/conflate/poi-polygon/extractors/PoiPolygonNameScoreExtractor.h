/*
 * This file is part of Hootenanny.
 *
 * Hootenanny is free software: you can redistribute it and/or modify
 * it under the terms of the GNU General Public License as published by
 * the Free Software Foundation, either version 3 of the License, or
 * (at your option) any later version.
 *
 * This program is distributed in the hope that it will be useful,
 * but WITHOUT ANY WARRANTY; without even the implied warranty of
 * MERCHANTABILITY or FITNESS FOR A PARTICULAR PURPOSE.  See the
 * GNU General Public License for more details.
 *
 * You should have received a copy of the GNU General Public License
 * along with this program.  If not, see <http://www.gnu.org/licenses/>.
 *
 * --------------------------------------------------------------------
 *
 * The following copyright notices are generated automatically. If you
 * have a new notice to add, please use the format:
 * " * @copyright Copyright ..."
 * This will properly maintain the copyright information. DigitalGlobe
 * copyrights will be updated automatically.
 *
 * @copyright Copyright (C) 2016, 2017, 2018 DigitalGlobe (http://www.digitalglobe.com/)
 */
#ifndef POIPOLYGONNAMESCOREEXTRACTOR_H
#define POIPOLYGONNAMESCOREEXTRACTOR_H

// hoot
#include <hoot/core/elements/Element.h>
#include <hoot/core/conflate/extractors/FeatureExtractorBase.h>
#include <hoot/core/util/Configurable.h>
#include <hoot/core/language/ToEnglishTranslator.h>
#include <hoot/core/conflate/extractors/NameExtractor.h>

namespace hoot
{

/**
 * Scores element name similarity
 */
class PoiPolygonNameScoreExtractor : public FeatureExtractorBase, public Configurable
{
public:

  static std::string className() { return "hoot::PoiPolygonNameScoreExtractor"; }

  PoiPolygonNameScoreExtractor();

  virtual std::string getClassName() const { return PoiPolygonNameScoreExtractor::className(); }

  /**
   * Returns a score from 0 to 1 representing the similarity of the feature names.  A score of -1
   * means one or both of the features have no names.
   *
   * @param poi the first element to examine
   * @param poly the second element to examine
   * @return a name score
   */
  virtual double extract(const OsmMap& map, const ConstElementPtr& poi,
                         const ConstElementPtr& poly) const;

<<<<<<< HEAD
  /**
   * Returns an element's name
   *
   * @param element the element to examine
   * @return the element's name if it has one
   */
  static QString getElementName(const Element& element);

=======
>>>>>>> 8e639743
  virtual void setConfiguration(const Settings& conf);

  double getNameScoreThreshold() const { return _nameScoreThreshold; }
  void setNameScoreThreshold(double threshold) { _nameScoreThreshold = threshold; }

  double getLevDist() const { return _levDist; }
  void setLevDist(double dist) { _levDist = dist; }

  bool getTranslateTagValuesToEnglish() const { return _translateTagValuesToEnglish; }
  void setTranslateTagValuesToEnglish(bool translate) { _translateTagValuesToEnglish = translate; }

  virtual QString getDescription() const
  { return "Scores name similarity for POI/Polygon conflation"; }

  long getNamesProcessed() const { return _namesProcessed; }
  bool getMatchAttemptMade() const { return _matchAttemptMade; }

private:

  friend class PoiPolygonNameScoreExtractorTest;

  double _nameScoreThreshold;
  double _levDist;

  //when enabled, will attempt to translate address tags to English
  bool _translateTagValuesToEnglish;
  // See comments in PoiPolygonTypeScoreExtractor as to why this is static.
  static boost::shared_ptr<ToEnglishTranslator> _translator;

  mutable long _namesProcessed;
  mutable bool _matchAttemptMade;

  boost::shared_ptr<NameExtractor> _getNameExtractor() const;
};

}

#endif // POIPOLYGONNAMESCOREEXTRACTOR_H<|MERGE_RESOLUTION|>--- conflicted
+++ resolved
@@ -61,17 +61,6 @@
   virtual double extract(const OsmMap& map, const ConstElementPtr& poi,
                          const ConstElementPtr& poly) const;
 
-<<<<<<< HEAD
-  /**
-   * Returns an element's name
-   *
-   * @param element the element to examine
-   * @return the element's name if it has one
-   */
-  static QString getElementName(const Element& element);
-
-=======
->>>>>>> 8e639743
   virtual void setConfiguration(const Settings& conf);
 
   double getNameScoreThreshold() const { return _nameScoreThreshold; }

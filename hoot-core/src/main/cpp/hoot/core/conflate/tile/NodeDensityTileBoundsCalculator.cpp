/*
 * This file is part of Hootenanny.
 *
 * Hootenanny is free software: you can redistribute it and/or modify
 * it under the terms of the GNU General Public License as published by
 * the Free Software Foundation, either version 3 of the License, or
 * (at your option) any later version.
 *
 * This program is distributed in the hope that it will be useful,
 * but WITHOUT ANY WARRANTY; without even the implied warranty of
 * MERCHANTABILITY or FITNESS FOR A PARTICULAR PURPOSE.  See the
 * GNU General Public License for more details.
 *
 * You should have received a copy of the GNU General Public License
 * along with this program.  If not, see <http://www.gnu.org/licenses/>.
 *
 * --------------------------------------------------------------------
 *
 * The following copyright notices are generated automatically. If you
 * have a new notice to add, please use the format:
 * " * @copyright Copyright ..."
 * This will properly maintain the copyright information. Maxar
 * copyrights will be updated automatically.
 *
 * @copyright Copyright (C) 2015, 2016, 2017, 2018, 2019, 2020, 2021 Maxar (http://www.maxar.com/)
 */

#include "NodeDensityTileBoundsCalculator.h"

// hoot
#include <hoot/core/elements/Node.h>
#include <hoot/core/geometry/GeometryUtils.h>
#include <hoot/core/util/ConfigOptions.h>
#include <hoot/core/util/StringUtils.h>
#include <hoot/core/visitors/CalculateMapBoundsVisitor.h>

// Qt
#include <QImage>
#include <QPainter>

using namespace geos::geom;
using namespace std;

namespace hoot
{

int NodeDensityTileBoundsCalculator::logWarnCount = 0;

NodeDensityTileBoundsCalculator::NodeDensityTileBoundsCalculator()
  : _pixelSize(0.001),
    _maxNodesPerTile(1000),
    _slop(0.1),
    _maxNodeCountInOneTile(0),
    _minNodeCountInOneTile(LONG_MAX),
    _pixelSizeRetryReductionFactor(10),
    _maxNumTries(3),
    _maxTimePerAttempt(-1),
    _tileCount(0)
{
}

void NodeDensityTileBoundsCalculator::calculateTiles(const ConstOsmMapPtr& map)
{  
  if (!map)
    throw IllegalArgumentException("Invalid map passed to node density tile calculator.");
  else if (map->getNodeCount() == 0)
    throw IllegalArgumentException("Empty map passed to node density tile calculator.");
  else if (_maxNodesPerTile == 0)
  {
    throw IllegalArgumentException(
      QString("Invalid maximum nodes per tile requirement equal to zero passed to node density " ) +
      QString("tile calculator."));
  }

  LOG_VARD(map->getNodeCount());
  if (map->getNodeCount() <= _maxNodesPerTile)
  {
    LOG_STATUS(
      "Node count " << StringUtils::formatLargeNumber(map->getNodeCount()) << " is less than "
      "specified maximum node count per tile. Returning a single tile covering all of the input "
      "data...");

    const geos::geom::Envelope bounds = CalculateMapBoundsVisitor::getGeosBounds(map);
    std::vector<geos::geom::Envelope> subTiles;
    subTiles.push_back(bounds);
    _tiles.push_back(subTiles);
    std::vector<long> subCounts;
    subCounts.push_back(map->getNodeCount());
    _nodeCounts.push_back(subCounts);
    _minNodeCountInOneTile = map->getNodeCount();
    _maxNodeCountInOneTile = map->getNodeCount();
    _tileCount = 1;
  }
  else
  {  
    if (_maxTimePerAttempt > 0)
      _timer.restart();

    int tryCtr = 0;
    LOG_VARD(_tiles.size());
    LOG_VARD(tryCtr);
    LOG_VARD(_maxNumTries);
    while (_tiles.empty() && tryCtr < _maxNumTries)
    {
      tryCtr++;

      QString msg =
        "Running node density tiles calculation attempt " + QString::number(tryCtr) + " / " +
         QString::number(_maxNumTries) + " with pixel size: " + QString::number(_pixelSize) +
         ", max allowed nodes: " + StringUtils::formatLargeNumber(_maxNodesPerTile) +
         ", total input node size: " + StringUtils::formatLargeNumber(map->getNodeCount());
      if (_maxTimePerAttempt == -1)
        msg += ", and with no timeout...";
      else
        msg += ", and with a timeout of " + QString::number(_maxTimePerAttempt) + " seconds...";
      LOG_STATUS(msg);

      cv::Mat r1, r2;
      _renderImage(map, r1, r2);
      // We're calculating for unknown1 only, so fill the second matrix with all zeroes.
      cv::Mat zeros = cv::Mat::zeros(r1.size(), r1.type());
      _setImages(r1, zeros);

      try
      {
        _calculateTiles();
      }
      catch (const TileCalcException& e)
      {
        msg = "Tile calculation attempt " + QString::number(tryCtr) + " / " +
          QString::number(_maxNumTries) + " failed with error: \"" + e.getWhat() + "\"";
        if (tryCtr == _maxNumTries)
        {
          msg += " Aborting calculation.";
          LOG_ERROR(msg);
          //  Rethrow original exception
          throw;
        }
        else
        {
          _tiles.clear();
          msg += " Retrying calculation...";
          LOG_STATUS(msg);
          if (_pixelSizeRetryReductionFactor != -1)
            _pixelSize -= _pixelSize * (_pixelSizeRetryReductionFactor / 100.0);
          LOG_VARD(_tiles.size());
          LOG_VARD(tryCtr);
          LOG_VARD(_maxNumTries);
        }
      }
    }
  }
}

void NodeDensityTileBoundsCalculator::_calculateMin()
{
  int w = static_cast<int>(ceil((_envelope.MaxX - _envelope.MinX) / _pixelSize)) + 1;
  LOG_VART(w);
  int h = static_cast<int>(ceil((_envelope.MaxY - _envelope.MinY) / _pixelSize)) + 1;
  LOG_VART(h);

  assert(h == _r1.rows && w == _r1.cols);
  assert(_r1.rows == _r2.rows && _r1.cols == _r2.cols);

  _min = cv::Mat(cvSize(w, h), CV_32SC1);
  LOG_VART(_min);

  _maxValue = 1.0;
  for (int py = 0; py < h; py++)
  {
    const int32_t* row1 = _r1.ptr<int32_t>(py);
    const int32_t* row2 = _r2.ptr<int32_t>(py);
    int32_t* rowM = _min.ptr<int32_t>(py);

    for (int px = 0; px < w; px++)
    {
      rowM[px] = std::min(row1[px], row2[px]);
      _maxValue = std::max(_maxValue, std::max(row1[px], row2[px]));
    }
  }
}

QString NodeDensityTileBoundsCalculator::tilesToString(const vector<vector<Envelope>>& tiles)
{
  QString str;
  for (size_t tx = 0; tx < tiles.size(); tx++)
  {
    for (size_t ty = 0; ty < tiles[tx].size(); ty++)
      str += GeometryUtils::toConfigString(tiles[tx][ty]) + "\n";
  }
  str.chop(1);
  return str;
}

void NodeDensityTileBoundsCalculator::_checkForTimeout() const
{
  if (_maxTimePerAttempt > 0 && (_timer.elapsed() / 1000) > _maxTimePerAttempt)
    throw TileCalcException("Calculation timed out at " + QString::number(_timer.elapsed() / 1000) + " seconds.");
}

void NodeDensityTileBoundsCalculator::_calculateTiles()
{
  LOG_INFO("Calculating tiles...");

  size_t width = 1;
  vector<PixelBox> boxes;
  boxes.resize(1);
  boxes[0] = PixelBox(0, _r1.cols - 1, 0, _r1.rows - 1);

  double nodeCount = static_cast<double>(_sumPixels(boxes[0]));
  LOG_DEBUG("w: " << _r1.cols << " h: " << _r1.rows);
  LOG_DEBUG("Total node count: " << nodeCount);
  LOG_VARD(_maxNodesPerTile);

  while (!_isDone(boxes))
  {
    width *= 2;

    vector<PixelBox> nextLayer;
    nextLayer.resize(width * width);

    LOG_TRACE("width: " << width);
    for (size_t i = 0; i < boxes.size(); i++)
    {
      const PixelBox& b = boxes[i];
      int splitX = _calculateSplitX(b);
      int tx = static_cast<int>(i % (width / 2));
      int ty = static_cast<int>(i / (width / 2));
      LOG_TRACE("  i: " << i << " tx: " << tx << " ty: " << ty);

      int splitYLeft = _calculateSplitY(PixelBox(b.minX, splitX, b.minY, b.maxY));
      nextLayer[(tx * 2 + 0) + (ty * 2 + 0) * width] =
        PixelBox(b.minX, splitX, b.minY, splitYLeft);
      nextLayer[(tx * 2 + 0) + (ty * 2 + 1) * width] =
        PixelBox(b.minX, splitX, splitYLeft + 1, b.maxY);

      int splitYRight = _calculateSplitY(PixelBox(splitX + 1, b.maxX, b.minY, b.maxY));
      nextLayer[(tx * 2 + 1) + (ty * 2 + 0) * width] =
        PixelBox(splitX + 1, b.maxX, b.minY, splitYRight);
      nextLayer[(tx * 2 + 1) + (ty * 2 + 1) * width] =
        PixelBox(splitX + 1, b.maxX, splitYRight + 1, b.maxY);
    }

    boxes = nextLayer;

    _checkForTimeout();
  }

  _tiles.clear();
  _maxNodeCountInOneTile = 0;
  _minNodeCountInOneTile = LONG_MAX;
  LOG_VARD(width);
  _tiles.resize(width);
  _nodeCounts.clear();
  _nodeCounts.resize(width);

  for (size_t tx = 0; tx < width; tx++)
  {
    _tiles[tx].resize(width);
    _nodeCounts[tx].resize(width);
    for (size_t ty = 0; ty < width; ty++)
    {
      const PixelBox& pb = boxes[tx + ty * width];
      LOG_VART(pb.getWidth());
      LOG_VART(pb.getHeight());

      if (pb.getWidth() < 3 || pb.getHeight() < 3)
      {
        throw TileCalcException(
          "Node density tiles pixel box must be at least three pixels wide and tall. Try "
          "reducing the pixel size or increasing the maximum allowed nodes per tile. Current "
          "pixel box width: " + QString::number(pb.getWidth()) + "; height: " +
          QString::number(pb.getHeight()));
      }

      const long count = _sumPixels(pb);
      _nodeCounts[tx][ty] = count;
      _maxNodeCountInOneTile = std::max(_maxNodeCountInOneTile, count);
      _minNodeCountInOneTile = std::min(_minNodeCountInOneTile, count);

      _tiles[tx][ty] = _toEnvelope(pb);
    }

    _checkForTimeout();
  }
  _tileCount = static_cast<int>(width * width);

  if (_maxNodeCountInOneTile == 0)
  {
    throw TileCalcException(
      "The maximum node density tiles node count in one tile is zero. Try reducing the pixel "
      "size or increasing the maximum allowed nodes per tile.");
  }
  LOG_TRACE("Tiles: " + tilesToString(_tiles));

  _exportResult(boxes, "tmp/result.png");
}

int NodeDensityTileBoundsCalculator::_calculateSplitX(const PixelBox& b) const
{
  double total = static_cast<double>(_sumPixels(b));
  LOG_VART(total);

  double left = static_cast<double>(_sumPixels(b.getColumnBox(b.minX)));
  LOG_VART(left);

  int best = (b.maxX + b.minX) / 2;
  double bestSum = numeric_limits<double>::max();

  double thisSlop = _slop + 1.0 / static_cast<double>(b.maxX - b.minX);
  LOG_VART(thisSlop);

  LOG_VART(b.getWidth());
  if (b.getWidth() < 6)
  {
    throw TileCalcException(
      "Node density tiles pixel box must be at least six pixels wide. Try reducing the input "
      "pixel size or increasing the maximum nodes allowed per tile. Current pixel box width: " +
      QString::number(b.getWidth()));
  }

  for (int c = b.minX + 2; c < b.maxX - 2; c++)
  {
    double colSum = static_cast<double>(_sumPixels(b.getColumnBox(c)));
    LOG_VART(colSum);
    double colSumMin = static_cast<double>(_sumPixels(b.getColumnBox(c), _min)) +
                       static_cast<double>(_sumPixels(b.getColumnBox(c + 1), _min));
    LOG_VART(colSumMin);
    left += colSum;

    double slop = abs(0.5 - left / total);
    if ((slop < thisSlop) && colSumMin < bestSum)
    {
      best = c;
      bestSum = colSumMin;
    }
  }
  LOG_VART(left);
  LOG_VART(best);
  LOG_VART(bestSum);

  if (bestSum == numeric_limits<double>::max())
  {
    if (logWarnCount < Log::getWarnMessageLimit())
    {
      LOG_WARN("Node density tiles bestSum isn't valid. " << b.toString());
    }
    else if (logWarnCount == Log::getWarnMessageLimit())
    {
      LOG_WARN(className() << ": " << Log::LOG_WARN_LIMIT_REACHED_MESSAGE);
    }
    logWarnCount++;
  }

  LOG_VART(best);
  return best;
}

int NodeDensityTileBoundsCalculator::_calculateSplitY(const PixelBox& b) const
{
  double total = static_cast<double>(_sumPixels(b));
  LOG_VART(total);

  double bottom = static_cast<double>(_sumPixels(b.getRowBox(b.minY)));
  LOG_VART(bottom);

  int best = (b.maxY + b.minY) / 2;
  double bestSum = numeric_limits<double>::max();

  double thisSlop = _slop + 1.0 / static_cast<double>(b.maxY - b.minY);
  LOG_VART(thisSlop);

  if (b.getHeight() < 6)
  {
    throw TileCalcException(
      "Node density tiles pixel box must be at least six pixels high. Try reducing the input "
      "pixel size or increasing the maximum nodes allowed per tile. Current pixel box height: " +
      QString::number(b.getHeight()));
  }

  for (int r = b.minY + 2; r < b.maxY - 2; r++)
  {
    double rowSum = static_cast<double>(_sumPixels(b.getRowBox(r)));
    LOG_VART(rowSum);
    double rowSumMin = static_cast<double>(_sumPixels(b.getRowBox(r), _min)) +
                       static_cast<double>(_sumPixels(b.getRowBox(r + 1), _min));
    LOG_VART(rowSumMin);
    bottom += rowSum;

    double slop = abs(0.5 - bottom / total);
    if ((slop < thisSlop) && rowSumMin < bestSum)
    {
      best = r;
      bestSum = rowSumMin;
    }
  }
  LOG_VART(bottom);
  LOG_VART(best);
  LOG_VART(bestSum);

  if (bestSum == numeric_limits<double>::max())
  {
    if (logWarnCount < Log::getWarnMessageLimit())
    {
      LOG_WARN(
        "Node density tiles bestSum isn't valid. " << b.toString() << " total: " << total <<
        " size: " << b.maxY - b.minY);
    }
    else if (logWarnCount == Log::getWarnMessageLimit())
    {
      LOG_WARN(className() << ": " << Log::LOG_WARN_LIMIT_REACHED_MESSAGE);
    }
    logWarnCount++;
  }

  LOG_VART(best);
  return best;
}

void NodeDensityTileBoundsCalculator::_countNode(const std::shared_ptr<Node> &n)
{
  double x = n->getX();
  double y = n->getY();

  int px = static_cast<int>((x - _envelope.MinX) / _pixelSize);
  LOG_VART(px);
  int py = static_cast<int>((y - _envelope.MinY) / _pixelSize);
  LOG_VART(py);

  if (px < 0 || px >= _r1.cols || py < 0 || py >= _r1.rows)
    throw HootException("Node density tiles pixel out of bounds.");
  else
  {
    int32_t* row;
    if (n->getStatus() == Status::Unknown1)
    {
      row = _r1.ptr<int32_t>(py);
      row[px] += 1;
    }
    else if (n->getStatus() == Status::Unknown2)
    {
      row = _r2.ptr<int32_t>(py);
      row[px] += 1;
    }
  }
}

void NodeDensityTileBoundsCalculator::_exportImage(cv::Mat& r, QString output) const
{
  QImage qImage(r.cols, r.rows, QImage::Format_RGB16);
  if (qImage.isNull())
  {
    throw HootException(
      QString("Node density tiles: Unable to allocate image of size %1x%2")
        .arg(r.cols)
        .arg(r.rows));
  }
  QPainter pt(&qImage);
  pt.setRenderHint(QPainter::Antialiasing, false);
  pt.fillRect(pt.viewport(), Qt::black);
  QPen pen;
  pen.setWidth(0);
  pen.setColor(qRgb(1, 0, 0));
  pt.setPen(pen);

  LOG_VART(_maxValue);

  LOG_VART(r.cols); //18k
  for (int y = 0; y < r.rows; y++)
  {
    const int32_t* row = r.ptr<int32_t>(y);
    for (int x = 0; x < r.cols; x++)
    {
      double l;
      if (row[x] == 0)
        l = 0.0;
      else
        l = log(row[x]) / log(_maxValue);
      int v = l * 255;
      qImage.setPixel(x, r.rows - y - 1, qRgb(v, v, 50));
    }
    _checkForTimeout();
  }

  qImage.save(output);
}

void NodeDensityTileBoundsCalculator::_exportResult(const vector<PixelBox>& boxes, QString output)
{
  QImage qImage(_r1.cols, _r1.rows, QImage::Format_RGB16);
  if (qImage.isNull())
  {
    throw HootException(
      QString("Node density tiles: Unable to allocate image of size %1x%2")
        .arg(_r1.cols)
        .arg(_r1.rows));
  }
  QPainter pt(&qImage);
  pt.setRenderHint(QPainter::Antialiasing, false);
  pt.fillRect(pt.viewport(), Qt::black);
  QPen pen;
  pen.setWidth(0);
  pen.setColor(qRgb(1, 0, 0));
  pt.setPen(pen);

  LOG_TRACE("max value: " << _maxValue);

  LOG_VART(_r1.rows); //14k
  LOG_VART(_r1.cols); //18k
  for (int y = 0; y < _r1.rows; y++)
  {
    const int32_t* row1 = _r1.ptr<int32_t>(y);
    const int32_t* row2 = _r2.ptr<int32_t>(y);
    for (int x = 0; x < _r1.cols; x++)
    {
      double l1 = row1[x] <= 0 ? 0.0 : log(row1[x]) / log(_maxValue);
      double l2 = row2[x] <= 0 ? 0.0 : log(row2[x]) / log(_maxValue);

      qImage.setPixel(x, _r1.rows - y - 1, qRgb(l1 * 255, l2 * 255, 0));
    }

    _checkForTimeout();
  }

  pt.setPen(QPen(QColor(0, 0, 255, 100)));
<<<<<<< HEAD
  for (const auto& b : boxes)//size_t i = 0; i < boxes.size(); i++)
  {
//    const PixelBox& b = boxes[i];
=======
  for (const auto& b : boxes)
  {
>>>>>>> 2ba55927
    pt.drawRect(b.minX, _r1.rows - b.maxY - 1, b.maxX - b.minX, b.maxY - b.minY);
    _checkForTimeout();
  }

  qImage.save(output);
}

bool NodeDensityTileBoundsCalculator::_isDone(const std::vector<PixelBox>& boxes) const
{
  LOG_VART(boxes.size());

  bool smallEnough = true;
  bool minSize = false;

<<<<<<< HEAD
  for (const auto& b : boxes)//size_t i = 0; i < boxes.size(); i++)
  {
//    const PixelBox& b = boxes[i];
    if (b.getWidth() == 1 || b.getHeight() == 1)
      minSize = true;

=======
  for (const auto& b : boxes)
  {
    if (b.getWidth() == 1 || b.getHeight() == 1)
      minSize = true;
>>>>>>> 2ba55927
    if (_sumPixels(b) > _maxNodesPerTile)
      smallEnough = false;
  }

  if (minSize == true && smallEnough == false)
  {
    throw TileCalcException(
      "Could not find a node density tiles solution. Try reducing the pixel size or "
      "increasing the maximum nodes allowed per tile.");
  }
  else
    return smallEnough;
}

void NodeDensityTileBoundsCalculator::_renderImage(const ConstOsmMapPtr& map)
{
  _envelope = CalculateMapBoundsVisitor::getBounds(map);

  _renderImage(map, _r1, _r2);

  _calculateMin();

  _exportImage(_r1, "tmp/r1.png");
  _exportImage(_r2, "tmp/r2.png");
  _exportImage(_min, "tmp/min.png");
}

void NodeDensityTileBoundsCalculator::_renderImage(const ConstOsmMapPtr& map, cv::Mat& r1,
                                                   cv::Mat& r2)
{
  LOG_INFO("Rendering images...");

  _envelope = CalculateMapBoundsVisitor::getBounds(map);
  if (Log::getInstance().getLevel() <= Log::Debug)
  {
    std::shared_ptr<geos::geom::Envelope> tempEnv(GeometryUtils::toEnvelope(_envelope));
    LOG_VART(tempEnv->toString());
  }
  LOG_VART(_pixelSize);
  LOG_VART(StringUtils::formatLargeNumber(map->getNodeCount()));

  int w = ceil((_envelope.MaxX - _envelope.MinX) / _pixelSize) + 1;
  LOG_VART(w);
  int h = ceil((_envelope.MaxY - _envelope.MinY) / _pixelSize) + 1;
  LOG_VART(h)

  _r1 = cv::Mat(cvSize(w, h), CV_32SC1);
  _r2 = cv::Mat(cvSize(w, h), CV_32SC1);

  for (int py = 0; py < h; py++)
  {
    int32_t* row1 = _r1.ptr<int32_t>(py);
    int32_t* row2 = _r2.ptr<int32_t>(py);

    for (int px = 0; px < w; px++)
    {
      row1[px] = 0.0;
      row2[px] = 0.0;
    }
  }

  const NodeMap& nm = map->getNodes();
  LOG_VART(nm.size());
  long nodeCtr = 0;
  const int statusUpdateInterval = ConfigOptions().getTaskStatusUpdateInterval();
  for (auto it = nm.begin(); it != nm.end(); ++it)
  {
    const NodePtr& n = it->second;
    _countNode(n);

    nodeCtr++;
    if (nodeCtr % statusUpdateInterval == 0)
    {
      PROGRESS_INFO(
        "Counted " << StringUtils::formatLargeNumber(nodeCtr) << " of " <<
        StringUtils::formatLargeNumber(nm.size()) << " nodes.");
    }
  }

  r1 = _r1;
  r2 = _r2;
}

void NodeDensityTileBoundsCalculator::_setImages(const cv::Mat& r1, const cv::Mat& r2)
{
  LOG_INFO("Exporting images...");

  _r1 = r1;
  _r2 = r2;

  _calculateMin();

  _exportImage(_r1, "tmp/r1.png");
  _exportImage(_r2, "tmp/r2.png");
  _exportImage(_min, "tmp/min.png");
}

long NodeDensityTileBoundsCalculator::_sumPixels(const PixelBox& pb) const
{
  return _sumPixels(pb, _r1) + _sumPixels(pb, _r2);
}

long NodeDensityTileBoundsCalculator::_sumPixels(const PixelBox& pb, const cv::Mat& r) const
{
  LOG_VART(pb.minY);
  LOG_VART(pb.maxY);
  LOG_VART(pb.minX);
  LOG_VART(pb.maxX);

  long sum = 0.0;
  for (int py = pb.minY; py <= pb.maxY; py++)
  {
    const int32_t* row = r.ptr<int32_t>(py);

    for (int px = pb.minX; px <= pb.maxX; px++)
      sum += row[px];
  }
  LOG_VART(sum);
  return sum;
}

Envelope NodeDensityTileBoundsCalculator::_toEnvelope(const PixelBox& pb) const
{
  return Envelope(_envelope.MinX + pb.minX * _pixelSize,
                  _envelope.MinX + (pb.maxX + 1) * _pixelSize,
                  _envelope.MinY + pb.minY * _pixelSize,
                  _envelope.MinY + (pb.maxY + 1) * _pixelSize);
}

}<|MERGE_RESOLUTION|>--- conflicted
+++ resolved
@@ -523,14 +523,8 @@
   }
 
   pt.setPen(QPen(QColor(0, 0, 255, 100)));
-<<<<<<< HEAD
-  for (const auto& b : boxes)//size_t i = 0; i < boxes.size(); i++)
-  {
-//    const PixelBox& b = boxes[i];
-=======
   for (const auto& b : boxes)
   {
->>>>>>> 2ba55927
     pt.drawRect(b.minX, _r1.rows - b.maxY - 1, b.maxX - b.minX, b.maxY - b.minY);
     _checkForTimeout();
   }
@@ -545,19 +539,10 @@
   bool smallEnough = true;
   bool minSize = false;
 
-<<<<<<< HEAD
-  for (const auto& b : boxes)//size_t i = 0; i < boxes.size(); i++)
-  {
-//    const PixelBox& b = boxes[i];
+  for (const auto& b : boxes)
+  {
     if (b.getWidth() == 1 || b.getHeight() == 1)
       minSize = true;
-
-=======
-  for (const auto& b : boxes)
-  {
-    if (b.getWidth() == 1 || b.getHeight() == 1)
-      minSize = true;
->>>>>>> 2ba55927
     if (_sumPixels(b) > _maxNodesPerTile)
       smallEnough = false;
   }

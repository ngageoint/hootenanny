--- conflicted
+++ resolved
@@ -76,18 +76,13 @@
   virtual double extract(const OsmMap& map, const shared_ptr<const Element>& target,
     const shared_ptr<const Element>& candidate) const;
 
-  void setSmoothing(Radians sigma) { _smoothingSigma = sigma; }
+  void setSmoothing(Radians sigma) { _smoothing = sigma; }
 
 protected:
   virtual Histogram* _createHistogram(const OsmMap& map, const ConstElementPtr& e) const;
 
-<<<<<<< HEAD
-  int _bins;
-  Radians _smoothingSigma;
-=======
   Radians _smoothing;
   unsigned int _bins;
->>>>>>> 98377b33
 };
 
 }

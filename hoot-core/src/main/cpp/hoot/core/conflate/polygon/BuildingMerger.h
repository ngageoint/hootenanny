/*
 * This file is part of Hootenanny.
 *
 * Hootenanny is free software: you can redistribute it and/or modify
 * it under the terms of the GNU General Public License as published by
 * the Free Software Foundation, either version 3 of the License, or
 * (at your option) any later version.
 *
 * This program is distributed in the hope that it will be useful,
 * but WITHOUT ANY WARRANTY; without even the implied warranty of
 * MERCHANTABILITY or FITNESS FOR A PARTICULAR PURPOSE.  See the
 * GNU General Public License for more details.
 *
 * You should have received a copy of the GNU General Public License
 * along with this program.  If not, see <http://www.gnu.org/licenses/>.
 *
 * --------------------------------------------------------------------
 *
 * The following copyright notices are generated automatically. If you
 * have a new notice to add, please use the format:
 * " * @copyright Copyright ..."
 * This will properly maintain the copyright information. DigitalGlobe
 * copyrights will be updated automatically.
 *
 * @copyright Copyright (C) 2015, 2017 DigitalGlobe (http://www.digitalglobe.com/)
 */
#ifndef BUILDINGMERGE_H
#define BUILDINGMERGE_H

// hoot
#include <hoot/core/conflate/MergerBase.h>

namespace hoot
{

class BuildingMerger : public MergerBase
{
public:
  /**
   * Constructed with a set of element matching pairs. The pairs are generally Unknown1 as first
   * and Unknown2 as second.
   */
  BuildingMerger(const std::set< std::pair<ElementId, ElementId> >& pairs);

<<<<<<< HEAD
  virtual void apply(const OsmMapPtr& map, vector< pair<ElementId, ElementId> >& replaced);
=======
  virtual void apply(const OsmMapPtr& map, std::vector< std::pair<ElementId, ElementId> >& replaced)
    const;
>>>>>>> 4be3f9bc

  static boost::shared_ptr<Element> buildBuilding(const OsmMapPtr& map, const std::set<ElementId>& eids);

  virtual QString toString() const;

protected:
  virtual PairsSet& getPairs() { return _pairs; }
  virtual const PairsSet& getPairs() const { return _pairs; }

private:
  std::set< std::pair<ElementId, ElementId> > _pairs;

  boost::shared_ptr<Element> _buildBuilding1(const OsmMapPtr& map) const;
  boost::shared_ptr<Element> _buildBuilding2(const OsmMapPtr& map) const;
};

}

#endif // BUILDINGMERGE_H<|MERGE_RESOLUTION|>--- conflicted
+++ resolved
@@ -42,14 +42,10 @@
    */
   BuildingMerger(const std::set< std::pair<ElementId, ElementId> >& pairs);
 
-<<<<<<< HEAD
-  virtual void apply(const OsmMapPtr& map, vector< pair<ElementId, ElementId> >& replaced);
-=======
-  virtual void apply(const OsmMapPtr& map, std::vector< std::pair<ElementId, ElementId> >& replaced)
-    const;
->>>>>>> 4be3f9bc
+  virtual void apply(const OsmMapPtr& map, std::vector< std::pair<ElementId, ElementId> >& replaced);
 
-  static boost::shared_ptr<Element> buildBuilding(const OsmMapPtr& map, const std::set<ElementId>& eids);
+  static boost::shared_ptr<Element> buildBuilding(const OsmMapPtr& map,
+                                                  const std::set<ElementId>& eids);
 
   virtual QString toString() const;
 

--- conflicted
+++ resolved
@@ -56,10 +56,6 @@
 
   virtual void apply(const OsmMapPtr& map, std::vector<std::pair<ElementId, ElementId>>& replaced) override;
 
-<<<<<<< HEAD
-  static std::shared_ptr<Element> buildBuilding(const OsmMapPtr& map,
-                                                  const std::set<ElementId>& eids);
-=======
   /**
    * Creates a single building out of a group of buildings
    *
@@ -69,10 +65,9 @@
    * building relation
    * @return a building element
    */
-  static boost::shared_ptr<Element> buildBuilding(const OsmMapPtr& map,
-                                                  const std::set<ElementId>& eids,
-                                                  const bool preserveTypes = false);
->>>>>>> 71040bb0
+  static std::shared_ptr<Element> buildBuilding(const OsmMapPtr& map,
+                                                const std::set<ElementId>& eids,
+                                                const bool preserveTypes = false);
 
   virtual QString toString() const override;
 
@@ -104,11 +99,6 @@
   //If true, merging always keeps the more complex of the two building geometries.  If false,
   //merging keeps the geometry of the reference building.
   bool _keepMoreComplexGeometryWhenAutoMerging;
-<<<<<<< HEAD
-
-  std::shared_ptr<Element> _buildBuilding1(const OsmMapPtr& map) const;
-  std::shared_ptr<Element> _buildBuilding2(const OsmMapPtr& map) const;
-=======
   // The default behavior is to review many to many matches. Setting this to true allows them to
   // all be merged together.
   bool _mergeManyToManyMatches;
@@ -123,8 +113,7 @@
    * then buildings with unknown2 status are assembled
    * @return a building element
    */
-  boost::shared_ptr<Element> _buildBuilding(const OsmMapPtr& map, const bool unknown1) const;
->>>>>>> 71040bb0
+  std::shared_ptr<Element> _buildBuilding(const OsmMapPtr& map, const bool unknown1) const;
 
   QSet<ElementId> _getMultiPolyMemberIds(const ConstElementPtr& element) const;
 

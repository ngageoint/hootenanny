/*
 * This file is part of Hootenanny.
 *
 * Hootenanny is free software: you can redistribute it and/or modify
 * it under the terms of the GNU General Public License as published by
 * the Free Software Foundation, either version 3 of the License, or
 * (at your option) any later version.
 *
 * This program is distributed in the hope that it will be useful,
 * but WITHOUT ANY WARRANTY; without even the implied warranty of
 * MERCHANTABILITY or FITNESS FOR A PARTICULAR PURPOSE.  See the
 * GNU General Public License for more details.
 *
 * You should have received a copy of the GNU General Public License
 * along with this program.  If not, see <http://www.gnu.org/licenses/>.
 *
 * --------------------------------------------------------------------
 *
 * The following copyright notices are generated automatically. If you
 * have a new notice to add, please use the format:
 * " * @copyright Copyright ..."
 * This will properly maintain the copyright information. DigitalGlobe
 * copyrights will be updated automatically.
 *
 * @copyright Copyright (C) 2015, 2016, 2017, 2018, 2019 DigitalGlobe (http://www.digitalglobe.com/)
 */
#include "BuildingMatchCreator.h"

// hoot
#include <hoot/core/elements/OsmMap.h>
#include <hoot/core/conflate/matching/MatchThreshold.h>
#include <hoot/core/conflate/matching/MatchType.h>
#include <hoot/core/conflate/polygon/BuildingMatch.h>
#include <hoot/core/conflate/polygon/BuildingRfClassifier.h>
#include <hoot/core/criterion/ArbitraryCriterion.h>
#include <hoot/core/elements/ConstElementVisitor.h>
#include <hoot/core/util/NotImplementedException.h>
#include <hoot/core/util/ConfigOptions.h>
#include <hoot/core/util/ConfPath.h>
#include <hoot/core/util/Factory.h>
#include <hoot/core/util/Settings.h>
#include <hoot/core/visitors/IndexElementsVisitor.h>
#include <hoot/core/util/StringUtils.h>

// Standard
#include <fstream>
#include <functional>
using namespace std;

// tgs
#include <tgs/RandomForest/RandomForest.h>
#include <tgs/RStarTree/IntersectionIterator.h>
#include <tgs/RStarTree/MemoryPageStore.h>

//Qt
#include <QFile>

using namespace geos::geom;

namespace hoot
{

HOOT_FACTORY_REGISTER(MatchCreator, BuildingMatchCreator)

using namespace Tgs;

/**
 * Searches the specified map for any building match potentials.
 */
class BuildingMatchVisitor : public ConstElementVisitor
{
public:

  BuildingMatchVisitor(const ConstOsmMapPtr& map, std::vector<const Match*>& result,
                       ElementCriterionPtr filter = ElementCriterionPtr()) :
  _map(map),
  _result(result),
  _filter(filter)
  {
  }

  /**
   * @param matchStatus If the element's status matches this status then it is checked for a match.
   */
  BuildingMatchVisitor(const ConstOsmMapPtr& map,
    std::vector<const Match*>& result, std::shared_ptr<BuildingRfClassifier> rf,
    ConstMatchThresholdPtr threshold, ElementCriterionPtr filter = ElementCriterionPtr(),
    Status matchStatus = Status::Invalid, bool reviewMatchesOtherThanOneToOne = false) :
    _map(map),
    _result(result),
    _rf(rf),
    _mt(threshold),
    _filter(filter),
    _matchStatus(matchStatus),
    _reviewMatchesOtherThanOneToOne(reviewMatchesOtherThanOneToOne)
  {
    _neighborCountMax = -1;
    _neighborCountSum = 0;
    _elementsEvaluated = 0;
    _maxGroupSize = 0;
    _numElementsVisited = 0;
    _numMatchCandidatesVisited = 0;
    _taskStatusUpdateInterval = ConfigOptions().getTaskStatusUpdateInterval();
  }

  ~BuildingMatchVisitor()
  {
    LOG_TRACE("neighbor counts, max: " << _neighborCountMax << " mean: " <<
              (double)_neighborCountSum / (double)_elementsEvaluated);
  }

  virtual QString getDescription() const { return ""; }

  void checkForMatch(const std::shared_ptr<const Element>& e)
  {
<<<<<<< HEAD
    std::shared_ptr<Envelope> env(e->getEnvelope(_map));
=======
    LOG_VART(e->getElementId());
    //LOG_VART(e);

    boost::shared_ptr<Envelope> env(e->getEnvelope(_map));
>>>>>>> 71040bb0
    env->expandBy(e->getCircularError());

    // find other nearby candidates
    std::set<ElementId> neighbors =
      IndexElementsVisitor::findNeighbors(*env, getIndex(), _indexToEid, getMap());

    ElementId from(e->getElementType(), e->getId());

    _elementsEvaluated++;
    int neighborCount = 0;

    std::vector<Match*> tempMatches;
    for (std::set<ElementId>::const_iterator it = neighbors.begin(); it != neighbors.end(); ++it)
    {
      if (from != *it)
      {
        const std::shared_ptr<const Element>& n = _map->getElement(*it);
        if (isRelated(n, e))
        {
          // score each candidate and push it on the result vector
          BuildingMatch* match = createMatch(from, *it);
          // if we're confident this is a miss
          if (match->getType() == MatchType::Miss)
          {
            delete match;
          }
          else
          {
            tempMatches.push_back(match);
            neighborCount++;
          }
        }
      }
    }

    if (_reviewMatchesOtherThanOneToOne && neighborCount > 1)
    {
      for (std::vector<Match*>::iterator it = tempMatches.begin(); it != tempMatches.end(); ++it)
      {
        Match* match = *it;
        //Not proud of this, but not sure what else to do at this point w/o having to change the
        //Match interface.
        MatchClassification& matchClass =
          const_cast<MatchClassification&>(match->getClassification());
        matchClass.setReview();
        match->setExplain("Match involved in multiple building relationships.");
      }
    }

    for (std::vector<Match*>::const_iterator it = tempMatches.begin(); it != tempMatches.end(); ++it)
    {
      _result.push_back(*it);
    }

    _neighborCountSum += neighborCount;
    _neighborCountMax = std::max(_neighborCountMax, neighborCount);
  }

  BuildingMatch* createMatch(ElementId eid1, ElementId eid2)
  {
    ConfigOptions opts = ConfigOptions();
    return new
      BuildingMatch(
        _map, _rf, eid1, eid2, _mt, opts.getBuildingReviewIfSecondaryNewer(),
        opts.getBuildingDateTagKey(), opts.getBuildingDateFormat());
  }

  static bool isRelated(ConstElementPtr e1, ConstElementPtr e2)
  {
    BuildingCriterion buildingCrit(false);
    if (e1->getStatus() != e2->getStatus() && e1->isUnknown() && e2->isUnknown() &&
        buildingCrit.isSatisfied(e1) && buildingCrit.isSatisfied(e2))
    {
      return true;
    }
    else
    {
      return false;
    }
  }

  Meters getSearchRadius(const std::shared_ptr<const Element>& e) const
  {
    LOG_VART(e->getCircularError());
    return e->getCircularError();
  }

  virtual void visit(const ConstElementPtr& e)
  {
    if (e->getStatus() == _matchStatus && isMatchCandidate(e))
    {
      checkForMatch(e);

      _numMatchCandidatesVisited++;
      if (_numMatchCandidatesVisited % (_taskStatusUpdateInterval * 100) == 0)
      {
        PROGRESS_DEBUG(
          "Processed " << StringUtils::formatLargeNumber(_numMatchCandidatesVisited) <<
          " match candidates / " << StringUtils::formatLargeNumber(_map->getElementCount()) <<
          " total elements.");
      }
    }

    _numElementsVisited++;
    if (_numElementsVisited % (_taskStatusUpdateInterval * 100) == 0)
    {
      PROGRESS_INFO(
        "Processed " << StringUtils::formatLargeNumber(_numElementsVisited) << " / " <<
        StringUtils::formatLargeNumber(_map->getElementCount()) << " elements.");
    }
  }

  bool isMatchCandidate(ConstElementPtr element)
  {
    if (_filter && !_filter->isSatisfied(element))
    {
      return false;
    }
    return BuildingCriterion().isSatisfied(element);
  }

  std::shared_ptr<HilbertRTree>& getIndex()
  {
    if (!_index)
    {
      // No tuning was done, I just copied these settings from OsmMapIndex.
      // 10 children - 368 - see #3054
      std::shared_ptr<MemoryPageStore> mps(new MemoryPageStore(728));
      _index.reset(new HilbertRTree(mps, 2));

      // Only index elements that isMatchCandidate(e)
      std::function<bool (ConstElementPtr e)> f =
        std::bind(&BuildingMatchVisitor::isMatchCandidate, this, placeholders::_1);
      std::shared_ptr<ArbitraryCriterion> pCrit(new ArbitraryCriterion(f));

      // Instantiate our visitor
      IndexElementsVisitor v(_index,
                             _indexToEid,
                             pCrit,
                             std::bind(&BuildingMatchVisitor::getSearchRadius, this, placeholders::_1),
                             getMap());

      getMap()->visitRo(v);
      v.finalizeIndex();
    }

    return _index;
  }

  ConstOsmMapPtr getMap() { return _map; }

  long getNumMatchCandidatesFound() const { return _numMatchCandidatesVisited; }

private:

  const ConstOsmMapPtr& _map;
  std::vector<const Match*>& _result;
  std::set<ElementId> _empty;
  std::shared_ptr<BuildingRfClassifier> _rf;
  ConstMatchThresholdPtr _mt;
  ElementCriterionPtr _filter;
  Status _matchStatus;
  bool _reviewMatchesOtherThanOneToOne;
  int _neighborCountMax;
  int _neighborCountSum;
  int _elementsEvaluated;
  size_t _maxGroupSize;
  /// reject any manipulation with a miss score >= _rejectScore
  double _rejectScore;

  // Used for finding neighbors
  std::shared_ptr<HilbertRTree> _index;
  std::deque<ElementId> _indexToEid;

  long _numElementsVisited;
  long _numMatchCandidatesVisited;
  int _taskStatusUpdateInterval;
};

BuildingMatchCreator::BuildingMatchCreator() :
_conflateMatchBuildingModel(ConfigOptions().getConflateMatchBuildingModel())
{
}

Match* BuildingMatchCreator::createMatch(const ConstOsmMapPtr& map, ElementId eid1, ElementId eid2)
{
  BuildingMatch* result = 0;

  if (eid1.getType() != ElementType::Node && eid2.getType() != ElementType::Node)
  {
    ConstElementPtr e1 = map->getElement(eid1);
    ConstElementPtr e2 = map->getElement(eid2);

    if (BuildingMatchVisitor::isRelated(e1, e2))
    {
      ConfigOptions opts = ConfigOptions(conf());
      // score each candidate and push it on the result vector
      result = new BuildingMatch(map, _getRf(), eid1, eid2, getMatchThreshold(),
                                 opts.getBuildingReviewIfSecondaryNewer(),
                                 opts.getBuildingDateTagKey(), opts.getBuildingDateFormat());
    }
  }

  return result;
}

void BuildingMatchCreator::createMatches(const ConstOsmMapPtr& map, std::vector<const Match*>& matches,
  ConstMatchThresholdPtr threshold)
{
  LOG_DEBUG("Creating matches with: " << className() << "...");
  LOG_VARD(*threshold);
  BuildingMatchVisitor v(
    map, matches, _getRf(), threshold, _filter, Status::Unknown1,
    ConfigOptions().getBuildingReviewMatchesOtherThanOneToOne());
  map->visitRo(v);
  LOG_INFO(
    "Found " << StringUtils::formatLargeNumber(v.getNumMatchCandidatesFound()) <<
    " building match candidates.");
}

std::vector<CreatorDescription> BuildingMatchCreator::getAllCreators() const
{
  std::vector<CreatorDescription> result;
  result.push_back(
    CreatorDescription(
      className(), "Generates matchers that match buildings", CreatorDescription::Building, false));
  return result;
}

std::shared_ptr<BuildingRfClassifier> BuildingMatchCreator::_getRf()
{
  if (!_rf)
  {
    QString path = ConfPath::search(_conflateMatchBuildingModel);
    LOG_DEBUG("Loading model from: " << path);

    QFile file(path.toLatin1().data());
    if (!file.open(QIODevice::ReadOnly))
    {
      throw HootException("Error opening file: " + path);
    }
    QDomDocument doc("");
    if (!doc.setContent(&file))
    {
      file.close();
      throw HootException("Error opening file: " + path);
    }
    //LOG_VARD(doc.toString());
    file.close();

    _rf.reset(new BuildingRfClassifier());
    QDomElement docRoot = doc.elementsByTagName("RandomForest").at(0).toElement();
    _rf->import(docRoot);
  }

  return _rf;
}

bool BuildingMatchCreator::isMatchCandidate(ConstElementPtr element, const ConstOsmMapPtr& map)
{
  std::vector<const Match*> matches;
  return BuildingMatchVisitor(map, matches, _filter).isMatchCandidate(element);
}

std::shared_ptr<MatchThreshold> BuildingMatchCreator::getMatchThreshold()
{
  if (!_matchThreshold.get())
  {
    ConfigOptions config;
    _matchThreshold.reset(
      new MatchThreshold(config.getBuildingMatchThreshold(), config.getBuildingMissThreshold(),
                         config.getBuildingReviewThreshold()));
  }
  return _matchThreshold;
}

}<|MERGE_RESOLUTION|>--- conflicted
+++ resolved
@@ -113,14 +113,10 @@
 
   void checkForMatch(const std::shared_ptr<const Element>& e)
   {
-<<<<<<< HEAD
-    std::shared_ptr<Envelope> env(e->getEnvelope(_map));
-=======
     LOG_VART(e->getElementId());
     //LOG_VART(e);
 
-    boost::shared_ptr<Envelope> env(e->getEnvelope(_map));
->>>>>>> 71040bb0
+    std::shared_ptr<Envelope> env(e->getEnvelope(_map));
     env->expandBy(e->getCircularError());
 
     // find other nearby candidates

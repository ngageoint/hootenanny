/*
 * This file is part of Hootenanny.
 *
 * Hootenanny is free software: you can redistribute it and/or modify
 * it under the terms of the GNU General Public License as published by
 * the Free Software Foundation, either version 3 of the License, or
 * (at your option) any later version.
 * 
 * This program is distributed in the hope that it will be useful,
 * but WITHOUT ANY WARRANTY; without even the implied warranty of
 * MERCHANTABILITY or FITNESS FOR A PARTICULAR PURPOSE.  See the
 * GNU General Public License for more details.
 *
 * You should have received a copy of the GNU General Public License
 * along with this program.  If not, see <http://www.gnu.org/licenses/>.
 *
 * --------------------------------------------------------------------
 *
 * The following copyright notices are generated automatically. If you
 * have a new notice to add, please use the format:
 * " * @copyright Copyright ..."
 * This will properly maintain the copyright information. DigitalGlobe
 * copyrights will be updated automatically.
 *
 * @copyright Copyright (C) 2015, 2016 DigitalGlobe (http://www.digitalglobe.com/)
 */
#include "BuildingMerger.h"

// hoot
#include <hoot/core/filters/BaseFilter.h>
#include <hoot/core/ops/BuildingPartMergeOp.h>
#include <hoot/core/ops/RecursiveElementRemover.h>
#include <hoot/core/ops/ReplaceElementOp.h>
#include <hoot/core/schema/TagComparator.h>
#include <hoot/core/schema/TagMergerFactory.h>
#include <hoot/core/schema/OverwriteTagMerger.h>
#include <hoot/core/visitors/CountNodesVisitor.h>
#include <hoot/core/conflate/ReviewMarker.h>

namespace hoot
{

class DeletableBuildingPart : public BaseFilter
{
public:
  DeletableBuildingPart() : BaseFilter(Filter::FilterMatches) {}

  bool isMatch(const Element &e) const
  {
    bool result = false;

    if (e.getElementType() == ElementType::Node && e.getTags().getInformationCount() == 0)
    {
      result = true;
    }
    else if (e.getElementType() != ElementType::Node)
    {
      if (OsmSchema::getInstance().isBuilding(e.getTags(), e.getElementType()) ||
          OsmSchema::getInstance().isBuildingPart(e.getTags(), e.getElementType()))
      {
        result = true;
      }
    }

    return result;
  }

  virtual ElementCriterion* clone() { return new DeletableBuildingPart(); }

};

BuildingMerger::BuildingMerger(const set< pair<ElementId, ElementId> >& pairs) :
  _pairs(pairs)
{
}

void BuildingMerger::apply(const OsmMapPtr& map,
  vector< pair<ElementId, ElementId> >& replaced) const
{
  //check if it is many to many
  set<ElementId> firstPairs;
  set<ElementId> secondPairs;
  set<ElementId> combined;
  set< pair<ElementId, ElementId> >::iterator sit = _pairs.begin();
  while (sit != _pairs.end())
  {
    firstPairs.insert(sit->first);
    secondPairs.insert(sit->second);
    combined.insert(sit->first);
    combined.insert(sit->second);
    sit++;
  }
  if (firstPairs.size() > 1 && secondPairs.size() > 1) //it is many to many
  {
    QString note = "Merging multiple buildings from each data source is error prone and requires a human eye.";
    ReviewMarker::mark(map, combined, note, "Building", 1);
  }
  else
  {
    // use node count as a surrogate for complexity of the geometry.
    CountNodesVisitor count1;
    shared_ptr<Element> e1 = _buildBuilding1(map);
    e1->visitRo(*map, count1);

    CountNodesVisitor count2;
    shared_ptr<Element> e2 = _buildBuilding2(map);
    e2->visitRo(*map, count2);

    shared_ptr<Element> keeper;
    shared_ptr<Element> scrap;
    // keep the more complex building geometry.
    if (count1.getCount() >= count2.getCount())
    {
      keeper = e1;
      scrap = e2;
    }
    else
    {
      keeper = e2;
      scrap = e1;
    }

    // use the default tag merging mechanism
    Tags newTags = TagMergerFactory::mergeTags(e1->getTags(), e2->getTags(), ElementType::Way);

    QStringList ref1;
    e1->getTags().readValues("REF1", ref1);
    QStringList ref2;
    e2->getTags().readValues("REF2", ref2);

<<<<<<< HEAD
    ref1.sort();
    ref2.sort();
=======
  // if we created a relation, we now need to make sure the building part information is added
  // properly
  /// @todo synchronize building parts See ticket r2880
  //_synchronizeParts(keeper);
>>>>>>> 0ece4352

    if (ref1.size() != 0 || ref2.size() != 0)
    {
      if (ref1 == ref2)
      {
        newTags["hoot:building:match"] = "true";
      }
      else
      {
        newTags["hoot:building:match"] = "false";
      }
    }

    keeper->setTags(newTags);
    keeper->setStatus(Status::Conflated);

    // remove the duplicate element.
    DeletableBuildingPart filter;
    ReplaceElementOp(scrap->getElementId(), keeper->getElementId()).apply(map);
    RecursiveElementRemover(scrap->getElementId(), &filter).apply(map);
    scrap->getTags().clear();

    // if we created a relation, we now need to make sure the building part information is added
    // properly
    /// @todo synchronize building parts See ticket #2880
    //_synchronizeParts(keeper);

    set< pair<ElementId, ElementId> > replacedSet;
    for (set< pair<ElementId, ElementId> >::const_iterator it = _pairs.begin();
      it != _pairs.end(); ++it)
    {
      // if we replaced the second group of buildings
      if (it->second != keeper->getElementId())
      {
        replacedSet.insert(pair<ElementId, ElementId>(it->second, keeper->getElementId()));
      }
      if (it->first != keeper->getElementId())
      {
        replacedSet.insert(pair<ElementId, ElementId>(it->first, keeper->getElementId()));
      }
    }
    replaced.insert(replaced.end(), replacedSet.begin(), replacedSet.end());
  }
}

shared_ptr<Element> BuildingMerger::buildBuilding(const OsmMapPtr& map, const set<ElementId>& eid)
{
  assert(eid.size() > 0);

  if (eid.size() == 1)
  {
    return map->getElement(*eid.begin());
  }
  else
  {
    vector< shared_ptr<Element> > parts;
    vector< ElementId > toRemove;
    parts.reserve(eid.size());
    for (set<ElementId>::const_iterator it = eid.begin(); it != eid.end(); ++it)
    {
      shared_ptr<Element> e = map->getElement(*it);
      bool isBuilding = false;
      if (e && e->getElementType() == ElementType::Relation)
      {
        shared_ptr<Relation> r = dynamic_pointer_cast<Relation>(e);
        if (r->getType() == "building")
        {
          isBuilding = true;

          // This is odd. Originally I had a const reference to the result, but that was causing
          // an obscure segfault. I changed it to a copy and everything is happy. I don't know
          // when/where the reference would be changing, but I also don't think this will be
          // a significant optimization issue.
          vector<RelationData::Entry> m = r->getMembers();
          for (size_t i = 0; i < m.size(); ++i)
          {
            if (m[i].getRole() == "part")
            {
              shared_ptr<Element> em = map->getElement(m[i].getElementId());
              // push any non-conflicing tags in the parent relation down into the building part.
              em->setTags(OverwriteTagMerger().mergeTags(em->getTags(), r->getTags(),
                em->getElementType()));
              parts.push_back(em);
            }
          }

          toRemove.push_back(r->getElementId());
        }
      }

      if (!isBuilding)
      {
        parts.push_back(e);
      }
    }

    shared_ptr<Element> result = BuildingPartMergeOp().combineParts(map, parts);

    DeletableBuildingPart filter;

    // likely create a filter that only matches buildings and building parts and pass that to the
    for (size_t i = 0; i < toRemove.size(); i++)
    {
      if (map->containsElement(toRemove[i]))
      {
        ElementPtr willRemove = map->getElement(toRemove[i]);
        ReplaceElementOp(toRemove[i], result->getElementId()).apply(map);
        RecursiveElementRemover(toRemove[i], &filter).apply(map);
        // just in case it wasn't removed (e.g. part of another relation)
        willRemove->getTags().clear();
      }
    }

    return result;
  }
}

shared_ptr<Element> BuildingMerger::_buildBuilding1(const OsmMapPtr& map) const
{
  set<ElementId> e;

  for (set< pair<ElementId, ElementId> >::const_iterator it = _pairs.begin();
    it != _pairs.end(); ++it)
  {
    e.insert(it->first);
  }

  return buildBuilding(map, e);
}

shared_ptr<Element> BuildingMerger::_buildBuilding2(const OsmMapPtr& map) const
{
  set<ElementId> e;

  for (set< pair<ElementId, ElementId> >::const_iterator it = _pairs.begin();
    it != _pairs.end(); ++it)
  {
    e.insert(it->second);
  }

  return buildBuilding(map, e);
}

QString BuildingMerger::toString() const
{
  QString s = hoot::toString(getPairs());
  return QString("BuildingMerger %1").arg(s);
}

}<|MERGE_RESOLUTION|>--- conflicted
+++ resolved
@@ -128,15 +128,8 @@
     QStringList ref2;
     e2->getTags().readValues("REF2", ref2);
 
-<<<<<<< HEAD
     ref1.sort();
     ref2.sort();
-=======
-  // if we created a relation, we now need to make sure the building part information is added
-  // properly
-  /// @todo synchronize building parts See ticket r2880
-  //_synchronizeParts(keeper);
->>>>>>> 0ece4352
 
     if (ref1.size() != 0 || ref2.size() != 0)
     {

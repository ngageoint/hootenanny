/*
 * This file is part of Hootenanny.
 *
 * Hootenanny is free software: you can redistribute it and/or modify
 * it under the terms of the GNU General Public License as published by
 * the Free Software Foundation, either version 3 of the License, or
 * (at your option) any later version.
 * 
 * This program is distributed in the hope that it will be useful,
 * but WITHOUT ANY WARRANTY; without even the implied warranty of
 * MERCHANTABILITY or FITNESS FOR A PARTICULAR PURPOSE.  See the
 * GNU General Public License for more details.
 *
 * You should have received a copy of the GNU General Public License
 * along with this program.  If not, see <http://www.gnu.org/licenses/>.
 *
 * --------------------------------------------------------------------
 *
 * The following copyright notices are generated automatically. If you
 * have a new notice to add, please use the format:
 * " * @copyright Copyright ..."
 * This will properly maintain the copyright information. DigitalGlobe
 * copyrights will be updated automatically.
 *
 * @copyright Copyright (C) 2005 VividSolutions (http://www.vividsolutions.com/)
 * @copyright Copyright (C) 2015 DigitalGlobe (http://www.digitalglobe.com/)
 */
#include "AngleHistogramExtractor.h"

// geos
#include <geos/geom/Geometry.h>

// hoot
#include <hoot/core/Factory.h>
#include <hoot/core/conflate/extractors/Histogram.h>
#include <hoot/core/elements/ElementVisitor.h>
#include <hoot/core/util/GeometryConverter.h>

namespace hoot
{

HOOT_FACTORY_REGISTER(FeatureExtractor, AngleHistogramExtractor)

class HistogramVisitor : public ElementVisitor
{
public:
  static std::string className() { return "hoot::HistogramVisitor"; }

  HistogramVisitor(Histogram& h, const OsmMap& map) : _h(h), _map(map) {}

  virtual void visit(const ConstElementPtr& e)
  {
    if (e->getElementType() == ElementType::Way)
    {
      const ConstWayPtr& w = dynamic_pointer_cast<const Way>(e);
      //const ConstWayPtr& w = _map.getWay(e->getId());

      vector<long> nodes = w->getNodeIds();
      if (nodes[0] != nodes[nodes.size() - 1])
      {
        nodes.push_back(nodes[0]);
      }

      Coordinate last = _map.getNode(nodes[0])->toCoordinate();
      for (size_t i = 1; i < nodes.size(); i++)
      {
        Coordinate c = _map.getNode(nodes[i])->toCoordinate();
        double distance = c.distance(last);
        double theta = atan2(c.x - last.x, c.y - last.y);
        _h.addAngle(theta, distance);
        last = c;
      }
    }
  }

private:
  Histogram& _h;
  const OsmMap& _map;
};

<<<<<<< HEAD
AngleHistogramExtractor::AngleHistogramExtractor() :
  _bins(16),
  _smoothingSigma(-1.0)
=======
AngleHistogramExtractor::AngleHistogramExtractor(Radians smoothing, unsigned int bins)
  : _smoothing(smoothing), _bins(bins)
>>>>>>> 98377b33
{
}

Histogram* AngleHistogramExtractor::_createHistogram(const OsmMap& map, const ConstElementPtr& e)
  const
{
  Histogram* result = new Histogram(_bins);
  HistogramVisitor v(*result, map);
  e->visitRo(map, v);
  return result;
}

double AngleHistogramExtractor::extract(const OsmMap& map, const ConstElementPtr& target,
  const ConstElementPtr& candidate) const
{
  auto_ptr<Histogram> h1(_createHistogram(map, target));
  auto_ptr<Histogram> h2(_createHistogram(map, candidate));
<<<<<<< HEAD
  if (_smoothingSigma > 0.0)
  {
    Degrees binSize = 360.0 / _bins;
    h1->smooth(_smoothingSigma);
    h2->smooth(_smoothingSigma);
=======
  if (_smoothing > 0.0)
  {
    h1->smooth(_smoothing);
    h2->smooth(_smoothing);
>>>>>>> 98377b33
  }
  h1->normalize();
  h2->normalize();
  if (target->getId() == -91649 || candidate->getId() == -91649)
  {
    LOG_VAR(target->getElementId());
    LOG_VAR(h1->toString());
    LOG_VAR(candidate->getElementId());
    LOG_VAR(h2->toString());
    LOG_VAR(1.0 - max(0.0, h1->diff(*h2)));
  }

  const double diff = max(0.0, h1->diff(*h2));
  return 1.0 - diff;
}

string AngleHistogramExtractor::getName() const
{
  string result = getClassName();
  if (_smoothing > 0.0)
  {
    result += QString(" %2").arg(_smoothing, 0, 'g', 4).toStdString();
  }
  if (_bins > 16)
  {
    result += QString(" %2").arg(_bins, 0, 10, QChar('_')).toStdString();
  }
  return result;
}

}<|MERGE_RESOLUTION|>--- conflicted
+++ resolved
@@ -78,14 +78,8 @@
   const OsmMap& _map;
 };
 
-<<<<<<< HEAD
-AngleHistogramExtractor::AngleHistogramExtractor() :
-  _bins(16),
-  _smoothingSigma(-1.0)
-=======
 AngleHistogramExtractor::AngleHistogramExtractor(Radians smoothing, unsigned int bins)
   : _smoothing(smoothing), _bins(bins)
->>>>>>> 98377b33
 {
 }
 
@@ -103,29 +97,13 @@
 {
   auto_ptr<Histogram> h1(_createHistogram(map, target));
   auto_ptr<Histogram> h2(_createHistogram(map, candidate));
-<<<<<<< HEAD
-  if (_smoothingSigma > 0.0)
-  {
-    Degrees binSize = 360.0 / _bins;
-    h1->smooth(_smoothingSigma);
-    h2->smooth(_smoothingSigma);
-=======
   if (_smoothing > 0.0)
   {
     h1->smooth(_smoothing);
     h2->smooth(_smoothing);
->>>>>>> 98377b33
   }
   h1->normalize();
   h2->normalize();
-  if (target->getId() == -91649 || candidate->getId() == -91649)
-  {
-    LOG_VAR(target->getElementId());
-    LOG_VAR(h1->toString());
-    LOG_VAR(candidate->getElementId());
-    LOG_VAR(h2->toString());
-    LOG_VAR(1.0 - max(0.0, h1->diff(*h2)));
-  }
 
   const double diff = max(0.0, h1->diff(*h2));
   return 1.0 - diff;

/*
 * This file is part of Hootenanny.
 *
 * Hootenanny is free software: you can redistribute it and/or modify
 * it under the terms of the GNU General Public License as published by
 * the Free Software Foundation, either version 3 of the License, or
 * (at your option) any later version.
 *
 * This program is distributed in the hope that it will be useful,
 * but WITHOUT ANY WARRANTY; without even the implied warranty of
 * MERCHANTABILITY or FITNESS FOR A PARTICULAR PURPOSE.  See the
 * GNU General Public License for more details.
 *
 * You should have received a copy of the GNU General Public License
 * along with this program.  If not, see <http://www.gnu.org/licenses/>.
 *
 * --------------------------------------------------------------------
 *
 * The following copyright notices are generated automatically. If you
 * have a new notice to add, please use the format:
 * " * @copyright Copyright ..."
 * This will properly maintain the copyright information. DigitalGlobe
 * copyrights will be updated automatically.
 *
 * @copyright Copyright (C) 2015, 2016 DigitalGlobe (http://www.digitalglobe.com/)
 */

#include "DualWaySplitter.h"

// GEOS
#include <geos/geom/PrecisionModel.h>
#include <geos/geom/Geometry.h>
#include <geos/geom/GeometryFactory.h>
#include <geos/geom/LineString.h>
#include <geos/geom/Point.h>
#include <geos/operation/buffer/BufferParameters.h>
#include <geos/operation/buffer/BufferBuilder.h>
using namespace geos::geom;
using namespace geos::operation::buffer;

// Hoot
#include <hoot/core/Factory.h>
#include <hoot/core/OsmMap.h>
#include <hoot/core/algorithms/Distance.h>
#include <hoot/core/algorithms/WayHeading.h>
#include <hoot/core/algorithms/linearreference/LocationOfPoint.h>
#include <hoot/core/elements/Way.h>
#include <hoot/core/filters/ChainCriterion.h>
#include <hoot/core/filters/DistanceNodeCriterion.h>
#include <hoot/core/filters/NotCriterion.h>
#include <hoot/core/filters/TagCriterion.h>
#include <hoot/core/ops/RemoveWayOp.h>
#include <hoot/core/util/ConfigOptions.h>
#include <hoot/core/util/ElementConverter.h>
#include <hoot/core/util/GeometryUtils.h>
#include <hoot/core/util/MetadataTags.h>
#include <hoot/core/visitors/FindNodesVisitor.h>
#include <hoot/core/visitors/FindWaysVisitor.h>


// Qt
#include <QDebug>

// Standard
#include <limits>
#include <typeinfo>

// TGS
#include <tgs/StreamUtils.h>
using namespace Tgs;

namespace hoot
{

HOOT_FACTORY_REGISTER(OsmMapOperation, DualWaySplitter)

DualWaySplitter::DualWaySplitter()
{
  if (ConfigOptions().getDualWaySplitterDrivingSideDefaultValue().toLower() == "left")
  {
    _drivingSide = DualWaySplitter::Left;
    LOG_DEBUG("Assuming drives on left.");
  }
  else
  {
    _drivingSide = DualWaySplitter::Right;
    LOG_DEBUG("Assuming drives on right.");
  }
  _defaultSplitSize = ConfigOptions().getDualWaySplitterSplitSizeDefaultValue();
}

DualWaySplitter::DualWaySplitter(shared_ptr<const OsmMap> map, DrivingSide drivingSide,
  Meters defaultSplitSize)
{
  _map = map;
  _drivingSide = drivingSide;
  _defaultSplitSize = defaultSplitSize;
}

shared_ptr<Way> DualWaySplitter::_createOneWay(shared_ptr<const Way> w, Meters bufferSize,
                                               bool left)
{
  shared_ptr<const LineString> ls = ElementConverter(_result).convertToLineString(w);

  BufferParameters bp(8, BufferParameters::CAP_FLAT, BufferParameters::JOIN_ROUND,
                      bufferSize * 2);

  BufferBuilder bb(bp);
  auto_ptr<Geometry> g(bb.bufferLineSingleSided(ls.get(), bufferSize, left));
  const LineString* newLs = dynamic_cast<const LineString*>(g.get());

  shared_ptr<Way> result(new Way(w->getStatus(), _result->createNextWayId(),
    w->getRawCircularError()));

  // This sometimes happens if the buffer builder returns a multilinestring. See #2275
  if (newLs == 0)
  {
    /// @todo MultiLineString not handled properly See r2275
    LOG_WARN("Inappropriate handling of geometry.");
    auto_ptr<Point> p(GeometryFactory::getDefaultInstance()->createPoint(ls->getCoordinateN(0)));

    auto_ptr<Geometry> unioned(ls->Union(p.get()));
    auto_ptr<Geometry> cleaned(GeometryUtils::validateGeometry(ls.get()));
    auto_ptr<Geometry> buffered(ls->buffer(0));
    LOG_WARN("input geometry: " << ls->toString());
    LOG_WARN("unioned geometry: " << unioned->toString());
    LOG_WARN("cleaned geometry: " << cleaned->toString());
    LOG_WARN("buffered geometry: " << buffered->toString());
    LOG_WARN("output geometry: " << g->toString());

    LOG_WARN("Adding original line back in to keep things moving.");
    const CoordinateSequence* cs = ls->getCoordinatesRO();
    for (size_t i = 0; i < cs->getSize(); i++)
    {
      shared_ptr<Node> n(new Node(w->getStatus(), _result->createNextNodeId(), cs->getAt(i),
        w->getCircularError()));
      _result->addNode(n);
      result->addNode(n->getId());
    }
  }
  else
  {
    const CoordinateSequence* cs = newLs->getCoordinatesRO();
    for (size_t i = 0; i < cs->getSize(); i++)
    {
      shared_ptr<Node> n(new Node(w->getStatus(), _result->createNextNodeId(), cs->getAt(i),
        w->getCircularError()));
      _result->addNode(n);
      result->addNode(n->getId());
    }
  }

  return result;
}

double DualWaySplitter::_dotProduct(const Coordinate& c1, const Coordinate& c2) const
{
  return c1.x * c2.x + c1.y * c2.y;
}

long DualWaySplitter::_nearestNode(long nid, shared_ptr<const Way> w)
{
  shared_ptr<Node> src = _result->getNode(nid);
  const vector<long>& nids = w->getNodeIds();
  Meters best = std::numeric_limits<double>::max();
  long bestNid = -1;
  for (size_t i = 0; i < nids.size(); i++)
  {
    shared_ptr<Node> n = _result->getNode(nids[i]);
    Meters d = Distance::euclidean(src->toCoordinate(), n->toCoordinate());
    if (d < best)
    {
      best = d;
      bestNid = n->getId();
    }
  }

  return bestNid;
}

Coordinate DualWaySplitter::_normalizedVector(long nid1, long nid2)
{
  Coordinate c1 = _result->getNode(nid1)->toCoordinate();
  Coordinate c2 = _result->getNode(nid2)->toCoordinate();

  Coordinate result;

  result.x = c2.x - c1.x;
  result.y = c2.y - c1.y;

  double mag = sqrt(result.x * result.x + result.y * result.y);
  result.x /= mag;
  result.y /= mag;

  return result;
}

bool DualWaySplitter::_onRight(long intersectionId, shared_ptr<Way> inbound, long leftNn,
                               long rightNn)
{
  // calculate the normalized vector from nodeId to the nearest end point on left.
  size_t inboundNodeIndex;
  Coordinate vi;
  if (inbound->getNodeId(0) == intersectionId)
  {
    inboundNodeIndex = 0;
    vi = WayHeading::calculateVector(_result->getNode(inbound->getNodeId(0))->toCoordinate(),
                                     _result->getNode(inbound->getNodeId(1))->toCoordinate());
  }
  else
  {
    inboundNodeIndex = inbound->getNodeCount() - 1;
    vi = WayHeading::calculateVector(
      _result->getNode(inbound->getNodeId(inboundNodeIndex))->toCoordinate(),
      _result->getNode(inbound->getNodeId(inboundNodeIndex - 1))->toCoordinate());
  }

  // calculate the normalized vector from intersectionId to the nearest end point on left.
  Coordinate vl = _normalizedVector(intersectionId, leftNn);
  // calculate the dot product for the left
  double dpl = _dotProduct(vl, vi);


  // calculate the normalized vector from intersectionId to the nearest end point on right.
  Coordinate vr = _normalizedVector(intersectionId, rightNn);
  // calculate the dot product for the right
  double dpr = _dotProduct(vr, vi);

  // if left has the larger dot product
  if (dpl > dpr)
  {
    return false;
  }
  // if right has the larger dot product
  else
  {
    return true;
  }
}

shared_ptr<OsmMap> DualWaySplitter::splitAll(shared_ptr<const OsmMap> map, DrivingSide drivingSide,
                                             Meters defaultSplitSize)
{
  DualWaySplitter dws(map, drivingSide, defaultSplitSize);
  return dws.splitAll();
}

shared_ptr<OsmMap> DualWaySplitter::splitAll()
{
<<<<<<< HEAD
  //LOG_INFO("Splitting divided ways...");

=======
>>>>>>> 858c425c
  shared_ptr<OsmMap> result(new OsmMap(_map));
  _result = result;

  TagCriterion tagCrit("divider", "yes");
  LOG_DEBUG("  filtering...");

  vector<long> wayIds = FindWaysVisitor::findWays(_result, &tagCrit);
  LOG_DEBUG("  filtered.");

  for (size_t i = 0; i < wayIds.size(); i++)
  {
    if (Log::getInstance().isInfoEnabled())
    {
      cout << "  splitting " << i << " / " << wayIds.size() << "\r";
      cout.flush();
    }
    _splitWay(wayIds[i]);
  }

  if (Log::getInstance().isInfoEnabled())
  {
    cout << endl;
  }

  _result.reset();
  return result;
}

void DualWaySplitter::_addConnector(long /*nodeId*/)
{
//  vector<long> intersectingWays = _result->findWayByNode(nodeId);
//
//  // If this isn't the only way connected to the endpoint.
//  if (intersectingWays.size() > 1)
//  {
//    // get the index of nodeId in _working
//    long workingNodeIndex = _working->getNodeId(0) == nodeId ? 0 : _working->getNodeCount() - 1;
//
//    for (size_t i = 0; i < intersectingWays.size(); i++)
//    {
//      // if this is not the input way
//      if (intersectingWays[i] != _working->getId())
//      {
//        shared_ptr<Way> other = _result->getWay(intersectingWays[i]);
//
//        if (other->getStatus() == _working->getStatus())
//        {
//          Radians heading1 = WayHeading::calculateHeading(WayLocation(_working, midNodeIndex, 0), 5.0);
//          Radians heading2 = WayHeading::calculateHeading(LocationOfPoint::locate(other,
//            _result->getNode(nodeId)->toCoordinate()), 5.0);
//
//          Radians angle = fabs(heading1 - heading2);
//          if (angle > M_PI)
//          {
//            angle = toRadians(360) - angle;
//          }
//
//          if (other->getTags()[MetadataTags::HootStub()] == "true")
//          {
//            map->removeWay(other);
//          }
//          // if the angle is less than 45
//          else if (angle < toRadians(45))
//          {
//            // create two stub connectors
//            _createStub(map, map->getWay(_left), nodeId);
//            _createStub(map, map->getWay(_right), nodeId);
//          }
//          // if the angle is 45 or greater
//          else
//          {
//            _mergeInbound(map, other, nodeId);
//          }
//        }
//      }
//    }
//  }
}

void DualWaySplitter::_createStub(shared_ptr<Way> /*dividedWay*/, long /*centerNodeId*/,
                                  long /*edgeNodeId*/)
{
//  shared_ptr<Node> node = map->getNode(nodeId);
//  Coordinate c = node->toCoordinate();
//
//  shared_ptr<Way> mid = map->getWay(_mid);
//
//  shared_ptr<const Node> endNode;
//  double d0 = oneway->getNodeN(0)->toCoordinate().distance(c);
//  double d1 = oneway->getLastNode()->toCoordinate().distance(c);
//
//  if (d0 < d1)
//  {
//    endNode = oneway->getNodeN(0);
//  }
//  else
//  {
//    endNode = oneway->getLastNode();
//  }
//
//  Status otherUnknown;
//  if (oneway->getStatus() == Unknown1)
//  {
//    otherUnknown = Unknown2;
//  }
//  else
//  {
//    otherUnknown = Unknown1;
//  }
//
//  shared_ptr<Way> stub(new Way(otherUnknown, OsmMap::createNextWayId(),
//                               oneway->getAccuracy()));
//  stub->addNode(endNode->getId());
//  stub->addNode(nodeId);
//  stub->setTags(_way->getTags());
//  stub->setTag(MetadataTags::HootStub(), "true");
//  map->addWay(stub);
}

void DualWaySplitter::_fixLanes(shared_ptr<Way> w)
{
  QString lanesStr = w->getTags()["lanes"];

  bool ok;
  int lanes = lanesStr.toInt(&ok);

  if (ok)
  {
    if (lanes <= 1)
    {
      w->setTag("lanes", lanesStr);
    }
    else if (lanes % 2 == 0)
    {
      w->setTag("lanes", QString("%1").arg(lanes / 2));
    }
    else
    {
      w->setTag("lanes", QString("%1").arg(std::max(1, lanes / 2)));
      w->getTags().addNote(QString("lane count may be %1 or %2").arg(lanes / 2).arg(lanes / 2 + 1));
    }
  }
}

void DualWaySplitter::_reconnectEnd(long centerNodeId, shared_ptr<Way> edge)
{
  Coordinate centerNodeC = _result->getNode(centerNodeId)->toCoordinate();
  // determine which end of edge we're operating on
  Coordinate edgeEnd;
  long edgeEndId;

  ConstNodePtr first = _result->getNode(edge->getNodeId(0));
  ConstNodePtr last = _result->getNode(edge->getLastNodeId());
  if (first->toCoordinate().distance(centerNodeC) <
      last->toCoordinate().distance(centerNodeC))
  {
    edgeEnd = first->toCoordinate();
    edgeEndId = first->getId();
  }
  else
  {
    edgeEnd = last->toCoordinate();
    edgeEndId = last->getId();
  }

  // find all the nodes that are about the right distance from centerNodeId
  // Find nodes that are > _splitSize*.99 away, but less than _splitSize*1.01
  shared_ptr<DistanceNodeCriterion> outerCrit(new DistanceNodeCriterion(centerNodeC, _splitSize*1.01));
  shared_ptr<NotCriterion> notInnerCrit(new NotCriterion(new DistanceNodeCriterion(centerNodeC, _splitSize * .99)));
  ChainCriterion chainCrit(outerCrit, notInnerCrit);

  vector<long> nids = FindNodesVisitor::findNodes(_result,
                                                  &chainCrit,
                                                  centerNodeC,
                                                  _splitSize * 1.02);

  Radians bestAngle = std::numeric_limits<Radians>::max();
  long bestNid = numeric_limits<long>::max();

  Radians edgeAngle = WayHeading::calculateHeading(centerNodeC, edgeEnd);

  // find the smallest angle from edgeEnd to any of the candidate nodes
  for (size_t i = 0; i < nids.size(); i++)
  {
    if (edgeEndId != nids[i])
    {
      Coordinate c = _result->getNode(nids[i])->toCoordinate();
      Radians thisAngle = WayHeading::calculateHeading(centerNodeC, c);

      Radians deltaMagnitude = WayHeading::deltaMagnitude(edgeAngle, thisAngle);
      if (deltaMagnitude < bestAngle)
      {
        bestAngle = deltaMagnitude;
        bestNid = nids[i];
      }
    }
  }

  // if the smallest angle is less than 45 deg, then connect them.
  if (toDegrees(bestAngle) < 45)
  {
    edge->replaceNode(edgeEndId, bestNid);
  }
}

void DualWaySplitter::_splitIntersectingWays(long nid)
{
  std::vector<long> wids = FindWaysVisitor::findWaysByNode(_result, nid);

  if (wids.size() == 1)
  {
    return;
  }

  long leftNn = _nearestNode(nid, _left);
  long rightNn = _nearestNode(nid, _right);

  for (size_t i = 0; i < wids.size(); i++)
  {
    if (wids[i] != _working->getId())
    {
      shared_ptr<Way> inbound = _result->getWay(wids[i]);
      if (_onRight(nid, inbound, leftNn, rightNn))
      {
        inbound->replaceNode(nid, rightNn);
      }
      else
      {
        inbound->replaceNode(nid, leftNn);
      }
    }
  }
}

void DualWaySplitter::_splitWay(long wid)
{
  _working = _map->getWay(wid);

  if (ElementConverter(_result).convertToLineString(_working)->getLength() <= 0.0)
  {
    return;
  }

  // determine the split size
  _splitSize = _defaultSplitSize / 2.0;
  if (_working->getTags().contains("divider:width"))
  {
    _splitSize = _working->getTags().readMeters("divider:width") / 2.0;
  }

  // Create the two new ways.
  _left = _createOneWay(_working, _splitSize, true);
  _right = _createOneWay(_working, _splitSize, false);

  // set the tags
  _left->setTags(_working->getTags());
  _right->setTags(_working->getTags());

  // remove the old divider tags.
  _left->removeTag("divider");
  _left->removeTag("divider:width");
  _right->removeTag("divider");
  _right->removeTag("divider:width");

  _fixLanes(_left);
  _fixLanes(_right);

  if (_drivingSide == Right)
  {
    _left->reverseOrder();
    _right->reverseOrder();
  }

  _left->setTag("oneway", "yes");
  _right->setTag("oneway", "yes");

  // go through each node on the old way
  const vector<long>& nids = _working->getNodeIds();
  for (size_t i = 0; i < nids.size(); i++)
  {
    // If there are intersecting ways, split the way into two smaller ways
    _splitIntersectingWays(nids[i]);
  }

  _reconnectEnd(nids[0], _left);
  _reconnectEnd(nids[0], _right);
  _reconnectEnd(nids[nids.size() - 1], _left);
  _reconnectEnd(nids[nids.size() - 1], _right);

  RemoveWayOp::removeWay(_result, wid);

  // add the results to the map
  _result->addWay(_left);
  _result->addWay(_right);
}

void DualWaySplitter::apply(shared_ptr<OsmMap>& map)
{
  map = splitAll(map, _drivingSide, _defaultSplitSize);
}

}<|MERGE_RESOLUTION|>--- conflicted
+++ resolved
@@ -247,11 +247,6 @@
 
 shared_ptr<OsmMap> DualWaySplitter::splitAll()
 {
-<<<<<<< HEAD
-  //LOG_INFO("Splitting divided ways...");
-
-=======
->>>>>>> 858c425c
   shared_ptr<OsmMap> result(new OsmMap(_map));
   _result = result;
 

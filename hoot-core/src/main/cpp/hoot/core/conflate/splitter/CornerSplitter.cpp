--- conflicted
+++ resolved
@@ -85,13 +85,9 @@
     // If the way has just two nodes, there are no corners
     if (nodeCount > 2)
     {
-<<<<<<< HEAD
-      for (size_t nodeIdx = nodeCount - 1; nodeIdx > 0; nodeIdx--)
-=======
       // Look until we find a split, or get to the end
       bool split = false;
       for (size_t nodeIdx = 1; nodeIdx < nodeCount-1 && !split; nodeIdx++)
->>>>>>> 45bd62ef
       {
         WayLocation prev(_map, pWay, nodeIdx-1, 0.0);
         WayLocation current(_map, pWay, nodeIdx, 0.0);

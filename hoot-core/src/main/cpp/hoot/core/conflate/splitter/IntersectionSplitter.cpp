--- conflicted
+++ resolved
@@ -128,11 +128,6 @@
 
 void IntersectionSplitter::splitIntersections()
 {
-<<<<<<< HEAD
-  //LOG_INFO("Splitting intersections...");
-
-=======
->>>>>>> 858c425c
   // make a map of nodes to ways.
   _mapNodesToWays();
 

/*
 * This file is part of Hootenanny.
 *
 * Hootenanny is free software: you can redistribute it and/or modify
 * it under the terms of the GNU General Public License as published by
 * the Free Software Foundation, either version 3 of the License, or
 * (at your option) any later version.
 *
 * This program is distributed in the hope that it will be useful,
 * but WITHOUT ANY WARRANTY; without even the implied warranty of
 * MERCHANTABILITY or FITNESS FOR A PARTICULAR PURPOSE.  See the
 * GNU General Public License for more details.
 *
 * You should have received a copy of the GNU General Public License
 * along with this program.  If not, see <http://www.gnu.org/licenses/>.
 *
 * --------------------------------------------------------------------
 *
 * The following copyright notices are generated automatically. If you
 * have a new notice to add, please use the format:
 * " * @copyright Copyright ..."
 * This will properly maintain the copyright information. DigitalGlobe
 * copyrights will be updated automatically.
 *
 * @copyright Copyright (C) 2015, 2016, 2017, 2018, 2019 DigitalGlobe (http://www.digitalglobe.com/)
 */
#include "HighwayMatch.h"

// geos
#include <geos/geom/LineString.h>

// hoot
#include <hoot/core/algorithms/splitter/MultiLineStringSplitter.h>
#include <hoot/core/algorithms/subline-matching/SublineStringMatcher.h>
#include <hoot/core/algorithms/splitter/WaySplitter.h>
#include <hoot/core/algorithms/aggregator/RmseAggregator.h>
#include <hoot/core/algorithms/aggregator/SigmaAggregator.h>
#include <hoot/core/algorithms/linearreference/WaySublineMatchString.h>
#include <hoot/core/algorithms/linearreference/WaySublineCollection.h>
#include <hoot/core/algorithms/extractors/AngleHistogramExtractor.h>
#include <hoot/core/algorithms/extractors/EdgeDistanceExtractor.h>
#include <hoot/core/conflate/highway/HighwayClassifier.h>
#include <hoot/core/conflate/matching/MatchType.h>
#include <hoot/core/conflate/matching/MatchThreshold.h>
#include <hoot/core/elements/ElementId.h>
#include <hoot/core/ops/CopyMapSubsetOp.h>
#include <hoot/core/util/GeometryConverter.h>
#include <hoot/core/util/Log.h>
#include <hoot/core/elements/OsmUtils.h>

using namespace std;

namespace hoot
{

QString HighwayMatch::_noMatchingSubline = "No valid matching subline found.";
QString HighwayMatch::_matchName = "Highway";

HighwayMatch::HighwayMatch(const boost::shared_ptr<HighwayClassifier>& classifier,
  const boost::shared_ptr<SublineStringMatcher>& sublineMatcher,
  const ConstOsmMapPtr& map, const ElementId& eid1, const ElementId& eid2,
  ConstMatchThresholdPtr mt) :
  Match(mt),
  _classifier(classifier),
  _eid1(eid1),
  _eid2(eid2),
  _sublineMatcher(sublineMatcher)
{
  assert(_eid1 != _eid2);

<<<<<<< HEAD
  const ConstElementPtr e1 = map->getElement(_eid1);
  const ConstElementPtr e2 = map->getElement(_eid2);

    LOG_VART(e1->getElementId());
    LOG_VART(e2->getElementId());
//  LOG_VART(e1);
//  if (Log::getInstance().getLevel() <= Log::Debug && e1->getElementType() == ElementType::Relation)
//  {
//    ConstRelationPtr relation = boost::dynamic_pointer_cast<const Relation>(e1);
//    LOG_VART(OsmUtils::getDetailedRelationString(relation, map));
//  }
//  LOG_VART(e2);
//  if (Log::getInstance().getLevel() <= Log::Debug && e2->getElementType() == ElementType::Relation)
//  {
//    ConstRelationPtr relation = boost::dynamic_pointer_cast<const Relation>(e2);
//    LOG_VART(OsmUtils::getDetailedRelationString(relation, map));
=======
  LOG_VART(_eid1);
  LOG_VART(_eid2);

  const ConstElementPtr e1 = map->getElement(_eid1);
  const ConstElementPtr e2 = map->getElement(_eid2);

  LOG_VART(e1->getElementId());
  LOG_VART(e2->getElementId());
//  LOG_VART(e1);
//  if (Log::getInstance().getLevel() <= Log::Trace && e1->getElementType() == ElementType::Relation)
//  {
//    ConstRelationPtr relation = boost::dynamic_pointer_cast<const Relation>(e1);
//    LOG_VARD(OsmUtils::getDetailedRelationString(relation, map));
//  }
//  LOG_VART(e2);
//  if (Log::getInstance().getLevel() <= Log::Trace && e2->getElementType() == ElementType::Relation)
//  {
//    ConstRelationPtr relation = boost::dynamic_pointer_cast<const Relation>(e2);
//    LOG_VARD(OsmUtils::getDetailedRelationString(relation, map));
>>>>>>> bf45aa5f
//  }

  try
  {
    // calculated the shared sublines
    LOG_VART(ConfigOptions().getSearchRadiusHighway());
    _sublineMatch =
      _sublineMatcher->findMatch(map, e1, e2, ConfigOptions().getSearchRadiusHighway());

    if (_sublineMatch.isValid())
    {
      // calculate the match score
      _c = _classifier->classify(map, eid1, eid2, _sublineMatch);
      LOG_VART(_c);

      MatchType type = getType();
      LOG_VART(type);
      QStringList description;
      if (type != MatchType::Match)
      {
        //  Check the Angle Histogram
        double angle = AngleHistogramExtractor().extract(*map, e1, e2);
        if (angle >= 0.75)          description.append("Very similar highway orientation.");
        else if (angle >= 0.5)      description.append("Similar highway orientation.");
        else if (angle >= 0.25)     description.append("Semi-similar highway orientation.");
        else                        description.append("Highway orientation not similar.");

        //  Use the average of the edge distance extractors
        double edge = (EdgeDistanceExtractor(
                         ValueAggregatorPtr(new RmseAggregator())).extract(*map, e1, e2) +
                       EdgeDistanceExtractor(
                         ValueAggregatorPtr(new SigmaAggregator())).extract(*map, e1, e2)) / 2.0;

        if (edge >= 90)             description.append("Highway edges very close to each other.");
        else if (edge >= 70)        description.append("Highway edges somewhat close to each other.");
        else                        description.append("Highway edges not very close to each other.");
      }

      if (description.length() > 0)
        _explainText = description.join(" ");
      else
        _explainText = mt->getTypeDetail(_c);
    }
    else
    {
      _c.setMissP(1);
      _explainText = _noMatchingSubline;
    }

    _score = _sublineMatch.getLength() * _c.getMatchP();
    LOG_VART(_score);
    LOG_VART(_explainText);
  }
  // if this is an unsupported geometry configuration
  catch (const NeedsReviewException& e)
  {
    _c.clear();
    _c.setReviewP(1.0);
    _explainText = e.getWhat();
  }
}

QString HighwayMatch::explain() const
{
  return _explainText;
}

map<QString, double> HighwayMatch::getFeatures(const ConstOsmMapPtr& m) const
{
  map<QString, double> result;
  if (_sublineMatch.isValid())
  {
    result = _classifier->getFeatures(m, _eid1, _eid2, _sublineMatch);
  }
  return result;
}

set<pair<ElementId, ElementId>> HighwayMatch::getMatchPairs() const
{
  set<pair<ElementId, ElementId>> result;
  result.insert(pair<ElementId, ElementId>(_eid1, _eid2));
  return result;
}

double HighwayMatch::getProbability() const
{
  return _c.getMatchP();
}

bool HighwayMatch::isConflicting(const Match& other, const ConstOsmMapPtr& map) const
{
  const HighwayMatch* hm = dynamic_cast<const HighwayMatch*>(&other);
  // if the other match isn't a highway match then this is a conflict.
  if (hm == 0)
  {
    return true;
  }
  // if the other match is a highway match
  else
  {
    // See ticket #5272
    if (getClassification().getReviewP() == 1.0 || other.getClassification().getReviewP() == 1.0)
    {
      return true;
    }

    ElementId sharedEid;
    if (_eid1 == hm->_eid1 || _eid1 == hm->_eid2)
    {
      sharedEid = _eid1;
    }

    if (_eid2 == hm->_eid1 || _eid2 == hm->_eid2)
    {
      // both eids should never be the same.
      assert(sharedEid.isNull());
      sharedEid = _eid2;
    }

    // if the matches don't share at least one eid then it isn't a conflict.
    if (sharedEid.isNull())
    {
      return false;
    }

    // assign o1 and o2 to the non-shared eids
    ElementId o1 = _eid1 == sharedEid ? _eid2 : _eid1;
    ElementId o2 = hm->_eid1 == sharedEid ? hm->_eid2 : hm->_eid1;

    QHash<ElementId, bool>::const_iterator cit1 = _conflicts.find(o2);
    if (cit1 != _conflicts.end())
    {
      return cit1.value();
    }
    QHash<ElementId, bool>::const_iterator cit2 = hm->_conflicts.find(o1);
    if (cit2 != hm->_conflicts.end())
    {
      return cit2.value();
    }

    bool result;
    try
    {
      // easy optimization. If the sublines don't touch then they don't conflict
      if (_sublineMatch.touches(hm->_sublineMatch) == false)
      {
        result = false;
      }
      // we need to check for a conflict in two directions. Is it conflicting if we merge the shared
      // EID with this class first, then is it a conflict if we merge with the other EID first.
      // checking for subline match containment first. This is very fast to check and if either one
      // is true then we know it is a conflict.
      else if (_sublineMatch.contains(hm->_sublineMatch) ||
               hm->_sublineMatch.contains(_sublineMatch) ||
               _isOrderedConflicting(map, sharedEid, o1, o2) ||
               hm->_isOrderedConflicting(map, sharedEid, o2, o1))
      {
        result = true;
      }
      else
      {
        result = false;
      }
    }
    catch (const NeedsReviewException&)
    {
      result = true;
    }

    _conflicts[o2] = result;

    return result;
  }
}

bool HighwayMatch::_isOrderedConflicting(const ConstOsmMapPtr& map, ElementId sharedEid,
  ElementId other1, ElementId other2) const
{
  set<ElementId> eids;
  eids.insert(sharedEid);
  eids.insert(other1);
  eids.insert(other2);
  OsmMapPtr copiedMap(new OsmMap(map->getProjection()));
  CopyMapSubsetOp(map, eids).apply(copiedMap);

  WaySublineMatchString match(_sublineMatch, copiedMap);

  // split the shared line based on the matching subline
  ElementPtr matchShared, scrapsShared;
  ElementPtr match2, scraps2;
  WaySublineCollection string1 = match.getSublineString1();
  WaySublineCollection string2 = match.getSublineString2();

  if (sharedEid == _eid1)
  {
    MultiLineStringSplitter().split(copiedMap, string1, match.getReverseVector1(), matchShared,
                                    scrapsShared);
    MultiLineStringSplitter().split(copiedMap, string2, match.getReverseVector2(), match2, scraps2);
  }
  else
  {
    MultiLineStringSplitter().split(copiedMap, string2, match.getReverseVector1(), matchShared,
                                    scrapsShared);
    MultiLineStringSplitter().split(copiedMap, string1, match.getReverseVector2(), match2, scraps2);
  }

  // if the shared element has no scraps then there is a conflict
  if (!scrapsShared)
  {
    return true;
  }

  // check to see if the scraps match other2
  HighwayMatch m0(
    _classifier, _sublineMatcher, copiedMap, scrapsShared->getElementId(), other2, _threshold);
  if (m0.getType() == MatchType::Match)
  {
    return false;
  }

  // we didn't find any valid matches, so this is a conflict.
  return true;
}

QString HighwayMatch::toString() const
{
  stringstream ss;
  ss << "HighwayMatch " << _eid1 << " " << _eid2 << " P: " << _c.toString();
  return QString::fromUtf8(ss.str().c_str());
}

}<|MERGE_RESOLUTION|>--- conflicted
+++ resolved
@@ -68,27 +68,6 @@
 {
   assert(_eid1 != _eid2);
 
-<<<<<<< HEAD
-  const ConstElementPtr e1 = map->getElement(_eid1);
-  const ConstElementPtr e2 = map->getElement(_eid2);
-
-    LOG_VART(e1->getElementId());
-    LOG_VART(e2->getElementId());
-//  LOG_VART(e1);
-//  if (Log::getInstance().getLevel() <= Log::Debug && e1->getElementType() == ElementType::Relation)
-//  {
-//    ConstRelationPtr relation = boost::dynamic_pointer_cast<const Relation>(e1);
-//    LOG_VART(OsmUtils::getDetailedRelationString(relation, map));
-//  }
-//  LOG_VART(e2);
-//  if (Log::getInstance().getLevel() <= Log::Debug && e2->getElementType() == ElementType::Relation)
-//  {
-//    ConstRelationPtr relation = boost::dynamic_pointer_cast<const Relation>(e2);
-//    LOG_VART(OsmUtils::getDetailedRelationString(relation, map));
-=======
-  LOG_VART(_eid1);
-  LOG_VART(_eid2);
-
   const ConstElementPtr e1 = map->getElement(_eid1);
   const ConstElementPtr e2 = map->getElement(_eid2);
 
@@ -105,7 +84,6 @@
 //  {
 //    ConstRelationPtr relation = boost::dynamic_pointer_cast<const Relation>(e2);
 //    LOG_VARD(OsmUtils::getDetailedRelationString(relation, map));
->>>>>>> bf45aa5f
 //  }
 
   try

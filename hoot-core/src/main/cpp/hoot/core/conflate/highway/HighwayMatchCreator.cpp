--- conflicted
+++ resolved
@@ -165,15 +165,6 @@
     boost::shared_ptr<TagAncestorDifferencer> tagAncestorDiff,
     ConstElementPtr e1, ConstElementPtr e2)
   {
-//    if (e1)
-//    {
-//      LOG_VART(e1->getElementId());
-//    }
-//    if (e2)
-//    {
-//      LOG_VART(e2->getElementId());
-//    }
-
     HighwayMatch* result = 0;
 
     HighwayCriterion highwayCrit;
@@ -186,11 +177,6 @@
       result =
         new HighwayMatch(
           classifier, sublineMatcher, map, e1->getElementId(), e2->getElementId(), threshold);
-<<<<<<< HEAD
-=======
-      LOG_VARD(result->getType());
->>>>>>> bf45aa5f
-
       // if we're confident this is a miss
       if (result->getType() == MatchType::Miss)
       {

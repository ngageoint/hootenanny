--- conflicted
+++ resolved
@@ -47,27 +47,18 @@
   static std::string className() { return "hoot::HighwayTagOnlyMerger"; }
 
   HighwayTagOnlyMerger(const std::set<std::pair<ElementId, ElementId>>& pairs);
-<<<<<<< HEAD
   HighwayTagOnlyMerger(const std::set<std::pair<ElementId, ElementId>>& pairs,
                        const boost::shared_ptr<SublineStringMatcher>& sublineMatcher);
-=======
-
-  virtual void apply(const OsmMapPtr& map, std::vector<std::pair<ElementId, ElementId>>& replaced) override;
->>>>>>> a54136ec
 
 protected:
 
   virtual bool _mergePair(
     const OsmMapPtr& map, ElementId eid1, ElementId eid2,
-<<<<<<< HEAD
-    std::vector<std::pair<ElementId, ElementId>>& replaced);
+    std::vector<std::pair<ElementId, ElementId>>& replaced) override;
 
 private:
 
   bool _performBridgeGeometryMerging;
-=======
-    std::vector<std::pair<ElementId, ElementId>>& replaced) override;
->>>>>>> a54136ec
 };
 
 typedef boost::shared_ptr<HighwayTagOnlyMerger> HighwayTagOnlyMergerPtr;

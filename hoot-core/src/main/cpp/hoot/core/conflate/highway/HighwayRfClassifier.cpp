--- conflicted
+++ resolved
@@ -70,64 +70,7 @@
 
 HighwayRfClassifier::HighwayRfClassifier()
 {
-<<<<<<< HEAD
-  //_createAllExtractors();
-  _createTestExtractors();
-
-  QString path = ConfPath::search(ConfigOptions().getConflateMatchHighwayModel());
-  LOG_INFO("Loading highway model from: " << path);
-
-  QFile file(path.toAscii().data());
-  if (!file.open(QIODevice::ReadOnly))
-  {
-    throw HootException("Error opening file: " + path);
-  }
-  _rf.reset(new RandomForest());
-  try
-  {
-    _rf->importModel(file);
-    file.close();
-  }
-  catch (const Exception& e)
-  {
-    file.close();
-    throw e;
-  }
-
-  vector<string> factorLabels = _rf->getFactorLabels();
-  LOG_VAR(factorLabels);
-
-  QStringList extractorNames;
-  for (size_t i = 0; i < _extractors.size(); i++)
-  {
-    extractorNames.append(QString::fromStdString(_extractors[i]->getName()).
-                          replace(QRegExp("[^\\w]"), "_"));
-  }
-
-  QStringList missingExtractors;
-  for (size_t i = 0; i < factorLabels.size(); i++)
-  {
-    QString fn = QString::fromStdString(factorLabels[i]);
-    if (extractorNames.contains(fn) == false)
-    {
-      missingExtractors.append(fn);
-    }
-    _rfFactorLabels.append(fn);
-  }
-  LOG_VAR(extractorNames);
-  LOG_VAR(missingExtractors);
-  LOG_VAR(_rfFactorLabels);
-
-  if (missingExtractors.size() > 0)
-  {
-    LOG_WARN("An extractor used by the model is not being calculated. We will still try, but");
-    LOG_WARN("this will undoubtably result in poor quality matches. Missing extractors:");
-    LOG_WARN(missingExtractors);
-    LOG_WARN("Available extractors: " << extractorNames);
-  }
-=======
   // we do a lazy initialization
->>>>>>> 48e4662e
 }
 
 MatchClassification HighwayRfClassifier::classify(const ConstOsmMapPtr& map,
@@ -341,14 +284,23 @@
     QString path = ConfPath::search(ConfigOptions().getConflateMatchHighwayModel());
     LOG_INFO("Loading highway model from: " << path);
 
-    ifstream fp;
-    fp.open(path.toAscii().data());
-    if (!fp.is_open())
+    QFile file(path.toAscii().data());
+    if (!file.open(QIODevice::ReadOnly))
     {
       throw HootException("Error opening file: " + path);
     }
     _rf.reset(new RandomForest());
-    _rf->import(fp);
+    try
+    {
+      _rf->importModel(file);
+      file.close();
+    }
+    catch (const Exception& e)
+    {
+      file.close();
+      throw e;
+    }
+
     vector<string> factorLabels = _rf->getFactorLabels();
     LOG_VAR(factorLabels);
 

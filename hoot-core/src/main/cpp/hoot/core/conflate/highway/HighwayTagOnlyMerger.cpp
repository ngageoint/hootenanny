--- conflicted
+++ resolved
@@ -32,99 +32,31 @@
 #include <hoot/core/schema/TagMergerFactory.h>
 #include <hoot/core/util/Log.h>
 
-#include <hoot/core/visitors/LengthOfWaysVisitor.h>
-
 namespace hoot
 {
 
-// TODO: remove
-//class ShortestFirstComparator
-//{
-//public:
-
-//  bool operator()(const std::pair<ElementId, ElementId>& p1, const std::pair<ElementId, ElementId>& p2)
-//  {
-//    return std::min(getLength(p1.first), getLength(p1.second)) <
-//        std::min(getLength(p2.first), getLength(p2.second));
-//  }
-
-//  Meters getLength(const ElementId& eid)
-//  {
-//    Meters result;
-//    if (_lengthMap.contains(eid))
-//    {
-//      result = _lengthMap[eid];
-//    }
-//    else
-//    {
-//      LengthOfWaysVisitor v;
-//      v.setOsmMap(map.get());
-//      map->getElement(eid)->visitRo(*map, v);
-//      result = v.getLengthOfWays();
-//      _lengthMap[eid] = result;
-//    }
-//    return result;
-//  }
-
-//  virtual QString getDescription() const { return ""; }
-
-//  OsmMapPtr map;
-
-//private:
-
-//  QHash<ElementId, Meters> _lengthMap;
-//};
-
 HighwayTagOnlyMerger::HighwayTagOnlyMerger(const std::set<std::pair<ElementId, ElementId>>& pairs)
 {
   _pairs = pairs;
-<<<<<<< HEAD
   LOG_VART(hoot::toString(_pairs));
-=======
-  LOG_VARD(hoot::toString(_pairs));
->>>>>>> bf45aa5f
 }
 
 void HighwayTagOnlyMerger::apply(const OsmMapPtr& map,
                                  std::vector<std::pair<ElementId, ElementId>>& replaced)
 {
-<<<<<<< HEAD
   LOG_VART(hoot::toString(_pairs));
   LOG_VART(hoot::toString(replaced));
 
   std::vector<std::pair<ElementId, ElementId>> pairs;
   pairs.reserve(_pairs.size());
-=======
-  LOG_VARD(hoot::toString(_pairs));
-  LOG_VARD(hoot::toString(replaced));
->>>>>>> bf45aa5f
 
   for (std::set<std::pair<ElementId, ElementId>>::const_iterator it = _pairs.begin();
        it != _pairs.end(); ++it)
   {
     ElementId eid1 = it->first;
     ElementId eid2 = it->second;
-<<<<<<< HEAD
     LOG_VART(eid1);
     LOG_VART(eid2);
-=======
-    LOG_DEBUG("eid1 before replacement check: " << eid1);
-    LOG_DEBUG("eid2 before replacement check: " << eid2);
-
-//    for (size_t i = 0; i < replaced.size(); i++)
-//    {
-//      if (eid1 == replaced[i].first)
-//      {
-//        eid1 = replaced[i].second;
-//      }
-//      if (eid2 == replaced[i].first)
-//      {
-//        eid2 = replaced[i].second;
-//      }
-//    }
-//    LOG_DEBUG("eid1 after replacement check: " << eid1);
-//    LOG_DEBUG("eid2 after replacement check: " << eid2);
->>>>>>> bf45aa5f
 
     if (map->containsElement(eid1) && map->containsElement(eid2))
     {
@@ -132,12 +64,7 @@
     }
     else
     {
-      LOG_DEBUG(
-        "Map doesn't contain one or more of the following elements: " << eid1 << ", " << eid2);
-    }
-    else
-    {
-      LOG_DEBUG(
+      LOG_TRACE(
         "Map doesn't contain one or more of the following elements: " << eid1 << ", " << eid2);
     }
   }
@@ -162,12 +89,12 @@
       LOG_VART(replaced[i].second);
       if (eid1 == replaced[i].first)
       {
-        LOG_DEBUG("Changing " << eid1 << " to " << replaced[i].second << "...");
+        LOG_TRACE("Changing " << eid1 << " to " << replaced[i].second << "...");
         eid1 = replaced[i].second;
       }
       if (eid2 == replaced[i].first)
       {
-        LOG_DEBUG("Changing " << eid2 << " to " << replaced[i].second << "...");
+        LOG_TRACE("Changing " << eid2 << " to " << replaced[i].second << "...");
         eid2 = replaced[i].second;
       }
     }
@@ -178,57 +105,6 @@
     _mergePair(map, eid1, eid2, replaced);
   }
 }
-
-//void HighwayTagOnlyMerger::apply(const OsmMapPtr& map,
-//                                 std::vector<std::pair<ElementId, ElementId>>& replaced)
-//{
-//  LOG_VARD(hoot::toString(_pairs));
-//  LOG_VARD(hoot::toString(replaced));
-
-//  std::vector<std::pair<ElementId, ElementId>> pairs;
-//  pairs.reserve(_pairs.size());
-
-//  for (std::set<std::pair<ElementId, ElementId>>::const_iterator it = _pairs.begin();
-//       it != _pairs.end();  ++it)
-//  {
-//    ElementId eid1 = it->first;
-//    ElementId eid2 = it->second;
-
-//    if (map->containsElement(eid1) && map->containsElement(eid2))
-//    {
-//      pairs.push_back(std::pair<ElementId, ElementId>(eid1, eid2));
-//    }
-//    else
-//    {
-//      LOG_DEBUG(
-//        "Map doesn't contain one or more of the following elements: " << eid1 << ", " << eid2);
-//    }
-//  }
-
-//  ShortestFirstComparator shortestFirst;
-//  shortestFirst.map = map;
-//  sort(pairs.begin(), pairs.end(), shortestFirst);
-//  for (std::vector<std::pair<ElementId, ElementId>>::const_iterator it = pairs.begin();
-//       it != pairs.end(); ++it)
-//  {
-//    ElementId eid1 = it->first;
-//    ElementId eid2 = it->second;
-
-//    for (size_t i = 0; i < replaced.size(); i++)
-//    {
-//      if (eid1 == replaced[i].first)
-//      {
-//        eid1 = replaced[i].second;
-//      }
-//      if (eid2 == replaced[i].first)
-//      {
-//        eid2 = replaced[i].second;
-//      }
-//    }
-
-//    _mergePair(map, eid1, eid2, replaced);
-//  }
-//}
 
 bool HighwayTagOnlyMerger::_mergePair(const OsmMapPtr& map, ElementId eid1, ElementId eid2,
   std::vector<std::pair<ElementId, ElementId>>& replaced)
@@ -242,16 +118,15 @@
   ElementPtr e2 = map->getElement(eid2);
   if (!e1)
   {
-    LOG_DEBUG(eid1 << " null.");
+    LOG_TRACE(eid1 << " null.");
   }
   if (!e2)
   {
-    LOG_DEBUG(eid2 << " null.");
+    LOG_TRACE(eid2 << " null.");
   }
 
   if (e1 && e2)
   {
-<<<<<<< HEAD
     ElementPtr elementWithTagsToKeep;
     ElementPtr elementWithTagsToRemove;
     bool removeSecondaryElement = true;
@@ -267,12 +142,6 @@
       }
     }
     else if (e1->getStatus() == Status::Unknown1 || e1->getStatus() == Status::Conflated)
-=======
-    ElementPtr elementToKeep;
-    ElementPtr elementToRemove;
-    assert(!(e1->getStatus() == Status::Conflated && e2->getStatus() == Status::Conflated));
-    if (e1->getStatus() == Status::Unknown1 || e1->getStatus() == Status::Conflated)
->>>>>>> bf45aa5f
     {
       elementWithTagsToKeep = e1;
       elementWithTagsToRemove = e2;
@@ -282,17 +151,10 @@
       elementWithTagsToKeep = e2;
       elementWithTagsToRemove = e1;
     }
-<<<<<<< HEAD
     //LOG_VART(elementWithTagsToKeep->getElementId());
     //LOG_VART(elementWithTagsToRemove->getElementId());
-    LOG_VARD(elementWithTagsToKeep);
-    LOG_VARD(elementWithTagsToRemove);
-=======
-    //LOG_VART(elementToKeep->getElementId());
-    //LOG_VART(elementToRemove->getElementId());
-    LOG_VARD(elementToKeep);
-    LOG_VARD(elementToRemove);
->>>>>>> bf45aa5f
+    LOG_VART(elementWithTagsToKeep);
+    LOG_VART(elementWithTagsToRemove);
 
     // don't try to merge if there are explicitly conflicting names; fix for #2888; not sure what
     // implications this has outside of the single test dataset I've tested on so far
@@ -301,7 +163,7 @@
         !Tags::haveMatchingName(
            elementWithTagsToKeep->getTags(), elementWithTagsToRemove->getTags()))
     {
-      LOG_DEBUG("Conflicting name tags.  Skipping merge.");
+      LOG_TRACE("Conflicting name tags.  Skipping merge.");
       return false;
     }
 
@@ -317,7 +179,7 @@
         (isAOneWayStreet.isSatisfied(elementWithTagsToRemove) &&
          keepElementExplicitlyNotAOneWayStreet))
     {
-      LOG_DEBUG("Conflicting one way street tags.  Skipping merge.");
+      LOG_TRACE("Conflicting one way street tags.  Skipping merge.");
       return false;
     }
 
@@ -333,13 +195,8 @@
           !DirectionFinder::isSimilarDirection2(
              map->shared_from_this(), wayWithTagsToKeep, wayWithTagsToRemove))
       {
-<<<<<<< HEAD
-        LOG_DEBUG("Reversing " << wayWithTagsToKeep->getElementId());
+        LOG_TRACE("Reversing " << wayWithTagsToKeep->getElementId());
         wayWithTagsToKeep->reverseOrder();
-=======
-        LOG_DEBUG("Reversing " << wayToKeep->getElementId());
-        wayToKeep->reverseOrder();
->>>>>>> bf45aa5f
       }
     }
 
@@ -347,31 +204,20 @@
     // element type anyway, so not worrying about it for now.
     elementWithTagsToKeep->setTags(
       TagMergerFactory::mergeTags(
-<<<<<<< HEAD
         elementWithTagsToKeep->getTags(), elementWithTagsToRemove->getTags(), ElementType::Way));
     elementWithTagsToKeep->setStatus(Status::Conflated);
-    LOG_VARD(elementWithTagsToKeep);
+    LOG_VART(elementWithTagsToKeep);
 
     if (removeSecondaryElement)
     {
-      LOG_DEBUG("Removing " << elementWithTagsToRemove->getElementId() << "...");
+      LOG_TRACE("Removing " << elementWithTagsToRemove->getElementId() << "...");
       replaced.push_back(
         std::pair<ElementId, ElementId>(
           elementWithTagsToRemove->getElementId(), elementWithTagsToKeep->getElementId()));
     }
-=======
-        elementToKeep->getTags(), elementToRemove->getTags(), ElementType::Way));
-    elementToKeep->setStatus(Status::Conflated);
-    replaced.push_back(
-      std::pair<ElementId, ElementId>(
-        elementToRemove->getElementId(), elementToKeep->getElementId()));
-    LOG_VARD(elementToKeep);
-    // Is this necessary?
-    RecursiveElementRemover(elementToRemove->getElementId()).apply(map);
->>>>>>> bf45aa5f
   }
 
   return false;
 }
 
-}
+}
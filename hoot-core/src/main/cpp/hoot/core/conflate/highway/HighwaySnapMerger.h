/*
 * This file is part of Hootenanny.
 *
 * Hootenanny is free software: you can redistribute it and/or modify
 * it under the terms of the GNU General Public License as published by
 * the Free Software Foundation, either version 3 of the License, or
 * (at your option) any later version.
 *
 * This program is distributed in the hope that it will be useful,
 * but WITHOUT ANY WARRANTY; without even the implied warranty of
 * MERCHANTABILITY or FITNESS FOR A PARTICULAR PURPOSE.  See the
 * GNU General Public License for more details.
 *
 * You should have received a copy of the GNU General Public License
 * along with this program.  If not, see <http://www.gnu.org/licenses/>.
 *
 * --------------------------------------------------------------------
 *
 * The following copyright notices are generated automatically. If you
 * have a new notice to add, please use the format:
 * " * @copyright Copyright ..."
 * This will properly maintain the copyright information. DigitalGlobe
 * copyrights will be updated automatically.
 *
 * @copyright Copyright (C) 2015, 2016, 2017 DigitalGlobe (http://www.digitalglobe.com/)
 */
#ifndef HIGHWAYSNAPMERGER_H
#define HIGHWAYSNAPMERGER_H

#include <hoot/core/conflate/MergerBase.h>

namespace hoot
{
class SublineStringMatcher;
class WaySublineCollection;

class HighwaySnapMerger : public MergerBase
{
public:

  static std::string className() { return "hoot::HighwaySnapMerger"; }

  static unsigned int logWarnCount;

  HighwaySnapMerger(Meters minSplitSize,
    const std::set< std::pair<ElementId, ElementId> >& pairs,
    const boost::shared_ptr<SublineStringMatcher>& sublineMatcher);

<<<<<<< HEAD
  virtual void apply(const OsmMapPtr& map, vector< pair<ElementId, ElementId> >& replaced);
=======
  virtual void apply(const OsmMapPtr& map, std::vector< std::pair<ElementId, ElementId> >& replaced)
    const;
>>>>>>> 4be3f9bc

  virtual QString toString() const;

  virtual set< pair<ElementId, ElementId> > getImpactedUnknown1ElementIds() const;

protected:

  virtual PairsSet& getPairs() { return _pairs; }
  virtual const PairsSet& getPairs() const { return _pairs; }

private:

  double _minSplitSize;
  std::set< std::pair<ElementId, ElementId> > _pairs;
  boost::shared_ptr<SublineStringMatcher> _sublineMatcher;
  set< pair<ElementId, ElementId> > _unknown1Replacements;

<<<<<<< HEAD
  //void _addScrapsToMap(const OsmMapPtr& map, vector< pair<ElementId, ElementId> >& replaced,
    //ElementId originalId, vector<WayPtr>& scraps) const;
=======
  void _addScrapsToMap(const OsmMapPtr& map, std::vector< std::pair<ElementId, ElementId> >& replaced,
    ElementId originalId, std::vector<WayPtr>& scraps) const;
>>>>>>> 4be3f9bc

  /**
   * Returns true if the way directly connects the left and right ways. There is some tolerance
   * for "directly". See ticket #951 for details.
   */
  bool _directConnect(const ConstOsmMapPtr &map, WayPtr w) const;

  void _markNeedsReview(const OsmMapPtr& map, ElementPtr e1, ElementPtr e2, QString note,
                        QString reviewType) const;

  void _mergePair(const OsmMapPtr& map, ElementId eid1, ElementId eid2,
<<<<<<< HEAD
                   vector< pair<ElementId, ElementId> >& replaced);
=======
                   std::vector< std::pair<ElementId, ElementId> >& replaced) const;
>>>>>>> 4be3f9bc

  void _removeSpans(OsmMapPtr map, const ElementPtr& w1, const ElementPtr& w2) const;
  void _removeSpans(OsmMapPtr map, const WayPtr& w1, const WayPtr& w2) const;

  /**
   * Snap the ends of snapee that match with either end point of middle to snapTo's end points.
   */
  void _snapEnds(const OsmMapPtr &map, ElementPtr snapee, ElementPtr snapTo) const;
  void _snapEnds(WayPtr snapee, WayPtr middle, WayPtr snapTo) const;

  /**
   * Splits the splitee up into a match element and a scrap element. All the tags are assigned
   * appropriately and the match and scrap are added to the replaced list and added to the map.
   * The original elements are deleted.
   */
<<<<<<< HEAD
  void _splitElement(const OsmMapPtr& map, const WaySublineCollection& s, const vector<bool>& reverse,
    vector< pair<ElementId, ElementId> >& replaced, const ConstElementPtr& splitee,
    ElementPtr& match, ElementPtr& scrap) const;
=======
  void _splitElement(const OsmMapPtr& map, const WaySublineCollection& s, const std::vector<bool>& reverse,
    std::vector< std::pair<ElementId, ElementId> >& replaced,
    const ConstElementPtr& splitee, ElementPtr& match, ElementPtr& scrap) const;
>>>>>>> 4be3f9bc

  bool _doesWayConnect(long node1, long node2, const ConstWayPtr& w) const;

  // for white box testing.
  friend class HighwaySnapMergerTest;
};

typedef boost::shared_ptr<HighwaySnapMerger> HighwaySnapMergerPtr;

}

#endif // HIGHWAYSNAPMERGER_H<|MERGE_RESOLUTION|>--- conflicted
+++ resolved
@@ -46,12 +46,7 @@
     const std::set< std::pair<ElementId, ElementId> >& pairs,
     const boost::shared_ptr<SublineStringMatcher>& sublineMatcher);
 
-<<<<<<< HEAD
-  virtual void apply(const OsmMapPtr& map, vector< pair<ElementId, ElementId> >& replaced);
-=======
-  virtual void apply(const OsmMapPtr& map, std::vector< std::pair<ElementId, ElementId> >& replaced)
-    const;
->>>>>>> 4be3f9bc
+  virtual void apply(const OsmMapPtr& map, std::vector< std::pair<ElementId, ElementId> >& replaced);
 
   virtual QString toString() const;
 
@@ -69,14 +64,6 @@
   boost::shared_ptr<SublineStringMatcher> _sublineMatcher;
   set< pair<ElementId, ElementId> > _unknown1Replacements;
 
-<<<<<<< HEAD
-  //void _addScrapsToMap(const OsmMapPtr& map, vector< pair<ElementId, ElementId> >& replaced,
-    //ElementId originalId, vector<WayPtr>& scraps) const;
-=======
-  void _addScrapsToMap(const OsmMapPtr& map, std::vector< std::pair<ElementId, ElementId> >& replaced,
-    ElementId originalId, std::vector<WayPtr>& scraps) const;
->>>>>>> 4be3f9bc
-
   /**
    * Returns true if the way directly connects the left and right ways. There is some tolerance
    * for "directly". See ticket #951 for details.
@@ -87,11 +74,7 @@
                         QString reviewType) const;
 
   void _mergePair(const OsmMapPtr& map, ElementId eid1, ElementId eid2,
-<<<<<<< HEAD
-                   vector< pair<ElementId, ElementId> >& replaced);
-=======
-                   std::vector< std::pair<ElementId, ElementId> >& replaced) const;
->>>>>>> 4be3f9bc
+                  std::vector< std::pair<ElementId, ElementId> >& replaced);
 
   void _removeSpans(OsmMapPtr map, const ElementPtr& w1, const ElementPtr& w2) const;
   void _removeSpans(OsmMapPtr map, const WayPtr& w1, const WayPtr& w2) const;
@@ -107,15 +90,10 @@
    * appropriately and the match and scrap are added to the replaced list and added to the map.
    * The original elements are deleted.
    */
-<<<<<<< HEAD
-  void _splitElement(const OsmMapPtr& map, const WaySublineCollection& s, const vector<bool>& reverse,
-    vector< pair<ElementId, ElementId> >& replaced, const ConstElementPtr& splitee,
-    ElementPtr& match, ElementPtr& scrap) const;
-=======
-  void _splitElement(const OsmMapPtr& map, const WaySublineCollection& s, const std::vector<bool>& reverse,
-    std::vector< std::pair<ElementId, ElementId> >& replaced,
+  void _splitElement(const OsmMapPtr& map, const WaySublineCollection& s,
+                     const std::vector<bool>& reverse,
+                     std::vector< std::pair<ElementId, ElementId> >& replaced,
     const ConstElementPtr& splitee, ElementPtr& match, ElementPtr& scrap) const;
->>>>>>> 4be3f9bc
 
   bool _doesWayConnect(long node1, long node2, const ConstWayPtr& w) const;
 

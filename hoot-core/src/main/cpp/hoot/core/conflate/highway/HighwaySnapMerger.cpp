--- conflicted
+++ resolved
@@ -67,16 +67,9 @@
 HighwaySnapMerger::HighwaySnapMerger(Meters minSplitSize,
   const set<pair<ElementId, ElementId>>& pairs,
   const boost::shared_ptr<SublineStringMatcher> &sublineMatcher) :
-<<<<<<< HEAD
-_minSplitSize(minSplitSize),
+_minSplitSize(minSplitSize), // this isn't used?
 _pairs(pairs),
 _sublineMatcher(sublineMatcher)
-=======
-  _minSplitSize(minSplitSize), // TODO: this isn't used?
-  _sublineMatcher(sublineMatcher),
-  _preserveUnknown1ElementIdWhenModifyingFeatures(
-    ConfigOptions().getPreserveUnknown1ElementIdWhenModifyingFeatures())
->>>>>>> ed478e85
 {
   _pairs = pairs;
 }
@@ -199,38 +192,8 @@
 
   ElementPtr e1 = result->getElement(eid1);
   ElementPtr e2 = result->getElement(eid2);
-<<<<<<< HEAD
-
-  // if the element is no longer part of the map. This can happen in rare cases where a match may
-  // not conflict with any one match in the set, but may conflict with multiple matches in the
-  // set. E.g.
-  // A x-------x
-  // B    x--------x
-  // C         x--------x
-  //
-  // In the above example no two matches conflict, but B conflicts with (A U C). We don't determine
-  // this in the conflict code at this time, so we'll ignore the merge.
-  if (!e1 || !e2)
-  {
-    LOG_TRACE("Missing match pair.");
-    if (!e1)
-    {
-      LOG_TRACE(eid1 << " is missing.");
-    }
-    if (!e2)
-    {
-      LOG_TRACE(eid2 << " is missing.");
-    }
-    _markNeedsReview(result, e1, e2, "Missing match pair", HighwayMatch::getHighwayMatchName());
-    return;
-  }
-
-  LOG_VART(e1);
-  LOG_VART(e2);
-=======
   LOG_VART(e1->getStatus());
   LOG_VART(e2->getStatus());
->>>>>>> ed478e85
 
   // This isn't always true (?)
   assert(e1->getStatus() == Status::Unknown1);
@@ -257,7 +220,6 @@
     return true;
   }
 
-  LOG_VART(match.toString());
   ElementPtr e1Match, e2Match;
   ElementPtr scraps1, scraps2;
   // split the first element and don't reverse any of the geometries.
@@ -267,17 +229,6 @@
   _splitElement(map, match.getSublineString2(), match.getReverseVector2(), replaced, e2, e2Match,
                 scraps2);
 
-  LOG_VART(e1Match->getElementId());
-  if (scraps1)
-  {
-    LOG_VART(scraps1->getElementId());
-  }
-  LOG_VART(e2Match->getElementId());
-  if (scraps2)
-  {
-    LOG_VART(scraps2->getElementId());
-  }
-
   // remove any ways that directly connect from e1Match to e2Match
   _removeSpans(result, e1Match, e2Match);
   _snapEnds(map, e2Match, e1Match);
@@ -287,9 +238,6 @@
   e1Match->setTags(newTags);
   e1Match->setStatus(Status::Conflated);
 
-  LOG_VART(e1Match->getElementType());
-  LOG_VART(e1->getElementType());
-  LOG_VART(e2->getElementType());
   if (e1Match->getElementType() == ElementType::Way &&
       e1->getElementType() == ElementType::Way &&
       e2->getElementType() == ElementType::Way)
@@ -304,6 +252,12 @@
       boost::dynamic_pointer_cast<Way>(scraps2)->setPid(w2->getPid());
   }
 
+  LOG_VART(e1Match->getElementId());
+  if (scraps1)
+  {
+    LOG_VART(scraps1->getElementId());
+  }
+
   // remove the old way that was split and snapped
   if (e1 != e1Match && scraps1)
   {
@@ -313,6 +267,12 @@
   {
     // remove any reviews that contain this element.
     RemoveReviewsByEidOp(eid1, true).apply(result);
+  }
+
+  LOG_VART(e2Match->getElementId());
+  if (scraps2)
+  {
+    LOG_VART(scraps2->getElementId());
   }
 
   // if there is something left to review against
@@ -625,13 +585,4 @@
   }
 }
 
-<<<<<<< HEAD
-QString HighwaySnapMerger::toString() const
-{
-  return QString("HighwaySnapMerger, pairs: ") + hoot::toString(_pairs);
-}
-
-}
-=======
-}
->>>>>>> ed478e85
+}
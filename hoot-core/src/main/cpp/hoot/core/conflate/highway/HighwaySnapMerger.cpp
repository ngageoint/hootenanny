/*
 * This file is part of Hootenanny.
 *
 * Hootenanny is free software: you can redistribute it and/or modify
 * it under the terms of the GNU General Public License as published by
 * the Free Software Foundation, either version 3 of the License, or
 * (at your option) any later version.
 *
 * This program is distributed in the hope that it will be useful,
 * but WITHOUT ANY WARRANTY; without even the implied warranty of
 * MERCHANTABILITY or FITNESS FOR A PARTICULAR PURPOSE.  See the
 * GNU General Public License for more details.
 *
 * You should have received a copy of the GNU General Public License
 * along with this program.  If not, see <http://www.gnu.org/licenses/>.
 *
 * --------------------------------------------------------------------
 *
 * The following copyright notices are generated automatically. If you
 * have a new notice to add, please use the format:
 * " * @copyright Copyright ..."
 * This will properly maintain the copyright information. DigitalGlobe
 * copyrights will be updated automatically.
 *
 * @copyright Copyright (C) 2015, 2016, 2017, 2018, 2019 DigitalGlobe (http://www.digitalglobe.com/)
 */
#include "HighwaySnapMerger.h"

// geos
#include <geos/geom/CoordinateSequence.h>
#include <geos/geom/CoordinateSequenceFactory.h>
#include <geos/geom/GeometryFactory.h>
#include <geos/geom/LineString.h>

// hoot
#include <hoot/core/algorithms/DirectionFinder.h>
#include <hoot/core/algorithms/linearreference/WaySublineCollection.h>
#include <hoot/core/algorithms/splitter/MultiLineStringSplitter.h>
#include <hoot/core/algorithms/subline-matching/SublineStringMatcher.h>
#include <hoot/core/conflate/NodeToWayMap.h>
#include <hoot/core/conflate/highway/HighwayMatch.h>
#include <hoot/core/criterion/OneWayCriterion.h>
#include <hoot/core/elements/ElementConverter.h>
#include <hoot/core/index/OsmMapIndex.h>
#include <hoot/core/io/OsmMapWriterFactory.h>
#include <hoot/core/ops/RecursiveElementRemover.h>
#include <hoot/core/ops/RemoveReviewsByEidOp.h>
#include <hoot/core/ops/ReplaceElementOp.h>
#include <hoot/core/schema/TagMergerFactory.h>
#include <hoot/core/util/Log.h>
#include <hoot/core/util/MapProjector.h>
#include <hoot/core/util/Validate.h>
#include <hoot/core/visitors/ElementOsmMapVisitor.h>
#include <hoot/core/visitors/LengthOfWaysVisitor.h>
#include <hoot/core/visitors/ExtractWaysVisitor.h>
#include <hoot/core/ops/RemoveElementOp.h>

// Qt
#include <QSet>

using namespace geos::geom;
using namespace std;

namespace hoot
{

unsigned int HighwaySnapMerger::logWarnCount = 0;

HighwaySnapMerger::HighwaySnapMerger(Meters minSplitSize,
  const set<pair<ElementId, ElementId>>& pairs,
  const boost::shared_ptr<SublineStringMatcher> &sublineMatcher) :
_minSplitSize(minSplitSize), // TODO: this isn't used?
_sublineMatcher(sublineMatcher)
{
  _pairs = pairs;
}

class ShortestFirstComparator
{
public:

  bool operator()(const pair<ElementId, ElementId>& p1, const pair<ElementId, ElementId>& p2)
  {
    return min(getLength(p1.first), getLength(p1.second)) <
        min(getLength(p2.first), getLength(p2.second));
  }

  Meters getLength(const ElementId& eid)
  {
    Meters result;
    if (_lengthMap.contains(eid))
    {
      result = _lengthMap[eid];
    }
    else
    {
      LengthOfWaysVisitor v;
      v.setOsmMap(map.get());
      map->getElement(eid)->visitRo(*map, v);
      result = v.getLengthOfWays();
      _lengthMap[eid] = result;
    }
    return result;
  }

  virtual QString getDescription() const { return ""; }

  OsmMapPtr map;

private:

  QHash<ElementId, Meters> _lengthMap;
};

void HighwaySnapMerger::apply(const OsmMapPtr& map, vector< pair<ElementId, ElementId>>& replaced)
{
  vector< pair<ElementId, ElementId> > pairs;
  pairs.reserve(_pairs.size());

  for (set< pair<ElementId, ElementId> >::const_iterator it = _pairs.begin(); it != _pairs.end();
       ++it)
  {
    ElementId eid1 = it->first;
    ElementId eid2 = it->second;

    if (map->containsElement(eid1) && map->containsElement(eid2))
    {
      pairs.push_back(pair<ElementId, ElementId>(eid1, eid2));
    }
  }

  ShortestFirstComparator shortestFirst;
  shortestFirst.map = map;
  sort(pairs.begin(), pairs.end(), shortestFirst);
  for (vector< pair<ElementId, ElementId> >::const_iterator it = pairs.begin();
       it != pairs.end(); ++it)
  {
    ElementId eid1 = it->first;
    ElementId eid2 = it->second;

    for (size_t i = 0; i < replaced.size(); i++)
    {
      if (eid1 == replaced[i].first)
      {
        eid1 = replaced[i].second;
      }
      if (eid2 == replaced[i].first)
      {
        eid2 = replaced[i].second;
      }
    }

    _mergePair(map, eid1, eid2, replaced);
  }
}

bool HighwaySnapMerger::_directConnect(const ConstOsmMapPtr& map, WayPtr w) const
{
  boost::shared_ptr<LineString> ls = ElementConverter(map).convertToLineString(w);

  CoordinateSequence* cs = GeometryFactory::getDefaultInstance()->getCoordinateSequenceFactory()->
    create(2, 2);

  cs->setAt(map->getNode(w->getNodeId(0))->toCoordinate(), 0);
  cs->setAt(map->getNode(w->getLastNodeId())->toCoordinate(), 1);

  // create a straight line and buffer it
  boost::shared_ptr<LineString> straight(GeometryFactory::getDefaultInstance()->createLineString(cs));
  boost::shared_ptr<Geometry> g(straight->buffer(w->getCircularError()));

  // is the way in question completely contained in the buffer?
  return g->contains(ls.get());
}

bool HighwaySnapMerger::_doesWayConnect(long node1, long node2, const ConstWayPtr& w) const
{
  return (w->getNodeId(0) == node1 && w->getLastNodeId() == node2) ||
      (w->getNodeId(0) == node2 && w->getLastNodeId() == node1);
}

long HighwaySnapMerger::_getFirstWayIdFromRelation(RelationPtr relation, const OsmMapPtr& map) const
{
  const std::vector<RelationData::Entry> relationMembers = relation->getMembers();
  QSet<long> wayMemberIds;
  for (size_t i = 0; i < relationMembers.size(); i++)
  {
    ConstElementPtr member = map->getElement(relationMembers[i].getElementId());
    if (member->getElementType() == ElementType::Way)
    {
      wayMemberIds.insert(member->getId());
    }
  }
  LOG_VART(wayMemberIds);
  if (wayMemberIds.size() > 0)
  {
    return wayMemberIds.toList().at(0);
  }
  else
  {
    return 0;
  }
}

bool HighwaySnapMerger::_mergePair(const OsmMapPtr& map, ElementId eid1, ElementId eid2,
  vector<pair<ElementId, ElementId>>& replaced)
{
  LOG_VART(eid1);
  LOG_VART(eid2);

  if (HighwayMergerAbstract::_mergePair(map, eid1, eid2, replaced))
  {
    return true;
  }

  OsmMapPtr result = map;

  ElementPtr e1 = result->getElement(eid1);
  ElementPtr e2 = result->getElement(eid2);
  LOG_VART(e1->getStatus());
  LOG_VART(e2->getStatus());

  // This doesn't seem to always be true.
  assert(e1->getStatus() == Status::Unknown1);

  // split w2 into sublines
  WaySublineMatchString match;
  try
  {
    match = _sublineMatcher->findMatch(result, e1, e2);
  }
  catch (const NeedsReviewException& e)
  {
    LOG_VART(e.getWhat());
    _markNeedsReview(result, e1, e2, e.getWhat(), HighwayMatch::getHighwayMatchName());
    return true;
  }
  LOG_VART(match);

  if (!match.isValid())
  {
    LOG_TRACE("Complex conflict causes an empty match");
    _markNeedsReview(result, e1, e2, "Complex conflict causes an empty match",
                     HighwayMatch::getHighwayMatchName());
    return true;
  }

  LOG_VART(match.toString());
  ElementPtr e1Match, e2Match;
  ElementPtr scraps1, scraps2;
  // split the first element and don't reverse any of the geometries.
  _splitElement(map, match.getSublineString1(), match.getReverseVector1(), replaced, e1, e1Match,
                scraps1);
  // split the second element and reverse any geometries to make the matches work.
  _splitElement(map, match.getSublineString2(), match.getReverseVector2(), replaced, e2, e2Match,
                scraps2);

  LOG_VART(e1Match->getElementId());
  if (scraps1)
  {
    LOG_VART(scraps1->getElementId());
  }
  LOG_VART(e2Match->getElementId());
  if (scraps2)
  {
    LOG_VART(scraps2->getElementId());
  }

  // remove any ways that directly connect from e1Match to e2Match
  _removeSpans(result, e1Match, e2Match);
  _snapEnds(map, e2Match, e1Match);

  // merge the attributes appropriately
  Tags newTags = TagMergerFactory::mergeTags(e1->getTags(), e2->getTags(), ElementType::Way);
  e1Match->setTags(newTags);
  e1Match->setStatus(Status::Conflated);

  LOG_VART(e1Match->getElementType());
  LOG_VART(e1->getElementId());
  LOG_VART(e2->getElementId());

  if (e1Match->getElementType() == ElementType::Way)
  {
<<<<<<< HEAD
    // The cases involving relations here are made necessary by the "else if (matches.size() > 1)"
    // code block in MultiLineStringSplitter::createSublines.  Arbitrarily, the first way relation
    // member is being grabbed, which has helped rejoin ways correctly for the situations
    // encountered in #2867, but possibly something else should be done there instead (?).  Also,
    // only the situations encountered with relation in data are being handled here on a case by
    // case basis to avoid overcomplicating code.  That's why there is a lack of symmetry in the
    // relation handling code compared to the way handling code.

    if (e1->getElementType() == ElementType::Way && e2->getElementType() == ElementType::Way)
    {
      WayPtr w1 = boost::dynamic_pointer_cast<Way>(e1);
      WayPtr w2 = boost::dynamic_pointer_cast<Way>(e2);
      WayPtr wMatch = boost::dynamic_pointer_cast<Way>(e1Match);
      LOG_VART(w1->getId());
      LOG_VART(w2->getId());
      LOG_VART(wMatch->getId());

      const long pid = Way::getPid(w1, w2);
      wMatch->setPid(pid);
      LOG_TRACE("Set PID: " << pid << " on: " << wMatch->getElementId() << " (e1Match).");

      if (scraps1)
      {
        if (scraps1->getElementType() == ElementType::Way)
        {
          boost::dynamic_pointer_cast<Way>(scraps1)->setPid(w1->getPid());
          LOG_TRACE(
            "Set PID: " << w1->getPid() << " on: " << scraps1->getElementId() << " (scraps1).");
        }
        else if (scraps1->getElementType() == ElementType::Relation && pid == 0)
        {
          const long firstWayIdInRelation =
            _getFirstWayIdFromRelation(boost::dynamic_pointer_cast<Relation>(scraps1), map);
          LOG_VART(firstWayIdInRelation);
          if (firstWayIdInRelation != 0)
          {
            wMatch->setPid(firstWayIdInRelation);
            LOG_TRACE(
              "Set PID: " << firstWayIdInRelation << " on: " << wMatch->getElementId() <<
              " (e1Match).");
          }
        }
      }
=======
    WayPtr w1 = boost::dynamic_pointer_cast<Way>(e1);
    WayPtr w2 = boost::dynamic_pointer_cast<Way>(e2);
    WayPtr wMatch = boost::dynamic_pointer_cast<Way>(e1Match);
    wMatch->setPid(Way::getPid(w1, w2));
    if (scraps1 && scraps1->getElementType() == ElementType::Way)
      boost::dynamic_pointer_cast<Way>(scraps1)->setPid(w1->getPid());
    if (scraps2 && scraps2->getElementType() == ElementType::Way)
      boost::dynamic_pointer_cast<Way>(scraps2)->setPid(w2->getPid());
    // Reverse the way if w2 is one way and w1 isn't the similar direction as w2
    if (OneWayCriterion().isSatisfied(w2) && !DirectionFinder::isSimilarDirection(map->shared_from_this(), w1, w2))
      wMatch->reverseOrder();
  }
>>>>>>> bd88c238

      if (scraps2 && scraps2->getElementType() == ElementType::Way)
      {
        boost::dynamic_pointer_cast<Way>(scraps2)->setPid(w2->getPid());
        LOG_TRACE(
          "Set PID: " << w2->getPid() << " on: " << scraps2->getElementId() << " (scraps2).");
      }
    }
    else if (e1->getElementType() == ElementType::Relation &&
             e2->getElementType() == ElementType::Relation)
    {
      // Not sure how to handle this yet or why it would be happening in the first place.
    }
    else if (e1->getElementType() == ElementType::Relation ||
             e2->getElementType() == ElementType::Relation)
    {
      RelationPtr r;
      WayPtr w;

      if (e1->getElementType() == ElementType::Relation)
      {
        r = boost::dynamic_pointer_cast<Relation>(e1);
        w = boost::dynamic_pointer_cast<Way>(e2);
      }
      else
      {
        r = boost::dynamic_pointer_cast<Relation>(e2);
        w = boost::dynamic_pointer_cast<Way>(e1);
      }

      const long firstWayIdInRelation =
        _getFirstWayIdFromRelation(boost::dynamic_pointer_cast<Relation>(r), map);
      LOG_VART(firstWayIdInRelation);
      if (firstWayIdInRelation != 0)
      {
        WayPtr wMatch = boost::dynamic_pointer_cast<Way>(e1Match);
        const long pid = Way::getPid(firstWayIdInRelation, w->getId());
        wMatch->setPid(pid);
        LOG_TRACE("Set PID: " << pid << " on: " << wMatch->getElementId() << " (e1Match).");

        if (scraps1 && scraps1->getElementType() == ElementType::Way)
        {
          boost::dynamic_pointer_cast<Way>(scraps1)->setPid(firstWayIdInRelation);
          LOG_TRACE(
            "Set PID: " << firstWayIdInRelation << " on: " << scraps1->getElementId() <<
            " (scraps1).");
        }

        if (scraps2 && scraps2->getElementType() == ElementType::Way)
        {
          boost::dynamic_pointer_cast<Way>(scraps2)->setPid(w->getPid());
          LOG_TRACE(
            "Set PID: " << w->getPid() << " on: " << scraps2->getElementId() << " (scraps2).");
        }
      }

      if (e1->getElementType() == ElementType::Relation)
      {
        const std::vector<RelationData::Entry> relationMembers = r->getMembers();
        for (size_t i = 0; i < relationMembers.size(); i++)
        {
          ElementPtr member = map->getElement(relationMembers[i].getElementId());
          if (member && member->getElementType() == ElementType::Way)
          {
            Tags mergedTags =
              TagMergerFactory::mergeTags(e2->getTags(), member->getTags(), ElementType::Way);
            mergedTags =
              TagMergerFactory::mergeTags(e1->getTags(), mergedTags, ElementType::Way);
            member->setTags(mergedTags);
          }
        }
      }
    }
  } 

  if (e1Match)
  {
    LOG_VART(e1Match->getElementId());
  }
  if (scraps1)
  {
    LOG_VART(scraps1->getElementId());
  }
  if (e2Match)
  {
    LOG_VART(e2Match->getElementId());
  }
  if (scraps2)
  {
    LOG_VART(scraps2->getElementId());
  }

  // remove the old way that was split and snapped
  if (e1 != e1Match && scraps1)
  {
    ReplaceElementOp(eid1, scraps1->getElementId(), true).apply(result);
  }
  else
  {
    // remove any reviews that contain this element.
    RemoveReviewsByEidOp(eid1, true).apply(result);
  }

  // if there is something left to review against
  if (scraps2)
  {
    map->addElement(scraps2);
    ReplaceElementOp(e2Match->getElementId(), scraps2->getElementId(), true).apply(result);
    ReplaceElementOp(eid2, scraps2->getElementId(), true).apply(result);
  }
  // if there is nothing to review against, drop the reviews.
  else
  {
    RemoveReviewsByEidOp(e2Match->getElementId(), true).apply(result);
    RemoveReviewsByEidOp(eid2, true).apply(result);
  }

  if (e1Match)
  {
    LOG_VART(e1Match->getElementId());
  }
  if (scraps1)
  {
    LOG_VART(scraps1->getElementId());
  }
  if (e2Match)
  {
    LOG_VART(e2Match->getElementId());
  }
  if (scraps2)
  {
    LOG_VART(scraps2->getElementId());
  }

  return false;
}

void HighwaySnapMerger::_removeSpans(OsmMapPtr map, const ElementPtr& e1,
  const ElementPtr& e2) const
{
  if (e1->getElementType() != e2->getElementType())
  {
    throw InternalErrorException("Expected both elements to have the same type "
                                 "when removing spans.");
  }

  if (e1->getElementType() == ElementType::Way)
  {
    WayPtr w1 = boost::dynamic_pointer_cast<Way>(e1);
    WayPtr w2 = boost::dynamic_pointer_cast<Way>(e2);

    _removeSpans(map, w1, w2);
  }
  else
  {
    RelationPtr r1 = boost::dynamic_pointer_cast<Relation>(e1);
    RelationPtr r2 = boost::dynamic_pointer_cast<Relation>(e2);

    if (r1->getMembers().size() != r2->getMembers().size())
    {
      throw InternalErrorException("Expected both relations to have the same number of children "
                                   "when removing spans.");
    }

    for (size_t i = 0; i < r1->getMembers().size(); i++)
    {
      ElementId m1 = r1->getMembers()[i].getElementId();
      ElementId m2 = r2->getMembers()[i].getElementId();
      assert(m1.getType() == ElementType::Way && m2.getType() == ElementType::Way);
      _removeSpans(map, map->getWay(m1), map->getWay(m2));
    }
  }
}

void HighwaySnapMerger::_removeSpans(OsmMapPtr map, const WayPtr& w1, const WayPtr& w2) const
{
  LOG_TRACE("Removing spans...");

  boost::shared_ptr<NodeToWayMap> n2w = map->getIndex().getNodeToWayMap();

  // find all the ways that connect to the beginning or end of w1. There shouldn't be any that
  // connect in the middle.
  set<long> wids = n2w->getWaysByNode(w1->getNodeIds()[0]);
  const set<long>& wids2 = n2w->getWaysByNode(w1->getLastNodeId());
  wids.insert(wids2.begin(), wids2.end());

  for (set<long>::const_iterator it = wids.begin(); it != wids.end(); ++it)
  {
    if (*it != w1->getId() && *it != w2->getId())
    {
      const WayPtr& w = map->getWay(*it);
      // if this isn't one of the ways we're evaluating for a connection between and it is part of
      // the data set we're conflating in
      if (w->getElementId() != w1->getElementId() &&
          w->getElementId() != w2->getElementId() &&
          w->getStatus() == Status::Unknown2)
      {
        // if this way connects w1 to w2 at the beginning or the end
        if (_doesWayConnect(w1->getNodeId(0), w2->getNodeId(0), w) ||
            _doesWayConnect(w1->getLastNodeId(), w2->getLastNodeId(), w))
        {
          // if the connection is more or less a straight shot. Don't want to worry about round
          // about connections (e.g. lollipop style).
          if (_directConnect(map, w))
          {
            /// @todo This should likely remove the way even if it is part of another relation.
            RecursiveElementRemover(w->getElementId()).apply(map);
          }
        }
      }
    }
  }
}

void HighwaySnapMerger::_snapEnds(const OsmMapPtr& map, ElementPtr snapee,  ElementPtr snapTo) const
{
  class ExtractWaysVisitor : public ElementOsmMapVisitor
  {
  public:

    ExtractWaysVisitor(vector<WayPtr>& w) : _w(w) {}

    static vector<WayPtr> getWays(const OsmMapPtr& map, const ElementPtr& e)
    {
      vector<WayPtr> result;
      if (e)
      {
        if (e->getElementType() == ElementType::Way)
        {
          result.push_back(boost::dynamic_pointer_cast<Way>(e));
        }
        else
        {
          ExtractWaysVisitor v(result);
          v.setOsmMap(map.get());
          e->visitRo(*map, v);
        }
      }
      return result;
    }

    virtual QString getDescription() const { return ""; }

    virtual void visit(const boost::shared_ptr<Element>& e)
    {
      if (e->getElementType() == ElementType::Way)
      {
        WayPtr w = boost::dynamic_pointer_cast<Way>(e);
        _w.push_back(w);
      }
    }

    vector<WayPtr>& _w;
  };

  LOG_TRACE("Snapping ends...");

  // convert all the elements into arrays of ways. If it is a way already then it creates a vector
  // of size 1 with that way, if they're relations w/ complex multilinestrings then you'll get all
  // the component ways.
  vector<WayPtr> snapeeWays = ExtractWaysVisitor::getWays(map, snapee);
  vector<WayPtr> snapToWays = ExtractWaysVisitor::getWays(map, snapTo);

  assert(snapToWays.size() == snapeeWays.size());

  boost::shared_ptr<NodeToWayMap> n2w = map->getIndex().getNodeToWayMap();

  for (size_t i = 0; i < snapeeWays.size(); i++)
  {
    // find all the ways that connect to the beginning or end of w1. There shouldn't be any that
    // connect in the middle.
    set<long> wids = n2w->getWaysByNode(snapeeWays[i]->getNodeIds()[0]);
    const set<long>& wids2 = n2w->getWaysByNode(snapeeWays[i]->getLastNodeId());
    wids.insert(wids2.begin(), wids2.end());

    for (set<long>::const_iterator it = wids.begin(); it != wids.end(); ++it)
    {
      if (snapeeWays[i]->getId() != *it)
      {
        WayPtr w = map->getWay(*it);
        if (w->getStatus() == Status::Unknown2)
        {
          _snapEnds(map->getWay(*it), snapeeWays[i], snapToWays[i]);
        }
      }
    }
    _snapEnds(snapeeWays[i], snapeeWays[i], snapToWays[i]);
  }
}

void HighwaySnapMerger::_snapEnds(WayPtr snapee, WayPtr middle, WayPtr snapTo) const
{
  snapee->replaceNode(middle->getNodeId(0), snapTo->getNodeId(0));
  snapee->replaceNode(middle->getLastNodeId(), snapTo->getLastNodeId());
}

void HighwaySnapMerger::_splitElement(const OsmMapPtr& map, const WaySublineCollection& s,
  const vector<bool>& reverse, vector< pair<ElementId, ElementId>>& replaced,
  const ConstElementPtr& splitee, ElementPtr& match, ElementPtr& scrap) const
{  
  LOG_VART(splitee->getElementId());
  //LOG_VART(splitee);

  MultiLineStringSplitter().split(map, s, reverse, match, scrap);

  LOG_VART(match.get());
  if (match.get())
  {
    LOG_VART(match->getElementId());
  }

  vector<ConstWayPtr> waysV = ExtractWaysVisitor::extractWays(map, splitee);
  set<ConstWayPtr, WayPtrCompare> ways;
  ways.insert(waysV.begin(), waysV.end());

  // remove all the ways that are part of the subline. This leaves us with a list of ways that
  // aren't going to be modified.
  for (size_t i = 0; i < s.getSublines().size(); i++)
  {
    ways.erase(s.getSublines()[i].getWay());
  }

  // the subline string split should always result in a match section.
  assert(match);

  // if there are ways that aren't part of the way subline string
  if (ways.size() > 0)
  {
    // add the ways to the scrap relation
    RelationPtr r;
    if (!scrap || scrap->getElementType() == ElementType::Way)
    {
      LOG_TRACE("multilinestring: scrap relation");
      r.reset(new Relation(splitee->getStatus(), map->createNextRelationId(),
                           splitee->getCircularError(), MetadataTags::RelationMultilineString()));
      if (scrap)
      {
        r->addElement("", scrap);
      }
      scrap = r;
      map->addElement(r);
    }
    else
    {
      r = boost::dynamic_pointer_cast<Relation>(scrap);
    }

    for (set<ConstWayPtr, WayPtrCompare>::iterator it = ways.begin(); it != ways.end(); ++it)
    {
      r->addElement("", *it);
    }
    LOG_VART(r->getElementId());
  }

  LOG_VART(match.get());
  //LOG_VART(match);
  //LOG_VART(match->getTags());

  match->setTags(splitee->getTags());
  match->setCircularError(splitee->getCircularError());
  match->setStatus(splitee->getStatus());

  if (scrap)
  {
    LOG_VART(scrap->getElementId());
    //LOG_VART(scrap);

    /*
     * In this example we have a foot path that goes on top of a wall (x) that is being matched with
     * another path (o).
     *
     *      footway relation
     *       /         \
     *     x---x------wall------x
     * o-------------o
     *
     * The expected output:
     *
     *              footway relation
     *                     |
     *    -x---x-wall-x---wall--x
     * o-/   \    /
     *        \  /
     *  conflated path relation
     *
     * x is the splitee in this case
     */
    if (splitee->getElementType() == ElementType::Relation &&
        scrap->getTags().getInformationCount() > 0 &&
        scrap->getElementType() == ElementType::Way)
    {
      // create a new relation to contain this single way (footway relation)
      LOG_TRACE("multilinestring: footway relation");
      RelationPtr r(new Relation(splitee->getStatus(), map->createNextRelationId(),
        splitee->getCircularError(), MetadataTags::RelationMultilineString()));
      r->addElement("", scrap->getElementId());
      scrap = r;
      LOG_VART(r->getElementId());
      map->addElement(r);
    }
    /*
     * In this example we have a road that is split into two roads and a new relation is created for
     * the split pieces. We need to make sure the tags get moved around properly.
     *
     * x-------w1--------x
     *      o--w2---o
     *
     * The expected output:
     *
     *     w1 relation
     *    /           \
     * x----x-w1;w2-x----x
     */
    else if (splitee->getElementType() == ElementType::Way &&
             scrap->getElementType() == ElementType::Relation)
    {
      LOG_TRACE("multilinestring: moving tags...");
      RelationPtr r = boost::dynamic_pointer_cast<Relation>(scrap);
      // make sure none of the child ways have tags.
      for (size_t i = 0; i < r->getMembers().size(); i++)
      {
        map->getElement(r->getMembers()[i].getElementId())->getTags().clear();
      }
    }

    //LOG_VART(splitee->getTags());
    // make sure the tags are still legit on the scrap.
    scrap->setTags(splitee->getTags());
    //LOG_VART(scrap);

    replaced.push_back(
      std::pair<ElementId, ElementId>(splitee->getElementId(), scrap->getElementId()));
  }
}

}<|MERGE_RESOLUTION|>--- conflicted
+++ resolved
@@ -280,7 +280,6 @@
 
   if (e1Match->getElementType() == ElementType::Way)
   {
-<<<<<<< HEAD
     // The cases involving relations here are made necessary by the "else if (matches.size() > 1)"
     // code block in MultiLineStringSplitter::createSublines.  Arbitrarily, the first way relation
     // member is being grabbed, which has helped rejoin ways correctly for the situations
@@ -324,20 +323,6 @@
           }
         }
       }
-=======
-    WayPtr w1 = boost::dynamic_pointer_cast<Way>(e1);
-    WayPtr w2 = boost::dynamic_pointer_cast<Way>(e2);
-    WayPtr wMatch = boost::dynamic_pointer_cast<Way>(e1Match);
-    wMatch->setPid(Way::getPid(w1, w2));
-    if (scraps1 && scraps1->getElementType() == ElementType::Way)
-      boost::dynamic_pointer_cast<Way>(scraps1)->setPid(w1->getPid());
-    if (scraps2 && scraps2->getElementType() == ElementType::Way)
-      boost::dynamic_pointer_cast<Way>(scraps2)->setPid(w2->getPid());
-    // Reverse the way if w2 is one way and w1 isn't the similar direction as w2
-    if (OneWayCriterion().isSatisfied(w2) && !DirectionFinder::isSimilarDirection(map->shared_from_this(), w1, w2))
-      wMatch->reverseOrder();
-  }
->>>>>>> bd88c238
 
       if (scraps2 && scraps2->getElementType() == ElementType::Way)
       {
@@ -345,6 +330,11 @@
         LOG_TRACE(
           "Set PID: " << w2->getPid() << " on: " << scraps2->getElementId() << " (scraps2).");
       }
+
+      // Reverse the way if w2 is one way and w1 isn't the similar direction as w2
+      if (OneWayCriterion().isSatisfied(w2) &&
+          !DirectionFinder::isSimilarDirection(map->shared_from_this(), w1, w2))
+        wMatch->reverseOrder();
     }
     else if (e1->getElementType() == ElementType::Relation &&
              e2->getElementType() == ElementType::Relation)

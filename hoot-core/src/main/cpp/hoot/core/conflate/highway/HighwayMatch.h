/*
 * This file is part of Hootenanny.
 *
 * Hootenanny is free software: you can redistribute it and/or modify
 * it under the terms of the GNU General Public License as published by
 * the Free Software Foundation, either version 3 of the License, or
 * (at your option) any later version.
 *
 * This program is distributed in the hope that it will be useful,
 * but WITHOUT ANY WARRANTY; without even the implied warranty of
 * MERCHANTABILITY or FITNESS FOR A PARTICULAR PURPOSE.  See the
 * GNU General Public License for more details.
 *
 * You should have received a copy of the GNU General Public License
 * along with this program.  If not, see <http://www.gnu.org/licenses/>.
 *
 * --------------------------------------------------------------------
 *
 * The following copyright notices are generated automatically. If you
 * have a new notice to add, please use the format:
 * " * @copyright Copyright ..."
 * This will properly maintain the copyright information. Maxar
 * copyrights will be updated automatically.
 *
 * @copyright Copyright (C) 2015, 2017, 2018, 2019, 2020, 2021 Maxar (http://www.maxar.com/)
 */
#ifndef HIGHWAYMATCH_H
#define HIGHWAYMATCH_H

// hoot
#include <hoot/core/algorithms/linearreference/WaySublineMatchString.h>
#include <hoot/core/conflate/matching/MatchClassification.h>
#include <hoot/core/conflate/matching/MatchThreshold.h>
#include <hoot/core/conflate/matching/Match.h>
#include <hoot/core/conflate/matching/MatchDetails.h>
#include <hoot/core/elements/OsmMap.h>

// Qt
#include <QHash>

namespace hoot
{

class HighwayClassifier;
class SublineStringMatcher;
class ElementId;

/**
 * Matches two road elements
 */
class HighwayMatch : public Match, public MatchDetails
{
public:

  static QString className() { return "hoot::HighwayMatch"; }

  static const QString MATCH_NAME;

  HighwayMatch() = default;
  HighwayMatch(const std::shared_ptr<HighwayClassifier>& classifier,
               const std::shared_ptr<SublineStringMatcher>& sublineMatcher,
               const ConstOsmMapPtr& map, const ElementId& eid1, const ElementId& eid2,
               ConstMatchThresholdPtr mt);
  ~HighwayMatch() = default;

  QString explain() const override;

  const MatchClassification& getClassification() const override { return _c; }

<<<<<<< HEAD
  virtual MatchMembers getMatchMembers() const override { return MatchMembers::Polyline; }

  virtual std::map<QString, double> getFeatures(const ConstOsmMapPtr& m) const override;
=======
  std::map<QString, double> getFeatures(const ConstOsmMapPtr& m) const override;
>>>>>>> 85a1f27d

  QString getName() const override { return getHighwayMatchName(); }
  static QString getHighwayMatchName() { return MATCH_NAME; }
  QString getClassName() const override { return className(); }

  double getProbability() const override;

  double getScore() const override { return _score; }

  const std::shared_ptr<SublineStringMatcher>& getSublineMatcher() const
  { return _sublineMatcher; }

  bool isConflicting(const ConstMatchPtr& other, const ConstOsmMapPtr& map,
    const QHash<QString, ConstMatchPtr>& matches = QHash<QString, ConstMatchPtr>()) const override;

  /**
   * Simply returns the two elements that were matched.
   */
  std::set<std::pair<ElementId, ElementId>> getMatchPairs() const override;

  const WaySublineMatchString& getSublineMatch() const { return _sublineMatch; }

  QString toString() const override;

  QString getDescription() const override
  { return "Matches roads with the 2nd Generation (Unifying) Algorithm"; }

private:

  std::shared_ptr<HighwayClassifier> _classifier;
  ElementId _eid1, _eid2;
  std::shared_ptr<SublineStringMatcher> _sublineMatcher;
  MatchClassification _c;
  double _minSplitSize;
  double _score;
  WaySublineMatchString _sublineMatch;
  mutable QHash<ElementId, bool> _conflicts;
  QString _explainText;
  static QString _noMatchingSubline;

  double _calculateExpertProbability(const ConstOsmMapPtr& map) const;

  bool _isOrderedConflicting(
    const ConstOsmMapPtr& map, ElementId sharedEid, ElementId other1, ElementId other2) const;

  void _updateNonMatchDescriptionBasedOnGeometricProperties(
    QStringList& description, const ConstOsmMapPtr& map, const ConstElementPtr e1,
    const ConstElementPtr e2);
};

}

#endif // HIGHWAYMATCH_H<|MERGE_RESOLUTION|>--- conflicted
+++ resolved
@@ -67,13 +67,9 @@
 
   const MatchClassification& getClassification() const override { return _c; }
 
-<<<<<<< HEAD
   virtual MatchMembers getMatchMembers() const override { return MatchMembers::Polyline; }
 
-  virtual std::map<QString, double> getFeatures(const ConstOsmMapPtr& m) const override;
-=======
   std::map<QString, double> getFeatures(const ConstOsmMapPtr& m) const override;
->>>>>>> 85a1f27d
 
   QString getName() const override { return getHighwayMatchName(); }
   static QString getHighwayMatchName() { return MATCH_NAME; }

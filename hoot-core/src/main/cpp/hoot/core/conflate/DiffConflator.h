--- conflicted
+++ resolved
@@ -165,27 +165,13 @@
 
   void calculateStats(OsmMapPtr pResultMap, QList<SingleStat>& stats);
 
-<<<<<<< HEAD
-  virtual unsigned int getNumSteps() const { return /*4*/3; }
-=======
   unsigned int getNumSteps() const override { return 3; }
->>>>>>> 85a1f27d
 
   QString getGeometryChangesetStats() const { return _geometryChangesetStats; }
   QString getTagChangesetStats() const { return _tagChangesetStats; }
   QString getUnifiedChangesetStats() const { return _unifiedChangesetStats; }
   long getNumUnconflatableElementsDiscarded() const { return _numUnconflatableElementsDiscarded; }
 
-<<<<<<< HEAD
-=======
-protected:
-
-  // TODO: implement
-  void _createMergers(
-    MatchSetVector& /*matchSets*/, std::vector<MergerPtr>& /*relationMergers*/) override { }
-  void _mergeFeatures(const std::vector<MergerPtr>& /*relationMergers*/) override { }
-
->>>>>>> 85a1f27d
 private:
 
   // A copy of the "Input1" map. This is used when calculating the tag differential. It's important,

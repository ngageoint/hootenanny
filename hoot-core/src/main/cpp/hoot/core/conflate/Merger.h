/*
 * This file is part of Hootenanny.
 *
 * Hootenanny is free software: you can redistribute it and/or modify
 * it under the terms of the GNU General Public License as published by
 * the Free Software Foundation, either version 3 of the License, or
 * (at your option) any later version.
 *
 * This program is distributed in the hope that it will be useful,
 * but WITHOUT ANY WARRANTY; without even the implied warranty of
 * MERCHANTABILITY or FITNESS FOR A PARTICULAR PURPOSE.  See the
 * GNU General Public License for more details.
 *
 * You should have received a copy of the GNU General Public License
 * along with this program.  If not, see <http://www.gnu.org/licenses/>.
 *
 * --------------------------------------------------------------------
 *
 * The following copyright notices are generated automatically. If you
 * have a new notice to add, please use the format:
 * " * @copyright Copyright ..."
 * This will properly maintain the copyright information. DigitalGlobe
 * copyrights will be updated automatically.
 *
 * @copyright Copyright (C) 2015, 2017 DigitalGlobe (http://www.digitalglobe.com/)
 */
#ifndef MERGE_H
#define MERGE_H

// hoot
#include <hoot/core/OsmMap.h>
#include <hoot/core/elements/ElementId.h>

// Standard
#include <vector>

namespace hoot
{

/**
 * Mergers are created by the MergerFactory.
 */
class Merger
{
public:
  virtual ~Merger() {}

  /**
   * Applies the merge to the input map. Any way that is significantly modified should get a new ID.
   *
   * In some cases one element will be replaced by multiple smaller elements. If this happens then
   * create a relation element to contain the smaller pieces. (e.g. multipolygon or multilinestring)
   *
   * @param replaced A deque of all element Ids that were replaced as part of this Merger operation.
   */
<<<<<<< HEAD
  virtual void apply(const OsmMapPtr& map, vector< pair<ElementId, ElementId> >& replaced) = 0;
=======
  virtual void apply(const OsmMapPtr& map, std::vector< std::pair<ElementId, ElementId> >& replaced)
    const = 0;
>>>>>>> 4be3f9bc

  /**
   * Returns all the element ids that are impacted by this merger operation.
   */
  virtual std::set<ElementId> getImpactedElementIds() const = 0;

  virtual set< pair<ElementId, ElementId> > getImpactedUnknown1ElementIds() const = 0;

  /**
   * Returns true if this merge can be applied to the specified map.
   */
  virtual bool isValid(const ConstOsmMapPtr& map) const = 0;

  /**
   * Replaces an old element id with a new element id. This is sometimes required as other mergers
   * may be manipulating elements that this merger relies on.
   */
  virtual void replace(ElementId oldEid, ElementId newEid) = 0;

  virtual QString toString() const = 0;
};


}

#endif // MERGE_H<|MERGE_RESOLUTION|>--- conflicted
+++ resolved
@@ -53,12 +53,8 @@
    *
    * @param replaced A deque of all element Ids that were replaced as part of this Merger operation.
    */
-<<<<<<< HEAD
-  virtual void apply(const OsmMapPtr& map, vector< pair<ElementId, ElementId> >& replaced) = 0;
-=======
-  virtual void apply(const OsmMapPtr& map, std::vector< std::pair<ElementId, ElementId> >& replaced)
-    const = 0;
->>>>>>> 4be3f9bc
+  virtual void apply(const OsmMapPtr& map,
+                     std::vector< std::pair<ElementId, ElementId> >& replaced) = 0;
 
   /**
    * Returns all the element ids that are impacted by this merger operation.

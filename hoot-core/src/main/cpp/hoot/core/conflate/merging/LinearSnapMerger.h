/*
 * This file is part of Hootenanny.
 *
 * Hootenanny is free software: you can redistribute it and/or modify
 * it under the terms of the GNU General Public License as published by
 * the Free Software Foundation, either version 3 of the License, or
 * (at your option) any later version.
 *
 * This program is distributed in the hope that it will be useful,
 * but WITHOUT ANY WARRANTY; without even the implied warranty of
 * MERCHANTABILITY or FITNESS FOR A PARTICULAR PURPOSE.  See the
 * GNU General Public License for more details.
 *
 * You should have received a copy of the GNU General Public License
 * along with this program.  If not, see <http://www.gnu.org/licenses/>.
 *
 * --------------------------------------------------------------------
 *
 * The following copyright notices are generated automatically. If you
 * have a new notice to add, please use the format:
 * " * @copyright Copyright ..."
 * This will properly maintain the copyright information. Maxar
 * copyrights will be updated automatically.
 *
 * @copyright Copyright (C) 2015, 2016, 2017, 2018, 2019, 2020, 2021 Maxar (http://www.maxar.com/)
 */
#ifndef LINEAR_SNAP_MERGER_H
#define LINEAR_SNAP_MERGER_H

// Hoot
#include <hoot/core/conflate/merging/LinearMergerAbstract.h>

namespace hoot
{

class WaySublineCollection;

/**
 * Merges linear geometries and tags by snapping the secondary geometry to the reference geometry
 *
 * Note that this was originally written specifically for roads, but now is used by several linear
 * script conflate routines.
 */
class LinearSnapMerger : public LinearMergerAbstract
{

public:

  static QString className() { return "hoot::LinearSnapMerger"; }

  LinearSnapMerger();
  LinearSnapMerger(
    const std::set<std::pair<ElementId, ElementId>>& pairs,
    const std::shared_ptr<SublineStringMatcher>& sublineMatcher);
  ~LinearSnapMerger() = default;

  QString getDescription() const override
  { return "Merges linear features by snapping geometries"; }
  QString getName() const override { return className(); }
  QString getClassName() const override { return className(); }

protected:

  // When roads are split and the pieces stored in multilinestring relations, this decides if the
  // tags get removed from the constituent way members.
  bool _removeTagsFromWayMembers;

  // Determines whether we add a custom tag to any multilinestring relation created during merging.
  // This is useful for getting rid of them later, if necessary.
  bool _markAddedMultilineStringRelations;

  bool _mergePair(
    ElementId eid1, ElementId eid2,
    std::vector<std::pair<ElementId, ElementId>>& replaced) override;

  /*
   * Finds a matching subline between two elements with the configured subline matcher
   */
  virtual WaySublineMatchString _matchSubline(ElementPtr e1, ElementPtr e2);

private:

  // for white box testing
  friend class LinearSnapMergerTest;

  static int logWarnCount;

  static const bool WRITE_DETAILED_DEBUG_MAPS;

<<<<<<< HEAD
  bool _checkForIdenticalElements(const ElementPtr& e1, const ElementPtr& e2);
=======
  bool _checkForIdenticalElements(const ElementPtr& e1, const ElementPtr& e2) const;
>>>>>>> df1e60f1

  /*
   * Snap the ends of snapee that match with either end point of middle to snapTo's end points.
   */
  void _snapEnds(ElementPtr snapee, ElementPtr snapTo) const;
  void _snapEnds(WayPtr snapee, WayPtr middle, WayPtr snapTo) const;
  void _snapEnd(WayPtr snapee, NodePtr replacedNode, NodePtr replacementNode) const;
  /*
   * Splits the splitee up into a match element and a scrap element. All the tags are assigned
   * appropriately and the match and scrap are added to the replaced list and added to the map.
   * The original elements are deleted.
   */
  void _splitElement(
    const WaySublineCollection& s, const std::vector<bool>& reverse,
    std::vector<std::pair<ElementId, ElementId>>& replaced,
    const ConstElementPtr& splitee, ElementPtr& match, ElementPtr& scrap) const;

<<<<<<< HEAD
  void _mergeTags(const Tags& e1Tags, const Tags& e2Tags, const ElementPtr& e1Match);
=======
  void _mergeTags(const Tags& e1Tags, const Tags& e2Tags, const ElementPtr& e1Match) const;
>>>>>>> df1e60f1

  void _removeSplitWay(
    const ElementPtr& e1, const ElementPtr& scraps1, const ElementPtr& e1Match,
    const bool swapWayIds);
  void _updateScrapParent(long id, const ElementPtr& scrap);
  void _manageElementIds(
    const WayPtr& w1, const WayPtr& w2, const WayPtr& wMatch, const ElementPtr& scraps1,
    const ElementPtr& scraps2);
<<<<<<< HEAD
  void _handleScrapsIds(const ElementPtr& scraps, const WayPtr& way);
  void _swapSecondaryElementWithScraps(
    const ElementId& secElementId, const ElementPtr& matchElement, const ElementPtr& scraps);
  void _dropSecondaryElements(
    const ElementId& eid1, const ElementId& eidMatch1, const ElementId& eid2,
    const ElementId& eidMatch2);

  void _markMultilineStringRelations(const ElementPtr& element);
=======
  void _handleScrapsIds(const ElementPtr& scraps, const WayPtr& way) const;
  void _swapSecondaryElementWithScraps(
    const ElementId& secElementId, const ElementPtr& matchElement, const ElementPtr& scraps) const;
  void _dropSecondaryElements(
    const ElementId& eid1, const ElementId& eidMatch1, const ElementId& eid2,
    const ElementId& eidMatch2) const;

  void _markMultilineStringRelations(const ElementPtr& element) const;
>>>>>>> df1e60f1
};

using LinearSnapMergerPtr = std::shared_ptr<LinearSnapMerger>;

}

#endif // LINEAR_SNAP_MERGER_H<|MERGE_RESOLUTION|>--- conflicted
+++ resolved
@@ -87,11 +87,7 @@
 
   static const bool WRITE_DETAILED_DEBUG_MAPS;
 
-<<<<<<< HEAD
-  bool _checkForIdenticalElements(const ElementPtr& e1, const ElementPtr& e2);
-=======
   bool _checkForIdenticalElements(const ElementPtr& e1, const ElementPtr& e2) const;
->>>>>>> df1e60f1
 
   /*
    * Snap the ends of snapee that match with either end point of middle to snapTo's end points.
@@ -109,11 +105,7 @@
     std::vector<std::pair<ElementId, ElementId>>& replaced,
     const ConstElementPtr& splitee, ElementPtr& match, ElementPtr& scrap) const;
 
-<<<<<<< HEAD
-  void _mergeTags(const Tags& e1Tags, const Tags& e2Tags, const ElementPtr& e1Match);
-=======
   void _mergeTags(const Tags& e1Tags, const Tags& e2Tags, const ElementPtr& e1Match) const;
->>>>>>> df1e60f1
 
   void _removeSplitWay(
     const ElementPtr& e1, const ElementPtr& scraps1, const ElementPtr& e1Match,
@@ -122,16 +114,6 @@
   void _manageElementIds(
     const WayPtr& w1, const WayPtr& w2, const WayPtr& wMatch, const ElementPtr& scraps1,
     const ElementPtr& scraps2);
-<<<<<<< HEAD
-  void _handleScrapsIds(const ElementPtr& scraps, const WayPtr& way);
-  void _swapSecondaryElementWithScraps(
-    const ElementId& secElementId, const ElementPtr& matchElement, const ElementPtr& scraps);
-  void _dropSecondaryElements(
-    const ElementId& eid1, const ElementId& eidMatch1, const ElementId& eid2,
-    const ElementId& eidMatch2);
-
-  void _markMultilineStringRelations(const ElementPtr& element);
-=======
   void _handleScrapsIds(const ElementPtr& scraps, const WayPtr& way) const;
   void _swapSecondaryElementWithScraps(
     const ElementId& secElementId, const ElementPtr& matchElement, const ElementPtr& scraps) const;
@@ -140,7 +122,6 @@
     const ElementId& eidMatch2) const;
 
   void _markMultilineStringRelations(const ElementPtr& element) const;
->>>>>>> df1e60f1
 };
 
 using LinearSnapMergerPtr = std::shared_ptr<LinearSnapMerger>;

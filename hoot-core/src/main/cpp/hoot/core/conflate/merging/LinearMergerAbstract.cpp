--- conflicted
+++ resolved
@@ -233,18 +233,8 @@
             // about connections (e.g. lollipop style).
             _directConnect(w))
         {
-<<<<<<< HEAD
-          // if the connection is more or less a straight shot. Don't want to worry about round
-          // about connections (e.g. lollipop style).
-          if (_directConnect(w))
-          {
-            // This should likely remove the way even if it is part of another relation - #2938
-            RecursiveElementRemover(w->getElementId()).apply(_map);
-          }
-=======
           // This should likely remove the way even if it is part of another relation - #2938
           RecursiveElementRemover(w->getElementId()).apply(_map);
->>>>>>> df1e60f1
         }
       }
     }

--- conflicted
+++ resolved
@@ -84,11 +84,7 @@
   LOG_TRACE("Replacing " << oldEid << " with " << newEid << "...");
 
   PairsSet& pairs = _getPairs();
-<<<<<<< HEAD
   LOG_VART(hoot::toString(pairs));
-=======
-  LOG_VARD(hoot::toString(pairs));
->>>>>>> bf45aa5f
 
   set<pair<ElementId, ElementId>>::iterator it = pairs.begin();
   while (it != pairs.end())

/*
 * This file is part of Hootenanny.
 *
 * Hootenanny is free software: you can redistribute it and/or modify
 * it under the terms of the GNU General Public License as published by
 * the Free Software Foundation, either version 3 of the License, or
 * (at your option) any later version.
 *
 * This program is distributed in the hope that it will be useful,
 * but WITHOUT ANY WARRANTY; without even the implied warranty of
 * MERCHANTABILITY or FITNESS FOR A PARTICULAR PURPOSE.  See the
 * GNU General Public License for more details.
 *
 * You should have received a copy of the GNU General Public License
 * along with this program.  If not, see <http://www.gnu.org/licenses/>.
 *
 * --------------------------------------------------------------------
 *
 * The following copyright notices are generated automatically. If you
 * have a new notice to add, please use the format:
 * " * @copyright Copyright ..."
 * This will properly maintain the copyright information. DigitalGlobe
 * copyrights will be updated automatically.
 *
 * @copyright Copyright (C) 2015, 2016, 2017 DigitalGlobe (http://www.digitalglobe.com/)
 */

#include "RubberSheet.h"

// Hoot
#include <hoot/core/util/Factory.h>
#include <hoot/core/util/MapProjector.h>
#include <hoot/core/OsmMap.h>
#include <hoot/core/conflate/NodeToWayMap.h>
#include <hoot/core/index/OsmMapIndex.h>
#include <hoot/core/util/ConfigOptions.h>
#include <hoot/core/util/HootException.h>
#include <hoot/core/util/Log.h>
#include <hoot/core/util/MetadataTags.h>
#include <hoot/core/visitors/WorstCircularErrorVisitor.h>

// Tgs
#include <tgs/Statistics/Normal.h>
#include <tgs/Interpolation/DelaunayInterpolator.h>
#include <tgs/Interpolation/IdwInterpolator.h>
#include <tgs/Interpolation/KernelEstimationInterpolator.h>
#include <tgs/RandomForest/DataFrame.h>

using namespace geos::geom;
using namespace std;
using namespace Tgs;

namespace hoot
{

unsigned int RubberSheet::logWarnCount = 0;

HOOT_FACTORY_REGISTER(OsmMapOperation, RubberSheet)

// register the interpolators that exist in TGS.
HOOT_FACTORY_REGISTER(Interpolator, DelaunayInterpolator)
HOOT_FACTORY_REGISTER(Interpolator, KernelEstimationInterpolator)
HOOT_FACTORY_REGISTER(Interpolator, IdwInterpolator)

bool compareMatches(const RubberSheet::Match& m1, const RubberSheet::Match& m2)
{
  return m1.p > m2.p;
}

RubberSheet::RubberSheet(bool logNotEnoughTiePointsAsWarning) :
_ref(ConfigOptions().getRubberSheetRef()),
_debug(ConfigOptions().getRubberSheetDebug()),
_minimumTies(ConfigOptions().getRubberSheetMinimumTies()),
_logNotEnoughTiePointsAsWarning(logNotEnoughTiePointsAsWarning)
{
  _emptyMatch.score = 0.0;
  _emptyMatch.p = 0.0;
}

void RubberSheet::_addIntersection(long nid, const set<long>& /*wids*/)
{
  NodePtr from = _map->getNode(nid);
  // the status type we're searching for.
  Status s;
  if (from->getStatus() == Status::Unknown1)
  {
    s = Status::Unknown2;
  }
  else if (from->getStatus() == Status::Unknown2)
  {
    s = Status::Unknown1;
  }
  else
  {
    throw HootException("Expected either Unknown1 or Unknown2.");
  }

  boost::shared_ptr<NodeToWayMap> n2w = _map->getIndex().getNodeToWayMap();
  double sum = 0.0;
  list<Match>& matches = _matches[nid];
  vector<long> neighbors = _map->getIndex().findNodes(from->toCoordinate(), _searchRadius);
  for (size_t i = 0; i < neighbors.size(); ++i)
  {
    NodePtr aNeighbor = _map->getNode(neighbors[i]);
    NodeToWayMap::const_iterator it = n2w->find(neighbors[i]);
    if (aNeighbor->getStatus() == s && it != n2w->end() && it->second.size() >= 2)
    {
      double score = _nm.scorePair(nid, neighbors[i]);

      if (score > 0.0)
      {
        Match m;
        m.nid1 = nid;
        m.nid2 = neighbors[i];
        m.score = score;
        matches.push_back(m);
        sum += m.score;
      }
    }
  }

  // don't go any lower than 1.0, that would scale the values up and made it look unrealistically
  // confident if there was only one intersection in a region.
  sum = max(1.0, sum);

  for (list<Match>::iterator it = matches.begin(); it != matches.end(); ++it)
  {
    it->p = it->score / sum;
  }
}

void RubberSheet::apply(boost::shared_ptr<OsmMap>& map)
{
  LOG_INFO("Rubbersheeting the map...");

  boost::shared_ptr<OGRSpatialReference> oldSrs = _projection;
  calculateTransform(map);
  _projection = oldSrs;

  applyTransform(map);
}

void RubberSheet::applyTransform(boost::shared_ptr<OsmMap>& map)
{
  _map = map;

  if (!_interpolator2to1)
  {
<<<<<<< HEAD
    if (logWarnCount < ConfigOptions().getLogWarnMessageLimit()
        && _logNotEnoughTiePointsAsWarning)
    {
      LOG_WARN("No appropriate interpolator was specified, skipping rubber sheet transform.");
    }
    else if (logWarnCount == ConfigOptions().getLogWarnMessageLimit()
             && _logNotEnoughTiePointsAsWarning)
=======
    if (logWarnCount < Log::getWarnMessageLimit())
    {
      LOG_WARN("No appropriate interpolator was specified, skipping rubber sheet transform.");
    }
    else if (logWarnCount == Log::getWarnMessageLimit())
>>>>>>> 78bc6075
    {
      LOG_WARN(className() << ": " << Log::LOG_WARN_LIMIT_REACHED_MESSAGE);
    }
    logWarnCount++;
    return;
  }

  if (_projection.get() != 0)
  {
    MapProjector::project(_map, _projection);
  }
  else
  {
    // if it is already planar then nothing will be done.
    MapProjector::projectToPlanar(_map);
  }

  const NodeMap& nm = map->getNodes();
  for (NodeMap::const_iterator it = nm.begin(); it != nm.end(); ++it)
  {
    const NodePtr& n = it->second;

    if (_ref == false || n->getStatus() == Status::Unknown2)
    {
      Coordinate c = n->toCoordinate();
      Coordinate newC = _translate(c, n->getStatus());

      n->setX(newC.x);
      n->setY(newC.y);
    }
  }
}

boost::shared_ptr<DataFrame> RubberSheet::_buildDataFrame(Status s) const
{
  boost::shared_ptr<DataFrame> df(new DataFrame());
  vector<string> labels;
  labels.push_back("x");
  labels.push_back("y");
  labels.push_back("dx");
  labels.push_back("dy");
  vector<int> types(4, DataFrame::Numerical);
  df->setFactorLabels(labels);
  df->setFactorTypes(types);

  vector<double> d(4);

  /// @todo This should be replaced with an circular error based method at some point.
  double multiplier;
  if (_ref)
  {
    multiplier = 1.0;
  }
  else
  {
    multiplier = 0.5;
  }

  for (size_t i = 0; i < _ties.size(); i++)
  {
    if (s == Status::Unknown1)
    {
      d[0] = _ties[i].c1.x;
      d[1] = _ties[i].c1.y;
      d[2] = -_ties[i].dx() * multiplier;
      d[3] = -_ties[i].dy() * multiplier;
    }
    else
    {
      d[0] = _ties[i].c2.x;
      d[1] = _ties[i].c2.y;
      d[2] = _ties[i].dx() * multiplier;
      d[3] = _ties[i].dy() * multiplier;
    }
    df->addDataVector("", d);
  }

  return df;
}

boost::shared_ptr<Interpolator> RubberSheet::_buildInterpolator(Status s) const
{
  boost::shared_ptr<DataFrame> df = _buildDataFrame(s);

  vector<std::string> candidates;
  if (_interpolatorClassName.empty())
  {
    candidates = Factory::getInstance().getObjectNamesByBase(Interpolator::className());
  }
  else
  {
    candidates.push_back(_interpolatorClassName);
  }

  double bestError = numeric_limits<double>::max();
  boost::shared_ptr<Interpolator> bestCandidate;
  for (size_t i = 0; i < candidates.size(); i++)
  {
    boost::shared_ptr<Interpolator> candidate(Factory::getInstance().constructObject<Interpolator>(
      candidates[i]));
    vector<string> ind;
    ind.push_back("x");
    ind.push_back("y");
    vector<string> dep;
    dep.push_back("dx");
    dep.push_back("dy");

    candidate->setData(df);
    candidate->setIndependentColumns(ind);
    candidate->setDependentColumns(dep);
    double error = candidate->estimateError();
    LOG_DEBUG("candidate: " << candidate->toString() << " RMSE: " << error);
    if (error < bestError)
    {
      bestCandidate = candidate;
      bestError = error;
    }
  }

  if (bestCandidate.get() == 0)
  {
    throw HootException("Unable to determine interpolation candidate.");
  }

  LOG_DEBUG("Best candidate: " << bestCandidate->toString());

  return bestCandidate;
}

void RubberSheet::calculateTransform(boost::shared_ptr<OsmMap>& map)
{
  _map = map;

  // if it is already planar then nothing will be done.
  MapProjector::projectToPlanar(_map);
  _projection = _map->getProjection();

  _findTies();
}

void RubberSheet::_findTies()
{
  _nm.setMap(_map);
  // The search radius is two times the max circular error which handles if
  // both nodes are the worst circular error.
  _searchRadius = WorstCircularErrorVisitor::getWorstCircularError(_map) * 2;

  boost::shared_ptr<NodeToWayMap> n2w = _map->getIndex().getNodeToWayMap();
  // go through all the intersections w/ 2 or more roads intersecting
  for (NodeToWayMap::const_iterator it = n2w->begin(); it != n2w->end(); ++it)
  {
    long nid = it->first;
    const set<long>& wids = it->second;
    // find all the potential matches
    if (wids.size() >= 3)
    {
      // calculate the probability of each match and add it to our list
      _addIntersection(nid, wids);
    }
  }

  // go through all the paired intersections
  for (MatchList::const_iterator it = _matches.begin(); it != _matches.end(); ++it)
  {
    NodePtr n = _map->getNode(it->first);
    // only look if this is Unknown1
    if (n->getStatus() == Status::Unknown1)
    {
      const list<Match>& l = it->second;
      for (list<Match>::const_iterator lt = l.begin(); lt != l.end(); ++lt)
      {
        // set the new score for the pair to the product of the pair
        Match m1 = *lt;
        const Match& m2 = _findMatch(m1.nid2, m1.nid1);
        m1.p = m1.p * m2.p;
        _finalPairs.push_back(m1);
      }
    }
  }

  sort(_finalPairs.begin(), _finalPairs.end(), compareMatches);

  QStringList t;
  t << "amenity=cafe";
  t << "highway=stop";
  t << "amenity=place_of_worship";
  t << "amenity=parking";
  t << "amenity=toilets";
  t << "amenity=bench";

  set<long> touched;
  LOG_DEBUG("Found " << _finalPairs.size() << " potential tie points.");

  for (size_t i = 0; i < _finalPairs.size(); ++i)
  {
    NodePtr n1 = _map->getNode(_finalPairs[i].nid1);
    NodePtr n2 = _map->getNode(_finalPairs[i].nid2);
    if (touched.find(n1->getId()) == touched.end() &&
        touched.find(n2->getId()) == touched.end())
    {
      if (_finalPairs[i].p > 0.5)
      {
        if (_debug)
        {
          QString k = t[i % t.size()].split("=")[0];
          QString v = t[i % t.size()].split("=")[1];

          n1->getTags()[k] = v;
          n2->getTags()[k] = v;
        }
        Tie t;
        t.c1 = n1->toCoordinate();
        t.c2 = n2->toCoordinate();
        _ties.push_back(t);
      }
      touched.insert(n1->getId());
      touched.insert(n2->getId());

      if (_debug)
      {
        n1->getTags()[MetadataTags::HootMatchScore()] = QString("%1").arg(_finalPairs[i].score);
        n1->getTags()[MetadataTags::HootMatchP()] = QString("%1").arg(_finalPairs[i].p);
        n1->getTags()[MetadataTags::HootMatchOrder()] = QString("%1 of %2").arg(i).arg(_finalPairs.size());
        n2->getTags()[MetadataTags::HootMatchP()] = QString("%1").arg(_finalPairs[i].p);
        n2->getTags()[MetadataTags::HootMatchOrder()] = QString("%1 of %2").arg(i).arg(_finalPairs.size());
      }
    }
  }

  if ((long)_ties.size() >= _minimumTies)
  {
    LOG_DEBUG(
      "Found " << _ties.size() << " tie points, out of a required minimum of " <<
      _minimumTies << ", which is enough to perform rubbersheeting.");

    // experimentally determine the best interpolator.
    _interpolatorClassName.clear();
    _interpolator2to1 = _buildInterpolator(Status::Unknown2);
    // make sure we use the same interpolator for both directions.
    _interpolatorClassName = _interpolator2to1->getClassName();
    LOG_DEBUG(_interpolator2to1->toString());
    if (_ref == false)
    {
      _interpolator1to2 = _buildInterpolator(Status::Unknown1);
      LOG_DEBUG(_interpolator1to2->toString());
    }
  }
  else
  {
    const QString msg =
      QString("Skipping rubbersheeting due to not finding enough tie points.  The minimum allowable tie points configured is %1 and %2 tie points were found.")
        .arg(QString::number(_minimumTies))
        .arg(QString::number(_ties.size()));
    if (_logNotEnoughTiePointsAsWarning)
    {
      LOG_WARN(msg);
    }
    else
    {
      LOG_INFO(msg);
    }

    _interpolator1to2.reset();
    _interpolator2to1.reset();
    _interpolatorClassName.clear();
  }
}

const RubberSheet::Match& RubberSheet::_findMatch(long nid1, long nid2)
{
  const list<Match>& matches = _matches[nid1];

  for (list<Match>::const_iterator it = matches.begin(); it != matches.end(); ++it)
  {
    if (it->nid2 == nid2)
    {
      return *it;
    }
  }

  return _emptyMatch;
}

boost::shared_ptr<Interpolator> RubberSheet::_readInterpolator(QIODevice& is)
{
  QDataStream ds(&is);
  QString projStr;
  ds >> projStr;
  _projection.reset(new OGRSpatialReference());
  _projection->importFromProj4(projStr.toUtf8().data());

  QString interpolatorClass;
  ds >> interpolatorClass;
  boost::shared_ptr<Interpolator> result;
  result.reset(Factory::getInstance().constructObject<Interpolator>(
    interpolatorClass.toStdString()));
  result->readInterpolator(is);
  return result;
}

Coordinate RubberSheet::_translate(const Coordinate& c, Status s)
{
  _matchPoint.resize(2);
  _matchPoint[0] = c.x;
  _matchPoint[1] = c.y;

  const vector<double>* delta;
  if (s == Status::Unknown1)
  {
    delta = &_interpolator1to2->interpolate(_matchPoint);
  }
  else
  {
    delta = &_interpolator2to1->interpolate(_matchPoint);
  }

  return Coordinate(c.x + (*delta)[0], c.y + (*delta)[1]);
}

void RubberSheet::_writeInterpolator(boost::shared_ptr<const Interpolator> interpolator, QIODevice& os)
  const
{
  // this could be modified to write an empty or null interpolator if needed.
  if (!interpolator)
  {
    throw HootException("An invalid interpolator was specified. Too few tie points?");
  }
  QDataStream ds(&os);
  char* projStr = 0;
  _projection->exportToProj4(&projStr);
  ds << QString(projStr);
  delete [] projStr;

  ds << QString::fromStdString(interpolator->getClassName());
  interpolator->writeInterpolator(os);
}

vector<double> RubberSheet::calculateTiePointDistances()
{
  if (_ties.size() == 0)
  {
    throw HootException("No tie points have been generated.");
  }

  vector<double> tiePointDistances;
  for (vector<Tie>::const_iterator it = _ties.begin(); it != _ties.end(); ++it)
  {
    Tie tiePoint = *it;
    tiePointDistances.push_back(tiePoint.c1.distance(tiePoint.c2));
  }
  return tiePointDistances;
}

}<|MERGE_RESOLUTION|>--- conflicted
+++ resolved
@@ -146,21 +146,13 @@
 
   if (!_interpolator2to1)
   {
-<<<<<<< HEAD
-    if (logWarnCount < ConfigOptions().getLogWarnMessageLimit()
+    if (logWarnCount < Logg::getWarnMessageLimit()
         && _logNotEnoughTiePointsAsWarning)
     {
       LOG_WARN("No appropriate interpolator was specified, skipping rubber sheet transform.");
     }
-    else if (logWarnCount == ConfigOptions().getLogWarnMessageLimit()
+    else if (logWarnCount == Log::getWarnMessageLimit()
              && _logNotEnoughTiePointsAsWarning)
-=======
-    if (logWarnCount < Log::getWarnMessageLimit())
-    {
-      LOG_WARN("No appropriate interpolator was specified, skipping rubber sheet transform.");
-    }
-    else if (logWarnCount == Log::getWarnMessageLimit())
->>>>>>> 78bc6075
     {
       LOG_WARN(className() << ": " << Log::LOG_WARN_LIMIT_REACHED_MESSAGE);
     }

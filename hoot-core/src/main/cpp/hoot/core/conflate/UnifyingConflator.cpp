/*
 * This file is part of Hootenanny.
 *
 * Hootenanny is free software: you can redistribute it and/or modify
 * it under the terms of the GNU General Public License as published by
 * the Free Software Foundation, either version 3 of the License, or
 * (at your option) any later version.
 *
 * This program is distributed in the hope that it will be useful,
 * but WITHOUT ANY WARRANTY; without even the implied warranty of
 * MERCHANTABILITY or FITNESS FOR A PARTICULAR PURPOSE.  See the
 * GNU General Public License for more details.
 *
 * You should have received a copy of the GNU General Public License
 * along with this program.  If not, see <http://www.gnu.org/licenses/>.
 *
 * --------------------------------------------------------------------
 *
 * The following copyright notices are generated automatically. If you
 * have a new notice to add, please use the format:
 * " * @copyright Copyright ..."
 * This will properly maintain the copyright information. Maxar
 * copyrights will be updated automatically.
 *
 * @copyright Copyright (C) 2015, 2016, 2017, 2018, 2019, 2020, 2021 Maxar (http://www.maxar.com/)
 */
#include "UnifyingConflator.h"

// hoot
#include <hoot/core/util/Factory.h>
#include <hoot/core/elements/MapProjector.h>
#include <hoot/core/conflate/matching/MatchThreshold.h>
#include <hoot/core/conflate/merging/MergerFactory.h>
#include <hoot/core/io/OsmMapWriterFactory.h>
#include <hoot/core/util/ConfigOptions.h>
#include <hoot/core/schema/MetadataTags.h>
#include <hoot/core/conflate/matching/MatchClassification.h>
#include <hoot/core/util/Log.h>
#include <hoot/core/util/StringUtils.h>
#include <hoot/core/util/MemoryUsageChecker.h>
#include <hoot/core/schema/SchemaUtils.h>
#include <hoot/core/conflate/poi-polygon/PoiPolygonMergerCreator.h>
#include <hoot/core/visitors/RemoveTagsVisitor.h>

// tgs
#include <tgs/System/SystemInfo.h>
#include <tgs/System/Time.h>

// Qt
#include <QElapsedTimer>

namespace hoot
{

HOOT_FACTORY_REGISTER(OsmMapOperation, UnifyingConflator)

UnifyingConflator::UnifyingConflator() :
AbstractConflator()
{
}

UnifyingConflator::UnifyingConflator(const std::shared_ptr<MatchThreshold>& matchThreshold) :
AbstractConflator::AbstractConflator(matchThreshold)
{
}

unsigned int UnifyingConflator::getNumSteps() const
{
  if (!ConfigOptions().getConflateMatchOnly())
  {
    return 3;
  }
  else
  {
    return 1;
  }
}

void UnifyingConflator::apply(OsmMapPtr& map)
{
  _reset();
  _map = map;
  _currentStep = 1;  // tracks the current job task step for progress reporting

  // Check to see if all the data is untyped. If so, log a warning so the user knows they may not
  // be getting the best conflate results in case types could be added to the input.
  if (_map->size() > 0 && !SchemaUtils::anyElementsHaveType(_map))
  {
    const QString msg =
      "No elements in the input map have a recognizable schema type. Generic conflation "
      "routines will be used.";
    if (ConfigOptions().getLogWarningsForCompletelyUntypedInputMaps())
    {
      LOG_WARN(msg);
    }
    else
    {
      LOG_INFO(msg);
    }
  }

  // will reproject if necessary
  MapProjector::projectToPlanar(_map);
  _stats.append(SingleStat("Project to Planar Time (sec)", _timer.getElapsedAndRestart()));

  _updateProgress(_currentStep - 1, "Matching features...");
  _createMatches();
  if (ConfigOptions().getWriterIncludeConflateScoreTags())
  {
    // Add score tags to all matches that have some score component.
    _addConflateScoreTags();
  }
  _currentStep++;

<<<<<<< HEAD
  _updateProgress(_currentStep - 1, "Optimizing feature matches...");
  _matchSets = _optimizeMatches();
  _currentStep++;
=======
  if (!ConfigOptions().getConflateMatchOnly())
  {
    _updateProgress(_currentStep - 1, "Optimizing feature matches...");
    MatchSetVector matchSets = _optimizeMatches();
    _currentStep++;
>>>>>>> 7ccffe81

    _updateProgress(_currentStep - 1, "Merging feature matches...");

<<<<<<< HEAD
  std::vector<MergerPtr> relationMergers;
  _createMergers(relationMergers);
=======
    std::vector<MergerPtr> relationMergers;
    _createMergers(matchSets, relationMergers);
>>>>>>> 7ccffe81

    _mergeFeatures(relationMergers);
    _currentStep++;
  }

  // cleanup

  if (!ConfigOptions().getWriterIncludeDebugTags())
  {
    QStringList tagKeysToRemove;
    tagKeysToRemove.append(MetadataTags::HootMultilineString());
    RemoveTagsVisitor tagRemover(tagKeysToRemove);
    _map->visitRw(tagRemover);
  }
}

void UnifyingConflator::_createMergers(std::vector<MergerPtr>& relationMergers)
{
  // POI/Polygon matching is unique in that it is the only non-generic geometry type matcher that
  // can duplicate matches with other non-generic geometry type matchers (namely POI and Building).
  // For all intra-dataset matching, the default is to convert all matches for a feature to a review
  // if it is also involved in another match. It has been found that POI/Polygon Conflation performs
  // better if these matches are kept when they have features that overlap with a POI/POI
  // match/review, as the overall number of reviews can increase too substantially otherwise (see
  // poi.polygon.match.takes.precedence.over.poi.to.poi.review).

  // An alternative way to deal with this is if there are POI/Polygon matches sharing elements with
  // a POI matcher, then mark all matches involved as reviews before having each MergerCreator
  // create Mergers (poi.polygon.match.takes.precedence.over.poi.to.poi.review=false). Note that
  // we're only doing this right now for POI matches and not Building matches, as it hasn't been
  // seen as necessary for building matches so far.

  if (!ConfigOptions().getPoiPolygonMatchTakesPrecedenceOverPoiToPoiReview())
  {
    // TODO: need a way to not hardcode the POI match name...get it from ScriptMatch somehow?
    PoiPolygonMergerCreator::convertSharedMatchesToReviews(
      _matchSets, _mergers, QStringList("POI"));
  }

  // TODO: Would it help to sort the matches so the biggest or best ones get merged first? (#2912)

  LOG_DEBUG(
    "Converting " << StringUtils::formatLargeNumber(_matchSets.size()) <<
    " match sets to mergers...");
  for (size_t i = 0; i < _matchSets.size(); ++i)
  {
    PROGRESS_INFO(
      "Converting match set " << StringUtils::formatLargeNumber(i + 1) << " / " <<
      StringUtils::formatLargeNumber(_matchSets.size()) << " to a merger...");

    _mergerFactory->createMergers(_map, _matchSets[i], _mergers);

    LOG_TRACE(
      "Converted match set " << StringUtils::formatLargeNumber(i + 1) << " to " <<
      StringUtils::formatLargeNumber(_mergers.size()) << " merger(s).")
  }
  MemoryUsageChecker::getInstance().check();
  LOG_VART(_mergers.size());

  LOG_DEBUG(Tgs::SystemInfo::getCurrentProcessMemoryUsageString());
  // don't need the matches any more
  _matches.clear();

  LOG_DEBUG(Tgs::SystemInfo::getCurrentProcessMemoryUsageString());
  _mapElementIdsToMergers();
  LOG_DEBUG(Tgs::SystemInfo::getCurrentProcessMemoryUsageString());

  // Separate mergers that merge relations from other mergers. We want to run them very last so that
  // they have the latest version of their members to work with.
  std::vector<MergerPtr> nonRelationMergers;
  for (std::vector<MergerPtr>::const_iterator mergersItr = _mergers.begin();
       mergersItr != _mergers.end(); ++mergersItr)
  {
    MergerPtr merger = *mergersItr;
    LOG_VART(merger->getName());
    if (merger->getName().contains("CollectionRelation"))
    {
      relationMergers.push_back(merger);
    }
    else
    {
      nonRelationMergers.push_back(merger);
    }
  }
  _mergers = nonRelationMergers;
  LOG_VARD(_mergers.size());
  LOG_VARD(relationMergers.size());

  _stats.append(SingleStat("Create Mergers Time (sec)", _timer.getElapsedAndRestart()));
}

void UnifyingConflator::_mergeFeatures(const std::vector<MergerPtr>& relationMergers)
{
  QElapsedTimer mergersTimer;
  mergersTimer.start();

  LOG_STATUS(
    "Applying " << StringUtils::formatLargeNumber(_mergers.size() + relationMergers.size()) <<
    " mergers...");
  _applyMergers(_mergers, _map);
  _applyMergers(relationMergers, _map);

  MemoryUsageChecker::getInstance().check();
  OsmMapWriterFactory::writeDebugMap(_map, "after-merging");

  LOG_DEBUG(Tgs::SystemInfo::getCurrentProcessMemoryUsageString());
  const size_t mergerCount = _mergers.size() + relationMergers.size();
  // free up any used resources
  _reset();
  LOG_DEBUG(Tgs::SystemInfo::getCurrentProcessMemoryUsageString());
  double mergersTime = _timer.getElapsedAndRestart();
  _stats.append(SingleStat("Apply Mergers Time (sec)", mergersTime));
  _stats.append(SingleStat("Mergers Applied per Second", (double)mergerCount / mergersTime));

  LOG_INFO(
    "Applied " << StringUtils::formatLargeNumber(mergerCount) << " mergers in " <<
    StringUtils::millisecondsToDhms(mergersTimer.elapsed()) << ".");
}

void UnifyingConflator::_addConflateScoreTags(
  const ElementPtr& e, const MatchClassification& matchClassification,
  const MatchThreshold& matchThreshold) const
{
  Tags& tags = e->getTags();
  tags.appendValue(MetadataTags::HootScoreMatch(), matchClassification.getMatchP());
  tags.appendValue(MetadataTags::HootScoreMiss(), matchClassification.getMissP());
  tags.appendValue(MetadataTags::HootScoreReview(), matchClassification.getReviewP());
  // The thresholds are global, so don't append.
  tags.set(MetadataTags::HootScoreMatchThreshold(), matchThreshold.getMatchThreshold());
  tags.set(MetadataTags::HootScoreMissThreshold(), matchThreshold.getMissThreshold());
  tags.set(MetadataTags::HootScoreReviewThreshold(), matchThreshold.getReviewThreshold());
}

void UnifyingConflator::_addConflateScoreTags()
{
  for (size_t i = 0; i < _matches.size(); i++)
  {
    ConstMatchPtr match = _matches[i];
    const MatchClassification& matchClassification = match->getClassification();
    std::shared_ptr<const MatchThreshold> matchThreshold = match->getThreshold();
    std::set<std::pair<ElementId, ElementId>> pairs = match->getMatchPairs();
    for (std::set<std::pair<ElementId, ElementId>>::const_iterator it = pairs.begin();
         it != pairs.end(); ++it)
    {
      ElementPtr e1 = _map->getElement(it->first);
      ElementPtr e2 = _map->getElement(it->second);

      LOG_TRACE(
        "Adding score tags to " << e1->getElementId() << " and " << e2->getElementId() << "...");

      _addConflateScoreTags(e1, matchClassification, *matchThreshold);
      _addConflateScoreTags(e2, matchClassification, *matchThreshold);
      e1->getTags().appendValue(MetadataTags::HootScoreUuid(), e2->getTags().getCreateUuid());
      e2->getTags().appendValue(MetadataTags::HootScoreUuid(), e1->getTags().getCreateUuid());
    }
  }
}

}<|MERGE_RESOLUTION|>--- conflicted
+++ resolved
@@ -112,27 +112,16 @@
   }
   _currentStep++;
 
-<<<<<<< HEAD
-  _updateProgress(_currentStep - 1, "Optimizing feature matches...");
-  _matchSets = _optimizeMatches();
-  _currentStep++;
-=======
   if (!ConfigOptions().getConflateMatchOnly())
   {
     _updateProgress(_currentStep - 1, "Optimizing feature matches...");
     MatchSetVector matchSets = _optimizeMatches();
     _currentStep++;
->>>>>>> 7ccffe81
 
     _updateProgress(_currentStep - 1, "Merging feature matches...");
 
-<<<<<<< HEAD
-  std::vector<MergerPtr> relationMergers;
-  _createMergers(relationMergers);
-=======
     std::vector<MergerPtr> relationMergers;
     _createMergers(matchSets, relationMergers);
->>>>>>> 7ccffe81
 
     _mergeFeatures(relationMergers);
     _currentStep++;

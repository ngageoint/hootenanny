--- conflicted
+++ resolved
@@ -141,15 +141,10 @@
 
   void _validateConflictSubset(const ConstOsmMapPtr& map, std::vector<const Match *> matches);
 
-<<<<<<< HEAD
-  void _printMatches(vector<const Match*> matches);
-  void _printMatches(vector<const Match*> matches, const MatchType& typeFilter);
+  void _printMatches(std::vector<const Match*> matches);
+  void _printMatches(std::vector<const Match*> matches, const MatchType& typeFilter);
 
   void _mapUnknownIdsBackToModifiedElements(OsmMapPtr& map);
-=======
-  void _printMatches(std::vector<const Match*> matches);
-  void _printMatches(std::vector<const Match*> matches, const MatchType& typeFilter);
->>>>>>> 4be3f9bc
 };
 
 }

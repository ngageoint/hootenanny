--- conflicted
+++ resolved
@@ -53,22 +53,16 @@
 
   Histogram(int bins);
 
-<<<<<<< HEAD
+  const vector<double>& getAllBins() const { return _bins; }
+
   void addAngle(Radians theta, double length);
 
-  int getBin(Radians theta);
+  size_t getBin(Radians theta);
 
   /**
    * Returns the angle of the center of the specified bin.
    */
   Radians getBinCenter(size_t bin) const;
-=======
-  const vector<double>& getAllBins() const { return _bins; }
-
-  void addAngle(Radians theta, double length);
-
-  size_t getBin(Radians theta);
->>>>>>> 98377b33
 
   /**
    * Normalize all the bins so the sum of the bins is 1.0.
@@ -81,19 +75,12 @@
   double diff(Histogram& other);
 
   /**
-<<<<<<< HEAD
    * Smooth the histogram with a gaussian filter with the specified sigma.
    */
   void smooth(Radians sigma);
 
   QString toString() const;
 
-=======
-   * Smooth the bins with a normal curve.
-   */
-  void smooth(Radians sigma);
-
->>>>>>> 98377b33
 private:
 
   vector<double> _bins;

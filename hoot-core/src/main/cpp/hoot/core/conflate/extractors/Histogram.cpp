/*
 * This file is part of Hootenanny.
 *
 * Hootenanny is free software: you can redistribute it and/or modify
 * it under the terms of the GNU General Public License as published by
 * the Free Software Foundation, either version 3 of the License, or
 * (at your option) any later version.
 * 
 * This program is distributed in the hope that it will be useful,
 * but WITHOUT ANY WARRANTY; without even the implied warranty of
 * MERCHANTABILITY or FITNESS FOR A PARTICULAR PURPOSE.  See the
 * GNU General Public License for more details.
 *
 * You should have received a copy of the GNU General Public License
 * along with this program.  If not, see <http://www.gnu.org/licenses/>.
 *
 * --------------------------------------------------------------------
 *
 * The following copyright notices are generated automatically. If you
 * have a new notice to add, please use the format:
 * " * @copyright Copyright ..."
 * This will properly maintain the copyright information. DigitalGlobe
 * copyrights will be updated automatically.
 *
 * @copyright Copyright (C) 2015 DigitalGlobe (http://www.digitalglobe.com/)
 */
#include "Histogram.h"

// hoot
#include <tgs/Statistics/Normal.h>
#include <hoot/core/algorithms/WayHeading.h>

// geos
#include <geos/geom/Geometry.h>

// hoot
#include <hoot/core/util/Log.h>

// Qt
#include <QStringList>

// Standard
#include <assert.h>
#include <math.h>

// Tgs
#include <tgs/Statistics/Normal.h>

namespace hoot
{

Histogram::Histogram(int bins)
{
  _bins.resize(bins, 0.0);
}

void Histogram::addAngle(Radians theta, double length)
{
  _bins[getBin(theta)] += length;
}

<<<<<<< HEAD
int Histogram::getBin(Radians theta)
=======
double Histogram::diff(Histogram& other)
{
  assert(_bins.size() == other._bins.size());
  double diff = 0.0;
  for (size_t i = 0; i < _bins.size(); i++)
  {
    diff += fabs(_bins[i] - other._bins[i]);
  }

  return diff / 2.0;
}

size_t Histogram::getBin(Radians theta)
>>>>>>> 98377b33
{
//  const double c2pi = 2 * M_PI;
//  // bring theta into 0 - 2pi if it is outside those bounds.
//  theta = theta - c2pi * floor(theta / c2pi);
//  return std::max<size_t>(0,
//    std::min<size_t>(_bins.size() - 1, (theta / c2pi) * _bins.size()));
  while (theta < 0.0)
  {
    theta += 2 * M_PI;
  }
  return (theta / (2 * M_PI)) * _bins.size();

}

Radians Histogram::_getBinAngle(size_t i)
{
  return 2 * M_PI / _bins.size() * i + M_PI / _bins.size();
}

Radians Histogram::getBinCenter(size_t bin) const
{
  assert(bin >= 0 && bin < _bins.size());

  Radians binSize = 2.0 * M_PI / (double)_bins.size();
  return bin * binSize + binSize / 2.0;
}

void Histogram::normalize()
{
  double sum = 0.0;
  for (size_t i = 0; i < _bins.size(); i++)
  {
    sum += _bins[i];
  }

  if (sum <= 0.0)
  {
    sum = 1.0;
  }

  for (size_t i = 0; i < _bins.size(); i++)
  {
    _bins[i] /= sum;
  }
}

void Histogram::smooth(Radians sigma)
{
  vector<double> copy(_bins.size(), 0.0);

  for (size_t i = 0; i < copy.size(); ++i)
  {
    for (size_t j = 0; j < _bins.size(); j++)
    {
      double diff = WayHeading::deltaMagnitude(_getBinAngle(i), _getBinAngle(j));
      double weight = Tgs::Normal::normal(diff, sigma);
      copy[i] += _bins[j] * weight;
    }
  }

  _bins = copy;
}

void Histogram::smooth(Radians sigma)
{
  vector<double> old = _bins;

  // this is quite inefficient and can be reworked to cache the normal curve and reuse it as needed.
  for (size_t i = 0; i < _bins.size(); ++i)
  {
    _bins[i] = 0.0;
    Radians center = getBinCenter(i);
    for (size_t j = 0; j < old.size(); ++j)
    {
      Radians rawDiff = fabs(getBinCenter(j) - center);
      Radians diff = std::min(rawDiff, 2 * M_PI - rawDiff);
      _bins[i] += old[j] * Tgs::Normal::normal(diff, sigma);
    }
  }
}

QString Histogram::toString() const
{
  QStringList l;
  for (size_t i = 0; i < _bins.size(); ++i)
  {
    l << QString::fromUtf8("%1°: %2").arg(toDegrees(getBinCenter(i))).arg(_bins[i]);
  }
  return l.join(", ");
}

}<|MERGE_RESOLUTION|>--- conflicted
+++ resolved
@@ -59,9 +59,6 @@
   _bins[getBin(theta)] += length;
 }
 
-<<<<<<< HEAD
-int Histogram::getBin(Radians theta)
-=======
 double Histogram::diff(Histogram& other)
 {
   assert(_bins.size() == other._bins.size());
@@ -75,7 +72,6 @@
 }
 
 size_t Histogram::getBin(Radians theta)
->>>>>>> 98377b33
 {
 //  const double c2pi = 2 * M_PI;
 //  // bring theta into 0 - 2pi if it is outside those bounds.
@@ -124,23 +120,6 @@
 
 void Histogram::smooth(Radians sigma)
 {
-  vector<double> copy(_bins.size(), 0.0);
-
-  for (size_t i = 0; i < copy.size(); ++i)
-  {
-    for (size_t j = 0; j < _bins.size(); j++)
-    {
-      double diff = WayHeading::deltaMagnitude(_getBinAngle(i), _getBinAngle(j));
-      double weight = Tgs::Normal::normal(diff, sigma);
-      copy[i] += _bins[j] * weight;
-    }
-  }
-
-  _bins = copy;
-}
-
-void Histogram::smooth(Radians sigma)
-{
   vector<double> old = _bins;
 
   // this is quite inefficient and can be reworked to cache the normal curve and reuse it as needed.

/*
 * This file is part of Hootenanny.
 *
 * Hootenanny is free software: you can redistribute it and/or modify
 * it under the terms of the GNU General Public License as published by
 * the Free Software Foundation, either version 3 of the License, or
 * (at your option) any later version.
 *
 * This program is distributed in the hope that it will be useful,
 * but WITHOUT ANY WARRANTY; without even the implied warranty of
 * MERCHANTABILITY or FITNESS FOR A PARTICULAR PURPOSE.  See the
 * GNU General Public License for more details.
 *
 * You should have received a copy of the GNU General Public License
 * along with this program.  If not, see <http://www.gnu.org/licenses/>.
 *
 * --------------------------------------------------------------------
 *
 * The following copyright notices are generated automatically. If you
 * have a new notice to add, please use the format:
 * " * @copyright Copyright ..."
 * This will properly maintain the copyright information. Maxar
 * copyrights will be updated automatically.
 *
 * @copyright Copyright (C) 2020, 2021 Maxar (http://www.maxar.com/)
 */

#include "ConflateUtils.h"

// Hoot
#include <hoot/core/conflate/ConflateExecutor.h>
#include <hoot/core/conflate/network/NetworkMatchCreator.h>
#include <hoot/core/criterion/NonConflatableCriterion.h>
#include <hoot/core/io/OsmMapWriterFactory.h>
<<<<<<< HEAD
#include <hoot/core/ops/OpExecutor.h>
#include <hoot/core/ops/RemoveRoundabouts.h>
#include <hoot/core/ops/ReplaceRoundabouts.h>
#include <hoot/core/util/Factory.h>
#include <hoot/core/util/FileUtils.h>
=======
>>>>>>> e8548a1f
#include <hoot/core/util/Log.h>
#include <hoot/core/visitors/RemoveElementsVisitor.h>

// Qt
#include <QElapsedTimer>

namespace hoot
{

int ConflateUtils::writeNonConflatable(
  const ConstOsmMapPtr& map, const QString& output, const bool ignoreGenericConflators)
{
  LOG_STATUS("Writing non-conflatable data to: ..." << FileUtils::toLogFormat(output, 25) << " ...");

  OsmMapPtr nonConflatableMap(new OsmMap(map));
  LOG_VART(nonConflatableMap->size());
  std::shared_ptr<RemoveElementsVisitor> elementRemover(new RemoveElementsVisitor(true));
  elementRemover->setRecursive(true);
  std::shared_ptr<NonConflatableCriterion> nonConflatableCrit(
    new NonConflatableCriterion(nonConflatableMap));
  nonConflatableCrit->setIgnoreGenericConflators(ignoreGenericConflators);
  elementRemover->addCriterion(nonConflatableCrit);
  nonConflatableMap->visitRw(*elementRemover);

  LOG_VART(nonConflatableMap->size());
  if (nonConflatableMap->size() > 0)
  {
    OsmMapWriterFactory::write(nonConflatableMap, output);
  }

  return nonConflatableMap->size();
}

void ConflateUtils::writeDiff(
  const QString& mapUrl1, const QString& mapUrl2, const geos::geom::Envelope& bounds,
  QString& output)
{
  conf().set(ConfigOptions::getBoundsKey(), GeometryUtils::toConfigString(bounds));

<<<<<<< HEAD
  // By default rubbersheeting has no filters. When conflating, we need to add the ones from the
  // config.
  conf().set(
    ConfigOptions::getRubberSheetElementCriteriaKey(),
    ConfigOptions().getConflateRubberSheetElementCriteria());
  // don't remove/replace roundabouts during diff conflate
  QStringList preConflateOps = ConfigOptions().getConflatePreOps();
  const QString removeRoundaboutsClassName = RemoveRoundabouts::className();
  if (preConflateOps.contains(removeRoundaboutsClassName))
  {
    preConflateOps.removeAll(removeRoundaboutsClassName);
    conf().set(ConfigOptions::getConflatePreOpsKey(), preConflateOps);
  }
  QStringList postConflateOps = ConfigOptions().getConflatePostOps();
  const QString replaceRoundaboutsClassName = ReplaceRoundabouts::className();
  if (postConflateOps.contains(replaceRoundaboutsClassName))
  {
    postConflateOps.removeAll(replaceRoundaboutsClassName);
    conf().set(ConfigOptions::getConflatePostOpsKey(), postConflateOps);
  }

  LOG_STATUS("Loading data for diff calc from: ..." << FileUtils::toLogFormat(mapUrl1, 25) << "...");
  OsmMapPtr diffMap(new OsmMap());
  IoUtils::loadMap(diffMap, mapUrl1, true, Status::Unknown1);
  if (!bounds.isNull())
  {
    IoUtils::cropToBounds(diffMap, bounds);
  }
  const int replacementMapSize = diffMap->size();
  LOG_STATUS(
    "Data from ..." << FileUtils::toLogFormat(mapUrl1, 25) << " for diff calc loaded in: " <<
    StringUtils::millisecondsToDhms(timer.elapsed()));
  timer.restart();

  LOG_STATUS("Loading data for diff calc from: ..." << FileUtils::toLogFormat(mapUrl2, 25) << "...");
  IoUtils::loadMap(diffMap, mapUrl2, false, Status::Unknown2);
  if (!bounds.isNull())
  {
    IoUtils::cropToBounds(diffMap, bounds);
  }
  LOG_STATUS(
    "Data from ..." << FileUtils::toLogFormat(mapUrl2, 25) << " for diff calc loaded in: " <<
    StringUtils::millisecondsToDhms(timer.elapsed()));
  timer.restart();

  // had to do this cleaning to get the relations to behave
  RemoveMissingElementsVisitor missingElementRemover;
  diffMap->visitRw(missingElementRemover);
  LOG_STATUS(missingElementRemover.getCompletedStatusMessage());
  OsmMapWriterFactory::writeDebugMap(diffMap, "task-grid-replacer-diff-input");

  LOG_STATUS(
    "Calculating the diff between replaced data of size: " <<
    StringUtils::formatLargeNumber(diffMap->size() - replacementMapSize) <<
    " and replacement data of size: " << StringUtils::formatLargeNumber(replacementMapSize)  <<
    "...");
  OpExecutor(ConfigOptions().getConflatePreOps()).apply(diffMap);
  DiffConflator diffGen;
  diffGen.apply(diffMap);
  OpExecutor(ConfigOptions().getConflatePostOps()).apply(diffMap);
  LOG_STATUS(
    "Calculated a diff with: " << StringUtils::formatLargeNumber(diffMap->size()) <<
    " features in: " << StringUtils::millisecondsToDhms(timer.elapsed()) << " (skipped " <<
    StringUtils::formatLargeNumber(diffGen.getNumUnconflatableElementsDiscarded()) <<
    " unconflatable)");
  timer.restart();

  LOG_STATUS(
    "Writing the diff output of size: " << StringUtils::formatLargeNumber(diffMap->size()) <<
    " to: ..." << FileUtils::toLogFormat(output, 25) << "...");
  IoUtils::saveMap(diffMap, output);
  LOG_STATUS(
    "Wrote the diff output of size: " << StringUtils::formatLargeNumber(diffMap->size()) <<
    " in: " << StringUtils::millisecondsToDhms(timer.elapsed()));
  timer.restart();
=======
  ConflateExecutor conflator;
  conflator.setIsDiffConflate(true);
  conflator.conflate(mapUrl1, mapUrl2, output);

  conf().set(ConfigOptions::getBoundsKey(), "");
}

bool ConflateUtils::isNetworkConflate()
{
  // This could be brittle to future changes to how the Network alg is applied.
  return
    conf().getList(ConfigOptions::getMatchCreatorsKey()).contains(NetworkMatchCreator::className());
>>>>>>> e8548a1f
}

}<|MERGE_RESOLUTION|>--- conflicted
+++ resolved
@@ -32,15 +32,8 @@
 #include <hoot/core/conflate/network/NetworkMatchCreator.h>
 #include <hoot/core/criterion/NonConflatableCriterion.h>
 #include <hoot/core/io/OsmMapWriterFactory.h>
-<<<<<<< HEAD
-#include <hoot/core/ops/OpExecutor.h>
-#include <hoot/core/ops/RemoveRoundabouts.h>
-#include <hoot/core/ops/ReplaceRoundabouts.h>
-#include <hoot/core/util/Factory.h>
+#include <hoot/core/util/Log.h>
 #include <hoot/core/util/FileUtils.h>
-=======
->>>>>>> e8548a1f
-#include <hoot/core/util/Log.h>
 #include <hoot/core/visitors/RemoveElementsVisitor.h>
 
 // Qt
@@ -79,83 +72,6 @@
 {
   conf().set(ConfigOptions::getBoundsKey(), GeometryUtils::toConfigString(bounds));
 
-<<<<<<< HEAD
-  // By default rubbersheeting has no filters. When conflating, we need to add the ones from the
-  // config.
-  conf().set(
-    ConfigOptions::getRubberSheetElementCriteriaKey(),
-    ConfigOptions().getConflateRubberSheetElementCriteria());
-  // don't remove/replace roundabouts during diff conflate
-  QStringList preConflateOps = ConfigOptions().getConflatePreOps();
-  const QString removeRoundaboutsClassName = RemoveRoundabouts::className();
-  if (preConflateOps.contains(removeRoundaboutsClassName))
-  {
-    preConflateOps.removeAll(removeRoundaboutsClassName);
-    conf().set(ConfigOptions::getConflatePreOpsKey(), preConflateOps);
-  }
-  QStringList postConflateOps = ConfigOptions().getConflatePostOps();
-  const QString replaceRoundaboutsClassName = ReplaceRoundabouts::className();
-  if (postConflateOps.contains(replaceRoundaboutsClassName))
-  {
-    postConflateOps.removeAll(replaceRoundaboutsClassName);
-    conf().set(ConfigOptions::getConflatePostOpsKey(), postConflateOps);
-  }
-
-  LOG_STATUS("Loading data for diff calc from: ..." << FileUtils::toLogFormat(mapUrl1, 25) << "...");
-  OsmMapPtr diffMap(new OsmMap());
-  IoUtils::loadMap(diffMap, mapUrl1, true, Status::Unknown1);
-  if (!bounds.isNull())
-  {
-    IoUtils::cropToBounds(diffMap, bounds);
-  }
-  const int replacementMapSize = diffMap->size();
-  LOG_STATUS(
-    "Data from ..." << FileUtils::toLogFormat(mapUrl1, 25) << " for diff calc loaded in: " <<
-    StringUtils::millisecondsToDhms(timer.elapsed()));
-  timer.restart();
-
-  LOG_STATUS("Loading data for diff calc from: ..." << FileUtils::toLogFormat(mapUrl2, 25) << "...");
-  IoUtils::loadMap(diffMap, mapUrl2, false, Status::Unknown2);
-  if (!bounds.isNull())
-  {
-    IoUtils::cropToBounds(diffMap, bounds);
-  }
-  LOG_STATUS(
-    "Data from ..." << FileUtils::toLogFormat(mapUrl2, 25) << " for diff calc loaded in: " <<
-    StringUtils::millisecondsToDhms(timer.elapsed()));
-  timer.restart();
-
-  // had to do this cleaning to get the relations to behave
-  RemoveMissingElementsVisitor missingElementRemover;
-  diffMap->visitRw(missingElementRemover);
-  LOG_STATUS(missingElementRemover.getCompletedStatusMessage());
-  OsmMapWriterFactory::writeDebugMap(diffMap, "task-grid-replacer-diff-input");
-
-  LOG_STATUS(
-    "Calculating the diff between replaced data of size: " <<
-    StringUtils::formatLargeNumber(diffMap->size() - replacementMapSize) <<
-    " and replacement data of size: " << StringUtils::formatLargeNumber(replacementMapSize)  <<
-    "...");
-  OpExecutor(ConfigOptions().getConflatePreOps()).apply(diffMap);
-  DiffConflator diffGen;
-  diffGen.apply(diffMap);
-  OpExecutor(ConfigOptions().getConflatePostOps()).apply(diffMap);
-  LOG_STATUS(
-    "Calculated a diff with: " << StringUtils::formatLargeNumber(diffMap->size()) <<
-    " features in: " << StringUtils::millisecondsToDhms(timer.elapsed()) << " (skipped " <<
-    StringUtils::formatLargeNumber(diffGen.getNumUnconflatableElementsDiscarded()) <<
-    " unconflatable)");
-  timer.restart();
-
-  LOG_STATUS(
-    "Writing the diff output of size: " << StringUtils::formatLargeNumber(diffMap->size()) <<
-    " to: ..." << FileUtils::toLogFormat(output, 25) << "...");
-  IoUtils::saveMap(diffMap, output);
-  LOG_STATUS(
-    "Wrote the diff output of size: " << StringUtils::formatLargeNumber(diffMap->size()) <<
-    " in: " << StringUtils::millisecondsToDhms(timer.elapsed()));
-  timer.restart();
-=======
   ConflateExecutor conflator;
   conflator.setIsDiffConflate(true);
   conflator.conflate(mapUrl1, mapUrl2, output);
@@ -168,7 +84,6 @@
   // This could be brittle to future changes to how the Network alg is applied.
   return
     conf().getList(ConfigOptions::getMatchCreatorsKey()).contains(NetworkMatchCreator::className());
->>>>>>> e8548a1f
 }
 
 }
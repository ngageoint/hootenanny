--- conflicted
+++ resolved
@@ -27,16 +27,9 @@
 #ifndef NOINFORMATIONCRITERION_H
 #define NOINFORMATIONCRITERION_H
 
-<<<<<<< HEAD
 // hoot
 #include <hoot/core/util/Configurable.h>
 #include <hoot/core/util/ConfigOptions.h>
-#include <hoot/core/elements/Tags.h>
-#include <hoot/core/util/MetadataTags.h>
-#include <hoot/core/util/Log.h>
-#include <hoot/core/elements/Element.h>
-=======
->>>>>>> e2ed6ffe
 
 #include "ElementCriterion.h"
 
@@ -56,30 +49,7 @@
   NoInformationCriterion(bool treatReviewTagsAsMetadata) :
     _treatReviewTagsAsMetadata(treatReviewTagsAsMetadata) { }
 
-<<<<<<< HEAD
-  bool isSatisfied(const shared_ptr<const Element> &e) const
-  {
-    const Tags tags = e->getTags();
-    const int informationCount = tags.getInformationCount();
-    const int reviewTagCount =
-      tags.getList("regex?" + MetadataTags::HootReviewTagPrefix() + ".*").size();
-
-    LOG_VART(e->getElementId());
-    LOG_VART(informationCount);
-    LOG_VART(_treatReviewTagsAsMetadata);
-    LOG_VART(reviewTagCount);
-
-    bool isSatisified = informationCount == 0;
-    if (!_treatReviewTagsAsMetadata)
-    {
-      isSatisified &= reviewTagCount == 0;
-    }
-    LOG_VART(isSatisified);
-    return isSatisified;
-  }
-=======
   virtual bool isSatisfied(const shared_ptr<const Element> &e) const;
->>>>>>> e2ed6ffe
 
   virtual void setConfiguration(const Settings& conf)
   {

--- conflicted
+++ resolved
@@ -89,14 +89,8 @@
     result.type = Change::Create;
     result.e = _toE;
 
-    LOG_TRACE(
-<<<<<<< HEAD
-      "run out of from elements; 'from' element null; 'to' element not null: " <<
-      _toE->getElementId() << "; creating 'to' element: ");
-=======
-          "run out of from elements; 'from' element null; 'to' element not null: " <<
-          _toE->getElementId() << "; creating 'to' element: ");
->>>>>>> 4efc0f33
+    LOG_TRACE("run out of from elements; 'from' element null; 'to' element not null: " <<
+              _toE->getElementId() << "; creating 'to' element: ");
     LOG_VART(result);
 
     _toE = _to->readNextElement();
@@ -107,14 +101,8 @@
     result.type = Change::Delete;
     result.e = _fromE;
 
-    LOG_TRACE(
-<<<<<<< HEAD
-      "run out of 'to' elements; to' element null; 'from' element not null: " <<
-      _fromE->getElementId() << "; deleting 'from' element: ");
-=======
-          "run out of 'to' elements; to' element null; 'from' element not null: " <<
-          _fromE->getElementId() << "; deleting 'from' element: ");
->>>>>>> 4efc0f33
+    LOG_TRACE("run out of 'to' elements; to' element null; 'from' element not null: " <<
+              _fromE->getElementId() << "; deleting 'from' element: ");
     LOG_VART(result);
 
     _fromE = _from->readNextElement();
@@ -145,14 +133,8 @@
       result.type = Change::Create;
       result.e = _toE;
 
-      LOG_TRACE(
-<<<<<<< HEAD
-        "run out of from elements; 'from' element null; 'to' element not null: " <<
-        _toE->getElementId() << "; creating 'to' element: ");
-=======
-            "run out of from elements; 'from' element null; 'to' element not null: " <<
-            _toE->getElementId() << "; creating 'to' element: ");
->>>>>>> 4efc0f33
+      LOG_TRACE("run out of from elements; 'from' element null; 'to' element not null: " <<
+                _toE->getElementId() << "; creating 'to' element: ");
       LOG_VART(result.e);
 
       _toE = _to->readNextElement();
@@ -163,14 +145,8 @@
       result.type = Change::Delete;
       result.e = _fromE;
 
-      LOG_TRACE(
-<<<<<<< HEAD
-        "run out of 'to' elements; to' element null; 'from' element not null: " <<
-        _fromE->getElementId() << "; deleting 'from' element: ");
-=======
-            "run out of 'to' elements; to' element null; 'from' element not null: " <<
-            _fromE->getElementId() << "; deleting 'from' element: ");
->>>>>>> 4efc0f33
+      LOG_TRACE("run out of 'to' elements; to' element null; 'from' element not null: " <<
+                _fromE->getElementId() << "; deleting 'from' element: ");
       LOG_VART(result.e);
 
       _fromE = _from->readNextElement();
@@ -180,14 +156,8 @@
       result.type = Change::Modify;
       result.e = _toE;
 
-      LOG_TRACE(
-<<<<<<< HEAD
-        "'from' element id: " << _fromE->getElementId() << " equals 'to' element id: " <<
-        _toE->getElementId() << " modifying 'to' element: ");
-=======
-            "'from' element id: " << _fromE->getElementId() << " equals 'to' element id: " <<
-            _toE->getElementId() << " modifying 'to' element: ");
->>>>>>> 4efc0f33
+      LOG_TRACE("'from' element id: " << _fromE->getElementId() << " equals 'to' element id: " <<
+                _toE->getElementId() << " modifying 'to' element: ");
       //LOG_VART(_fromE);
       LOG_VART(result.e);
 
@@ -198,14 +168,8 @@
       result.type = Change::Delete;
       result.e = _fromE;
 
-      LOG_TRACE(
-<<<<<<< HEAD
-        "'from' element id: " << _fromE->getElementId() << " less than 'to' element id: " <<
-        _toE->getElementId() << " deleting 'from' element: ");
-=======
-            "'from' element id: " << _fromE->getElementId() << " less than 'to' element id: " <<
-            _toE->getElementId() << " deleting 'from' element: ");
->>>>>>> 4efc0f33
+      LOG_TRACE("'from' element id: " << _fromE->getElementId() << " less than 'to' element id: " <<
+                _toE->getElementId() << " deleting 'from' element: ");
       //LOG_VART(_toE);
       LOG_VART(result.e);
 
@@ -216,14 +180,8 @@
       result.type = Change::Create;
       result.e = _toE;
 
-      LOG_TRACE(
-<<<<<<< HEAD
-        "'from' element id: " << _fromE->getElementId() << " greater than 'to' element id: " <<
-        _toE->getElementId() << " creating 'to' element: ");
-=======
-            "'from' element id: " << _fromE->getElementId() << " greater than 'to' element id: " <<
-            _toE->getElementId() << " creating 'to' element: ");
->>>>>>> 4efc0f33
+      LOG_TRACE("'from' element id: " << _fromE->getElementId() << " greater than 'to' element id: " <<
+                _toE->getElementId() << " creating 'to' element: ");
       //LOG_VART(_fromE));
       LOG_VART(result.e);
 

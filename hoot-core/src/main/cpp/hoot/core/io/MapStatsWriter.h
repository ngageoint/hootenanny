/*
 * This file is part of Hootenanny.
 *
 * Hootenanny is free software: you can redistribute it and/or modify
 * it under the terms of the GNU General Public License as published by
 * the Free Software Foundation, either version 3 of the License, or
 * (at your option) any later version.
 * 
 * This program is distributed in the hope that it will be useful,
 * but WITHOUT ANY WARRANTY; without even the implied warranty of
 * MERCHANTABILITY or FITNESS FOR A PARTICULAR PURPOSE.  See the
 * GNU General Public License for more details.
 *
 * You should have received a copy of the GNU General Public License
 * along with this program.  If not, see <http://www.gnu.org/licenses/>.
 *
 * --------------------------------------------------------------------
 *
 * The following copyright notices are generated automatically. If you
 * have a new notice to add, please use the format:
 * " * @copyright Copyright ..."
 * This will properly maintain the copyright information. DigitalGlobe
 * copyrights will be updated automatically.
 *
 * @copyright Copyright (C) 2015, 2016 DigitalGlobe (http://www.digitalglobe.com/)
 */
#ifndef MAP_STATS_WRITER
#define MAP_STATS_WRITER

// Qt
#include <QString>
#include <QStringList>

namespace hoot
{
  class SingleStat;

/**
  Writes map stats
  */
class MapStatsWriter
{
  public:
    /**
      Converts maps stats to format specified and writes to a file

      @param stats input statistics
      */
    void writeStats(QList< QList<SingleStat> >& stats, QStringList names);
    /**
      Writes map stats to a file

      @param mapInputPath path of the input map
      @param statsOutputFilePath path of the output stats file
      @param sep stats string separator
      */
    void writeStats(const QString& mapInputPath, const QString& statsOutputFilePath, QString sep);

    /**
<<<<<<< HEAD
      Writes map stats to a json file
=======
      Writes map stats to a file
>>>>>>> c3578906

      @param map stats
      @param statsOutputFilePath path of the output stats file
      */
    void writeStatsToJson(QList< QList<SingleStat> >& stats, const QString& statsOutputFilePath);

    /**
<<<<<<< HEAD
      Write map stats to a text file

      @param map stats
      @param statsOutputFilePath path of the output stats file
      */
    void writeStatsToText(QList< QList<SingleStat> >& stats, const QString& statsOutputFilePath);

    /**
=======
>>>>>>> c3578906
      Creates a string for map stats

      @param stats the stats to create the string for
      @param stats string separator
      */
    QString statsToString(QList< QList<SingleStat> >& stats, QString sep);

  private:

    void _appendUnique(QList<SingleStat>& stats, QStringList& names);

};

}

#endif // MAP_STATS_WRITER<|MERGE_RESOLUTION|>--- conflicted
+++ resolved
@@ -57,11 +57,7 @@
     void writeStats(const QString& mapInputPath, const QString& statsOutputFilePath, QString sep);
 
     /**
-<<<<<<< HEAD
       Writes map stats to a json file
-=======
-      Writes map stats to a file
->>>>>>> c3578906
 
       @param map stats
       @param statsOutputFilePath path of the output stats file
@@ -69,7 +65,6 @@
     void writeStatsToJson(QList< QList<SingleStat> >& stats, const QString& statsOutputFilePath);
 
     /**
-<<<<<<< HEAD
       Write map stats to a text file
 
       @param map stats
@@ -78,8 +73,6 @@
     void writeStatsToText(QList< QList<SingleStat> >& stats, const QString& statsOutputFilePath);
 
     /**
-=======
->>>>>>> c3578906
       Creates a string for map stats
 
       @param stats the stats to create the string for

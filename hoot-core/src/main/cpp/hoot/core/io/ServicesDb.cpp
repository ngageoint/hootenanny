--- conflicted
+++ resolved
@@ -866,14 +866,9 @@
 //  v.append((qlonglong)_round(lon * COORDINATE_SCALE, 7));
   v.append(lon);
   v.append((qlonglong)_currChangesetId);
-<<<<<<< HEAD
-  //v.append(QDateTime::currentDateTime());
   v.append(OsmUtils::currentTimeAsString());
-  v.append(_tileForPoint(lat, lon));
+  v.append(tileForPoint(lat, lon));
   v.append((qlonglong)1);
-=======
-  v.append(tileForPoint(lat, lon));
->>>>>>> f050caf2
   // escaping tags ensures that we won't introduce a SQL injection vulnerability, however, if a
   // bad tag is passed and it isn't escaped properly (shouldn't happen) it may result in a syntax
   // error.
@@ -2123,14 +2118,9 @@
   //_updateNode->bindValue(":longitude", (qlonglong)_round(lon * COORDINATE_SCALE, 7));
   _updateNode->bindValue(":longitude", lon);
   _updateNode->bindValue(":changeset_id", (qlonglong)changeSetId);
-<<<<<<< HEAD
-  //_updateNode->bindValue(":timestamp", QDateTime::currentDateTime());
   _updateNode->bindValue(":timestamp", OsmUtils::currentTimeAsString());
-  _updateNode->bindValue(":tile", (qlonglong)_tileForPoint(lat, lon));
+  _updateNode->bindValue(":tile", (qlonglong)tileForPoint(lat, lon));
   _updateNode->bindValue(":version", (qlonglong)version);
-=======
-  _updateNode->bindValue(":tile", (qlonglong)tileForPoint(lat, lon));
->>>>>>> f050caf2
   _updateNode->bindValue(":tags", _escapeTags(tags));
 
   if (_updateNode->exec() == false)

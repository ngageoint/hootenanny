--- conflicted
+++ resolved
@@ -349,9 +349,9 @@
 
 void ServicesDb::deleteUser(long userId)
 {
-  LOG_DEBUG("Deleting all maps for userid " << QString::number(userId));
-
   QSqlQuery maps = _exec("SELECT id FROM maps WHERE user_id=:user_id", (qlonglong)userId);
+
+  // delete all the maps owned by this user
   while (maps.next())
   {
     long mapId = maps.value(0).toLongLong();
@@ -477,26 +477,20 @@
 {
   if (_nodeBulkInsert != 0)
   {
-    //LOG_DEBUG("Flushing nodes");
     _nodeBulkInsert->flush();
   }
   if (_wayBulkInsert != 0)
   {
-    //LOG_DEBUG("Flushing ways");
     _wayBulkInsert->flush();
   }
   if (_wayNodeBulkInsert != 0)
   {
-    //LOG_DEBUG("Flushing waynodes");
     _wayNodeBulkInsert->flush();
   }
   if (_relationBulkInsert != 0)
   {
-    //LOG_DEBUG("Flushing relations");
     _relationBulkInsert->flush();
   }
-
-  //LOG_DEBUG("Leaving flush bulk");
 }
 
 QString ServicesDb::getDbVersion()
@@ -823,15 +817,9 @@
 
   QList<QVariant> v;
   v.append((qlonglong)id);
-<<<<<<< HEAD
   v.append((qlonglong)_round(lat * COORDINATE_SCALE, 7));
   v.append((qlonglong)_round(lon * COORDINATE_SCALE, 7));
   v.append((qlonglong)_currChangesetId);
-=======
-  v.append(lat);
-  v.append(lon);
-  v.append((qlonglong)changeSetId);
->>>>>>> c351230e
   v.append(_tileForPoint(lat, lon));
   // escaping tags ensures that we won't introduce a SQL injection vulnerability, however, if a
   // bad tag is passed and it isn't escaped properly (shouldn't happen) it may result in a syntax
@@ -839,7 +827,6 @@
   v.append(_escapeTags(tags));
 
   _nodeBulkInsert->insert(v);
-  //LOG_DEBUG("Inserted node into node bulk inserter");
 
   _nodesInsertElapsed += Tgs::Time::getTime() - start;
 
@@ -994,8 +981,6 @@
     _insertUser->finish();
   }
 
-  LOG_DEBUG("Leaving insert user");
-
   return id;
 }
 
@@ -1052,7 +1037,6 @@
 
 long ServicesDb::getOrCreateUser(QString email, QString displayName)
 {
-  //LOG_DEBUG("Inside get or create user");
   long result = getUserId(email, false);
 
   if (result == -1)
@@ -1080,7 +1064,6 @@
 
 long ServicesDb::getUserId(QString email, bool throwWhenMissing)
 {
-  //LOG_DEBUG("Inside get user id");
   if (_selectUserByEmail == 0)
   {
     _selectUserByEmail.reset(new QSqlQuery(_db));
@@ -1398,7 +1381,6 @@
   _osmApiWayIdReserver.reset();
 }
 
-
 void ServicesDb::rollback()
 {
   _resetQueries();
@@ -1972,8 +1954,8 @@
   }
 
   _updateNode->bindValue(":id", (qlonglong)id);
-  _updateNode->bindValue(":latitude", lat);
-  _updateNode->bindValue(":longitude", lon);
+  _updateNode->bindValue(":latitude", (qlonglong)_round(lat * COORDINATE_SCALE, 7));
+  _updateNode->bindValue(":longitude", (qlonglong)_round(lon * COORDINATE_SCALE, 7));
   _updateNode->bindValue(":changeset_id", (qlonglong)changeSetId);
   _updateNode->bindValue(":tile", (qlonglong)_tileForPoint(lat, lon));
   _updateNode->bindValue(":tags", _escapeTags(tags));

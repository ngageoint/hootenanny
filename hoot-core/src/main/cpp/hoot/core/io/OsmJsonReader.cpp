/*
 * This file is part of Hootenanny.
 *
 * Hootenanny is free software: you can redistribute it and/or modify
 * it under the terms of the GNU General Public License as published by
 * the Free Software Foundation, either version 3 of the License, or
 * (at your option) any later version.
 *
 * This program is distributed in the hope that it will be useful,
 * but WITHOUT ANY WARRANTY; without even the implied warranty of
 * MERCHANTABILITY or FITNESS FOR A PARTICULAR PURPOSE.  See the
 * GNU General Public License for more details.
 *
 * You should have received a copy of the GNU General Public License
 * along with this program.  If not, see <http://www.gnu.org/licenses/>.
 *
 * --------------------------------------------------------------------
 *
 * The following copyright notices are generated automatically. If you
 * have a new notice to add, please use the format:
 * " * @copyright Copyright ..."
 * This will properly maintain the copyright information. DigitalGlobe
 * copyrights will be updated automatically.
 *
 * @copyright Copyright (C) 2016, 2017, 2018 DigitalGlobe (http://www.digitalglobe.com/)
 */

#include "OsmJsonReader.h"

// hoot
#include <hoot/core/Hoot.h>
#include <hoot/core/io/HootNetworkRequest.h>
<<<<<<< HEAD
#include <hoot/core/util/Factory.h>
#include <hoot/core/util/GeometryUtils.h>
=======
>>>>>>> 49263385
#include <hoot/core/util/HootException.h>
#include <hoot/core/util/Log.h>
#include <hoot/core/util/MetadataTags.h>

// Boost
#include <boost/property_tree/json_parser.hpp>
#include <boost/foreach.hpp>
namespace pt = boost::property_tree;

// Qt
#include <QTextStream>
#include <QTextCodec>

// Standard
#include <fstream>
#include <iostream>
#include <thread>
#include <sstream>
#include <unistd.h>
using namespace std;

namespace hoot
{

unsigned int OsmJsonReader::logWarnCount = 0;

HOOT_FACTORY_REGISTER(OsmMapReader, OsmJsonReader)

//namespace // anonymous
//{
//  // Used for debug
//  void writeString(QString fileName, QString str)
//  {
//    QFile file(fileName);
//    if (file.open(QIODevice::WriteOnly | QIODevice::Truncate))
//    {
//        QTextStream stream(&file);
//        stream << str;
//        file.close();
//    }
//  }
//}

// Default constructor
OsmJsonReader::OsmJsonReader()
  : _defaultStatus(Status::Invalid),
    _useDataSourceIds(true),
    _defaultCircErr(15.0),
    _propTree(),
    _version(""),
    _generator(""),
    _timestamp_base(""),
    _copyright(""),
    _url(""),
    _isFile(false),
    _isWeb(false),
    _bboxContinue(true),
    _runParallel(ConfigOptions().getJsonReaderHttpBboxParallel()),
    _coordGridSize(ConfigOptions().getJsonReaderHttpBboxMaxSize()),
    _threadCount(ConfigOptions().getJsonReaderHttpBboxThreadCount())
{
  // Do nothing special
}

OsmJsonReader::~OsmJsonReader()
{
  close();
}

bool OsmJsonReader::isSupported(QString url)
{
  QUrl myUrl(url);

  // Is it a file?
  if (myUrl.isLocalFile())
  {
    QString filename = myUrl.toLocalFile();

    if (QFile::exists(filename) && url.endsWith(".json", Qt::CaseInsensitive))
      return true;
  }

  // Is it a web address?
  if ("http" == myUrl.scheme() || "https" == myUrl.scheme())
  {
    return true;
  }

  // Default to not supported
  return false;
}

/**
 * Opens the specified URL for reading.
 */
void OsmJsonReader::open(QString url)
{
  try
  {
    _isFile = false;
    _isWeb = false;

    // Bail out if unsupported
    if (!isSupported(url))
      return;

    // Handle files or URLs
    _url = QUrl(url);
    if (_url.isRelative() || _url.isLocalFile())
    {
      _isFile = true;
      _file.setFileName(_url.toLocalFile());
      _file.open(QFile::ReadOnly | QFile::Text);
    }
    else
    {
      _isWeb = true;
    }
  }
  catch (const std::exception& ex)
  {
    ostringstream oss;
    oss << "Exception opening URL (" << url << "): " << ex.what();
    throw HootException(QString("Exception opening URL (%1): %2").arg(url).arg(ex.what()));
  }
}

void OsmJsonReader::close()
{
  if (_isFile)
    _file.close();
}

/**
 * Reads the specified map. When this method is complete
 * the input will likely be closed.
 */
void OsmJsonReader::read(OsmMapPtr map)
{
  _map = map;
  if (_isFile)
  {
    QTextStream instream(&_file);
    _results.append(instream.readAll());
  }
  else
    _readFromHttp();
  //  Process all of the result strings
  for (int i = 0; i < _results.size(); ++i)
  {
<<<<<<< HEAD
    // This will throw a hoot exception if JSON is invalid
    _loadJSON(_results[i]);
    _parseOverpassJson();
=======
    //  Do HTTP GET request
    HootNetworkRequest request;
    request.networkRequest(_url);
    jsonStr = QString::fromUtf8(request.getResponseContent().data());
>>>>>>> 49263385
  }
}

// Throws HootException on error
void OsmJsonReader::_loadJSON(QString jsonStr)
{
  // Clear out anything that might be hanging around
  _propTree.clear();

  // Handle single or double quotes
  scrubQuotes(jsonStr);

  // Handle IDs
  scrubBigInts(jsonStr);

  // Convert string to stringstream
  stringstream ss(jsonStr.toUtf8().constData(), ios::in);

  if (!ss.good())
  {
    throw HootException(QString("Error reading from JSON string:\n%1").arg(jsonStr));
  }

  try
  {
    pt::read_json(ss, _propTree);
  }
  catch (pt::json_parser::json_parser_error& e)
  {
    QString reason = QString::fromStdString(e.message());
    QString line = QString::number(e.line());

    LOG_DEBUG(jsonStr);
    throw HootException(QString("Error parsing JSON: %1 (line %2)").arg(reason).arg(line));
  }
  catch (const std::exception& e)
  {
    QString reason = e.what();
    throw HootException("Error parsing JSON " + reason);
  }
}

OsmMapPtr OsmJsonReader::loadFromString(QString jsonStr)
{
  _loadJSON(jsonStr);
  _map.reset(new OsmMap());
  _parseOverpassJson();
  return _map;
}

OsmMapPtr OsmJsonReader::loadFromPtree(const boost::property_tree::ptree &tree)
{
  _propTree = tree;
  _map.reset(new OsmMap());
  _parseOverpassJson();
  return _map;
}

OsmMapPtr OsmJsonReader::loadFromFile(QString path)
{
  QFile infile(path);
  if (!infile.open(QFile::ReadOnly | QFile::Text))
  {
    throw HootException("Unable to read JSON file: " + path);
  }

  QTextStream instream(&infile);
  QString jsonStr = instream.readAll();
  _loadJSON(jsonStr);
  _map.reset(new OsmMap());
  _parseOverpassJson();
  return _map;
}

void OsmJsonReader::setConfiguration(const Settings& conf)
{
  _runParallel = ConfigOptions(conf).getJsonReaderHttpBboxParallel();
  _coordGridSize = ConfigOptions(conf).getJsonReaderHttpBboxMaxSize();
  _threadCount = ConfigOptions(conf).getJsonReaderHttpBboxThreadCount();
}

void OsmJsonReader::_parseOverpassJson()
{
  // Overpass has 4 top level items: version, generator, osm3s, elements
  _version = QString::fromStdString(_propTree.get("version", string("")));
  _generator = QString::fromStdString(_propTree.get("generator", string("")));
  _timestamp_base = QString::fromStdString(_propTree.get("osm3s.timestamp_osm_base", string("")));
  _copyright = QString::fromStdString(_propTree.get("osm3s.copyright", string("")));

  // Make a map, and iterate through all of our elements, adding them
  pt::ptree elements = _propTree.get_child("elements");
  for (pt::ptree::const_iterator elementIt = elements.begin(); elementIt != elements.end(); ++elementIt)
  {
    // Type can be node, way, or relation
    string typeStr = elementIt->second.get("type", string("--"));

    if ("node" == typeStr)
    {
      _parseOverpassNode(elementIt->second);
    }
    else if ("way" == typeStr)
    {
      _parseOverpassWay(elementIt->second);
    }
    else if ("relation" == typeStr)
    {
      _parseOverpassRelation(elementIt->second);
    }
    else
    {
      if (logWarnCount < Log::getWarnMessageLimit())
      {
        LOG_WARN("Unknown JSON elment type (" << typeStr << ") when parsing json osm");
      }
      else if (logWarnCount == Log::getWarnMessageLimit())
      {
        LOG_WARN(className() << ": " << Log::LOG_WARN_LIMIT_REACHED_MESSAGE);
      }
      logWarnCount++;
    }
  }
}

void OsmJsonReader::_parseOverpassNode(const pt::ptree &item)
{
  // Get info we need to construct our node
  long id = -1;
  if (_useDataSourceIds)
    id = item.get("id", id);
  else
    id = _map->createNextNodeId();

  double lat = item.get("lat", 0.0);
  double lon = item.get("lon", 0.0);

  // Construct node
  NodePtr pNode(new Node(_defaultStatus, id, lon, lat, _defaultCircErr));

  // Add tags
  _addTags(item, pNode);

  // Add node to map
  _map->addNode(pNode);
}

void OsmJsonReader::_parseOverpassWay(const pt::ptree &item)
{
  // Get info we need to construct our way
  long id = -1;
  if (_useDataSourceIds)
    id = item.get("id", id);
  else
    id = _map->createNextWayId();

  // Construct Way
  WayPtr pWay(new Way(_defaultStatus, id, _defaultCircErr));

  // Add nodes
  if (item.not_found() != item.find("nodes"))
  {
    pt::ptree nodes = item.get_child("nodes");
    pt::ptree::const_iterator nodeIt = nodes.begin();
    while (nodeIt != nodes.end())
    {
      long v = nodeIt->second.get_value<long>();
      pWay->addNode(v);
      ++nodeIt;
    }
  }

  // Add tags
  _addTags(item, pWay);

  // Add way to map
  _map->addWay(pWay);
}

void OsmJsonReader::_parseOverpassRelation(const pt::ptree &item)
{
  // Get info we need to construct our relation
  long id = -1;
  if (_useDataSourceIds)
    id = item.get("id", id);
  else
    id = _map->createNextRelationId();

  // Construct Relation
  RelationPtr pRelation(new Relation(_defaultStatus, id, _defaultCircErr));

  // Add members
  if (item.not_found() != item.find("members"))
  {
    pt::ptree members = item.get_child("members");
    pt::ptree::const_iterator memberIt = members.begin();
    while (memberIt != members.end())
    {
      string typeStr = memberIt->second.get("type", string(""));
      long ref = memberIt->second.get("ref", -1l); // default -1 ?
      string role = memberIt->second.get("role", string(""));

      pRelation->addElement(QString::fromStdString(role),
                            ElementType::fromString(QString::fromStdString(typeStr)),
                            ref);
      ++memberIt;
    }
  }

  // Add tags
  _addTags(item, pRelation);

  // Add relation to map
  _map->addRelation(pRelation);
}

void OsmJsonReader::_addTags(const boost::property_tree::ptree &item, hoot::ElementPtr pElement)
{
  // Find tags and add them
  if (item.not_found() != item.find("tags"))
  {
    pt::ptree tags = item.get_child("tags");
    for (pt::ptree::const_iterator tagIt = tags.begin(); tagIt != tags.end(); ++tagIt)
    {
      const QString key = QString::fromStdString(tagIt->first).trimmed();
      //LOG_VART(key);
      const QString value = QString::fromStdString(tagIt->second.get_value<string>()).trimmed();
      //LOG_VART(value);

      // If we are "error:circular", need to set it on the element object,
      // rather than add it as a tag
      if (key == MetadataTags::ErrorCircular())
      {
        pElement->setCircularError(Meters(value.toInt()));
      }
      else if (!value.isEmpty())
      {
        pElement->setTag(key, value);
      }
    }
  }
}

void OsmJsonReader::scrubQuotes(QString &jsonStr)
{
  // We allow the use of single quotes, for ease of coding
  // test strings into c++. Single quotes within string literals
  // should be escaped as \'
  // Detect if they are using single quotes or doubles
  if (jsonStr.indexOf("\"features\"", Qt::CaseInsensitive) > -1)
    return; // No need to scrub
  else
  {
    // Convert single quotes to double quotes
    // First change escaped singles
    jsonStr.replace("\\'", "\"\"\"");
    // Replace singles with doubles
    jsonStr.replace("'", "\"");
    // Revert escaped singles
    jsonStr.replace("\"\"\"", "'");
  }
}

void OsmJsonReader::scrubBigInts(QString &jsonStr)
{
  // Boost 1.41 property tree json parser has trouble with
  // integers bigger than 2^31. So we put quotes around big
  // numbers, and that makes it all better
  QRegExp rx1("(\"[^\"]+\"\\s*:\\s*)(-?\\d{8,})");
  jsonStr.replace(rx1, "\\1\"\\2\"");
  QRegExp rx2("([\\[:,\\s]\\s*)(-?\\d{8,})([,\\}\\]\\n])");
  jsonStr.replace(rx2, "\\1\"\\2\"\\3");
}

void OsmJsonReader::_readFromHttp()
{
  if (!_url.isValid())
    throw HootException("Invalid URL: " + _url.toString());
  //  Update the `srsname` parameter to use EPSG:4326
  if (_url.hasQueryItem("srsname"))
  {
    _url.removeQueryItem("srsname");
    _url.addQueryItem("srsname", "EPSG:4326");
  }
  bool split = false;
  int numSplits = 1;
  //  Check if there is a bounding box
  if (_url.hasQueryItem("bbox") && _runParallel)
  {
    QStringList bbox = _url.allQueryItemValues("bbox");
    //  Parse the bounding box
    geos::geom::Envelope envelope = GeometryUtils::envelopeFromConfigString(bbox.last());
    //  Check if the bounding box needs to be split
    int lon_div = 1;
    int lat_div = 1;
    //  Don't split an envelope if it is just a little bigger than the prescribed max
    if (envelope.getWidth() > _coordGridSize * 1.5)
      lon_div = (int)std::ceil(envelope.getWidth() / _coordGridSize);
    if (envelope.getHeight() > _coordGridSize * 1.5)
      lat_div = (int)std::ceil(envelope.getHeight() / _coordGridSize);
    numSplits = lat_div * lon_div;
    //  Create envelopes for splitting the request
    if (lon_div != 1 || lat_div != 1)
    {
      split = true;
      //  Setup the envelopes to query in a grid
      for (int i = 0; i < lon_div; ++i)
      {
        double lon = envelope.getMinX() + _coordGridSize * i;
        for (int j = 0; j < lat_div; ++j)
        {
          double lat = envelope.getMaxY() - _coordGridSize * j;
          _bboxMutex.lock();
          //  Start at the upper right corner and create boxes left to right, top to bottom
          _bboxes.append(
              geos::geom::Envelope(
                  lon,
                  std::max(lat, envelope.getMinY()),
                  std::min(lon + _coordGridSize, envelope.getMaxX()),
                  lat + _coordGridSize));
          _bboxMutex.unlock();
        }
      }
    }
  }
  if (split)
  {
    //  Only spin up enough threads for the work up to the max
    int max_threads = _threadCount;
    if (numSplits < max_threads)
      max_threads = numSplits;
    //  Fire up the worker threads
    vector<thread> threads;
    _bboxContinue = true;
    for (int i = 0; i < _threadCount; ++i)
      threads.push_back(thread(&OsmJsonReader::_doHttpRequestFunc, this));
    //  Wait on the work to be completed
    _bboxContinue = false;
    for (size_t i = 0; i < threads.size(); ++i)
      threads[i].join();
  }
  else
  {
    //  Do HTTP GET request without splitting
    HootNetworkRequest request;
    request.networkRequest(_url);
    _results.append(QString::fromUtf8(request.getResponseContent().data()));
  }
}

void OsmJsonReader::_doHttpRequestFunc()
{
  //  Lock the mutex before checking
  _bboxMutex.lock();
  while (_bboxContinue || _bboxes.size() > 0)
  {
    if (_bboxes.size() > 0)
    {
      //  Get the envelope
      geos::geom::Envelope envelope = _bboxes.first();
      _bboxes.removeFirst();
      _bboxMutex.unlock();
      //  Update the URL
      QUrl url(_url);
      url.removeQueryItem("bbox");
      url.addQueryItem("bbox", GeometryUtils::toString(envelope) + ",EPSG:4326");
      HootNetworkRequest request;
      LOG_VART(url);
      request.networkRequest(url);
      QString result = QString::fromUtf8(request.getResponseContent().data());
      //  Store the result inside of a locked mutex
      _resultsMutex.lock();
      LOG_VART(result);
      _results.append(result);
      _resultsMutex.unlock();
    }
    else
    {
      //  Sleep for a bit unlocked so things can happen
      _bboxMutex.unlock();
      this_thread::sleep_for(chrono::milliseconds(100));
    }
    //  Lock up before checking the continue flag and the work queue
    _bboxMutex.lock();
  }
  //  Unlock it all and end the thread
  _bboxMutex.unlock();
}

}
<|MERGE_RESOLUTION|>--- conflicted
+++ resolved
@@ -30,11 +30,8 @@
 // hoot
 #include <hoot/core/Hoot.h>
 #include <hoot/core/io/HootNetworkRequest.h>
-<<<<<<< HEAD
 #include <hoot/core/util/Factory.h>
 #include <hoot/core/util/GeometryUtils.h>
-=======
->>>>>>> 49263385
 #include <hoot/core/util/HootException.h>
 #include <hoot/core/util/Log.h>
 #include <hoot/core/util/MetadataTags.h>
@@ -62,21 +59,6 @@
 unsigned int OsmJsonReader::logWarnCount = 0;
 
 HOOT_FACTORY_REGISTER(OsmMapReader, OsmJsonReader)
-
-//namespace // anonymous
-//{
-//  // Used for debug
-//  void writeString(QString fileName, QString str)
-//  {
-//    QFile file(fileName);
-//    if (file.open(QIODevice::WriteOnly | QIODevice::Truncate))
-//    {
-//        QTextStream stream(&file);
-//        stream << str;
-//        file.close();
-//    }
-//  }
-//}
 
 // Default constructor
 OsmJsonReader::OsmJsonReader()
@@ -185,16 +167,9 @@
   //  Process all of the result strings
   for (int i = 0; i < _results.size(); ++i)
   {
-<<<<<<< HEAD
     // This will throw a hoot exception if JSON is invalid
     _loadJSON(_results[i]);
     _parseOverpassJson();
-=======
-    //  Do HTTP GET request
-    HootNetworkRequest request;
-    request.networkRequest(_url);
-    jsonStr = QString::fromUtf8(request.getResponseContent().data());
->>>>>>> 49263385
   }
 }
 

--- conflicted
+++ resolved
@@ -189,13 +189,10 @@
   changeElement->setChangeset(_changesetId);
   LOG_TRACE("Creating: " << changeElement);
 
-<<<<<<< HEAD
-=======
   QString note = "";
   LOG_VART(changeElement->getId());
   LOG_VART(note);
   LOG_VART(changeElement->getVersion());
->>>>>>> 4efc0f33
   QString commentStr = "/* create " + elementTypeStr + " " + QString::number(changeElement->getId());
   commentStr += "*/\n";
   _outputSql.write((commentStr).toUtf8());
@@ -276,13 +273,10 @@
   changeElement->setVisible(true);
   LOG_TRACE("Updating: " << changeElement);
 
-<<<<<<< HEAD
-=======
   QString note = "";
   LOG_VART(changeElement->getId());
   LOG_VART(note);
   LOG_VART(changeElement->getVersion());
->>>>>>> 4efc0f33
   QString commentStr = "/* modify " + elementTypeStr + " " + QString::number(changeElement->getId());
   commentStr += "*/\n";
   _outputSql.write((commentStr).toUtf8());
@@ -331,13 +325,10 @@
   changeElement->setChangeset(_changesetId);
   LOG_TRACE("Deleting: " << changeElement);
 
-<<<<<<< HEAD
-=======
   QString note = "";
   LOG_VART(changeElement->getId());
   LOG_VART(note);
   LOG_VART(changeElement->getVersion());
->>>>>>> 4efc0f33
   QString commentStr = "/* delete " + elementTypeStr + " " + QString::number(changeElement->getId());
   commentStr += "*/\n";
   _outputSql.write((commentStr).toUtf8());
@@ -495,10 +486,7 @@
 void OsmChangesetSqlFileWriter::_createWayNodes(ConstWayPtr way)
 {
   LOG_TRACE("Creating way nodes for: " << way);
-<<<<<<< HEAD
-=======
-
->>>>>>> 4efc0f33
+
   const std::vector<long> nodeIds = way->getNodeIds();
   for (size_t i = 0; i < nodeIds.size(); i++)
   {
@@ -524,10 +512,7 @@
 void OsmChangesetSqlFileWriter::_createRelationMembers(ConstRelationPtr relation)
 {
   LOG_TRACE("Creating relation members for: " << relation);
-<<<<<<< HEAD
-=======
-
->>>>>>> 4efc0f33
+
   const vector<RelationData::Entry> members = relation->getMembers();
   for (size_t i = 0; i < members.size(); i++)
   {

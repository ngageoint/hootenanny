/*
 * This file is part of Hootenanny.
 *
 * Hootenanny is free software: you can redistribute it and/or modify
 * it under the terms of the GNU General Public License as published by
 * the Free Software Foundation, either version 3 of the License, or
 * (at your option) any later version.
 *
 * This program is distributed in the hope that it will be useful,
 * but WITHOUT ANY WARRANTY; without even the implied warranty of
 * MERCHANTABILITY or FITNESS FOR A PARTICULAR PURPOSE.  See the
 * GNU General Public License for more details.
 *
 * You should have received a copy of the GNU General Public License
 * along with this program.  If not, see <http://www.gnu.org/licenses/>.
 *
 * --------------------------------------------------------------------
 *
 * The following copyright notices are generated automatically. If you
 * have a new notice to add, please use the format:
 * " * @copyright Copyright ..."
 * This will properly maintain the copyright information. DigitalGlobe
 * copyrights will be updated automatically.
 *
 * @copyright Copyright (C) 2015, 2016, 2017 DigitalGlobe (http://www.digitalglobe.com/)
 */
#include "PartialOsmMapWriter.h"

#include <hoot/core/elements/Node.h>
#include <hoot/core/elements/Relation.h>
#include <hoot/core/elements/Way.h>
<<<<<<< HEAD
#include <hoot/core/util/Factory.h>
#include <hoot/core/util/Configurable.h>
#include "ElementInputStream.h"
=======
>>>>>>> 0c98d338

namespace hoot
{

PartialOsmMapWriter::PartialOsmMapWriter()
{
}

void PartialOsmMapWriter::write(ConstOsmMapPtr map)
{
  writePartial(map);
  finalizePartial();
}

void PartialOsmMapWriter::writePartial(const ConstOsmMapPtr& map)
{
  const NodeMap& nm = map->getNodes();
  for (NodeMap::const_iterator it = nm.begin(); it != nm.end(); ++it)
  {
    writePartial(it->second);
  }

  const WayMap& wm = map->getWays();
  for (WayMap::const_iterator it = wm.begin(); it != wm.end(); ++it)
  {
    writePartial(it->second);
  }

  const RelationMap& rm = map->getRelations();
  for (RelationMap::const_iterator it = rm.begin(); it != rm.end(); ++it)
  {
    writePartial(it->second);
  }
}

void PartialOsmMapWriter::writePartial(const OsmMapPtr& map)
{
  writePartial((const ConstOsmMapPtr)map);
}

void PartialOsmMapWriter::writePartial(const boost::shared_ptr<const Element>& e)
{
  switch (e->getElementType().getEnum())
  {
  case ElementType::Node:
    writePartial(boost::dynamic_pointer_cast<const Node>(e));
    break;
  case ElementType::Way:
    writePartial(boost::dynamic_pointer_cast<const Way>(e));
    break;
  case ElementType::Relation:
    writePartial(boost::dynamic_pointer_cast<const Relation>(e));
    break;
  default:
    throw HootException("Unexpected element type: " + e->getElementType().toString());
  }
}

<<<<<<< HEAD
void PartialOsmMapWriter::writePartial(const RelationPtr& r)
{
  writePartial((const ConstRelationPtr)r);
}

void PartialOsmMapWriter::writeElement(ElementInputStream& in)
{
  ElementPtr element = in.readNextElement();
  if (_criterion.get() && !_criterion->isSatisfied(element))
  {
    LOG_TRACE("Element did not satisfy filter: " << element->getElementId());
    return;
  }
  writePartial(element);
}

=======
>>>>>>> 0c98d338
void PartialOsmMapWriter::writeElement(ElementPtr& element)
{
  if (element != 0)
  {
    writePartial(element);
  }
}

}<|MERGE_RESOLUTION|>--- conflicted
+++ resolved
@@ -29,12 +29,6 @@
 #include <hoot/core/elements/Node.h>
 #include <hoot/core/elements/Relation.h>
 #include <hoot/core/elements/Way.h>
-<<<<<<< HEAD
-#include <hoot/core/util/Factory.h>
-#include <hoot/core/util/Configurable.h>
-#include "ElementInputStream.h"
-=======
->>>>>>> 0c98d338
 
 namespace hoot
 {
@@ -93,25 +87,6 @@
   }
 }
 
-<<<<<<< HEAD
-void PartialOsmMapWriter::writePartial(const RelationPtr& r)
-{
-  writePartial((const ConstRelationPtr)r);
-}
-
-void PartialOsmMapWriter::writeElement(ElementInputStream& in)
-{
-  ElementPtr element = in.readNextElement();
-  if (_criterion.get() && !_criterion->isSatisfied(element))
-  {
-    LOG_TRACE("Element did not satisfy filter: " << element->getElementId());
-    return;
-  }
-  writePartial(element);
-}
-
-=======
->>>>>>> 0c98d338
 void PartialOsmMapWriter::writeElement(ElementPtr& element)
 {
   if (element != 0)

/*
 * This file is part of Hootenanny.
 *
 * Hootenanny is free software: you can redistribute it and/or modify
 * it under the terms of the GNU General Public License as published by
 * the Free Software Foundation, either version 3 of the License, or
 * (at your option) any later version.
 *
 * This program is distributed in the hope that it will be useful,
 * but WITHOUT ANY WARRANTY; without even the implied warranty of
 * MERCHANTABILITY or FITNESS FOR A PARTICULAR PURPOSE.  See the
 * GNU General Public License for more details.
 *
 * You should have received a copy of the GNU General Public License
 * along with this program.  If not, see <http://www.gnu.org/licenses/>.
 *
 * --------------------------------------------------------------------
 *
 * The following copyright notices are generated automatically. If you
 * have a new notice to add, please use the format:
 * " * @copyright Copyright ..."
 * This will properly maintain the copyright information. Maxar
 * copyrights will be updated automatically.
 *
 * @copyright Copyright (C) 2015, 2016, 2017, 2018, 2019, 2020, 2021 Maxar (http://www.maxar.com/)
 */

#include "OsmPbfReader.h"

#include <arpa/inet.h>

// Hoot Includes
#include <hoot/core/elements/OsmMap.h>
#include <hoot/core/elements/Element.h>
#include <hoot/core/elements/MapProjector.h>
#include <hoot/core/io/ElementInputStream.h>
#include <hoot/core/io/PbfConstants.h>
#include <hoot/core/proto/FileFormat.pb.h>
#include <hoot/core/proto/OsmFormat.pb.h>
#include <hoot/core/schema/MetadataTags.h>
#include <hoot/core/util/ConfigOptions.h>
#include <hoot/core/util/Factory.h>
#include <hoot/core/util/HootException.h>
#include <hoot/core/util/Log.h>
#include <hoot/core/visitors/ReportMissingElementsVisitor.h>

// Standard Includes
#include <fstream>

// Qt
#include <QDateTime>
#include <QDir>
#include <QFileInfo>

// TGS
#include <tgs/System/Time.h>

#include <ogr_spatialref.h>

// ZLib Includes
#include <zlib.h>

using namespace geos::geom;
using namespace hoot::pb;
using namespace std;

namespace hoot
{

int OsmPbfReader::logWarnCount = 0;

HOOT_FACTORY_REGISTER(OsmMapReader, OsmPbfReader)

class OsmPbfReaderData
{
public:
  Blob blob;
  BlobHeader blobHeader;
  HeaderBlock headerBlock;
  PrimitiveBlock primitiveBlock;
};

OsmPbfReader::OsmPbfReader()
{
  _init(false);
}

OsmPbfReader::OsmPbfReader(bool useFileId)
{
  _init(useFileId);
}

OsmPbfReader::OsmPbfReader(const QString& urlString)
{
  _init(false);

  if (isSupported(urlString) == true)
  {
    open(urlString);
  }
}

void OsmPbfReader::_init(bool useFileId)
{
  _d.reset(new OsmPbfReaderData());
  _useFileId = useFileId;
  _status = hoot::Status::Invalid;
  _useFileStatus = false;
  _permissive = true;
  _in = nullptr;
  _needToCloseInput = false;
  _typeThenId = false;

  initializePartial();

  setConfiguration(conf());

  GOOGLE_PROTOBUF_VERIFY_VERSION;
}

OsmPbfReader::~OsmPbfReader()
{
  if (_needToCloseInput == true)
  {
    close();
  }
}

void OsmPbfReader::setConfiguration(const Settings &conf)
{
  PartialOsmMapReader::setConfiguration(conf);
  ConfigOptions configOptions(conf);
  setMaxElementsPerMap(configOptions.getMaxElementsPerPartialMap());
  _addSourceDateTime = configOptions.getReaderAddSourceDatetime();
  _defaultCircularError = ConfigOptions().getCircularErrorDefaultValue();
  _circularErrorTagKeys = ConfigOptions().getCircularErrorTagKeys();
}

void OsmPbfReader::_addTag(
  const std::shared_ptr<Element>& e, const QString& key, const QString& value) const
{
  QString k = key.trimmed();
  QString v = value.trimmed();

  if (v.isEmpty())
  {
    return;
  }

  if (k == MetadataTags::HootStatus())
  {
    if (_useFileStatus)
    {
      e->setStatus(_parseStatus(v));
    }
    else
    {
      e->setStatus(_status);
    }
  }
  // Arbitrarily pick the first error tag found. If the element has both, the last one parsed
  // will be used. We're not expecting elements to have more than one CE tag.
  else if (_circularErrorTagKeys.contains(k))
  {
    bool ok;
    Meters circularError = v.toDouble(&ok);
    if (circularError > 0 && ok)
    {
      e->setCircularError(circularError);
    }
    else
    {
      bool isBad = false;
      Tags t1;
      t1.set(k, v);
      try
      {
        circularError = t1.getLength(k).value();
        if (circularError > 0)
        {
          e->setCircularError(circularError);
        }
        else
        {
          isBad = true;
        }
      }
      catch (const HootException&)
      {
        isBad = true;
      }

      if (isBad)
      {
        e->setCircularError(_defaultCircularError);

        if (logWarnCount < Log::getWarnMessageLimit())
        {
          LOG_WARN("Bad circular error value: " << v.toStdString());
        }
        else if (logWarnCount == Log::getWarnMessageLimit())
        {
          LOG_WARN(className() << ": " << Log::LOG_WARN_LIMIT_REACHED_MESSAGE);
        }
        logWarnCount++;
      }
    }
  }
  else if (k == MetadataTags::HootId())
  {
    // pass
  }
  else if (k == MetadataTags::RelationType() && e->getElementType() == ElementType::Relation)
  {
    (std::dynamic_pointer_cast<Relation>(e))->setType(v);
  }
  else if (v != "")
  {
    e->setTag(k, v);
  }
}

double OsmPbfReader::_convertLon(long lon) const
{
  return .000000001 * (_lonOffset + (_granularity * lon));
}

double OsmPbfReader::_convertLat(long lat) const
{
  return .000000001 * (_latOffset + (_granularity * lat));
}

ElementId OsmPbfReader::_convertToElementId(long id, int memberType) const
{
  ElementType t;
  switch (memberType)
  {
  case Relation_MemberType_NODE:
    t = ElementType::Node;
    break;
  case Relation_MemberType_WAY:
    t = ElementType::Way;
    break;
  case Relation_MemberType_RELATION:
    t = ElementType::Relation;
    break;
  default:
    t = ElementType::Unknown;
  }

  return ElementId(t, id);
}

long OsmPbfReader::_createRelationId(long fromFile)
{
  long id = fromFile;
  long newId;
  if (_useFileId)
  {
    newId = id;
  }
  else
  {
    if (_relationIdMap.contains(fromFile))
    {
      newId = _relationIdMap[fromFile];
    }
    else
    {
      newId = _map->createNextRelationId();
      _relationIdMap.insert(fromFile, newId);
    }
  }

  return newId;
}

long OsmPbfReader::_createWayId(long fromFile)
{
  long id = fromFile;
  long newId;
  if (_useFileId)
  {
    newId = id;
  }
  else
  {
    if (_wayIdMap.contains(fromFile))
    {
      newId = _wayIdMap[fromFile];
    }
    else
    {
      newId = _map->createNextWayId();
      _wayIdMap.insert(fromFile, newId);
    }
  }

  return newId;
}

char* OsmPbfReader::_getBuffer(size_t size)
{
  if (_buffer.size() < size)
  {
    _buffer.resize(size);
  }
  // is this safe? question me in case of crash.
  return (char*)_buffer.data();
}

long OsmPbfReader::_getNodeId(long fromFile)
{
  long newId;
  if (_useFileId)
  {
    if (_permissive == false && _typeThenId == false)
    {
      if (_nodeIdMap.contains(fromFile))
      {
        newId = _nodeIdMap[fromFile];
      }
      else
      {
        newId = fromFile;
        _nodeIdMap.insert(fromFile, newId);
      }
    }
    else
    {
      newId = fromFile;
    }
  }
  else
  {
    if (_nodeIdMap.contains(fromFile))
    {
      newId = _nodeIdMap[fromFile];
    }
    else
    {
      newId = _map->createNextNodeId();
      _nodeIdMap.insert(fromFile, newId);
    }
  }

  return newId;
}

const char* OsmPbfReader::_inflate(const string& compressed, size_t rawSize)
{
  if (_inflated.size() < rawSize)
  {
    _inflated.resize(rawSize);
  }

  z_stream strm;
  strm.zalloc = Z_NULL;
  strm.zfree = Z_NULL;
  strm.opaque = Z_NULL;
  if (inflateInit(&strm) != Z_OK)
  {
    throw HootException(QString("Error initializing zlib stream."));
  }
  strm.next_in = (Bytef*)compressed.data();
  strm.avail_in = compressed.size();
  strm.avail_out = rawSize;
  strm.next_out = (Bytef*)_inflated.data();
  int result = inflate(&strm, Z_NO_FLUSH);
  inflateEnd(&strm);

  if (result < Z_OK)
  {
    throw HootException(QString("Error inflating zlib stream. %1").arg(result));
  }

  return _inflated.data();
}

void OsmPbfReader::_loadDenseNodes(const DenseNodes& dn)
{
  size_t size = std::min(dn.id_size(), std::min(dn.lat_size(), dn.lon_size()));
  if (dn.id_size() != dn.lat_size() || dn.id_size() != dn.lon_size())
  {
    if (logWarnCount < Log::getWarnMessageLimit())
    {
      LOG_WARN("Dense node list sizes are not equal.");
    }
    else if (logWarnCount == Log::getWarnMessageLimit())
    {
      LOG_WARN(className() << ": " << Log::LOG_WARN_LIMIT_REACHED_MESSAGE);
    }
    logWarnCount++;
  }

  if (_denseNodeTmp.size() != size)
  {
    _denseNodeTmp.resize(size);
  }

  // the file uses delta encoding
  long lon = 0;
  long lat = 0;
  long id = 0;
  for (size_t i = 0; i < size; i++)
  {
    id += dn.id().Get(i);
    lon += dn.lon().Get(i);
    lat += dn.lat().Get(i);
    long newId = _getNodeId(id);
    double x = _convertLon(lon);
    double y = _convertLat(lat);
    _denseNodeTmp[i] = Node::newSp(_status, newId, x, y, _defaultCircularError);
    if (_map->containsNode(newId))
    {
      if (logWarnCount < Log::getWarnMessageLimit())
      {
        LOG_WARN("Map already contains node: " << newId);
      }
      else if (logWarnCount == Log::getWarnMessageLimit())
      {
        LOG_WARN(className() << ": " << Log::LOG_WARN_LIMIT_REACHED_MESSAGE);
      }
      logWarnCount++;
    }
  }

  _map->addNodes(_denseNodeTmp);

  int index = 0;
  int kv = 0;
  QString k, v;
  for (int i = 0; i < dn.keys_vals_size(); i++)
  {
    int sid = dn.keys_vals().Get(i);
    if (sid == 0)
    {
      index++;
      kv = 0;
    }
    else
    {
      QString str = _strings[sid];
      if (kv == 0)
      {
        k = str;
        kv = 1;
      }
      else
      {
        v = str;
        _addTag(_denseNodeTmp[index], k, v);
        kv = 0;
      }
    }
  }

  if (dn.has_denseinfo())
  {
    const DenseInfo& di = dn.denseinfo();
    int timestampSize = di.timestamp_size();
    if ((size_t)timestampSize != size)
    {
      if (logWarnCount < Log::getWarnMessageLimit())
      {
        LOG_WARN("Dense info timestamp size doesn't match other node counts");
      }
      else if (logWarnCount == Log::getWarnMessageLimit())
      {
        LOG_WARN(className() << ": " << Log::LOG_WARN_LIMIT_REACHED_MESSAGE);
      }
      logWarnCount++;
      timestampSize = std::min<int>(size, timestampSize);
    }

    if (_addSourceDateTime)
    {
      long timestamp = 0;
      for (int i = 0; i < timestampSize; i++)
      {
        timestamp += di.timestamp().Get(i) * _dateGranularity;

        if (timestamp != 0 && _denseNodeTmp[i]->getTags().hasInformationTag())
        {
          // QT 4.6 does not have fromMSecsSinceEpoch
          //QDateTime dt = QDateTime::fromMSecsSinceEpoch(timestamp).toTimeSpec(Qt::UTC);
          // same time, but friendly to earlier Qt version
          QDateTime dt = QDateTime::fromTime_t(0).addMSecs(timestamp).toUTC();
          QString dts = dt.toString("yyyy-MM-ddThh:mm:ss.zzzZ");
          _denseNodeTmp[i]->setTag(MetadataTags::SourceDateTime(), dts);
        }
      }
    }
  }

}

void OsmPbfReader::_loadDenseNodes()
{
  const PrimitiveBlock& pb = _d->primitiveBlock;

  for (int i = 0; i < pb.primitivegroup().size(); i++)
  {
    const PrimitiveGroup& pg = pb.primitivegroup().Get(i);
    _loadDenseNodes(pg.dense());
  }
}

void OsmPbfReader::_loadNode(const hoot::pb::Node& n)
{
  // The standard style node parsing code has only been tested with internal data. I haven't
  // looked for external data sets that use this encoding.
  long newId = _getNodeId(n.id());
  double x = _convertLon(n.lon());
  double y = _convertLat(n.lat());

  std::shared_ptr<hoot::Node> newNode = Node::newSp(_status, newId, x, y, _defaultCircularError);

  for (int i = 0; i < n.keys().size() && i < n.vals().size(); i++)
  {
    if (n.keys().Get(i) >= _strings.size())
    {
      if (logWarnCount < Log::getWarnMessageLimit())
      {
        LOG_WARN("Key was out of bounds: " << n.keys().Get(i) << " size: " << _strings.size());
      }
      else if (logWarnCount == Log::getWarnMessageLimit())
      {
        LOG_WARN(className() << ": " << Log::LOG_WARN_LIMIT_REACHED_MESSAGE);
      }
      logWarnCount++;
    }
    else if (n.vals().Get(i) >= _strings.size())
    {
      if (logWarnCount < Log::getWarnMessageLimit())
      {
        LOG_WARN("Value was out of bounds: " << n.keys().Get(i) << " size: " << _strings.size());
      }
      else if (logWarnCount == Log::getWarnMessageLimit())
      {
        LOG_WARN(className() << ": " << Log::LOG_WARN_LIMIT_REACHED_MESSAGE);
      }
      logWarnCount++;
    }
    else
    {
      QString key = _strings[n.keys().Get(i)];
      QString value = _strings[n.vals().Get(i)];

      _addTag(newNode, key, value);
    }
  }

  _parseTimestamp(n.info(), newNode->getTags());

  if (_map->containsNode(newId))
  {
    if (logWarnCount < Log::getWarnMessageLimit())
    {
      LOG_WARN("Map already contains node: " << newId);
    }
    else if (logWarnCount == Log::getWarnMessageLimit())
    {
      LOG_WARN(className() << ": " << Log::LOG_WARN_LIMIT_REACHED_MESSAGE);
    }
    logWarnCount++;
  }
  _map->addNode(newNode);

  LOG_TRACE("Loaded node: " << newNode->getElementId());
}

void OsmPbfReader::_loadNodes()
{
  const PrimitiveBlock& pb = _d->primitiveBlock;

  for (int i = 0; i < pb.primitivegroup().size(); i++)
  {
    const PrimitiveGroup& pg = pb.primitivegroup().Get(i);
    for (int j = 0; j < pg.nodes().size(); j++)
    {
      _loadNode(pg.nodes().Get(j));
    }
  }
}

void OsmPbfReader::_loadOsmData()
{
  _loadStrings();

  _granularity = _d->primitiveBlock.granularity();
  _lonOffset = _d->primitiveBlock.lon_offset();
  _latOffset = _d->primitiveBlock.lat_offset();
  _dateGranularity = _d->primitiveBlock.date_granularity();

  _loadNodes();
  _loadDenseNodes();
  _loadWays();
  _loadRelations();
  // we don't handle change sets
}

vector<OsmPbfReader::BlobLocation> OsmPbfReader::loadOsmDataBlobOffsets(istream& strm)
{
  vector<BlobLocation> result;

  _in = &strm;

  _in->seekg (0, ios::end);
  long length = _in->tellg();
  _in->seekg (0, ios::beg);

  double start = Tgs::Time::getTime();
  double last = start;
  double t;
  long lastPos = 0;

  // while not done
  while (_in->eof() == false && _in->tellg() < length)
  {
    BlobLocation bl;
    bl.headerOffset = _in->tellg();
    _parseBlobHeader();
    // if the type is a OSMData
    if (_d->blobHeader.type() == PBF_OSM_DATA)
    {
      bl.blobOffset = _in->tellg();
      bl.blobSize = _d->blobHeader.datasize();
      result.push_back(bl);
    }
    _in->seekg(_d->blobHeader.datasize(), ios_base::cur);
    t = Tgs::Time::getTime();
    if (t - start > 5 && t - last >= 2)
    {
      long pos = _in->tellg();
      PROGRESS_STATUS(
        QString("%1 / %2 - %3 MB/s                  ")
          .arg(pos / 1.0e6, 0, 'g', 1)
          .arg(length / 1.0e6, 0, 'g', 1)
          .arg(((_in->tellg() - lastPos) / (t - last)) / 1.0e6, 0, 'g', 2));
      last = t;
      lastPos = _in->tellg();
    }
  }

  t = Tgs::Time::getTime();
  if (t - start > 5)
  {
    // print the final summary
    PROGRESS_STATUS(
      QString("%1 / %2 - %3 MB/s                  ")
        .arg(length / 1.0e6, 0, 'g', 1)
        .arg(length / 1.0e6, 0, 'g', 1)
        .arg((length / (t - start)) / 1.0e6, 0, 'g', 2));
  }

  return result;
}

void OsmPbfReader::_loadRelation(const hoot::pb::Relation& r)
{
  long newId = _createRelationId(r.id());

  std::shared_ptr<hoot::Relation> newRelation =
    std::make_shared<Relation>(_status, newId, _defaultCircularError);

  if (r.roles_sid_size() != r.memids_size() || r.roles_sid_size() != r.types_size())
  {
    if (logWarnCount < Log::getWarnMessageLimit())
    {
      LOG_WARN("roles_sid size, memids size or types size don't match."
               << " roles_sid size: " << r.roles_sid_size()
               << " memids size: " << r.memids_size()
               << " types size: " << r.types_size());
    }
    else if (logWarnCount == Log::getWarnMessageLimit())
    {
      LOG_WARN(className() << ": " << Log::LOG_WARN_LIMIT_REACHED_MESSAGE);
    }
    logWarnCount++;
  }
  int membersSize = std::min(r.roles_sid_size(), std::min(r.memids_size(), r.types_size()));

  long mid = 0;

  for (int i = 0; i < membersSize; i++)
  {
    int sid = r.roles_sid().Get(i);
    mid += r.memids().Get(i);
    int type = r.types().Get(i);
    QString role;
    if ((size_t)sid < _strings.size() && sid >= 0)
    {
      role = _strings[sid];
    }
    else
    {
      if (logWarnCount < Log::getWarnMessageLimit())
      {
        LOG_WARN("Relation SID was out of bounds: " << sid << " size: " << _strings.size());
      }
      else if (logWarnCount == Log::getWarnMessageLimit())
      {
        LOG_WARN(className() << ": " << Log::LOG_WARN_LIMIT_REACHED_MESSAGE);
      }
      logWarnCount++;
    }

    ElementId eid = _convertToElementId(mid, type);

    if (eid.getType() != ElementType::Unknown)
    {
      newRelation->addElement(role, eid);
    }
  }

  if (r.keys().size() != r.vals().size())
  {
    if (logWarnCount < Log::getWarnMessageLimit())
    {
      LOG_WARN("Key and value arrays are not the same size. (" << r.keys().size() << " vs. " <<
               r.vals().size() << " way id: " << r.id() << ")");
    }
    else if (logWarnCount == Log::getWarnMessageLimit())
    {
      LOG_WARN(className() << ": " << Log::LOG_WARN_LIMIT_REACHED_MESSAGE);
    }
    logWarnCount++;
  }

  for (int i = 0; i < r.keys().size() && i < r.vals().size(); i++)
  {
    if (r.keys().Get(i) >= _strings.size())
    {
      if (logWarnCount < Log::getWarnMessageLimit())
      {
        LOG_WARN("Key was out of bounds: " << r.keys().Get(i) << " size: " << _strings.size());
      }
      else if (logWarnCount == Log::getWarnMessageLimit())
      {
        LOG_WARN(className() << ": " << Log::LOG_WARN_LIMIT_REACHED_MESSAGE);
      }
      logWarnCount++;
    }
    else if (r.vals().Get(i) >= _strings.size())
    {
      if (logWarnCount < Log::getWarnMessageLimit())
      {
        LOG_WARN("Value was out of bounds: " << r.vals().Get(i) << " size: " << _strings.size());
      }
      else if (logWarnCount == Log::getWarnMessageLimit())
      {
        LOG_WARN(className() << ": " << Log::LOG_WARN_LIMIT_REACHED_MESSAGE);
      }
      logWarnCount++;
    }
    else
    {
      QString key = _strings[r.keys().Get(i)];
      QString value = _strings[r.vals().Get(i)];

      _addTag(newRelation, key, value);
    }
  }

  _parseTimestamp(r.info(), newRelation->getTags());

  if (_map->containsRelation(newId))
  {
    if (logWarnCount < Log::getWarnMessageLimit())
    {
      LOG_WARN("Map already contains relation: " << newId);
    }
    else if (logWarnCount == Log::getWarnMessageLimit())
    {
      LOG_WARN(className() << ": " << Log::LOG_WARN_LIMIT_REACHED_MESSAGE);
    }
    logWarnCount++;
  }
  _map->addRelation(newRelation);

  LOG_TRACE("Loaded relation: " << newRelation->getElementId());
}

void OsmPbfReader::_loadRelations()
{
  const PrimitiveBlock& pb = _d->primitiveBlock;

  for (int i = 0; i < pb.primitivegroup().size(); i++)
  {
    const PrimitiveGroup& pg = pb.primitivegroup().Get(i);
    for (int j = 0; j < pg.relations().size(); j++)
    {
      _loadRelation(pg.relations().Get(j));
    }
  }
}

void OsmPbfReader::_loadStrings()
{
  _strings.clear();

  const StringTable& st = _d->primitiveBlock.stringtable();
  _strings.resize(st.s_size() + 1);
  for (int i = 0; i < st.s_size(); i++)
  {
    QString str = QString::fromUtf8(st.s().Get(i).data());
    _strings[i] = str;
  }
}

void OsmPbfReader::_loadWay(const hoot::pb::Way& w)
{
  long newId = _createWayId(w.id());

  std::shared_ptr<hoot::Way> newWay = std::make_shared<Way>(_status, newId, _defaultCircularError);

  // if the cached envelope is valid
  if (w.has_bbox())
  {
    // read the way's approximate bounding box. This is a custom Hoot extension to the format.
    double minX, maxX, minY, maxY;
    minX = _convertLon(w.bbox().left());
    maxX = _convertLon(w.bbox().right());
    minY = _convertLat(w.bbox().bottom());
    maxY = _convertLat(w.bbox().top());
    newWay->setCachedEnvelope(Envelope(minX, maxX, minY, maxY));
  }

  long nid = 0;
  vector<long> nodes;
  for (int i = 0; i < w.refs_size(); i++)
  {
    nid += w.refs().Get(i);
    long ref = nid;
    if (_permissive == false && _nodeIdMap.contains(ref) == false)
    {
      if (logWarnCount < Log::getWarnMessageLimit())
      {
        LOG_WARN("Missing node (" << ref << ") in way (" << w.id() << ").");
      }
      else if (logWarnCount == Log::getWarnMessageLimit())
      {
        LOG_WARN(className() << ": " << Log::LOG_WARN_LIMIT_REACHED_MESSAGE);
      }
      logWarnCount++;
    }
    else
    {
      nodes.push_back(_getNodeId(ref));
    }
  }
  newWay->addNodes(nodes);

  if (w.keys().size() != w.vals().size())
  {
    if (logWarnCount < Log::getWarnMessageLimit())
    {
      LOG_WARN("Key and value arrays are not the same size. (" << w.keys().size() << " vs. " <<
               w.vals().size() << " way id: " << w.id() << ")");
    }
    else if (logWarnCount == Log::getWarnMessageLimit())
    {
      LOG_WARN(className() << ": " << Log::LOG_WARN_LIMIT_REACHED_MESSAGE);
    }
    logWarnCount++;
  }

  for (int i = 0; i < w.keys().size() && i < w.vals().size(); i++)
  {
    if (w.keys().Get(i) >= _strings.size())
    {
      if (logWarnCount < Log::getWarnMessageLimit())
      {
        LOG_WARN("Key was out of bounds: " << w.keys().Get(i) << " size: " << _strings.size());
      }
      else if (logWarnCount == Log::getWarnMessageLimit())
      {
        LOG_WARN(className() << ": " << Log::LOG_WARN_LIMIT_REACHED_MESSAGE);
      }
      logWarnCount++;
    }
    else if (w.vals().Get(i) >= _strings.size())
    {
      if (logWarnCount < Log::getWarnMessageLimit())
      {
        LOG_WARN("Value was out of bounds: " << w.vals().Get(i) << " size: " << _strings.size());
      }
      else if (logWarnCount == Log::getWarnMessageLimit())
      {
        LOG_WARN(className() << ": " << Log::LOG_WARN_LIMIT_REACHED_MESSAGE);
      }
      logWarnCount++;
    }
    else
    {
      QString key = _strings[w.keys().Get(i)];
      QString value = _strings[w.vals().Get(i)];

      _addTag(newWay, key, value);
    }
  }

  _parseTimestamp(w.info(), newWay->getTags());

  if (_map->containsWay(newId))
  {
    if (logWarnCount < Log::getWarnMessageLimit())
    {
      LOG_WARN("Map already contains way: " << newId);
    }
    else if (logWarnCount == Log::getWarnMessageLimit())
    {
      LOG_WARN(className() << ": " << Log::LOG_WARN_LIMIT_REACHED_MESSAGE);
    }
    logWarnCount++;
  }
  _map->addWay(newWay);

  LOG_TRACE("Loaded way: " << newWay->getElementId());
}

void OsmPbfReader::_loadWays()
{
  const PrimitiveBlock& pb = _d->primitiveBlock;

  for (int i = 0; i < pb.primitivegroup().size(); i++)
  {
    const PrimitiveGroup& pg = pb.primitivegroup().Get(i);
    for (int j = 0; j < pg.ways().size(); j++)
    {
      _loadWay(pg.ways().Get(j));
    }
  }
}

void OsmPbfReader::parseBlob(const BlobLocation& bl, istream* strm, const OsmMapPtr& map)
{
  parseBlob(bl.headerOffset, strm, map);
}

void OsmPbfReader::parseBlob(long headerOffset, istream* strm, const OsmMapPtr& map)
{
  _in = strm;
  _map = map;

  if (strm->good() == false)
  {
    throw HootException("The stream passed in is not \"good\".");
  }

  if (strm->tellg() != headerOffset)
  {
    strm->seekg(headerOffset, ios_base::beg);
  }
  _parseBlobHeader();
  // Did we hit OSM header?
  if (_d->blobHeader.type() == PBF_OSM_DATA)
  {
    // read the blob and parse data
    _parseBlob();
    _parseOsmData();
  }
}

void OsmPbfReader::_parseBlob()
{
  int size = _d->blobHeader.datasize();
  _in->read(_getBuffer(size), size);
  if (_in->gcount() != size)
  {
    throw HootException(QString("Did not read the expected number of bytes from blob. "
                                "(%1 instead of %2)").
                        arg(_in->gcount()).arg(size));
  }
  _d->blob.Clear();
  _d->blob.ParseFromArray(_buffer.data(), size);
}

void OsmPbfReader::_parseBlobHeader()
{
  uint32_t size = _readUInt32();
  if (_in->eof())
  {
    return;
  }

  _in->read(_getBuffer(size), size);
  if (_in->gcount() != size)
  {
    throw HootException(QString("Did not read the expected number of bytes from blob header. "
                                "(%1 instead of %2)").
                        arg(_in->gcount()).arg(size));
  }
  _d->blobHeader.Clear();
  _d->blobHeader.ParseFromArray(_buffer.data(), size);
}

void OsmPbfReader::parseElements(istream* strm, const OsmMapPtr& map)
{
  _map = map;
  _in = strm;
  uint32_t size = _readUInt32();
  strm->read(_getBuffer(size), size);
  if (strm->gcount() != size)
  {
    throw HootException(QString("Did not read the expected number of bytes from stream. "
                                "(%1 instead of %2)").
                        arg(strm->gcount()).arg(size));
  }

  _d->primitiveBlock.Clear();
  _d->primitiveBlock.ParseFromArray(_buffer.data(), size);

  _loadOsmData();
}

void OsmPbfReader::parseElements(QByteArray bytes, const OsmMapPtr& map)
{
  // this could be made more efficient by reading directly into the buffer, but that comes at the
  // expense of complexity.
  std::stringstream ss;
  ss.str(std::string(bytes.data(), bytes.size()));
  parseElements(&ss, map);
}

int OsmPbfReader::_parseInt(const QString& s) const
{
  bool ok;
  int result = s.toInt(&ok);

  if (ok == false)
  {
      throw HootException("Error parsing int: " + s);
  }

  return result;
}

void OsmPbfReader::_parseOsmData()
{
  size_t size = _d->blob.raw_size();
  const char* inflated = _inflate(_d->blob.zlib_data(), size);

  _d->primitiveBlock.Clear();
  _d->primitiveBlock.ParseFromArray(inflated, size);

  _loadOsmData();
}

void OsmPbfReader::_parseOsmHeader()
{
  size_t size = _d->blob.raw_size();
  const char* inflated = _inflate(_d->blob.zlib_data(), size);

  _d->headerBlock.Clear();
  if (!_d->headerBlock.ParseFromArray(inflated, size))
  {
    throw IoException("Error reading headerBlock.");
  }

  int optionalFeatureSize = _d->headerBlock.optional_features_size();
  for (int i = 0; i < optionalFeatureSize; i++)
  {
    std::string typeThenId = _d->headerBlock.optional_features(i);
    if (typeThenId == PBF_SORT_TYPE_THEN_ID)
    {
      _typeThenId = true;
    }
  }

  _osmHeaderRead = true;
}

uint32_t OsmPbfReader::_readUInt32()
{
  uint32_t buf = 0xFFFFFFFF;
  _in->read((char*)&buf, 4);
  if (_in->gcount() == 0 && _in->eof())
  {
    return 0xFFFFFFFF;
  }
  if (_in->gcount() != 4)
  {
    throw HootException(QString("Did not read the expected number of bytes. %1 instead of 4").
                        arg(_in->gcount()));
  }
  return ntohl(buf);
}

Status OsmPbfReader::_parseStatus(const QString& s) const
{
  Status result;

  result = _parseInt(s);
  if (result.getEnum() < Status::Invalid || result.getEnum() > Status::Conflated)
  {
    throw HootException(QObject::tr("Invalid status value: %1").arg(s));
  }

  return result;
}

void OsmPbfReader::parse(istream* strm, const OsmMapPtr& map)
{
  _in = strm;
  _map = map;
  _firstPartialReadCompleted = false;

  // read blob header
  _parseBlobHeader();
  // read blob
  _parseBlob();
  // read OSMHeader
  _parseOsmHeader();

  // read blob header
  _parseBlobHeader();

  // while not done
  while (_in->eof() == false)
  {
    // if the type is a OSMData
    if (_d->blobHeader.type() == PBF_OSM_DATA)
    {
      // read the blob and parse data
      _parseBlob();
      _parseOsmData();
    }
    // if we don't recognize the type
    else
    {
      LOG_WARN("Skipping PBF blob type " << _d->blobHeader.type());
      // skip ahead to the next blob
      strm->seekg(_d->blobHeader.datasize(), ios_base::cur);
    }

    // read blob header
    _parseBlobHeader();
  }
}

void OsmPbfReader::read(const QString& path, const OsmMapPtr& map)
{
  map->appendSource(path);
  if (_status == Status::Invalid)
  {
    _useFileStatus = true;
  }

  QFileInfo fi(path);
  if (fi.isDir())
  {
    QDir d(path);
    QStringList filter;
    filter << "*.pbf";
    QFileInfoList files = d.entryInfoList(filter, QDir::Files, QDir::Name);
    for (int i = 0; i < files.size(); i++)
    {
      _readFile(files.at(i).filePath(), map);
    }
  }
  else
  {
    _readFile(path, map);
  }

  ReportMissingElementsVisitor v(true);
  map->visitRw(v);
}

void OsmPbfReader::_readFile(const QString& path, const OsmMapPtr& map)
{
  fstream input(path.toUtf8().constData(), ios::in | ios::binary);

  if (input.good() == false)
  {
    throw HootException(QString("Error reading %1").arg(path));
  }

  parse(&input, map);
}

void OsmPbfReader::read(const OsmMapPtr& map)
{
  assert(map.get());
  map->appendSource(_url);
  if (_status == Status::Invalid)
  {
    _useFileStatus = true;
  }

  parse(_in, map);

  ReportMissingElementsVisitor v(true);
  map->visitRw(v);
}

bool OsmPbfReader::isSupported(const QString& urlStr)
{
  QFileInfo fileInfo(urlStr);
  if (fileInfo.isDir())
  {
    return false;
  }

  QFile input(urlStr);
  return
    //there is actually some test data that ends in .pbf instead of .osm.pbf, so allowing that
    //extension too for now
    input.exists() && (urlStr.toLower().endsWith(".osm.pbf") || urlStr.toLower().endsWith(".pbf"));
}

bool OsmPbfReader::isSorted(const QString& file)
{
  _init(false);
  if (isSupported(file))
  {
    open(file);
  }
  else
  {
    throw HootException("An invalid file format was specified: " + file + ".");
  }

  // read blob header
  _parseBlobHeader();
  // read blob
  _parseBlob();
  // read OSMHeader
  _parseOsmHeader();

  return _typeThenId;
}

void OsmPbfReader::open(const QString& urlStr)
{
  OsmMapReader::open(urlStr);
  fstream* fp = new fstream();
  fp->open(urlStr.toUtf8().data(), ios::in | ios::binary);
  if (fp->is_open() == false)
  {
    delete fp;
    throw HootException("Error opening " + urlStr + " for reading.");
  }
  _in = fp;
  _needToCloseInput = true;

  // Have to call initial partial to ensure stream functions work
  initializePartial();
}

void OsmPbfReader::initializePartial()
{
  _permissive = true;

  _map = std::make_shared<OsmMap>();
  _blobIndex = 0;

  _elementsRead = 0;
  _partialNodesRead = 0;
  _partialWaysRead = 0;
  _partialRelationsRead = 0;
  _firstPartialReadCompleted = false;

  // If nothing's been opened yet, this needs to be a no-op to be safe
  if (_in != nullptr)
  {
    _blobs = loadOsmDataBlobOffsets(*_in);
    _in->seekg (0, ios::end);
    _fileLength = _in->tellg();
    _in->seekg (0, ios::beg);
  }
}

bool OsmPbfReader::hasMoreElements()
{
  // If we've closed/finalized, definitely no
  if (_in == nullptr)
  {
    return false;
  }
  //see if we've read all the blobs
  else if (_blobIndex < (int)_blobs.size())
  {
    return true;
  }
  //see if we've iterated through all of the elements
  else
  {
    if (_partialNodesRead < int(_map->getNodes().size()) ||
        _partialWaysRead < int(_map->getWays().size()) ||
        _partialRelationsRead < int(_map->getRelations().size()))
    {
      return true;
    }
  }
  return false;
}

std::shared_ptr<Element> OsmPbfReader::readNextElement()
{
  if (!hasMoreElements())
  {
    throw HootException("No more elements available to read for the map.");
  }

  //if this is the first time through, or we've run out of an element buffer to read from
  if (!_firstPartialReadCompleted ||
      (_partialNodesRead == int(_map->getNodes().size()) &&
        _partialWaysRead == int(_map->getWays().size()) &&
        _partialRelationsRead == int(_map->getRelations().size())))
  {
    if (!_firstPartialReadCompleted)
    {
      _startReadTime = Tgs::Time::getTime();
      _lastReadTime = _startReadTime;
      _lastPosition = 0;
    }

    //clear out the map and read a new blob
    _map->clear();
    _partialNodesRead = 0;
    _partialWaysRead = 0;
    _partialRelationsRead = 0;

    parseBlob(_blobs[_blobIndex++], _in, _map);

    _nodesItr = _map->getNodes().begin();
    _waysItr = _map->getWays().begin();
    _relationsItr = _map->getRelations().begin();

    _firstPartialReadCompleted = true;
  }

  if ((_elementsRead & 0x100) == 0 && Log::getInstance().getLevel() <= Log::Debug)
  {
    double t = Tgs::Time::getTime();
    double diff = t - _lastReadTime;
    if (t - _startReadTime > 5 && diff > 2)
    {
      long pos = _in->tellg();
      PROGRESS_DEBUG(QString("Reading .osm.pbf %1 / %2 - %3 MB/s                  ")
                     .arg(pos / 1.0e6, 0, 'g', 1)
                     .arg(_fileLength / 1.0e6, 0, 'g', 1)
                     .arg(((pos - _lastPosition) / (t - _lastReadTime)) / 1.0e6, 0, 'g', 2));
      _lastReadTime = t;
      _lastPosition = pos;
    }
  }

  //read nodes, then ways, then relations
  //there's possibly a way to read the element in one code block instead of three...just wasn't
  //able to get it to work yet
  std::shared_ptr<Element> element;
  if (_partialNodesRead < int(_map->getNodes().size()))
  {
    /// @optimize
    // we have to copy here so that the element isn't part of two maps. This should be fixed if we
    // need the reader to go faster.

    element = _nodesItr->second->cloneSp();
    ++_nodesItr;
    _partialNodesRead++;
  }
  else if (_partialWaysRead < int(_map->getWays().size()))
  {
    element = std::make_shared<Way>(*_waysItr->second.get());
    ++_waysItr;
    _partialWaysRead++;
  }
  else if (_partialRelationsRead < int(_map->getRelations().size()))
  {
    element = std::make_shared<Relation>(*_relationsItr->second.get());
    ++_relationsItr;
    _partialRelationsRead++;
  }
  assert(element.get());
  _elementsRead++;

  //LOG_TRACE("Read " << element->getElementId());
  return element;
}

void OsmPbfReader::finalizePartial()
{
  _blobIndex = 0;

  _elementsRead = 0;
  _partialNodesRead = 0;
  _partialWaysRead = 0;
  _partialRelationsRead = 0;
}

void OsmPbfReader::close()
{
  finalizePartial();

  if (_needToCloseInput == true)
  {
    // Deleting fstream objects invokes the istream destructor, who in turn calls istream::close as
    // part of its contract
    delete _in;
    _needToCloseInput = false;
  }

  // Either path, drop our pointer to the stream
  _in = nullptr;
}

void OsmPbfReader::_parseTimestamp(const hoot::pb::Info& info, Tags& t) const
{
  if (_addSourceDateTime &&
      // Make sure we actually have attributes.
      t.getInformationCount() > 0 &&
      info.has_timestamp())
  {
    long timestamp = info.timestamp() * _dateGranularity;
    if (timestamp != 0)
    {
      QDateTime dt = QDateTime::fromTime_t(0).addMSecs(timestamp).toUTC();
      QString dts = dt.toString("yyyy-MM-ddThh:mm:ss.zzzZ");
      t.set(MetadataTags::SourceDateTime(), dts);
    }
  }
}

std::shared_ptr<OGRSpatialReference> OsmPbfReader::getProjection() const
{
<<<<<<< HEAD
  return MapProjector::createWgs84Projection();
=======
  std::shared_ptr<OGRSpatialReference> wgs84 = std::make_shared<OGRSpatialReference>();
  if (wgs84->SetWellKnownGeogCS("WGS84") != OGRERR_NONE)
  {
    throw HootException("Error creating EPSG:4326 projection.");
  }

  return wgs84;
>>>>>>> b14adac8
}

}<|MERGE_RESOLUTION|>--- conflicted
+++ resolved
@@ -1427,17 +1427,7 @@
 
 std::shared_ptr<OGRSpatialReference> OsmPbfReader::getProjection() const
 {
-<<<<<<< HEAD
   return MapProjector::createWgs84Projection();
-=======
-  std::shared_ptr<OGRSpatialReference> wgs84 = std::make_shared<OGRSpatialReference>();
-  if (wgs84->SetWellKnownGeogCS("WGS84") != OGRERR_NONE)
-  {
-    throw HootException("Error creating EPSG:4326 projection.");
-  }
-
-  return wgs84;
->>>>>>> b14adac8
 }
 
 }
/*
 * This file is part of Hootenanny.
 *
 * Hootenanny is free software: you can redistribute it and/or modify
 * it under the terms of the GNU General Public License as published by
 * the Free Software Foundation, either version 3 of the License, or
 * (at your option) any later version.
 * 
 * This program is distributed in the hope that it will be useful,
 * but WITHOUT ANY WARRANTY; without even the implied warranty of
 * MERCHANTABILITY or FITNESS FOR A PARTICULAR PURPOSE.  See the
 * GNU General Public License for more details.
 *
 * You should have received a copy of the GNU General Public License
 * along with this program.  If not, see <http://www.gnu.org/licenses/>.
 *
 * --------------------------------------------------------------------
 *
 * The following copyright notices are generated automatically. If you
 * have a new notice to add, please use the format:
 * " * @copyright Copyright ..."
 * This will properly maintain the copyright information. DigitalGlobe
 * copyrights will be updated automatically.
 *
 * @copyright Copyright (C) 2015, 2016 DigitalGlobe (http://www.digitalglobe.com/)
 */
#include "OsmWriter.h"

// Boost
using namespace boost;

// Hoot
#include <hoot/core/Exception.h>
#include <hoot/core/Factory.h>
#include <hoot/core/OsmMap.h>
#include <hoot/core/elements/Node.h>
#include <hoot/core/elements/Relation.h>
#include <hoot/core/elements/Way.h>
#include <hoot/core/index/OsmMapIndex.h>
#include <hoot/core/util/ConfigOptions.h>
#include <hoot/core/util/OsmUtils.h>

// Qt
#include <QBuffer>
#include <QDateTime>
#include <QFile>
#include <QXmlStreamWriter>

namespace hoot
{

HOOT_FACTORY_REGISTER(OsmMapWriter, OsmWriter)

OsmWriter::OsmWriter()
{
  _formatXml = ConfigOptions().getOsmMapWriterFormatXml();
  _includeIds = false;
  _includeDebug = ConfigOptions().getWriterIncludeDebug();
  _includePointInWays = false;
  _includeCompatibilityTags = true;
  _osmSchema = ConfigOptions().getOsmMapWriterSchema();
  _precision = round(ConfigOptions().getWriterPrecision());
  _encodingErrorCount = 0;
}

QString OsmWriter::removeInvalidCharacters(const QString& s)
{
  // See #3553 for an explanation.

  QString result;
  result.reserve(s.size());

  bool foundError = false;
  for (int i = 0; i < s.size(); i++)
  {
    QChar c = s[i];
    // See http://stackoverflow.com/questions/730133/invalid-characters-in-xml
    if (c < 0x20 && c != 0x9 && c != 0xA && c != 0xD)
    {
      foundError = true;
    }
    else
    {
      result.append(c);
    }
  }

  if (foundError)
  {
    _encodingErrorCount++;
    if (_encodingErrorCount <= 10)
    {
      LOG_WARN("Found an invalid character in string: '" << s << "'");
      LOG_WARN("  UCS-4 version of the string: " << s.toUcs4());
    }
    else if (_encodingErrorCount == 11)
    {
      LOG_WARN("Found more than 10 strings with invalid characters. No longer reporting.");
    }
  }

  return result;
}

void OsmWriter::open(QString url)
{
  QFile* f = new QFile();
  _fp.reset(f);
  f->setFileName(url);
  if (!_fp->open(QIODevice::WriteOnly | QIODevice::Text))
  {
    throw Exception(QObject::tr("Error opening %1 for writing").arg(url));
  }
}

void OsmWriter::setIncludeCompatibilityTags(bool includeCompatibility)
{
  _includeCompatibilityTags = includeCompatibility;
}

QString OsmWriter::toString(const ConstOsmMapPtr& map)
{
  OsmWriter writer;
  // this will be deleted by the _fp auto_ptr
  QBuffer* buf = new QBuffer();
  writer._fp.reset(buf);
  if (!writer._fp->open(QIODevice::WriteOnly | QIODevice::Text))
  {
    throw InternalErrorException(QObject::tr("Error opening QBuffer for writing. Odd."));
  }
  writer.write(map);
  return QString::fromUtf8(buf->data(), buf->size());
}

QString OsmWriter::_typeName(ElementType e)
{
  switch(e.getEnum())
  {
  case ElementType::Node:
    return "node";
  case ElementType::Way:
    return "way";
  case ElementType::Relation:
    return "relation";
  default:
    throw HootException("Unexpected element type.");
  }
}

void OsmWriter::write(boost::shared_ptr<const OsmMap> map, const QString& path)
{
  open(path);
  write(map);
}

void OsmWriter::write(boost::shared_ptr<const OsmMap> map)
{
  LOG_DEBUG("OsmWriter::write");

  if (!_fp.get() || _fp->isWritable() == false)
  {
    throw HootException("Please open the file before attempting to write.");
  }
  QXmlStreamWriter writer(_fp.get());
  writer.setCodec("UTF-8");

  if (_formatXml)
  {
    writer.setAutoFormatting(true);
  }

  writer.writeStartDocument();

  writer.writeStartElement("osm");
  writer.writeAttribute("version", "0.6");
  writer.writeAttribute("generator", "hootenanny");

<<<<<<< HEAD
  int epsg = map->getProjection()->GetEPSGGeogCS();
  if (epsg > -1)
  {
    writer.writeAttribute("srs", QString("+epsg:%1").arg(epsg));
  }
  else
  {
    char *wkt;
    //map->getProjection()->exportToPrettyWkt(&wkt);
    map->getProjection()->exportToWkt(&wkt);
    writer.writeAttribute("srs", wkt);
    free(wkt);
  }
=======
  if (_osmSchema != "")
  {
    writer.writeAttribute("schema", _osmSchema);
  }

  char *wkt;
  map->getProjection()->exportToPrettyWkt(&wkt);
  writer.writeAttribute("srs", wkt);
  free(wkt);
>>>>>>> 9f5209f4

  _timestamp = "1970-01-01T00:00:00Z";

  _writeNodes(map, writer);
  _writeWays(map, writer);
  _writeRelations(map, writer);

  writer.writeEndElement();
  writer.writeEndDocument();

  _fp->close();
}

void OsmWriter::_writeMetadata(QXmlStreamWriter& writer, const Element *e)
{
  if (_includeCompatibilityTags)
  {
    writer.writeAttribute("timestamp", OsmUtils::toTimeString(e->getTimestamp()));
    long version = e->getVersion();
    if (version == ElementData::VERSION_EMPTY)
    {
      version = 1;
    }
    writer.writeAttribute("version", QString::number(version));
  }
  else
  {
    if (e->getTimestamp() != ElementData::TIMESTAMP_EMPTY)
    {
      writer.writeAttribute("timestamp", OsmUtils::toTimeString(e->getTimestamp()));
    }
    if (e->getVersion() != ElementData::VERSION_EMPTY)
    {
      writer.writeAttribute("version", QString::number(e->getVersion()));
    }
  }
  if (e->getChangeset() != ElementData::CHANGESET_EMPTY)
  {
    writer.writeAttribute("changeset", QString::number(e->getChangeset()));
  }
  if (e->getUser() != ElementData::USER_EMPTY)
  {
    writer.writeAttribute("user", e->getUser());
  }
  if (e->getUid() != ElementData::UID_EMPTY)
  {
    writer.writeAttribute("uid", QString::number(e->getUid()));
  }
}

void OsmWriter::_writeNodes(shared_ptr<const OsmMap> map, QXmlStreamWriter& writer)
{
  QList<long> nids;
  NodeMap::const_iterator it = map->getNodeMap().begin();
  while (it != map->getNodeMap().end()) {
    nids.append(it->first);
    ++it;
  }

  // sort the values to give consistent results.
  qSort(nids.begin(), nids.end(), qLess<long>());
  for (int i = 0; i < nids.size(); i++)
  {
    const Node* n = map->getNode(nids[i]).get();
    writer.writeStartElement("node");
    writer.writeAttribute("visible", "true");
    writer.writeAttribute("id", QString::number(n->getId()));
    _writeMetadata(writer, n);
    writer.writeAttribute("lat", QString::number(n->getY(), 'f', _precision));
    writer.writeAttribute("lon", QString::number(n->getX(), 'f', _precision));

    const Tags& tags = n->getTags();
    for (Tags::const_iterator it = tags.constBegin(); it != tags.constEnd(); it++)
    {
      if (it.key().isEmpty() == false && it.value().isEmpty() == false)
      {
        writer.writeStartElement("tag");
        writer.writeAttribute("k", removeInvalidCharacters(it.key()));
        writer.writeAttribute("v", removeInvalidCharacters(it.value()));
        writer.writeEndElement();
      }
    }

    // turn this on when we start using node circularError.
    if (n->hasCircularError() &&
        n->getTags().getNonDebugCount() > 0)
    {
      writer.writeStartElement("tag");
      writer.writeAttribute("k", "error:circular");
      writer.writeAttribute("v", QString("%1").arg(n->getCircularError()));
      writer.writeEndElement();
    }

    if (_includeDebug || _includeIds)
    {
      writer.writeStartElement("tag");
      writer.writeAttribute("k", "hoot:id");
      writer.writeAttribute("v", QString("%1").arg(n->getId()));
      writer.writeEndElement();
    }

    if (_includeDebug)
    {
      writer.writeStartElement("tag");
      writer.writeAttribute("k", "hoot:status");
      writer.writeAttribute("v", QString("%1").arg(n->getStatus().getEnum()));
      writer.writeEndElement();
    }

    writer.writeEndElement();
  }
}

void OsmWriter::_writeWays(shared_ptr<const OsmMap> map, QXmlStreamWriter& writer)
{
  QList<long> wids;
  WayMap::const_iterator it = map->getWays().begin();
  while (it != map->getWays().end()) {
    wids.append(it->first);
    ++it;
  }

  // sort the values to give consistent results.
  qSort(wids.begin(), wids.end(), qLess<long>());
  for (int i = 0; i < wids.size(); i++)
  {
    const Way* w = map->getWay(wids[i]).get();
    writer.writeStartElement("way");
    writer.writeAttribute("visible", "true");
    writer.writeAttribute("id", QString::number(w->getId()));

    _writeMetadata(writer, w);

    for (size_t j = 0; j < w->getNodeCount(); j++)
    {
      writer.writeStartElement("nd");
      long nid = w->getNodeId(j);
      writer.writeAttribute("ref", QString::number(w->getNodeId(j)));
      if (_includePointInWays)
      {
        shared_ptr<const Node> n = map->getNode(nid);
        writer.writeAttribute("x", QString::number(n->getX(), 'g', _precision));
        writer.writeAttribute("y", QString::number(n->getY(), 'g', _precision));
      }
      writer.writeEndElement();
    }

    const Tags& tags = w->getTags();
    for (Tags::const_iterator tit = tags.constBegin(); tit != tags.constEnd(); ++tit)
    {
      if (tit.key().isEmpty() == false && tit.value().isEmpty() == false)
      {
        writer.writeStartElement("tag");
        writer.writeAttribute("k", removeInvalidCharacters(tit.key()));
        writer.writeAttribute("v", removeInvalidCharacters(tit.value()));
        writer.writeEndElement();
      }
    }

    if (w->hasCircularError())
    {
      writer.writeStartElement("tag");
      writer.writeAttribute("k", "error:circular");
      writer.writeAttribute("v", QString("%1").arg(w->getCircularError()));
      writer.writeEndElement();
    }

    if (_includeDebug || _includeIds)
    {
      writer.writeStartElement("tag");
      writer.writeAttribute("k", "hoot:id");
      writer.writeAttribute("v", QString("%1").arg(w->getId()));
      writer.writeEndElement();
    }

    if (_includeDebug)
    {
      writer.writeStartElement("tag");
      writer.writeAttribute("k", "hoot:status");
      writer.writeAttribute("v", QString("%1").arg(w->getStatus().getEnum()));
      writer.writeEndElement();
    }

    writer.writeEndElement();
  }
}

void OsmWriter::_writeRelations(shared_ptr<const OsmMap> map, QXmlStreamWriter& writer)
{
  QList<long> rids;
  RelationMap::const_iterator it = map->getRelationMap().begin();
  while (it != map->getRelationMap().end()) {
    rids.append(it->first);
    ++it;
  }

  // sort the values to give consistent results.
  qSort(rids.begin(), rids.end(), qLess<long>());
  for (int i = 0; i < rids.size(); i++)
  {
    const shared_ptr<const Relation> r = map->getRelation(rids[i]);
    writer.writeStartElement("relation");
    writer.writeAttribute("visible", "true");
    writer.writeAttribute("id", QString::number(r->getId()));

    _writeMetadata(writer, r.get());

    const vector<RelationData::Entry>& members = r->getMembers();
    for (size_t j = 0; j < members.size(); j++)
    {
      const RelationData::Entry& e = members[j];
      writer.writeStartElement("member");
      writer.writeAttribute("type", _typeName(e.getElementId().getType()));
      writer.writeAttribute("ref", QString::number(e.getElementId().getId()));
      writer.writeAttribute("role", removeInvalidCharacters(e.role));
      writer.writeEndElement();
    }

    const Tags& tags = r->getTags();
    for (Tags::const_iterator tit = tags.constBegin(); tit != tags.constEnd(); ++tit)
    {
      if (tit.key().isEmpty() == false && tit.value().isEmpty() == false)
      {
        writer.writeStartElement("tag");
        writer.writeAttribute("k", removeInvalidCharacters(tit.key()));
        writer.writeAttribute("v", removeInvalidCharacters(tit.value()));
        writer.writeEndElement();
      }
    }

    if (r->getType() != "")
    {
      writer.writeStartElement("tag");
      writer.writeAttribute("k", "type");
      writer.writeAttribute("v", removeInvalidCharacters(r->getType()));
      writer.writeEndElement();
    }

    if (r->hasCircularError())
    {
      writer.writeStartElement("tag");
      writer.writeAttribute("k", "error:circular");
      writer.writeAttribute("v", QString("%1").arg(r->getCircularError()));
      writer.writeEndElement();
    }

    if (_includeDebug || _includeIds)
    {
      writer.writeStartElement("tag");
      writer.writeAttribute("k", "hoot:id");
      writer.writeAttribute("v", QString("%1").arg(r->getId()));
      writer.writeEndElement();
    }

    if (_includeDebug)
    {
      writer.writeStartElement("tag");
      writer.writeAttribute("k", "hoot:status");
      writer.writeAttribute("v", QString("%1").arg(r->getStatus().getEnum()));
      writer.writeEndElement();
    }

    writer.writeEndElement();
  }
}

}<|MERGE_RESOLUTION|>--- conflicted
+++ resolved
@@ -175,7 +175,6 @@
   writer.writeAttribute("version", "0.6");
   writer.writeAttribute("generator", "hootenanny");
 
-<<<<<<< HEAD
   int epsg = map->getProjection()->GetEPSGGeogCS();
   if (epsg > -1)
   {
@@ -189,17 +188,11 @@
     writer.writeAttribute("srs", wkt);
     free(wkt);
   }
-=======
+
   if (_osmSchema != "")
   {
     writer.writeAttribute("schema", _osmSchema);
   }
-
-  char *wkt;
-  map->getProjection()->exportToPrettyWkt(&wkt);
-  writer.writeAttribute("srs", wkt);
-  free(wkt);
->>>>>>> 9f5209f4
 
   _timestamp = "1970-01-01T00:00:00Z";
 

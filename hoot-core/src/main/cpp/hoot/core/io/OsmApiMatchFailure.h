/*
 * This file is part of Hootenanny.
 *
 * Hootenanny is free software: you can redistribute it and/or modify
 * it under the terms of the GNU General Public License as published by
 * the Free Software Foundation, either version 3 of the License, or
 * (at your option) any later version.
 *
 * This program is distributed in the hope that it will be useful,
 * but WITHOUT ANY WARRANTY; without even the implied warranty of
 * MERCHANTABILITY or FITNESS FOR A PARTICULAR PURPOSE.  See the
 * GNU General Public License for more details.
 *
 * You should have received a copy of the GNU General Public License
 * along with this program.  If not, see <http://www.gnu.org/licenses/>.
 *
 * --------------------------------------------------------------------
 *
 * The following copyright notices are generated automatically. If you
 * have a new notice to add, please use the format:
 * " * @copyright Copyright ..."
 * This will properly maintain the copyright information. Maxar
 * copyrights will be updated automatically.
 *
 * @copyright Copyright (C) 2020, 2021 Maxar (http://www.maxar.com/)
 */

#ifndef OSM_API_MATCH_FAILURE_H
#define OSM_API_MATCH_FAILURE_H

//  Qt
<<<<<<< HEAD

=======
#include <QString>
>>>>>>> b449372e
#include <QRegularExpression>

//  Standard


//  Hoot
#include <hoot/core/io/OsmApiChangesetElement.h>

namespace hoot
{

class OsmApiMatchFailure
{
public:
  /** Constructor */
  OsmApiMatchFailure();
  /**
   * @brief matchesPlaceholderFailure Checks the return from the API to see if it is similar to the following error message:
   *        "Placeholder node not found for reference -145213 in way -5687"
   * @param hint Error message from OSM API
   * @param member_id ID of the member element that caused the element to fail
   * @param member_type Type of the member element that caused the element to fail
   * @param element_id ID of the element that failed
   * @param element_type Type of the element that failed
   * @return True if the message matches and was parsed
   */
  bool matchesPlaceholderFailure(const QString& hint,
                                        long& member_id, ElementType::Type& member_type,
                                        long& element_id, ElementType::Type& element_type) const;
  /**
   * @brief matchesRelationFailure Checks the return from the API to see if it is similar to the following error message:
   *        "Relation with id  cannot be saved due to Relation with id 1707699"
   * @param hint Error message from OSM API
   * @param element_id ID of the element that failed
   * @param member_id ID of the member element that caused the element to fail
   * @param member_type Type of the member element that caused the element to fail
   * @return True if the message matches and was parsed
   */
  bool matchesRelationFailure(const QString& hint, long& element_id,
                                     long& member_id, ElementType::Type& member_type) const;
  /**
   * @brief matchesMultiElementFailure Checks the return from the API to see if it is similar to the following error message:
   *        "Relation with id -2 requires the relations with id in 1707148,1707249, which either do not exist, or are not visible."
   * @param hint Error message from OSM API
   * @param element_id ID of the element that failed
   * @param element_type Type of the element that failed
   * @param member_ids IDs of the member elements that caused the element to fail
   * @param member_type Type of the member elements that caused the element to fail
   * @return True if the message matches and was parsed
   */
  bool matchesMultiElementFailure(const QString& hint, long& element_id, ElementType::Type& element_type,
                                         std::vector<long>& member_ids, ElementType::Type& member_type) const;
  /**
   * @brief matchesChangesetDeletePreconditionFailure Checks the return from the API to see if it is similar to the following error message:
   *        "Precondition failed: Node 55 is still used by ways 123"
   * @param hint Error message from OSM API
   * @param element_id ID of the element that failed
   * @param element_type Type of the element that failed
   * @param member_ids IDs of the member elements that caused the element to fail
   * @param member_type Type of the member elements that caused the element to fail
   * @return True if the message matches and was parsed
   */
  bool matchesChangesetDeletePreconditionFailure(const QString& hint,
                                                 long& element_id, ElementType::Type& element_type,
                                                 std::vector<long>& member_ids, ElementType::Type& member_type) const;
  /**
   * @brief matchesChangesetConflictVersionMismatchFailure Checks the return from the API to see if it is similar to the following error message:
   *        "Version mismatch: Provided 2, server had: 1 of Node 4869875616"
   * @param hint Error message from OSM API
   * @param member_id ID of the member element that caused the element to fail
   * @param member_type Type of the member element that caused the element to fail
   * @param element_id ID of the element that failed
   * @param element_type Type of the element that failed
   * @return True if the message matches and was parsed
   */
  bool matchesChangesetConflictVersionMismatchFailure(const QString& hint,
                                                      long& element_id, ElementType::Type& element_type,
                                                      long& version_old, long& version_new) const;
  /**
   * @brief matchesChangesetClosed FailureChecks the return from the API to see if it is similar to the following error message:
   *        "Changeset conflict: The changeset 49514098 was closed at 2020-01-08 16:28:56 UTC"
   * @param hint Error message from OSM API
   * @return True if the message matches
   */
  bool matchesChangesetClosedFailure(const QString& hint) const;

  /**
   * @brief matchesElementGoneDeletedFailure
   *        "The node with the id 12345 has already been deleted"
   * @param hint Error message from OSM API
   * @param member_id ID of the element that was already deleted
   * @param member_type Type of the element that was already deleted
   * @return True if the message matches
   */
  bool matchesElementGoneDeletedFailure(const QString& hint, long& element_id, ElementType::Type& element_type) const;

private:
  /** Precompiled regular expressions */
  QRegularExpression _placeholderFailure;
  QRegularExpression _relationFailure;
  QRegularExpression _multiElementFailure;
  QRegularExpression _deletePreconditionFailure;
  QRegularExpression _conflictVersionFailure;
  QRegularExpression _changesetClosedFailure;
  QRegularExpression _elementGoneDeletedFailure;
};

}

#endif  //  OSM_API_MATCH_FAILURE_H<|MERGE_RESOLUTION|>--- conflicted
+++ resolved
@@ -29,15 +29,7 @@
 #define OSM_API_MATCH_FAILURE_H
 
 //  Qt
-<<<<<<< HEAD
-
-=======
-#include <QString>
->>>>>>> b449372e
 #include <QRegularExpression>
-
-//  Standard
-
 
 //  Hoot
 #include <hoot/core/io/OsmApiChangesetElement.h>

/*
 * This file is part of Hootenanny.
 *
 * Hootenanny is free software: you can redistribute it and/or modify
 * it under the terms of the GNU General Public License as published by
 * the Free Software Foundation, either version 3 of the License, or
 * (at your option) any later version.
 *
 * This program is distributed in the hope that it will be useful,
 * but WITHOUT ANY WARRANTY; without even the implied warranty of
 * MERCHANTABILITY or FITNESS FOR A PARTICULAR PURPOSE.  See the
 * GNU General Public License for more details.
 *
 * You should have received a copy of the GNU General Public License
 * along with this program.  If not, see <http://www.gnu.org/licenses/>.
 *
 * --------------------------------------------------------------------
 *
 * The following copyright notices are generated automatically. If you
 * have a new notice to add, please use the format:
 * " * @copyright Copyright ..."
 * This will properly maintain the copyright information. DigitalGlobe
 * copyrights will be updated automatically.
 *
 * @copyright Copyright (C) 2016, 2017 DigitalGlobe (http://www.digitalglobe.com/)
 */

#include "OsmApiDbBulkWriter.h"

#include <QDateTime>
#include <QFileInfo>
#include <QStringBuilder>
#include <QDir>
#include <QUuid>

#include <hoot/core/util/HootException.h>
#include <hoot/core/util/Factory.h>
#include <hoot/core/util/Settings.h>
#include <hoot/core/util/DbUtils.h>

#include <tgs/System/SystemInfo.h>

namespace hoot
{

using namespace Tgs;

unsigned int OsmApiDbBulkWriter::logWarnCount = 0;

HOOT_FACTORY_REGISTER(OsmMapWriter, OsmApiDbBulkWriter)

OsmApiDbBulkWriter::OsmApiDbBulkWriter() :
_outputDelimiter("\t"),
_fileDataPassCtr(0)
{
  _reset();
  _sectionNames = _createSectionNameList();
  setConfiguration(conf());
}

OsmApiDbBulkWriter::~OsmApiDbBulkWriter()
{
  close();
}

bool OsmApiDbBulkWriter::isSupported(QString urlStr)
{
  LOG_VARD(urlStr);
  QUrl url(urlStr);
<<<<<<< HEAD
  //if we ever want any other writers that the convert command invokes to output sql or csv, then
  //this will have to be made more specific
  return
    urlStr.toLower().endsWith(".sql") || urlStr.toLower().endsWith(".csv") ||
    _database.isSupported(url);
=======
  //if we ever want any other writers that the convert command invokes to output sql, then
  //this will have to be made more specific
  return urlStr.toLower().endsWith(".sql") || _database.isSupported(url);
>>>>>>> 46eff9ef
}

void OsmApiDbBulkWriter::open(QString url)
{
  _outputUrl = url;

  // Make sure we're not already open and the URL is valid
  if (!isSupported(url))
  {
    throw HootException(QString("Could not open URL ") + url);
  }

  _verifyStartingIds();
<<<<<<< HEAD
  _verifyApp();
=======
>>>>>>> 46eff9ef
  _verifyOutputCopySettings();
  //early test to make sure we can write to file output locations, so we don't get a nasty
  //surprise after taking a long amount of time to write a huge output file
  if (!_destinationIsDatabase() || !_outputFilesCopyLocation.isEmpty())
  {
    _verifyFileOutputs();
  }
  if (_destinationIsDatabase() && _database.getDB().isOpen())
  {
    throw HootException(
      QString("Database already open.  Close the existing database connection before opening ") +
      QString("a new one.  URL: ") + url);
  }
  if (_destinationIsDatabase())
  {
    _database.open(_outputUrl);
  }
  _verifyDependencies();
}

void OsmApiDbBulkWriter::_verifyFileOutputs()
{
  QString finalOutput = _outputUrl;
  if (_destinationIsDatabase() && !_outputFilesCopyLocation.isEmpty())
  {
    finalOutput = _outputFilesCopyLocation;
  }
  //just a test to make sure we can write to specified file output locations
  QFile outputFile(finalOutput);
  if (outputFile.exists())
  {
    outputFile.remove();
  }
  if (!outputFile.open(QIODevice::WriteOnly))
  {
    throw HootException("Could not open file for output: " + finalOutput);
  }
  outputFile.close();
  outputFile.remove();
}

void OsmApiDbBulkWriter::_verifyStartingIds()
{
  if (_idMappings.startingNodeId < 1 || _idMappings.startingWayId < 1 ||
      _idMappings.startingRelationId < 1)
  {
    throw HootException(
      "Invalid element starting ID specified.  IDs must be greater than or equal to 1.");
  }
<<<<<<< HEAD

  //this setting overrides any specified starting ids
  if (_reserveRecordIdsBeforeWritingData)
  {
    if (_idMappings.startingNodeId > 1 || _idMappings.startingWayId > 1 ||
        _idMappings.startingRelationId > 1)
    {
      LOG_WARN(
        "Custom starting element IDs ignored due to reserve record IDs before writing data enabled.");
    }
    _idMappings.startingNodeId = 1;
    _idMappings.startingWayId = 1;
    _idMappings.startingRelationId = 1;
  }
  else
  {
    _idMappings.currentNodeId = _idMappings.startingNodeId;
    _idMappings.currentWayId = _idMappings.startingWayId;
    _idMappings.currentRelationId = _idMappings.startingRelationId;
  }
}

void OsmApiDbBulkWriter::_verifyDependencies()
{
  if (system(QString(_writerApp + " --version > /dev/null").toStdString().c_str()) != 0)
  {
    throw HootException(
      "Unable to access the " + _writerApp + " application.  Is " + _writerApp + " installed?");
  }

  if (_writerApp == "pg_bulkload" && _destinationIsDatabase())
  {
    //need psql to execute sequence id sql file if using pgbulk, not reserving ids beforehand, and
    //the destination is a database
    if (!_reserveRecordIdsBeforeWritingData &&
        system(QString("psql --version > /dev/null").toStdString().c_str()) != 0)
    {
      throw HootException("Unable to access the psql application.  Is psql installed?");
    }

    if (!_database.hasExtension(_writerApp))
    {
      throw HootException(
        QString("The " + _writerApp + " application was selected for database writing. ") +
        QString("To use this writer application, the database being written to must have the ") +
        QString(_writerApp + " extension installed."));
    }
  }
}

void OsmApiDbBulkWriter::_verifyApp()
{
  if (_writerApp != "psql" && _writerApp != "pg_bulkload")
  {
    throw HootException("Invalid OSM API database writer application: " + _writerApp);
  }
  else if (_writerApp == "psql" &&
           (_disableWriteAheadLogging || _writeMultiThreaded || _disableConstraints))
  {
    throw HootException(
      QString("OSM API database writer app is 'psql'.  The following options may only be ") +
      QString("enabled with the 'pg_bulkload' writer application: disabling write ahead ") +
      QString("logging, multi-threaded writes, disabling table constraint checks."));
  }
  else if (_writerApp == "psql" && _outputUrl.endsWith(".csv"))
  {
    throw HootException(
      QString("When using the 'psql' writer application, the only valid output formats are ") +
      QString("SQL file (.sql) or OSM API database (osmapidb://)."));
  }
  else if (_writerApp == "pg_bulkload" && _outputUrl.endsWith(".sql"))
  {
    throw HootException(
      QString("When using the 'pg_bulkload' writer application, the only valid output ") +
      QString("formats are CSV file (.csv) or OSM API database (osmapidb://)."));
  }

  if (_writerApp == "psql")
  {
    _outputDelimiter = "\t";
  }
  else
  {
    _outputDelimiter = ",";
  }
}

void OsmApiDbBulkWriter::_verifyOutputCopySettings()
{
  if (_destinationIsDatabase() && !_outputFilesCopyLocation.isEmpty())
  {
    QFileInfo outputCopyLocationInfo(_outputFilesCopyLocation);
    if (_writerApp == "pg_bulkload" &&
        !outputCopyLocationInfo.completeSuffix().toLower().endsWith("csv"))
    {
      throw HootException(
        QString("Output file copy location should be set to a CSV file (.csv) when using the ") +
        QString("'pg_bulkload' writer application.  Location specified: ") +
        _outputFilesCopyLocation);
    }
    else if (_writerApp == "psql" &&
             !outputCopyLocationInfo.completeSuffix().toLower().endsWith("sql"))
    {
      throw HootException(
        QString("Output file copy location should be set to a SQL file (.sql) when using the ") +
        QString("'psql' writer application.  Location specified: ") + _outputFilesCopyLocation);
    }
  }
}

void OsmApiDbBulkWriter::close()
{
  _closeOutputFiles();
  if (_destinationIsDatabase())
  {
    _database.close();
  }

=======

  //this setting overrides any specified starting ids
  if (_reserveRecordIdsBeforeWritingData)
  {
    if (_idMappings.startingNodeId > 1 || _idMappings.startingWayId > 1 ||
        _idMappings.startingRelationId > 1)
    {
      LOG_WARN(
        "Custom starting element IDs ignored due to reserve record IDs before writing data enabled.");
    }
    _idMappings.startingNodeId = 1;
    _idMappings.startingWayId = 1;
    _idMappings.startingRelationId = 1;
  }
  else
  {
    _idMappings.currentNodeId = _idMappings.startingNodeId;
    _idMappings.currentWayId = _idMappings.startingWayId;
    _idMappings.currentRelationId = _idMappings.startingRelationId;
  }
}

void OsmApiDbBulkWriter::_verifyDependencies()
{
  if (system(QString("psql --version > /dev/null").toStdString().c_str()) != 0)
  {
    throw HootException("Unable to access the psql application.  Is psql installed?");
  }
}

void OsmApiDbBulkWriter::_verifyOutputCopySettings()
{
  if (_destinationIsDatabase() && !_outputFilesCopyLocation.isEmpty())
  {
    QFileInfo outputCopyLocationInfo(_outputFilesCopyLocation);
    if (!outputCopyLocationInfo.completeSuffix().toLower().endsWith("sql"))
    {
      throw HootException(
        QString("Output file copy location should be set to a SQL file (.sql) when using the ") +
        QString("'psql' writer application.  Location specified: ") + _outputFilesCopyLocation);
    }
  }
}

void OsmApiDbBulkWriter::close()
{
  _closeOutputFiles();
  if (_destinationIsDatabase())
  {
    _database.close();
  }

>>>>>>> 46eff9ef
  _reset();
  _sectionNames = _createSectionNameList();
  setConfiguration(conf());
}

void OsmApiDbBulkWriter::_closeOutputFiles()
{
  for (QStringList::const_iterator sectionNamesItr = _sectionNames.begin();
       sectionNamesItr != _sectionNames.end(); sectionNamesItr++)
  {
    if (_outputSections[*sectionNamesItr].first)
    {
      _outputSections[*sectionNamesItr].first->close();
    }
  }

  if (_sqlOutputCombinedFile)
  {
    _sqlOutputCombinedFile->close();
  }
}

QString OsmApiDbBulkWriter::_formatPotentiallyLargeNumber(const long number)
{
  //I want to see comma separators...probably a better way to handle this...will go with this for
  //now.
  const QLocale& cLocale = QLocale::c();
  QString ss = cLocale.toString((qulonglong)number);
  ss.replace(cLocale.groupSeparator(), ',');
  return ss;
}

void OsmApiDbBulkWriter::_logStats(const bool debug)
{
  QStringList messages;
  messages.append(QString("\tNodes: ") + _formatPotentiallyLargeNumber(_writeStats.nodesWritten));
  messages.append(
    QString("\tNode tags: ") + _formatPotentiallyLargeNumber(_writeStats.nodeTagsWritten));
  messages.append(QString("\tWays: ") + _formatPotentiallyLargeNumber(_writeStats.waysWritten));
  messages.append(
    QString("\tWay nodes: ") + _formatPotentiallyLargeNumber(_writeStats.wayNodesWritten));
  messages.append(
    QString("\tWay tags: ") + _formatPotentiallyLargeNumber(_writeStats.wayTagsWritten));
  messages.append(
    QString("\tRelations: ") + _formatPotentiallyLargeNumber(_writeStats.relationsWritten));
  messages.append(
    QString("\tRelation members: ") +
    _formatPotentiallyLargeNumber(_writeStats.relationMembersWritten));
  messages.append(
    QString("\tRelation tags: ") + _formatPotentiallyLargeNumber(_writeStats.relationTagsWritten));
  messages.append(
    QString("\tUnresolved relation members: ") +
    _formatPotentiallyLargeNumber(_writeStats.relationMembersUnresolved));
  messages.append(
    QString("\tChangesets: ") + _formatPotentiallyLargeNumber(_changesetData.changesetsWritten));
  messages.append(
    QString("\tChangeset change size (each): ") + _formatPotentiallyLargeNumber(_maxChangesetSize));
  messages.append(
    QString("\tExecutable SQL records: ") +
    _formatPotentiallyLargeNumber(_getTotalRecordsWritten()));

  for (int i = 0; i < messages.size(); i++)
  {
    if (debug)
    {
      LOG_DEBUG(messages.at(i));
    }
    else
    {
      LOG_INFO(messages.at(i));
    }
  }
}

unsigned int OsmApiDbBulkWriter::_numberOfFileDataPasses() const
{
<<<<<<< HEAD
  unsigned int numPasses = 1;
=======
  //using psql always requires a minimum of two passes due to having to combine all the temp
  //sql files into one
  unsigned int numPasses = 2;
>>>>>>> 46eff9ef
  if (_destinationIsDatabase())
  {
    //writing to the database is another pass over the data
    numPasses++;
  }
<<<<<<< HEAD
  if (_writerApp == "psql")
  {
    //using psql always requires a minimum of two passes due to having to combine all the temp
    //sql files into one
    numPasses++;
  }
  else if (_writerApp != "psql" && _destinationIsDatabase() && _reserveRecordIdsBeforeWritingData)
  {
    //pgbulk only adds an extra pass if the record id offsets have to be updated
    numPasses++;
  }
  return numPasses;
}

QString OsmApiDbBulkWriter::_getUpdatedCsvFileName(const QString tableName) const
{
  QString dest;
  if (!_destinationIsDatabase())
  {
    QFileInfo outputInfo(_outputUrl);
    dest = outputInfo.absoluteDir().path() + "/" + outputInfo.baseName() + "-" + tableName + ".csv";
  }
  else if (!_outputFilesCopyLocation.isEmpty())
  {
    QFileInfo outputInfo(_outputFilesCopyLocation);
    dest = outputInfo.absoluteDir().path() + "/" + outputInfo.baseName() + "-" + tableName + ".csv";
  }
  else
  {
    dest = QDir::tempPath() + "/" + tableName + "-" + QUuid::createUuid().toString() + ".csv";
  }
  return dest;
}

void OsmApiDbBulkWriter::_updateRecordLinesWithIdOffsetInCsvFiles()
{
  _timer->restart();
  _fileDataPassCtr++;
  LOG_INFO(
    "Updating record IDs for CSV files .  (data pass #" << _fileDataPassCtr << " of " <<
    _numberOfFileDataPasses() << ")...");
  LOG_VART(_sectionNames.size());
  LOG_VART(_outputSections.size());

  long progressLineCtr = 0;
  for (QStringList::const_iterator it = _sectionNames.begin(); it != _sectionNames.end(); ++it)
  {
    if (_outputSections.find(*it) == _outputSections.end())
    {
      LOG_DEBUG("No data for table " + *it);
      continue;
    }

    // Write updated IDs to a new copy of each file

    QFile tempInputFile(_outputSections[*it].first->fileName());
    shared_ptr<QFile> newCsvFile;
    try
    {
      QString dest = _getUpdatedCsvFileName(*it);
      LOG_VART(dest);
      QFile outputFile(dest);
      if (outputFile.exists())
      {
        outputFile.remove();
      }
      newCsvFile.reset(new QFile(dest));
      if (!newCsvFile->open(QIODevice::Append))
      {
        throw HootException("Could not open new CSV file for updated ID output: " + dest);
      }
      QTextStream outStream(newCsvFile.get());

      LOG_DEBUG("Opening temp file: " << _outputSections[*it].first->fileName());
      if (tempInputFile.open(QIODevice::ReadOnly))
      {
        LOG_DEBUG("Parsing temp file for table: " << *it << "...");
        QTextStream inStream(&tempInputFile);
        QString line;
        long lineCtr = 0;
        do
        {
          line = inStream.readLine();
          LOG_VART(line.left(100));

          if (!line.isEmpty())
          {
            _updateRecordLineWithIdOffset(*it, line);
            progressLineCtr++;
            outStream << line << "\n";
            lineCtr++;
          }

          if (lineCtr == _fileOutputLineBufferSize)
          {
            LOG_TRACE("Flushing records to combined file " << newCsvFile->fileName() << "...");
            outStream.flush();
            lineCtr = 0;
          }

          if (progressLineCtr > 0 && (progressLineCtr % _statusUpdateInterval == 0))
          {
            PROGRESS_INFO(
              "Parsed " <<
              _formatPotentiallyLargeNumber(progressLineCtr) << "/" <<
              _formatPotentiallyLargeNumber(
                _getTotalRecordsWritten() - _changesetData.changesetsWritten) <<
              " CSV file lines.");
          }
        }
        while (!line.isNull());
        outStream.flush();

        tempInputFile.close();
        LOG_DEBUG("Closing and removing old temp file and adding updated one for " << *it << "...");
        _outputSections[*it].first->close();
        _outputSections[*it].first->remove();
        if (!newCsvFile->flush())
        {
          throw HootException("Could not flush file for table " + *it);
        }
        newCsvFile->close();
        _outputSections[*it] =
          pair<shared_ptr<QFile>, shared_ptr<QTextStream> >(newCsvFile, shared_ptr<QTextStream>());

        QFileInfo outputInfo(_outputSections[*it].first->fileName());
        LOG_VART(SystemInfo::humanReadable(outputInfo.size()));
      }
      else
      {
        throw HootException("Unable to open temp input file: " + tempInputFile.fileName());
      }
    }
    catch (const Exception& e)
    {
      tempInputFile.close();
      newCsvFile->close();
      throw e;
    }

    LOG_DEBUG("Wrote contents of section " << *it);
  }

  LOG_INFO(
    "CSV ID update write complete.  (data pass #" << _fileDataPassCtr << " of " <<
    _numberOfFileDataPasses() << ").  Time elapsed: " << _secondsToDhms(_timer->elapsed()));
  LOG_DEBUG(
    "Parsed " << _formatPotentiallyLargeNumber(progressLineCtr) << " total CSV file lines.");
}

=======
  return numPasses;
}

>>>>>>> 46eff9ef
void OsmApiDbBulkWriter::_flushStreams()
{
  for (QStringList::const_iterator it = _sectionNames.begin(); it != _sectionNames.end(); ++it)
  {
    if (_outputSections.find(*it) == _outputSections.end())
    {
      LOG_DEBUG("No data for table " + *it);
      continue;
    }

    LOG_DEBUG("Flushing section " << *it << " to file " << _outputSections[*it].first->fileName());
<<<<<<< HEAD
    if ((*it != "byte_order_mark") && _writerApp == "psql")
=======
    if (*it != "byte_order_mark")
>>>>>>> 46eff9ef
    {
      LOG_TRACE("Writing closing byte order mark to stream...");
      *(_outputSections[*it].second) << QString("\\.\n\n\n");
    }
    // Flush any residual content from text stream/file
    _outputSections[*it].second->flush();
    if (!_outputSections[*it].first->flush())
    {
      throw HootException("Could not flush file for table " + *it);
    }
  }
}

void OsmApiDbBulkWriter::finalizePartial()
<<<<<<< HEAD
{
  LOG_INFO(
    "Input records parsed (data pass #" << _fileDataPassCtr << " of " <<
    _numberOfFileDataPasses() << ").  Time elapsed: " << _secondsToDhms(_timer->elapsed()));

  //go ahead and clear out some of the data structures we don't need anymore
  _idMappings.nodeIdMap.reset();
  _idMappings.wayIdMap.reset();
  _idMappings.relationIdMap.reset();
  _unresolvedRefs.unresolvedWaynodeRefs.reset();
  _unresolvedRefs.unresolvedRelationRefs.reset();

  if (_writeStats.nodesWritten == 0)
  {
    LOG_DEBUG("No input data was written to files.");
    return;
  }

  // Do we have an unfinished changeset that needs flushing?
  if (_changesetData.changesInChangeset > 0)
  {
    _writeChangesetToStream();
  }
  //If there was only one changeset written total, this won't have yet been incremented, so do it
  //now.
  if (_changesetData.changesetsWritten == 0)
  {
    _changesetData.changesetsWritten++;
  }
  _flushStreams();

  if (_destinationIsDatabase() && _reserveRecordIdsBeforeWritingData)
  {
    //Get the latest id sequences in case other writes have occurred while we were parsing the input
    //data, and reserve those ids out so we can exec the sql w/o risk of future ID conflicts
    //*after* we update the ids in the sql file in the next step.
    _reserveIdsInDb();
  }
  else
  {
    //If the output is a sql file, the setval statements will be written to the file later.  If
    //the output is csv files, then ID sequences must be managed manually outside of this writer.
    LOG_DEBUG("Skipping record ID reservation in database due to configuration or output type...");
  }

  if (_writerApp == "psql")
  {
    // Start initial section that holds nothing but UTF-8 byte-order mark (BOM)
    _createOutputFile("byte_order_mark", "\n", true);

    //combine all the element/changeset files that were written during partial streaming into
    //one file and update the ids in the SQL file according to the id sequences previously reserved
    //out
    _writeCombinedSqlFile();
  }
  else
  {
    if (_destinationIsDatabase() && _reserveRecordIdsBeforeWritingData)
    {
      //update the ids in the CSV file according to the id sequences previously reserved
      _updateRecordLinesWithIdOffsetInCsvFiles();
    }
    else if (!_reserveRecordIdsBeforeWritingData)
    {
      //We're not reserving the ID ranges in the database, so we'll write the appropriate setval
      //statements to a sql file here for applying at a later time.
      _writeSequenceIdUpdateSqlFile();
    }
  }

  LOG_INFO("File write stats:");
  _logStats();

  if (_destinationIsDatabase())
  {
    _writeDataToDb();
    LOG_INFO("Final database write stats:");
  }
  else
  {
    LOG_DEBUG("Skipping SQL execution against database due to configuration...");
    LOG_INFO("Final file write stats:");
  }
  _logStats();
}

QString OsmApiDbBulkWriter::_getSequenceIdSqlFileName() const
{
  if (!_destinationIsDatabase())
  {
    QFileInfo outputInfo(_outputUrl);
    return outputInfo.absoluteDir().path() + "/" + outputInfo.baseName() + ".sql";
  }
  else if (!_outputFilesCopyLocation.isEmpty())
  {
    QFileInfo outputInfo(_outputFilesCopyLocation);
    return outputInfo.absoluteDir().path() + "/" + outputInfo.baseName() + ".sql";
  }
  else
  {
    assert(false);
  }
}

void OsmApiDbBulkWriter::_writeSequenceIdUpdateSqlFile()
{
  LOG_TRACE("Writing separate sequence ID update file...");

  shared_ptr<QFile> outputFile;
  try
  {
    QString reserveElementIdsSql;
    _writeSequenceUpdatesToStream(_changesetData.currentChangesetId - 1,
                                  _idMappings.currentNodeId - 1,
                                  _idMappings.currentWayId - 1,
                                  _idMappings.currentRelationId - 1,
                                  reserveElementIdsSql);
    LOG_VART(reserveElementIdsSql);
    QFileInfo outputInfo(_outputUrl);
    const QString dest = _getSequenceIdSqlFileName();
    LOG_VART(dest);
    outputFile.reset(new QFile(dest));
    if (outputFile->exists())
    {
      outputFile->remove();
    }
    if (!outputFile->open(QIODevice::Append))
    {
      throw HootException(
        "Could not open file at: " + outputFile->fileName() +
        " for contents of SQL sequence ID output.");
    }
    QTextStream outStream(outputFile.get());
    outStream << reserveElementIdsSql;
    outStream.flush();
    outputFile->flush();
    outputFile->close();
  }
  catch (const Exception& e)
  {
    if (outputFile)
    {
      outputFile->close();
    }
    throw e;
  }
}

bool OsmApiDbBulkWriter::_destinationIsDatabase() const
{
  return _outputUrl.toLower().startsWith("osmapidb://");
}

void OsmApiDbBulkWriter::_writeDataToDbPsql()
{
  _timer->restart();
  _fileDataPassCtr++;
  //I believe a COPY header is created whether there are any records to copy for the table or not,
  //which is why the number of copy statements to be executed is hardcoded here.  Might be cleaner
  //to not write the header if there are no records to copy for the table...
  LOG_INFO(
    "Executing element SQL for " << _formatPotentiallyLargeNumber(_getTotalRecordsWritten()) <<
    " records (data pass #" << _fileDataPassCtr << " of " << _numberOfFileDataPasses() <<
    ").  17 separate SQL COPY statements will be executed...");

  //exec element sql against the db; Using psql here b/c it is doing buffered reads against the
  //sql file, so no need doing the extra work to handle buffering the sql read manually and
  //applying it to a QSqlQuery.
  _execSqlFile(_sqlOutputCombinedFile->fileName());

  LOG_INFO("SQL execution complete.  Time elapsed: " << _secondsToDhms(_timer->elapsed()));
}

void OsmApiDbBulkWriter::_execSqlFile(const QString fileName)
{
  //this assumes a database destination
  const QMap<QString, QString> dbUrlParts = ApiDb::getDbUrlParts(_outputUrl);
  QString cmd = "export PGPASSWORD=" + dbUrlParts["password"] + "; psql";
  if (!(Log::getInstance().getLevel() <= Log::Info))
  {
    cmd += " --quiet";
  }
  cmd += " " + ApiDb::getPsqlString(_outputUrl) + " -f " + fileName;
  if (!(Log::getInstance().getLevel() <= Log::Info))
  {
    cmd += " > /dev/null";
  }
  LOG_DEBUG(cmd);
  LOG_INFO("Executing SQL file: " << fileName);
  if (system(cmd.toStdString().c_str()) != 0)
  {
    throw HootException(
      "Failed executing write against the OSM API database of SQL file: " + fileName);
  }
}

void OsmApiDbBulkWriter::_writeDataToDbPgBulk()
{    
  _timer->restart();
  _fileDataPassCtr++;
  bool someDataNotLoaded = false;
  LOG_INFO(
    "Writing CSV data for " << _formatPotentiallyLargeNumber(_getTotalRecordsWritten()) <<
    " records (data pass #" << _fileDataPassCtr << " of " << _numberOfFileDataPasses() <<
    ")." << _outputSections.size() - 1 << " CSV files will be written to the database...");

  //Do we want to remove these every time?
  if (!_pgBulkLogPath.isEmpty())
  {
    QFile pgBulkOutputLog(_pgBulkLogPath);
    if (pgBulkOutputLog.exists())
    {
      pgBulkOutputLog.remove();
    }
=======
{
  LOG_INFO(
    "Input records parsed (data pass #" << _fileDataPassCtr << " of " <<
    _numberOfFileDataPasses() << ").  Time elapsed: " << _secondsToDhms(_timer->elapsed()));

  //go ahead and clear out some of the data structures we don't need anymore
  _idMappings.nodeIdMap.reset();
  _idMappings.wayIdMap.reset();
  _idMappings.relationIdMap.reset();
  _unresolvedRefs.unresolvedWaynodeRefs.reset();
  _unresolvedRefs.unresolvedRelationRefs.reset();

  if (_writeStats.nodesWritten == 0)
  {
    LOG_DEBUG("No input data was written to files.");
    return;
  }

  // Do we have an unfinished changeset that needs flushing?
  if (_changesetData.changesInChangeset > 0)
  {
    _writeChangesetToStream();
>>>>>>> 46eff9ef
  }
  if (!_pgBulkBadRecordsLogPath.isEmpty())
  {
    QFile pgBulkBadRecordsOutputLog(_pgBulkBadRecordsLogPath);
    if (pgBulkBadRecordsOutputLog.exists())
    {
      pgBulkBadRecordsOutputLog.remove();
    }
  }

  //if we're writing this data offline, write the sequence id updates to the db first with psql,
  //using the sql file that was earlier output to the same dir as the csv files; doing this to
  //stay consistent with the fact that when using psql sequence id update statements are always
  //written to the output sql file if ids aren't reserved
  if (!_reserveRecordIdsBeforeWritingData)
  {
    _execSqlFile(_getSequenceIdSqlFileName());
  }
  _flushStreams();

  if (_destinationIsDatabase() && _reserveRecordIdsBeforeWritingData)
  {
    //Get the latest id sequences in case other writes have occurred while we were parsing the input
    //data, and reserve those ids out so we can exec the sql w/o risk of future ID conflicts
    //*after* we update the ids in the sql file in the next step.
    _reserveIdsInDb();
  }
  else
  {
    //If the output is a sql file, the setval statements will be written to the file later.  If
    //the output is csv files, then ID sequences must be managed manually outside of this writer.
    LOG_DEBUG("Skipping record ID reservation in database due to configuration or output type...");
  }

<<<<<<< HEAD
  for (QStringList::const_iterator sectionNamesItr = _sectionNames.begin();
       sectionNamesItr != _sectionNames.end(); sectionNamesItr++)
  {
    if (*sectionNamesItr != "byte_order_mark" && _outputSections[*sectionNamesItr].first)
    {
      LOG_DEBUG("Closing file for " << *sectionNamesItr << "...");
      _outputSections[*sectionNamesItr].second.reset();
      if (!_outputSections[*sectionNamesItr].first->exists())
      {
        throw HootException(
          "File " + _outputSections[*sectionNamesItr].first->fileName() + " does not exist.");
      }

      const QMap<QString, QString> dbUrlParts = ApiDb::getDbUrlParts(_outputUrl);

      QString cmd = "export PGPASSWORD=" + dbUrlParts["password"] + ";";
      cmd += " export PGDATABASE=" + dbUrlParts["database"] + ";";
      cmd += " export PGHOST=" + dbUrlParts["host"] + ";";
      cmd += " export PGPORT=" + dbUrlParts["port"] + ";";
      cmd += " export PGUSER=" + dbUrlParts["user"] + ";";
      cmd +=
        " pg_bulkload -d " + dbUrlParts["database"] + " -O " + *sectionNamesItr + " -i " +
         (_outputSections[*sectionNamesItr]).first->fileName();

      if (!_pgBulkLogPath.isEmpty())
      {
        cmd += " -l " + _pgBulkLogPath;
      }
      if (!_pgBulkBadRecordsLogPath.isEmpty())
      {
        cmd += " -P " + _pgBulkBadRecordsLogPath;
      }
      if (!_disableConstraints)
      {
        cmd += " -o \"CHECK_CONSTRAINTS=YES\"";
      }
      if (!_disableWriteAheadLogging)
      {
        cmd += " -o \"WRITER=BUFFERED\"";
      }
      if (_writeMultiThreaded)
      {
        cmd += " -o \"MULTI_PROCESS=YES\"";
      }
      if (Log::getInstance().getLevel() <= Log::Trace)
      {
        cmd += " -o \"VERBOSE=YES\"";
      }
      switch (Log::getInstance().getLevel())
      {
        case Log::Trace:
          cmd += " -E DEBUG";
          break;
        case Log::Debug:
          cmd += " -E DEBUG";
          break;
        case Log::Info:
          //info is the default
          break;
        case Log::Warn:
          cmd += " -E WARNING";
          break;
        case Log::Error:
          cmd += " -E ERROR";
          break;
        default:
          throw HootException("Unsupported log level.");
      }
      if (!(Log::getInstance().getLevel() <= Log::Info))
      {
        cmd += " > /dev/null";
      }
      LOG_DEBUG(cmd);

      LOG_INFO("Writing CSV data for " << *sectionNamesItr << "...");
      const int status = system(cmd.toStdString().c_str());
      if (status != 0)
      {
        if (status == 3)
        {
          LOG_WARN("Some data could not be loaded.");
          someDataNotLoaded = true;
        }
        else
        {
          throw HootException(
            "Failed executing record write for table " + *sectionNamesItr +
            " against the OSM API database: " + _outputUrl + ".  Error code: " +
            QString::number(status));
        }
      }
      LOG_DEBUG("Wrote CSV data for " << *sectionNamesItr << ".");

      if (_destinationIsDatabase() && _outputFilesCopyLocation.isEmpty())
      {
        LOG_DEBUG("Removing file for " << *sectionNamesItr << "...");
        _outputSections[*sectionNamesItr].first->remove();
        _outputSections[*sectionNamesItr].first.reset();
      }
    }
  }

  LOG_INFO("SQL execution complete.  Time elapsed: " << _secondsToDhms(_timer->elapsed()));
  if (someDataNotLoaded)
  {
    LOG_WARN("Some data was not loaded.");
  }
}

void OsmApiDbBulkWriter::_writeDataToDb()
{
  if (_writerApp == "psql")
  {
    _writeDataToDbPsql();
  }
  else
  {
    _writeDataToDbPgBulk();
=======

  // Start initial section that holds nothing but UTF-8 byte-order mark (BOM)
  _createOutputFile("byte_order_mark", "\n", true);

  //combine all the element/changeset files that were written during partial streaming into
  //one file and update the ids in the SQL file according to the id sequences previously reserved
  //out
  _writeCombinedSqlFile();

  LOG_INFO("File write stats:");
  _logStats();

  if (_destinationIsDatabase())
  {
    _writeDataToDb();
    LOG_INFO("Final database write stats:");
  }
  else
  {
    LOG_DEBUG("Skipping SQL execution against database due to configuration...");
    LOG_INFO("Final file write stats:");
>>>>>>> 46eff9ef
  }
}

<<<<<<< HEAD
QString OsmApiDbBulkWriter::_getCombinedSqlFileName() const
{
  QString dest;
  if (!_destinationIsDatabase())
  {
    dest = _outputUrl;
  }
=======
bool OsmApiDbBulkWriter::_destinationIsDatabase() const
{
  return _outputUrl.toLower().startsWith("osmapidb://");
}

void OsmApiDbBulkWriter::_writeDataToDbPsql()
{
  _timer->restart();
  _fileDataPassCtr++;
  //I believe a COPY header is created whether there are any records to copy for the table or not,
  //which is why the number of copy statements to be executed is hardcoded here.  Might be cleaner
  //to not write the header if there are no records to copy for the table...
  LOG_INFO(
    "Executing element SQL for " << _formatPotentiallyLargeNumber(_getTotalRecordsWritten()) <<
    " records (data pass #" << _fileDataPassCtr << " of " << _numberOfFileDataPasses() <<
    ").  17 separate SQL COPY statements will be executed...");

  //exec element sql against the db; Using psql here b/c it is doing buffered reads against the
  //sql file, so no need doing the extra work to handle buffering the sql read manually and
  //applying it to a QSqlQuery.
  const QMap<QString, QString> dbUrlParts = ApiDb::getDbUrlParts(_outputUrl);
  QString cmd = "export PGPASSWORD=" + dbUrlParts["password"] + "; psql";
  if (!(Log::getInstance().getLevel() <= Log::Info))
  {
    cmd += " --quiet";
  }
  cmd += " " + ApiDb::getPsqlString(_outputUrl) + " -f " + _sqlOutputCombinedFile->fileName();
  if (!(Log::getInstance().getLevel() <= Log::Info))
  {
    cmd += " > /dev/null";
  }
  LOG_DEBUG(cmd);
  if (system(cmd.toStdString().c_str()) != 0)
  {
    throw HootException("Failed executing bulk element SQL write against the OSM API database.");
  }
  LOG_INFO("SQL execution complete.  Time elapsed: " << _secondsToDhms(_timer->elapsed()));
}

void OsmApiDbBulkWriter::_writeDataToDb()
{
  _writeDataToDbPsql();
}

QString OsmApiDbBulkWriter::_getCombinedSqlFileName() const
{
  QString dest;
  if (!_destinationIsDatabase())
  {
    dest = _outputUrl;
  }
>>>>>>> 46eff9ef
  else if (!_outputFilesCopyLocation.isEmpty())
  {
    dest = _outputFilesCopyLocation;
  }
  else
  {
    dest = QDir::tempPath() + "/OsmApiDbBulkWriter-" + QUuid::createUuid().toString() + ".sql";
  }
  return dest;
}

void OsmApiDbBulkWriter::_writeCombinedSqlFile()
{
  _timer->restart();
  _fileDataPassCtr++;
<<<<<<< HEAD

  const QString dest = _getCombinedSqlFileName();
  LOG_VART(dest);
  QFile outputFile(dest);
  if (outputFile.exists())
  {
    outputFile.remove();
  }
  _sqlOutputCombinedFile.reset(new QFile(dest));
  if (!_sqlOutputCombinedFile->open(QIODevice::Append))
  {
    throw HootException("Could not open file for SQL output: " + dest);
  }

=======

  const QString dest = _getCombinedSqlFileName();
  LOG_VART(dest);
  QFile outputFile(dest);
  if (outputFile.exists())
  {
    outputFile.remove();
  }
  _sqlOutputCombinedFile.reset(new QFile(dest));
  if (!_sqlOutputCombinedFile->open(QIODevice::Append))
  {
    throw HootException("Could not open file for SQL output: " + dest);
  }

>>>>>>> 46eff9ef
  LOG_INFO(
    "Writing combined SQL output file to " << _sqlOutputCombinedFile->fileName() <<
    ".  (data pass #" << _fileDataPassCtr << " of " << _numberOfFileDataPasses() << ")...");
  LOG_VART(_sectionNames.size());
  LOG_VART(_outputSections.size());

  QTextStream outStream(_sqlOutputCombinedFile.get());
  outStream << "BEGIN TRANSACTION;\n\n";
  outStream.flush();

  if (!_reserveRecordIdsBeforeWritingData)
  {
    //We're not reserving the ID ranges in the database, so we'll write the appropriate setval
    //statements to the sql output here for applying at a later time.
    QString reserveElementIdsSql;
    _writeSequenceUpdatesToStream(_changesetData.currentChangesetId - 1,
                                  _idMappings.currentNodeId - 1,
                                  _idMappings.currentWayId - 1,
                                  _idMappings.currentRelationId - 1,
                                  reserveElementIdsSql);
    LOG_VART(reserveElementIdsSql);
    outStream << reserveElementIdsSql;
    outStream.flush();
  }

  long progressLineCtr = 0;
  for (QStringList::const_iterator it = _sectionNames.begin(); it != _sectionNames.end(); ++it)
  {
    if (_outputSections.find(*it) == _outputSections.end())
    {
      LOG_DEBUG("No data for table " + *it);
      continue;
    }

    // Append contents of section subfiles to output file
    QFile tempInputFile(_outputSections[*it].first->fileName());
    try
    {
      LOG_DEBUG("Opening file: " << _outputSections[*it].first->fileName());
      if (tempInputFile.open(QIODevice::ReadOnly))
      {
        LOG_DEBUG("Parsing file for table: " << *it << "...");
        QTextStream inStream(&tempInputFile);
        QString line;
        long lineCtr = 0;
        const bool updateIdOffsets = _destinationIsDatabase() && _reserveRecordIdsBeforeWritingData;
        do
        {
          line = inStream.readLine();
          LOG_VART(line.left(100));

          if (!line.contains("COPY") && !line.isEmpty() && line != "\\.")
          {
            if (updateIdOffsets)
            {
              _updateRecordLineWithIdOffset(*it, line);
            }
            progressLineCtr++;
          }
          outStream << line << "\n";
          lineCtr++;

          if (lineCtr == _fileOutputLineBufferSize)
          {
            LOG_TRACE(
              "Flushing records to combined file " << _sqlOutputCombinedFile->fileName() << "...");
            outStream.flush();
            lineCtr = 0;
          }

          if (progressLineCtr > 0 && (progressLineCtr % _statusUpdateInterval == 0))
          {
            //TODO: changesets is throwing off the progress totals here...not sure why...don't
            //care that much right now, since the changeset count is far outnumbered by the
            //size of the rest of the data
            PROGRESS_INFO(
              "Parsed " <<
              _formatPotentiallyLargeNumber(progressLineCtr) << "/" <<
              _formatPotentiallyLargeNumber(
                _getTotalRecordsWritten() - _changesetData.changesetsWritten) <<
              " SQL file lines.");
          }
        }
        while (!line.isNull());
        outStream.flush();

        tempInputFile.close();
        LOG_DEBUG("Closing and removing file for " << *it << "...");
        _outputSections[*it].second.reset();
        _outputSections[*it].first->close();
        _outputSections[*it].first->remove();
        _outputSections[*it].first.reset();
      }
      else
      {
        throw HootException("Unable to open input file: " + tempInputFile.fileName());
      }
    }
    catch (const Exception& e)
    {
      tempInputFile.close();
      throw e;
    }

    LOG_DEBUG("Wrote contents of section " << *it);
  }
  outStream << "COMMIT;";
  outStream.flush();
  _sqlOutputCombinedFile->flush();
  _sqlOutputCombinedFile->close();

  LOG_INFO(
    "SQL file write complete.  (data pass #" << _fileDataPassCtr << " of " <<
    _numberOfFileDataPasses() << ").  Time elapsed: " << _secondsToDhms(_timer->elapsed()));
  LOG_DEBUG(
    "Parsed " << _formatPotentiallyLargeNumber(progressLineCtr) << " total SQL file lines.");
  QFileInfo outputInfo(_sqlOutputCombinedFile->fileName());
  LOG_VART(SystemInfo::humanReadable(outputInfo.size()));
}

void OsmApiDbBulkWriter::_updateRecordLineWithIdOffset(const QString tableName, QString& recordLine)
{
  LOG_TRACE("Updating ID offset for line...");
  LOG_VART(tableName);

  QStringList lineParts = recordLine.split(_outputDelimiter);

  //update any element/changeset ID reference by adding the current ID offset to it

  bool lineUpdated = true;
  if (tableName == ApiDb::getChangesetsTableName())
  {
    lineParts[0] = QString::number(lineParts[0].toLong() + _changesetData.currentChangesetId);
  }
  else if (tableName == ApiDb::getCurrentNodesTableName() ||
           tableName == ApiDb::getNodesTableName())
  {
    lineParts[0] = QString::number(lineParts[0].toLong() + _idMappings.currentNodeId);
    lineParts[3] = QString::number(lineParts[3].toLong() + _changesetData.currentChangesetId);
  }
  else if (tableName == ApiDb::getCurrentWaysTableName() || tableName == ApiDb::getWaysTableName())
  {
    lineParts[0] = QString::number(lineParts[0].toLong() + _idMappings.currentWayId);
    lineParts[1] = QString::number(lineParts[1].toLong() + _changesetData.currentChangesetId);
  }
  else if (tableName == ApiDb::getCurrentWayNodesTableName() ||
           tableName == ApiDb::getWayNodesTableName())
  {
    lineParts[0] = QString::number(lineParts[0].toLong() + _idMappings.currentWayId);
    lineParts[1] = QString::number(lineParts[1].toLong() + _idMappings.currentNodeId);
  }
  else if (tableName == ApiDb::getCurrentRelationsTableName() ||
           tableName == ApiDb::getRelationsTableName())
  {
    lineParts[0] = QString::number(lineParts[0].toLong() + _idMappings.currentRelationId);
    lineParts[1] = QString::number(lineParts[1].toLong() + _changesetData.currentChangesetId);
  }
  else if (tableName == ApiDb::getCurrentRelationMembersTableName() ||
           tableName == ApiDb::getRelationMembersTableName())
  {
    lineParts[0] = QString::number(lineParts[0].toLong() + _idMappings.currentRelationId);
    const long memberId = lineParts[2].toLong();
    if (lineParts[1].toLower() == "node")
    {
      lineParts[2] = QString::number(memberId + _idMappings.currentNodeId);
    }
    else if (lineParts[1].toLower() == "way")
    {
      lineParts[2] = QString::number(memberId + _idMappings.currentWayId);
    }
  }
  else if (tableName == ApiDb::getCurrentNodeTagsTableName() ||
           tableName == ApiDb::getNodeTagsTableName())
  {
    lineParts[0] = QString::number(lineParts[0].toLong() + _idMappings.currentNodeId);
  }
  else if (tableName == ApiDb::getCurrentWayTagsTableName() ||
           tableName == ApiDb::getWayTagsTableName())
  {
    lineParts[0] = QString::number(lineParts[0].toLong() + _idMappings.currentWayId);
  }
  else if (tableName == ApiDb::getCurrentRelationTagsTableName() ||
           tableName == ApiDb::getRelationTagsTableName())
  {
    lineParts[0] = QString::number(lineParts[0].toLong() + _idMappings.currentRelationId);
  }
  else
  {
    lineUpdated = false;
  }

  if (!lineUpdated)
  {
    throw HootException("Bad line passed to record ID offsetter: " + recordLine.left(100));
  }

  recordLine = lineParts.join(_outputDelimiter);
  LOG_TRACE("ID offset updated for line: " << recordLine.left(100));
}

void OsmApiDbBulkWriter::_reserveIdsInDb()
{
  //this assumes the input data has already been written out to file once and _writeStats has valid
  //values for the number of elements written
  if (_writeStats.nodesWritten == 0)
  {
    throw HootException(
      QString("OSM API database bulk writer cannot reserve element ID range if no elements ") +
      QString("have been parsed from the input."));
  }

  //get the next available id from the db for all sequence types
  _incrementAndGetLatestIdsFromDb();
  //generate setval statements to reserve each of the id ranges out from use by others
  QString reserveElementIdsSql;
  _writeSequenceUpdatesToStream(_changesetData.currentChangesetId + _changesetData.changesetsWritten,
                                _idMappings.currentNodeId + _writeStats.nodesWritten,
                                _idMappings.currentWayId + _writeStats.waysWritten,
                                _idMappings.currentRelationId + _writeStats.relationsWritten,
                                 reserveElementIdsSql);
  LOG_VART(reserveElementIdsSql);

  LOG_INFO("Writing sequence ID updates to database to reserve record IDs...");
  _database.transaction();
  DbUtils::execNoPrepare(_database.getDB(), reserveElementIdsSql);
  _database.commit();
  LOG_DEBUG("Sequence updates written to database.");
}

long OsmApiDbBulkWriter::_getTotalRecordsWritten() const
{
  //the multiplications by 2 account for the fact that two records are written for each type (other
  //than changesets), one for the current tables and one for the historical tables
  return
    (_writeStats.nodesWritten * 2) + (_writeStats.nodeTagsWritten * 2) +
    (_writeStats.relationMembersWritten * 2) + (_writeStats.relationsWritten * 2) +
    (_writeStats.relationTagsWritten * 2) + (_writeStats.wayNodesWritten * 2) +
    (_writeStats.waysWritten * 2) + (_writeStats.wayTagsWritten * 2) +
    _changesetData.changesetsWritten;
}

void OsmApiDbBulkWriter::_incrementAndGetLatestIdsFromDb()
{
  LOG_DEBUG("Incrementing current ID sequences in database and updating local record IDs...");
  _idMappings.currentNodeId = _database.getNextId(ElementType::Node);
  _idMappings.currentWayId = _database.getNextId(ElementType::Way);
  _idMappings.currentRelationId = _database.getNextId(ElementType::Relation);
  _changesetData.currentChangesetId = _database.getNextId(ApiDb::getChangesetsTableName());
  LOG_VART(_changesetData.currentChangesetId);
  LOG_VART(_idMappings.currentNodeId);
  LOG_VART(_idMappings.currentWayId);
  LOG_VART(_idMappings.currentRelationId);
}

void OsmApiDbBulkWriter::writePartial(const ConstNodePtr& node)
{
  _timer.reset(new QElapsedTimer());
  _timer->start();

  if (_writeStats.nodesWritten == 0)
  {
    _fileDataPassCtr++;
    LOG_INFO(
      "Streaming elements from input to file outputs.  (data pass #" <<
      _fileDataPassCtr << " of " << _numberOfFileDataPasses() << ")...");
  }

  LOG_VART(node);

  //Since we're only creating elements, the changeset bounds is simply the combined bounds
  //of all the nodes involved in the changeset.

  //TODO: See #1451.  This changeset bounds calculation actually won't work when ways or relations
  //are written in separate changesets than the nodes they reference.  Since we're streaming the
  //elements, there's no way to get back to the bounds information.  This bug has always been here,
  //but just recently noticed.

  _changesetData.changesetBounds.expandToInclude(node->getX(), node->getY());
  LOG_VART(_changesetData.changesetBounds.toString());

  if (_writeStats.nodesWritten == 0)
  {
    _createNodeOutputFiles();
    _idMappings.nodeIdMap.reset(new BigMap<long, long>());
  }

  long nodeDbId;
  // Do we already know about this node?
  if (_idMappings.nodeIdMap->contains(node->getId()))
  {
    throw NotImplementedException("Writer class does not support update operations.");
  }
  // Have to establish new mapping
  nodeDbId = _establishNewIdMapping(node->getElementId());
  LOG_VART(nodeDbId);

  _writeNodeToStream(node, nodeDbId);
  _writeTagsToStream(node->getTags(), ElementType::Node, nodeDbId,
    _outputSections[ApiDb::getCurrentNodeTagsTableName()].second,
    _outputSections[ApiDb::getNodeTagsTableName()].second);
  _writeStats.nodesWritten++;
  _writeStats.nodeTagsWritten += node->getTags().size();

  _incrementChangesInChangeset();

  _checkUnresolvedReferences(node, nodeDbId);

  if ((_writeStats.nodesWritten / 2) % _fileOutputLineBufferSize == 0)
  {
    LOG_TRACE(
      "Flushing " << _formatPotentiallyLargeNumber(_fileOutputLineBufferSize) <<
      " nodes to files...");
    _outputSections[ApiDb::getCurrentNodesTableName()].second->flush();
    _outputSections[ApiDb::getNodesTableName()].second->flush();
  }
  if ((node->getTags().size() > 0) &&
      ((_writeStats.nodeTagsWritten / 2) % _fileOutputLineBufferSize == 0))
  {
    LOG_TRACE(
      "Flushing " << _formatPotentiallyLargeNumber(_fileOutputLineBufferSize) <<
      " node tags to files...");
    _outputSections[ApiDb::getCurrentNodeTagsTableName()].second->flush();
    _outputSections[ApiDb::getNodeTagsTableName()].second->flush();
  }

  if (_writeStats.nodesWritten % _statusUpdateInterval == 0)
  {
    PROGRESS_INFO(
      "Parsed " << _formatPotentiallyLargeNumber(_writeStats.nodesWritten) << " nodes from input.");
  }
}

QString OsmApiDbBulkWriter::_secondsToDhms(const qint64 durationInMilliseconds) const
{
  //TODO: move to utility class
  QString res;
  int duration = (int)(durationInMilliseconds / 1000);
  const int seconds = (int)(duration % 60);
  duration /= 60;
  const int minutes = (int)(duration % 60);
  duration /= 60;
  const int hours = (int)(duration % 24);
  const int days = (int)(duration / 24);
  if ((hours == 0) && (days == 0))
  {
    return res.sprintf("%02d:%02d", minutes, seconds);
  }
  if (days == 0)
  {
    return res.sprintf("%02d:%02d:%02d", hours, minutes, seconds);
  }
  return res.sprintf("%dd%02d:%02d:%02d", days, hours, minutes, seconds);
}

void OsmApiDbBulkWriter::writePartial(const ConstWayPtr& way)
{
  LOG_VART(way);

  if (_writeStats.waysWritten == 0)
  {
    _createWayOutputFiles();
    _idMappings.wayIdMap.reset(new BigMap<long, long>());
  }

  long wayDbId;
  // Do we already know about this way?
  if (_idMappings.wayIdMap->contains(way->getId()))
  {
    throw NotImplementedException("Writer class does not support update operations");
  }
  // Have to establish new mapping
  wayDbId = _establishNewIdMapping(way->getElementId());
  LOG_VART(wayDbId);

  _writeWayToStream(wayDbId);
  _writeWayNodesToStream(_idMappings.wayIdMap->at(way->getId()), way->getNodeIds());
  _writeTagsToStream(way->getTags(), ElementType::Way, wayDbId,
    _outputSections[ApiDb::getCurrentWayTagsTableName()].second,
    _outputSections[ApiDb::getWayTagsTableName()].second);
  _writeStats.waysWritten++;
  _writeStats.wayTagsWritten += way->getTags().size();
  _writeStats.wayNodesWritten += way->getNodeIds().size();

  _incrementChangesInChangeset();

  _checkUnresolvedReferences(way, wayDbId);

  if ((_writeStats.waysWritten / 2) % _fileOutputLineBufferSize == 0)
  {
    LOG_TRACE(
      "Flushing " << _formatPotentiallyLargeNumber(_fileOutputLineBufferSize) <<
      " ways to files...");
    _outputSections[ApiDb::getCurrentWaysTableName()].second->flush();
    _outputSections[ApiDb::getWaysTableName()].second->flush();
  }
  if ((way->getTags().size() > 0) &&
      ((_writeStats.wayTagsWritten / 2) % _fileOutputLineBufferSize == 0))
  {
    LOG_TRACE(
      "Flushing " << _formatPotentiallyLargeNumber(_fileOutputLineBufferSize) <<
      " way tags to files...");
    _outputSections[ApiDb::getCurrentWayTagsTableName()].second->flush();
    _outputSections[ApiDb::getWayTagsTableName()].second->flush();
  }
  if ((_writeStats.wayNodesWritten / 2) % _fileOutputLineBufferSize == 0)
  {
    LOG_TRACE(
      "Flushing " << _formatPotentiallyLargeNumber(_fileOutputLineBufferSize) <<
      " way nodes to files...");
    _outputSections[ApiDb::getCurrentWayNodesTableName()].second->flush();
    _outputSections[ApiDb::getWayNodesTableName()].second->flush();
  }

  if (_writeStats.waysWritten % _statusUpdateInterval == 0)
  {
    PROGRESS_INFO(
      "Parsed " << _formatPotentiallyLargeNumber(_writeStats.waysWritten) << " ways from input.");
  }
}

void OsmApiDbBulkWriter::writePartial(const ConstRelationPtr& relation)
{
  LOG_VART(relation);

  if (_writeStats.relationsWritten == 0)
  {
    _createRelationOutputFiles();
    _idMappings.relationIdMap.reset(new BigMap<long, long>());
  }

  long relationDbId;
  // Do we already know about this node?
  if (_idMappings.relationIdMap->contains(relation->getId()))
  {
    throw hoot::NotImplementedException("Writer class does not support update operations");
  }
  // Have to establish new mapping
  relationDbId = _establishNewIdMapping(relation->getElementId());
  LOG_VART(relationDbId);

  _writeRelationToStream(relationDbId);
  _writeRelationMembersToStream(relation);
  _writeTagsToStream(relation->getTags(), ElementType::Relation, relationDbId,
    _outputSections[ApiDb::getCurrentRelationTagsTableName()].second,
    _outputSections[ApiDb::getRelationTagsTableName()].second);
  _writeStats.relationsWritten++;
  _writeStats.relationTagsWritten += relation->getTags().size();
  _writeStats.relationMembersWritten += relation->getMembers().size();

  _incrementChangesInChangeset();

  _checkUnresolvedReferences(relation, relationDbId);

  if ((_writeStats.relationsWritten / 2) % _fileOutputLineBufferSize == 0)
  {
    LOG_TRACE(
      "Flushing " << _formatPotentiallyLargeNumber(_fileOutputLineBufferSize) <<
      " relations to files...");
    _outputSections[ApiDb::getCurrentRelationsTableName()].second->flush();
    _outputSections[ApiDb::getRelationsTableName()].second->flush();
  }
  if ((relation->getTags().size() > 0) &&
      ((_writeStats.relationTagsWritten / 2) % _fileOutputLineBufferSize == 0))
  {
    LOG_TRACE(
      "Flushing " << _formatPotentiallyLargeNumber(_fileOutputLineBufferSize) <<
      " relation tags to files...");
    _outputSections[ApiDb::getCurrentRelationTagsTableName()].second->flush();
    _outputSections[ApiDb::getRelationTagsTableName()].second->flush();
  }
  if ((_writeStats.relationMembersWritten / 2) % _fileOutputLineBufferSize == 0)
  {
    LOG_TRACE(
      "Flushing " << _formatPotentiallyLargeNumber(_fileOutputLineBufferSize) <<
      " relation members to files...");
    _outputSections[ApiDb::getCurrentRelationMembersTableName()].second->flush();
    _outputSections[ApiDb::getRelationMembersTableName()].second->flush();
  }

  if (_writeStats.relationsWritten % _statusUpdateInterval == 0)
  {
    PROGRESS_INFO(
      "Parsed " << _formatPotentiallyLargeNumber(_writeStats.relationsWritten) <<
      " relations from input.");
  }
}

void OsmApiDbBulkWriter::setConfiguration(const Settings& conf)
{
  const ConfigOptions confOptions(conf);

<<<<<<< HEAD
  setDisableWriteAheadLogging(confOptions.getOsmapidbBulkWriterDisableWriteAheadLogging());
  setWriteMultithreaded(confOptions.getOsmapidbBulkWriterMultithreaded());
  setDisableConstraints(confOptions.getOsmapidbBulkWriterDisableConstraints());
=======
>>>>>>> 46eff9ef
  setOutputFilesCopyLocation(confOptions.getOsmapidbBulkWriterOutputFilesCopyLocation().trimmed());
  _changesetData.changesetUserId = confOptions.getChangesetUserId();
  setFileOutputLineBufferSize(confOptions.getOsmapidbBulkWriterFileOutputBufferMaxLineSize());
  setStatusUpdateInterval(confOptions.getOsmapidbBulkWriterFileOutputStatusUpdateInterval());
  setMaxChangesetSize(confOptions.getChangesetMaxSize());
<<<<<<< HEAD
  setPgBulkloadLogPath(confOptions.getOsmapidbBulkWriterPgbulkloadLogPath().trimmed());
  setPgBulkloadBadRecordsLogPath(
    confOptions.getOsmapidbBulkWriterPgbulkloadBadRecordsLogPath().trimmed());
  setWriterApp(confOptions.getOsmapidbBulkWriterApp().toLower().trimmed());
=======
>>>>>>> 46eff9ef
  setReserveRecordIdsBeforeWritingData(
    confOptions.getOsmapidbBulkWriterReserveRecordIdsBeforeWritingData());
  setStartingNodeId(confOptions.getOsmapidbBulkWriterStartingNodeId());
  setStartingWayId(confOptions.getOsmapidbBulkWriterStartingWayId());
  setStartingRelationId(confOptions.getOsmapidbBulkWriterStartingRelationId());

  LOG_VART(_changesetData.changesetUserId);
  LOG_VART(_fileOutputLineBufferSize);
  LOG_VART(_statusUpdateInterval);
  LOG_VART(_maxChangesetSize);
  LOG_VART(_outputFilesCopyLocation);
<<<<<<< HEAD
  LOG_VART(_disableWriteAheadLogging);
  LOG_VART(_writeMultiThreaded);
  LOG_VART(_outputUrl);
  LOG_VART(_disableConstraints);
  LOG_VART(_outputDelimiter);
  LOG_VART(_pgBulkLogPath);
  LOG_VART(_pgBulkBadRecordsLogPath);
  LOG_VART(_writerApp);
=======
  LOG_VART(_outputUrl);
  LOG_VART(_outputDelimiter);
>>>>>>> 46eff9ef
  LOG_VART(_reserveRecordIdsBeforeWritingData);
  LOG_VART(_idMappings.startingNodeId);
  LOG_VART(_changesetData.changesetUserId);
  LOG_VART(_idMappings.startingWayId);
}

QStringList OsmApiDbBulkWriter::_createSectionNameList()
{
  QStringList sections;
  sections.push_back(QString("byte_order_mark"));
  sections.push_back(ApiDb::getChangesetsTableName());
  sections.push_back(ApiDb::getCurrentNodesTableName());
  sections.push_back(ApiDb::getCurrentNodeTagsTableName());
  sections.push_back(ApiDb::getNodesTableName());
  sections.push_back(ApiDb::getNodeTagsTableName());
  sections.push_back(ApiDb::getCurrentWaysTableName());
  sections.push_back(ApiDb::getCurrentWayNodesTableName());
  sections.push_back(ApiDb::getCurrentWayTagsTableName());
  sections.push_back(ApiDb::getWaysTableName());
  sections.push_back(ApiDb::getWayNodesTableName());
  sections.push_back(ApiDb::getWayTagsTableName());
  sections.push_back(ApiDb::getCurrentRelationsTableName());
  sections.push_back(ApiDb::getCurrentRelationMembersTableName());
  sections.push_back(ApiDb::getCurrentRelationTagsTableName());
  sections.push_back(ApiDb::getRelationsTableName());
  sections.push_back(ApiDb::getRelationMembersTableName());
  sections.push_back(ApiDb::getRelationTagsTableName());
  return sections;
}

void OsmApiDbBulkWriter::_createNodeOutputFiles()
{
<<<<<<< HEAD
  if (_writerApp == "psql")
  {
    _createOutputFile(
      ApiDb::getCurrentNodesTableName(),
      "COPY " + ApiDb::getCurrentNodesTableName() +
      " (id, latitude, longitude, changeset_id, visible, \"timestamp\", tile, version) " +
      "FROM stdin;\n");
    _createOutputFile(
      ApiDb::getCurrentNodeTagsTableName(),
      "COPY " + ApiDb::getCurrentNodeTagsTableName() + " (node_id, k, v) FROM stdin;\n");

    _createOutputFile(
      ApiDb::getNodesTableName(),
      "COPY " + ApiDb::getNodesTableName() +
      " (node_id, latitude, longitude, changeset_id, visible, \"timestamp\", tile, version, " +
      "redaction_id) FROM stdin;\n");
    _createOutputFile(
      ApiDb::getNodeTagsTableName(),
      //yes, this one is different than the others...see explanation in header file
      "COPY " + ApiDb::getNodeTagsTableName() + " (node_id, version, k, v) FROM stdin;\n");
  }
  else
  {
    _createOutputFile(ApiDb::getCurrentNodesTableName());
    _createOutputFile(ApiDb::getCurrentNodeTagsTableName());

    _createOutputFile(ApiDb::getNodesTableName());
    _createOutputFile(ApiDb::getNodeTagsTableName());
  }
=======
  _createOutputFile(
    ApiDb::getCurrentNodesTableName(),
    "COPY " + ApiDb::getCurrentNodesTableName() +
    " (id, latitude, longitude, changeset_id, visible, \"timestamp\", tile, version) " +
    "FROM stdin;\n");
  _createOutputFile(
    ApiDb::getCurrentNodeTagsTableName(),
    "COPY " + ApiDb::getCurrentNodeTagsTableName() + " (node_id, k, v) FROM stdin;\n");

  _createOutputFile(
    ApiDb::getNodesTableName(),
    "COPY " + ApiDb::getNodesTableName() +
    " (node_id, latitude, longitude, changeset_id, visible, \"timestamp\", tile, version, " +
    "redaction_id) FROM stdin;\n");
  _createOutputFile(
    ApiDb::getNodeTagsTableName(),
    //yes, this one is different than the others...see explanation in header file
    "COPY " + ApiDb::getNodeTagsTableName() + " (node_id, version, k, v) FROM stdin;\n");
>>>>>>> 46eff9ef
}

void OsmApiDbBulkWriter::_reset()
{
  LOG_TRACE("Resetting variables...");

  _writeStats.nodesWritten = 0;
  _writeStats.nodeTagsWritten = 0;
  _writeStats.waysWritten = 0;
  _writeStats.wayNodesWritten = 0;
  _writeStats.wayTagsWritten = 0;
  _writeStats.relationsWritten = 0;
  _writeStats.relationMembersWritten = 0;
  _writeStats.relationMembersUnresolved = 0;
  _writeStats.relationTagsWritten = 0;

  _changesetData.changesetUserId = -1;
  _changesetData.currentChangesetId = 1;
  _changesetData.changesInChangeset = 0;
  _changesetData.changesetsWritten = 0;

  _idMappings.startingNodeId = 1;
  _idMappings.currentNodeId = 1;
  _idMappings.nodeIdMap.reset();

  _idMappings.startingWayId = 1;
  _idMappings.currentWayId = 1;
  _idMappings.wayIdMap.reset();

  _idMappings.startingRelationId = 1;
  _idMappings.currentRelationId = 1;
  _idMappings.relationIdMap.reset();

  _unresolvedRefs.unresolvedWaynodeRefs.reset();
  _unresolvedRefs.unresolvedRelationRefs.reset();

  _outputSections.clear();
  _sectionNames.erase(_sectionNames.begin(), _sectionNames.end());
}

long OsmApiDbBulkWriter::_establishNewIdMapping(const ElementId& sourceId)
{
  long dbIdentifier;

  switch (sourceId.getType().getEnum())
  {
  case ElementType::Node:
    dbIdentifier = _idMappings.currentNodeId;
    _idMappings.nodeIdMap->insert(sourceId.getId(), dbIdentifier);
    _idMappings.currentNodeId++;
    break;

  case ElementType::Way:
    dbIdentifier = _idMappings.currentWayId;
    _idMappings.wayIdMap->insert(sourceId.getId(), dbIdentifier);
    _idMappings.currentWayId++;
    break;

  case ElementType::Relation:
    dbIdentifier = _idMappings.currentRelationId;
    _idMappings.relationIdMap->insert(sourceId.getId(), dbIdentifier);
    _idMappings.currentRelationId++;
    break;

  default:
    throw NotImplementedException("Unsupported element type.");
  }

  return dbIdentifier;
}

void OsmApiDbBulkWriter::_writeNodeToStream(const ConstNodePtr& node, const long nodeDbId)
{
  const double nodeY = node->getY();
  const double nodeX = node->getX();
  //TODO: should be able to use OsmApiDb::toOsmApiDbCoord here instead
  //const long nodeYNanodegrees = OsmApiDb::toOsmApiDbCoord(nodeY);
  //const long nodeXNanodegrees = OsmApiDb::toOsmApiDbCoord(nodeX);
  const int nodeYNanodegrees = _convertDegreesToNanodegrees(nodeY);
  const int nodeXNanodegrees = _convertDegreesToNanodegrees(nodeX);
  if ((nodeYNanodegrees < -900000000) || (nodeYNanodegrees > 900000000))
  {
    throw HootException(
      QString("Invalid latitude conversion, Y = %1 to %2").arg(
        QString::number(nodeY), QString::number(nodeYNanodegrees)));
  }
  if ((nodeXNanodegrees < -1800000000) || (nodeXNanodegrees > 1800000000))
  {
    throw HootException(
      QString("Invalid longitude conversion, X = %1 to %2").arg(
        QString::number(nodeX), QString::number(nodeXNanodegrees)));
  }
  const int changesetId = _changesetData.currentChangesetId;
  const QString datestring =
    QDateTime::currentDateTime().toUTC().toString("yyyy-MM-dd hh:mm:ss.zzz");
  const QString tileNumberString(QString::number(ApiDb::tileForPoint(nodeY, nodeX)));

  QString currentFormatString = CURRENT_NODES_OUTPUT_FORMAT_STRING;
  QString outputLine =
    currentFormatString.replace("\t", _outputDelimiter).arg(
      QString::number(nodeDbId),
      QString::number(nodeYNanodegrees),
      QString::number(nodeXNanodegrees),
      QString::number(changesetId),
      datestring,
      tileNumberString);
  *(_outputSections[ApiDb::getCurrentNodesTableName()].second) << outputLine;

  QString historicalFormatString = HISTORICAL_NODES_OUTPUT_FORMAT_STRING;
  historicalFormatString.replace("\t", _outputDelimiter);
<<<<<<< HEAD
  if (_writerApp == "pg_bulkload")
  {
    historicalFormatString.replace("\\N", "");
  }
=======
>>>>>>> 46eff9ef
  outputLine =
    historicalFormatString.arg(
      QString::number(nodeDbId),
      QString::number(nodeYNanodegrees),
      QString::number(nodeXNanodegrees),
      QString::number(changesetId),
      datestring,
      tileNumberString);
  *(_outputSections[ApiDb::getNodesTableName()].second) << outputLine;
}

unsigned int OsmApiDbBulkWriter::_convertDegreesToNanodegrees(const double degrees) const
{
  return round(degrees * ApiDb::COORDINATE_SCALE);
}

void OsmApiDbBulkWriter::_writeTagsToStream(const Tags& tags, const ElementType::Type& elementType,
                                            const long dbId,
                                            shared_ptr<QTextStream>& currentTable,
                                            shared_ptr<QTextStream>& historicalTable)
{
  const QString dbIdString(QString::number(dbId));
  for (Tags::const_iterator it = tags.begin(); it != tags.end(); ++it)
  {
    QString key = _escapeCopyToData(it.key());
    //pg_bulkload doesn't seem to be tolerating the empty data
    if (key.trimmed().isEmpty())
    {
      key = "<empty>";
    }
    LOG_VART(key);
    QString value = _escapeCopyToData(it.value());
    LOG_VART(value);
    if (value.trimmed().isEmpty())
    {
      value = "<empty>";
    }

    QString currentFormatString = CURRENT_TAGS_OUTPUT_FORMAT_STRING;
    *currentTable <<
      currentFormatString.replace("\t", _outputDelimiter)
        .arg(dbIdString, key, value);
    QString historicalFormatString = HISTORICAL_TAGS_OUTPUT_FORMAT_STRING;
    if (elementType == ElementType::Node)
    {
      //see explanation for this silliness in the header file
      historicalFormatString = HISTORICAL_NODE_TAGS_OUTPUT_FORMAT_STRING;
    }
    *historicalTable <<
      historicalFormatString.replace("\t", _outputDelimiter)
        .arg(dbIdString, key, value);
  }
}

void OsmApiDbBulkWriter::_createWayOutputFiles()
{
<<<<<<< HEAD
  if (_writerApp == "psql")
  {
    _createOutputFile(
      ApiDb::getCurrentWaysTableName(),
      "COPY " + ApiDb::getCurrentWaysTableName() +
      " (id, changeset_id, \"timestamp\", visible, version) FROM stdin;\n");
    _createOutputFile(
      ApiDb::getCurrentWayTagsTableName(),
      "COPY " + ApiDb::getCurrentWayTagsTableName() + " (way_id, k, v) FROM stdin;\n");
    _createOutputFile(
      ApiDb::getCurrentWayNodesTableName(),
      "COPY " + ApiDb::getCurrentWayNodesTableName() +
      " (way_id, node_id, sequence_id) FROM stdin;\n");

    _createOutputFile(
      ApiDb::getWaysTableName(),
      "COPY " + ApiDb::getWaysTableName() +
      " (way_id, changeset_id, \"timestamp\", version, visible, redaction_id) FROM stdin;\n");
    _createOutputFile(
      ApiDb::getWayTagsTableName(),
      "COPY " + ApiDb::getWayTagsTableName() +
      " (way_id, k, v, version) FROM stdin;\n");
    _createOutputFile(
      ApiDb::getWayNodesTableName(),
      "COPY " + ApiDb::getWayNodesTableName() +
      " (way_id, node_id, version, sequence_id) FROM stdin;\n");
  }
  else
  {
    //we're writing csv data (not sql), so no table headers needed

    _createOutputFile(ApiDb::getCurrentWaysTableName());
    _createOutputFile(ApiDb::getCurrentWayTagsTableName());
    _createOutputFile(ApiDb::getCurrentWayNodesTableName());

    _createOutputFile(ApiDb::getWaysTableName());
    _createOutputFile(ApiDb::getWayTagsTableName());
    _createOutputFile(ApiDb::getWayNodesTableName());
  }
=======
  _createOutputFile(
    ApiDb::getCurrentWaysTableName(),
    "COPY " + ApiDb::getCurrentWaysTableName() +
    " (id, changeset_id, \"timestamp\", visible, version) FROM stdin;\n");
  _createOutputFile(
    ApiDb::getCurrentWayTagsTableName(),
    "COPY " + ApiDb::getCurrentWayTagsTableName() + " (way_id, k, v) FROM stdin;\n");
  _createOutputFile(
    ApiDb::getCurrentWayNodesTableName(),
    "COPY " + ApiDb::getCurrentWayNodesTableName() +
    " (way_id, node_id, sequence_id) FROM stdin;\n");

  _createOutputFile(
    ApiDb::getWaysTableName(),
    "COPY " + ApiDb::getWaysTableName() +
    " (way_id, changeset_id, \"timestamp\", version, visible, redaction_id) FROM stdin;\n");
  _createOutputFile(
    ApiDb::getWayTagsTableName(),
    "COPY " + ApiDb::getWayTagsTableName() +
    " (way_id, k, v, version) FROM stdin;\n");
  _createOutputFile(
    ApiDb::getWayNodesTableName(),
    "COPY " + ApiDb::getWayNodesTableName() +
    " (way_id, node_id, version, sequence_id) FROM stdin;\n");
>>>>>>> 46eff9ef
}

void OsmApiDbBulkWriter::_writeWayToStream(const long wayDbId)
{
  const int changesetId = _changesetData.currentChangesetId;
  const QString datestring =
    QDateTime::currentDateTime().toUTC().toString("yyyy-MM-dd hh:mm:ss.zzz");

  QString currentFormatString = CURRENT_WAYS_OUTPUT_FORMAT_STRING;
  QString outputLine =
    currentFormatString.replace("\t", _outputDelimiter)
      .arg(wayDbId)
      .arg(changesetId)
      .arg(datestring);
  *(_outputSections[ApiDb::getCurrentWaysTableName()].second) << outputLine;

  QString historicalFormatString = HISTORICAL_WAYS_OUTPUT_FORMAT_STRING;
  historicalFormatString.replace("\t", _outputDelimiter);
<<<<<<< HEAD
  if (_writerApp == "pg_bulkload")
  {
    historicalFormatString.replace("\\N", "");
  }
=======
>>>>>>> 46eff9ef
  outputLine =
    historicalFormatString
      .arg(wayDbId)
      .arg(changesetId)
      .arg(datestring);
  *(_outputSections[ApiDb::getWaysTableName()].second) << outputLine;
}

void OsmApiDbBulkWriter::_writeWayNodesToStream(const long dbWayId, const vector<long>& waynodeIds)
{
  unsigned int nodeIndex = 1;
  const QString dbWayIdString( QString::number(dbWayId));
  for (vector<long>::const_iterator it = waynodeIds.begin(); it != waynodeIds.end(); ++it)
  {
    if (_idMappings.nodeIdMap->contains(*it))
    {
      const QString dbNodeIdString = QString::number(_idMappings.nodeIdMap->at(*it));
      const QString nodeIndexString(QString::number(nodeIndex));
      QString currentFormatString = CURRENT_WAY_NODES_OUTPUT_FORMAT_STRING;
      *_outputSections[ApiDb::getCurrentWayNodesTableName()].second <<
        currentFormatString.replace("\t", _outputDelimiter)
          .arg(dbWayIdString, dbNodeIdString, nodeIndexString);
      QString historicalFormatString = HISTORICAL_WAY_NODES_OUTPUT_FORMAT_STRING;
      *_outputSections[ApiDb::getWayNodesTableName()].second <<
        historicalFormatString.replace("\t", _outputDelimiter).arg(
          dbWayIdString, dbNodeIdString, nodeIndexString);
    }
    else
    {
      throw NotImplementedException(
        "Unresolved waynodes are not supported.  " +
        QString("Way %1 has reference to unknown node ID %2").arg(dbWayId, *it));
    }
    ++nodeIndex;
  }
}

void OsmApiDbBulkWriter::_createRelationOutputFiles()
{
<<<<<<< HEAD
  if (_writerApp == "psql")
  {
    _createOutputFile(
      ApiDb::getCurrentRelationsTableName(),
      "COPY " + ApiDb::getCurrentRelationsTableName() +
      " (id, changeset_id, \"timestamp\", visible, version) FROM stdin;\n");
    _createOutputFile(
      ApiDb::getCurrentRelationTagsTableName(),
      "COPY " + ApiDb::getCurrentRelationTagsTableName() + " (relation_id, k, v) FROM stdin;\n");
    _createOutputFile(
      ApiDb::getCurrentRelationMembersTableName(),
      "COPY " + ApiDb::getCurrentRelationMembersTableName() +
      " (relation_id, member_type, member_id, member_role, sequence_id) FROM stdin;\n");

    _createOutputFile(
      ApiDb::getRelationsTableName(),
      "COPY " + ApiDb::getRelationsTableName() +
      " (relation_id, changeset_id, \"timestamp\", version, visible, redaction_id) FROM stdin;\n");
    _createOutputFile(
      ApiDb::getRelationTagsTableName(),
      "COPY " + ApiDb::getRelationTagsTableName() +
      " (relation_id, k, v, version) FROM stdin;\n");
    _createOutputFile(
      ApiDb::getRelationMembersTableName(),
      "COPY " + ApiDb::getRelationMembersTableName() +
      " (relation_id, member_type, member_id, member_role, version, sequence_id) FROM stdin;\n");
  }
  else
  {
    //we're writing csv data (not sql), so no table headers needed

    _createOutputFile(ApiDb::getCurrentRelationsTableName());
    _createOutputFile(ApiDb::getCurrentRelationTagsTableName());
    _createOutputFile(ApiDb::getCurrentRelationMembersTableName());

    _createOutputFile(ApiDb::getRelationsTableName());
    _createOutputFile(ApiDb::getRelationTagsTableName());
    _createOutputFile(ApiDb::getRelationMembersTableName());
  }
=======
  _createOutputFile(
    ApiDb::getCurrentRelationsTableName(),
    "COPY " + ApiDb::getCurrentRelationsTableName() +
    " (id, changeset_id, \"timestamp\", visible, version) FROM stdin;\n");
  _createOutputFile(
    ApiDb::getCurrentRelationTagsTableName(),
    "COPY " + ApiDb::getCurrentRelationTagsTableName() + " (relation_id, k, v) FROM stdin;\n");
  _createOutputFile(
    ApiDb::getCurrentRelationMembersTableName(),
    "COPY " + ApiDb::getCurrentRelationMembersTableName() +
    " (relation_id, member_type, member_id, member_role, sequence_id) FROM stdin;\n");

  _createOutputFile(
    ApiDb::getRelationsTableName(),
    "COPY " + ApiDb::getRelationsTableName() +
    " (relation_id, changeset_id, \"timestamp\", version, visible, redaction_id) FROM stdin;\n");
  _createOutputFile(
    ApiDb::getRelationTagsTableName(),
    "COPY " + ApiDb::getRelationTagsTableName() +
    " (relation_id, k, v, version) FROM stdin;\n");
  _createOutputFile(
    ApiDb::getRelationMembersTableName(),
    "COPY " + ApiDb::getRelationMembersTableName() +
    " (relation_id, member_type, member_id, member_role, version, sequence_id) FROM stdin;\n");
>>>>>>> 46eff9ef
}

void OsmApiDbBulkWriter::_writeRelationToStream(const long relationDbId)
{
  const int changesetId = _changesetData.currentChangesetId;
  const QString datestring =
  QDateTime::currentDateTime().toUTC().toString("yyyy-MM-dd hh:mm:ss.zzz");

  QString currentFormatString = CURRENT_RELATIONS_OUTPUT_FORMAT_STRING;
  QString outputLine =
    currentFormatString.replace("\t", _outputDelimiter)
      .arg(relationDbId)
      .arg(changesetId)
      .arg(datestring);
  *(_outputSections[ApiDb::getCurrentRelationsTableName()].second) << outputLine;

  QString historicalFormatString = HISTORICAL_RELATIONS_OUTPUT_FORMAT_STRING;
  historicalFormatString.replace("\t", _outputDelimiter);
<<<<<<< HEAD
  if (_writerApp == "pg_bulkload")
  {
    historicalFormatString.replace("\\N", "");
  }
=======
>>>>>>> 46eff9ef
  outputLine =
    historicalFormatString
      .arg(relationDbId)
      .arg(changesetId)
      .arg(datestring);
  *(_outputSections[ApiDb::getRelationsTableName()].second) << outputLine;
}

void OsmApiDbBulkWriter::_writeRelationMembersToStream(const ConstRelationPtr& relation)
{
  unsigned int memberSequenceIndex = 1;
  const long relationId = relation->getId();
  const long dbRelationId = _idMappings.relationIdMap->at(relationId);
  const vector<RelationData::Entry> relationMembers = relation->getMembers();
  shared_ptr<BigMap<long, long> > knownElementMap;

  for (vector<RelationData::Entry>::const_iterator it = relationMembers.begin();
       it != relationMembers.end(); ++it)
  {
    const ElementId memberElementId = it->getElementId();

    switch (memberElementId.getType().getEnum())
    {
    case ElementType::Node:
      knownElementMap = _idMappings.nodeIdMap;
      break;

    case ElementType::Way:
      knownElementMap = _idMappings.wayIdMap;
      break;

    case ElementType::Relation:
      knownElementMap = _idMappings.relationIdMap;
      break;

    default:
      throw HootException("Unsupported element member type");
    }

    if (knownElementMap && knownElementMap->contains(memberElementId.getId()))
    {
      _writeRelationMemberToStream(
        dbRelationId, *it, knownElementMap->at(memberElementId.getId()), memberSequenceIndex);
    }
    else
    {
      if (!_unresolvedRefs.unresolvedRelationRefs)
      {
        _unresolvedRefs.unresolvedRelationRefs.reset(
          new map<ElementId, UnresolvedRelationReference>());
      }

      const UnresolvedRelationReference relationRef =
        { relationId, dbRelationId, *it, memberSequenceIndex };

      _unresolvedRefs.unresolvedRelationRefs->insert(
        pair<ElementId, UnresolvedRelationReference>(memberElementId, relationRef));
    }

    ++memberSequenceIndex;
  }
}

void OsmApiDbBulkWriter::_writeRelationMemberToStream(const long sourceRelationDbId,
                                                      const RelationData::Entry& memberEntry,
                                                      const long memberDbId,
                                                      const unsigned int memberSequenceIndex)
{
  QString memberType;
  const ElementId memberElementId = memberEntry.getElementId();

  switch (memberElementId.getType().getEnum())
  {
  case ElementType::Node:
    memberType = "Node";
    break;
  case ElementType::Way:
    memberType = "Way";
    break;
  case ElementType::Relation:
    memberType = "Relation";
    break;
  default:
    throw HootException("Unsupported element member type: " + memberType);
  }

  const QString dbRelationIdString(QString::number(sourceRelationDbId));
  const QString memberRefIdString(QString::number(memberDbId));
  const QString memberSequenceString(QString::number(memberSequenceIndex));
  QString memberRole = _escapeCopyToData(memberEntry.getRole());
<<<<<<< HEAD
  //pg_bulkload doesn't seem to be handling empty data
=======
  //handle empty data
>>>>>>> 46eff9ef
  if (memberRole.trimmed().isEmpty())
  {
    memberRole = "<no role>";
  }

  QString currentFormatString = CURRENT_RELATION_MEMBERS_OUTPUT_FORMAT_STRING;
  *_outputSections[ApiDb::getCurrentRelationMembersTableName()].second <<
    currentFormatString.replace("\t", _outputDelimiter).arg(
      dbRelationIdString, memberType, memberRefIdString, memberRole, memberSequenceString);
  QString historicalFormatString = HISTORICAL_RELATION_MEMBERS_OUTPUT_FORMAT_STRING;
  *_outputSections[ApiDb::getRelationMembersTableName()].second <<
    historicalFormatString.replace("\t", _outputDelimiter).arg(
      dbRelationIdString, memberType, memberRefIdString, memberRole, memberSequenceString);

  _writeStats.relationMembersWritten++;
}

QString OsmApiDbBulkWriter::_getTableOutputFileName(const QString tableName) const
{
<<<<<<< HEAD
  QString dest;
  if (_writerApp == "psql")
  {
    dest = QDir::tempPath() + "/" + tableName + "-temp-" + QUuid::createUuid().toString() + ".sql";
  }
  else
  {
    if (_reserveRecordIdsBeforeWritingData && _destinationIsDatabase())
    {
      dest =
        QDir::tempPath() + "/" + tableName + "-temp-" + QUuid::createUuid().toString() + ".csv";
    }
    else if (!_destinationIsDatabase())
    {
      QFileInfo outputInfo(_outputUrl);
      dest =
        outputInfo.absoluteDir().path() + "/" + outputInfo.baseName() + "-" + tableName + ".csv";
    }
    else if (!_outputFilesCopyLocation.isEmpty())
    {
      QFileInfo outputInfo(_outputFilesCopyLocation);
      dest =
        outputInfo.absoluteDir().path() + "/" + outputInfo.baseName() + "-" + tableName + ".csv";
    }
    else
    {
      assert(false);
    }
  }
  return dest;
=======
  return QDir::tempPath() + "/" + tableName + "-temp-" + QUuid::createUuid().toString() + ".sql";
>>>>>>> 46eff9ef
}

void OsmApiDbBulkWriter::_createOutputFile(const QString tableName, const QString header,
                                           const bool addByteOrderMark)
{
  QString msg = "Creating output file " + tableName;
  if (!header.trimmed().isEmpty())
  {
    msg += " and writing table header";
  }
  msg += "...";
  LOG_TRACE(msg);

  const QString dest = _getTableOutputFileName(tableName);
  LOG_VART(dest);
  QFile outputFile(dest);
  if (outputFile.exists())
  {
    outputFile.remove();
  }
  shared_ptr<QFile> file(new QFile(dest));
  if (!file->open(QIODevice::Append))
  {
    throw HootException(
      "Could not open file at: " + file->fileName() + " for contents of table: " + tableName);
  }
  _outputSections[tableName] =
    pair<shared_ptr<QFile>, shared_ptr<QTextStream> >(
      file, shared_ptr<QTextStream>(new QTextStream(file.get())));

  // Database is encoded in UTF-8, so force encoding as otherwise file is in local
  //    Western encoding which goes poorly for a lot of countries
  _outputSections[tableName].second->setCodec("UTF-8");

  // First table written out should have byte order mark to help identify content as UTF-8
  if (addByteOrderMark)
  {
    _outputSections[tableName].second->setGenerateByteOrderMark(true);
  }

  if (!header.trimmed().isEmpty())
  {
    *(_outputSections[tableName].second) << header;
  }
}

void OsmApiDbBulkWriter::_incrementChangesInChangeset()
{
  _changesetData.changesInChangeset++;
  if (_changesetData.changesInChangeset == _maxChangesetSize)
  {
    LOG_VART(_changesetData.changesInChangeset);
    _writeChangesetToStream();
    _changesetData.currentChangesetId++;
    LOG_VART(_changesetData.currentChangesetId);
    _changesetData.changesInChangeset = 0;
    _changesetData.changesetBounds.init();
    _changesetData.changesetsWritten++;
    LOG_VART(_changesetData.changesetsWritten);
  }
}

void OsmApiDbBulkWriter::_checkUnresolvedReferences(const ConstElementPtr& element,
                                                    const long elementDbId)
{
  // Regardless of type, may be referenced in relation
  if (_unresolvedRefs.unresolvedRelationRefs)
  {
    map<ElementId, UnresolvedRelationReference >::iterator relationRef =
      _unresolvedRefs.unresolvedRelationRefs->find(element->getElementId());

    if (relationRef != _unresolvedRefs.unresolvedRelationRefs->end())
    {
      if (logWarnCount < ConfigOptions().getLogWarnMessageLimit())
      {
        LOG_WARN("Found unresolved relation member ref!:");
        LOG_WARN(QString( "Relation ID ") % QString::number(relationRef->second.sourceRelationId) %
          QString(" (DB ID=") % QString::number(relationRef->second.sourceDbRelationId) %
           QString(") has ref to ") % relationRef->second.relationMemberData.toString());
      }
      else if (logWarnCount == ConfigOptions().getLogWarnMessageLimit())
      {
        LOG_WARN(className() << ": " << Log::LOG_WARN_LIMIT_REACHED_MESSAGE);
      }
      logWarnCount++;

      _writeRelationMemberToStream(
        relationRef->second.sourceDbRelationId, relationRef->second.relationMemberData,
        elementDbId, relationRef->second.relationMemberSequenceId);

      // Remove entry from unresolved list
      _unresolvedRefs.unresolvedRelationRefs->erase(relationRef);
    }
  }

  // If newly written element is a node, check noderefs as well
  if (element->getElementType().getEnum() == ElementType::Node)
  {
    if (_unresolvedRefs.unresolvedWaynodeRefs &&
        _unresolvedRefs.unresolvedWaynodeRefs->contains(element->getId()))
    {
      throw NotImplementedException(
        "Found unresolved waynode ref!  For node: " + QString::number(element->getId()) +
        " Need to insert waynode ref that is now resolved");
    }
  }
}

QString OsmApiDbBulkWriter::_escapeCopyToData(const QString stringToOutput) const
{
  QString escapedString(stringToOutput);
  // Escape any special characters as required by
  //    http://www.postgresql.org/docs/9.2/static/sql-copy.html
  escapedString.replace(QChar(92), QString("\\\\"));  // Escape single backslashes first
  escapedString.replace(QChar(8), QString("\\b"));
  escapedString.replace(QChar(9), QString("\\t"));
  escapedString.replace(QChar(10), QString("\\n"));
  escapedString.replace(QChar(11), QString("\\v"));
  escapedString.replace(QChar(12), QString("\\f"));
  escapedString.replace(QChar(13), QString("\\r"));
<<<<<<< HEAD
  //pg_bulkload data comes from csv, so need a different delimiter than a comma
  if (_writerApp == "pg_bulkload")
  {
    escapedString.replace(QChar(44), QString(";"));
  }
=======
>>>>>>> 46eff9ef
  return escapedString;
}

void OsmApiDbBulkWriter::_writeChangesetToStream()
{
  LOG_VART(_changesetData.changesetUserId);
  LOG_VART(_changesetData.currentChangesetId);

  if (_changesetData.changesetUserId == -1)
  {
    throw HootException(
      "Invalid changeset user ID: " + QString::number(_changesetData.changesetUserId));
  }

  if (!_outputSections[ApiDb::getChangesetsTableName()].second)
  {
<<<<<<< HEAD
    if (_writerApp == "psql")
    {
      _createOutputFile(
        ApiDb::getChangesetsTableName(),
        "COPY " + ApiDb::getChangesetsTableName() +
        " (id, user_id, created_at, min_lat, max_lat, min_lon, max_lon, closed_at, num_changes) " +
        "FROM stdin;\n");
    }
    else
    {
      _createOutputFile(ApiDb::getChangesetsTableName(), "");
    }
=======
    _createOutputFile(
      ApiDb::getChangesetsTableName(),
      "COPY " + ApiDb::getChangesetsTableName() +
      " (id, user_id, created_at, min_lat, max_lat, min_lon, max_lon, closed_at, num_changes) " +
      "FROM stdin;\n");
>>>>>>> 46eff9ef
  }

  const QString datestring =
    QDateTime::currentDateTime().toUTC().toString("yyyy-MM-dd hh:mm:ss.zzz");

  QString formatString = CHANGESETS_OUTPUT_FORMAT_STRING;
  *_outputSections[ApiDb::getChangesetsTableName()].second <<
    formatString.replace("\t", _outputDelimiter).arg(
      QString::number(_changesetData.currentChangesetId),
      QString::number(_changesetData.changesetUserId),
      datestring,
      QString::number(
        (qlonglong)OsmApiDb::toOsmApiDbCoord(_changesetData.changesetBounds.getMinY())),
      QString::number(
        (qlonglong)OsmApiDb::toOsmApiDbCoord(_changesetData.changesetBounds.getMaxY())),
      QString::number(
        (qlonglong)OsmApiDb::toOsmApiDbCoord(_changesetData.changesetBounds.getMinX())),
      QString::number(
        (qlonglong)OsmApiDb::toOsmApiDbCoord(_changesetData.changesetBounds.getMaxX())),
      datestring,
      QString::number(_changesetData.changesInChangeset));
}

void OsmApiDbBulkWriter::_writeSequenceUpdatesToStream(const long changesetId, const long nodeId,
                                                       const long wayId, const long relationId,
                                                       QString& outputStr)
{
  LOG_DEBUG("Writing sequence updates stream...");

  shared_ptr<QTextStream> sequenceUpdatesStream(new QTextStream(&outputStr));
  const QString sequenceUpdateFormat("SELECT pg_catalog.setval('%1', %2);\n");

  //At least one changeset and some nodes should always be written by a write operation; ways
  //and relations are optional.

  assert(changesetId > 0);
  *sequenceUpdatesStream <<
    sequenceUpdateFormat.arg(ApiDb::getChangesetsSequenceName(), QString::number(changesetId));

  assert(nodeId > 0);
  *sequenceUpdatesStream <<
    sequenceUpdateFormat.arg(ApiDb::getCurrentNodesSequenceName(), QString::number(nodeId));

  if (wayId > 0)
  {
    *sequenceUpdatesStream <<
      sequenceUpdateFormat.arg(ApiDb::getCurrentWaysSequenceName(), QString::number(wayId));
  }

  if (relationId > 0)
  {
    *sequenceUpdatesStream <<
      sequenceUpdateFormat.arg(
        ApiDb::getCurrentRelationsSequenceName(), QString::number(relationId)) << "\n\n";
  }
}

}<|MERGE_RESOLUTION|>--- conflicted
+++ resolved
@@ -67,17 +67,11 @@
 {
   LOG_VARD(urlStr);
   QUrl url(urlStr);
-<<<<<<< HEAD
   //if we ever want any other writers that the convert command invokes to output sql or csv, then
   //this will have to be made more specific
   return
     urlStr.toLower().endsWith(".sql") || urlStr.toLower().endsWith(".csv") ||
     _database.isSupported(url);
-=======
-  //if we ever want any other writers that the convert command invokes to output sql, then
-  //this will have to be made more specific
-  return urlStr.toLower().endsWith(".sql") || _database.isSupported(url);
->>>>>>> 46eff9ef
 }
 
 void OsmApiDbBulkWriter::open(QString url)
@@ -91,10 +85,7 @@
   }
 
   _verifyStartingIds();
-<<<<<<< HEAD
   _verifyApp();
-=======
->>>>>>> 46eff9ef
   _verifyOutputCopySettings();
   //early test to make sure we can write to file output locations, so we don't get a nasty
   //surprise after taking a long amount of time to write a huge output file
@@ -144,7 +135,6 @@
     throw HootException(
       "Invalid element starting ID specified.  IDs must be greater than or equal to 1.");
   }
-<<<<<<< HEAD
 
   //this setting overrides any specified starting ids
   if (_reserveRecordIdsBeforeWritingData)
@@ -263,60 +253,6 @@
     _database.close();
   }
 
-=======
-
-  //this setting overrides any specified starting ids
-  if (_reserveRecordIdsBeforeWritingData)
-  {
-    if (_idMappings.startingNodeId > 1 || _idMappings.startingWayId > 1 ||
-        _idMappings.startingRelationId > 1)
-    {
-      LOG_WARN(
-        "Custom starting element IDs ignored due to reserve record IDs before writing data enabled.");
-    }
-    _idMappings.startingNodeId = 1;
-    _idMappings.startingWayId = 1;
-    _idMappings.startingRelationId = 1;
-  }
-  else
-  {
-    _idMappings.currentNodeId = _idMappings.startingNodeId;
-    _idMappings.currentWayId = _idMappings.startingWayId;
-    _idMappings.currentRelationId = _idMappings.startingRelationId;
-  }
-}
-
-void OsmApiDbBulkWriter::_verifyDependencies()
-{
-  if (system(QString("psql --version > /dev/null").toStdString().c_str()) != 0)
-  {
-    throw HootException("Unable to access the psql application.  Is psql installed?");
-  }
-}
-
-void OsmApiDbBulkWriter::_verifyOutputCopySettings()
-{
-  if (_destinationIsDatabase() && !_outputFilesCopyLocation.isEmpty())
-  {
-    QFileInfo outputCopyLocationInfo(_outputFilesCopyLocation);
-    if (!outputCopyLocationInfo.completeSuffix().toLower().endsWith("sql"))
-    {
-      throw HootException(
-        QString("Output file copy location should be set to a SQL file (.sql) when using the ") +
-        QString("'psql' writer application.  Location specified: ") + _outputFilesCopyLocation);
-    }
-  }
-}
-
-void OsmApiDbBulkWriter::close()
-{
-  _closeOutputFiles();
-  if (_destinationIsDatabase())
-  {
-    _database.close();
-  }
-
->>>>>>> 46eff9ef
   _reset();
   _sectionNames = _createSectionNameList();
   setConfiguration(conf());
@@ -393,19 +329,12 @@
 
 unsigned int OsmApiDbBulkWriter::_numberOfFileDataPasses() const
 {
-<<<<<<< HEAD
   unsigned int numPasses = 1;
-=======
-  //using psql always requires a minimum of two passes due to having to combine all the temp
-  //sql files into one
-  unsigned int numPasses = 2;
->>>>>>> 46eff9ef
   if (_destinationIsDatabase())
   {
     //writing to the database is another pass over the data
     numPasses++;
   }
-<<<<<<< HEAD
   if (_writerApp == "psql")
   {
     //using psql always requires a minimum of two passes due to having to combine all the temp
@@ -556,11 +485,6 @@
     "Parsed " << _formatPotentiallyLargeNumber(progressLineCtr) << " total CSV file lines.");
 }
 
-=======
-  return numPasses;
-}
-
->>>>>>> 46eff9ef
 void OsmApiDbBulkWriter::_flushStreams()
 {
   for (QStringList::const_iterator it = _sectionNames.begin(); it != _sectionNames.end(); ++it)
@@ -572,11 +496,7 @@
     }
 
     LOG_DEBUG("Flushing section " << *it << " to file " << _outputSections[*it].first->fileName());
-<<<<<<< HEAD
     if ((*it != "byte_order_mark") && _writerApp == "psql")
-=======
-    if (*it != "byte_order_mark")
->>>>>>> 46eff9ef
     {
       LOG_TRACE("Writing closing byte order mark to stream...");
       *(_outputSections[*it].second) << QString("\\.\n\n\n");
@@ -591,7 +511,6 @@
 }
 
 void OsmApiDbBulkWriter::finalizePartial()
-<<<<<<< HEAD
 {
   LOG_INFO(
     "Input records parsed (data pass #" << _fileDataPassCtr << " of " <<
@@ -789,7 +708,7 @@
 }
 
 void OsmApiDbBulkWriter::_writeDataToDbPgBulk()
-{    
+{
   _timer->restart();
   _fileDataPassCtr++;
   bool someDataNotLoaded = false;
@@ -806,30 +725,6 @@
     {
       pgBulkOutputLog.remove();
     }
-=======
-{
-  LOG_INFO(
-    "Input records parsed (data pass #" << _fileDataPassCtr << " of " <<
-    _numberOfFileDataPasses() << ").  Time elapsed: " << _secondsToDhms(_timer->elapsed()));
-
-  //go ahead and clear out some of the data structures we don't need anymore
-  _idMappings.nodeIdMap.reset();
-  _idMappings.wayIdMap.reset();
-  _idMappings.relationIdMap.reset();
-  _unresolvedRefs.unresolvedWaynodeRefs.reset();
-  _unresolvedRefs.unresolvedRelationRefs.reset();
-
-  if (_writeStats.nodesWritten == 0)
-  {
-    LOG_DEBUG("No input data was written to files.");
-    return;
-  }
-
-  // Do we have an unfinished changeset that needs flushing?
-  if (_changesetData.changesInChangeset > 0)
-  {
-    _writeChangesetToStream();
->>>>>>> 46eff9ef
   }
   if (!_pgBulkBadRecordsLogPath.isEmpty())
   {
@@ -848,23 +743,7 @@
   {
     _execSqlFile(_getSequenceIdSqlFileName());
   }
-  _flushStreams();
-
-  if (_destinationIsDatabase() && _reserveRecordIdsBeforeWritingData)
-  {
-    //Get the latest id sequences in case other writes have occurred while we were parsing the input
-    //data, and reserve those ids out so we can exec the sql w/o risk of future ID conflicts
-    //*after* we update the ids in the sql file in the next step.
-    _reserveIdsInDb();
-  }
-  else
-  {
-    //If the output is a sql file, the setval statements will be written to the file later.  If
-    //the output is csv files, then ID sequences must be managed manually outside of this writer.
-    LOG_DEBUG("Skipping record ID reservation in database due to configuration or output type...");
-  }
-
-<<<<<<< HEAD
+
   for (QStringList::const_iterator sectionNamesItr = _sectionNames.begin();
        sectionNamesItr != _sectionNames.end(); sectionNamesItr++)
   {
@@ -983,33 +862,9 @@
   else
   {
     _writeDataToDbPgBulk();
-=======
-
-  // Start initial section that holds nothing but UTF-8 byte-order mark (BOM)
-  _createOutputFile("byte_order_mark", "\n", true);
-
-  //combine all the element/changeset files that were written during partial streaming into
-  //one file and update the ids in the SQL file according to the id sequences previously reserved
-  //out
-  _writeCombinedSqlFile();
-
-  LOG_INFO("File write stats:");
-  _logStats();
-
-  if (_destinationIsDatabase())
-  {
-    _writeDataToDb();
-    LOG_INFO("Final database write stats:");
-  }
-  else
-  {
-    LOG_DEBUG("Skipping SQL execution against database due to configuration...");
-    LOG_INFO("Final file write stats:");
->>>>>>> 46eff9ef
-  }
-}
-
-<<<<<<< HEAD
+  }
+}
+
 QString OsmApiDbBulkWriter::_getCombinedSqlFileName() const
 {
   QString dest;
@@ -1017,75 +872,21 @@
   {
     dest = _outputUrl;
   }
-=======
-bool OsmApiDbBulkWriter::_destinationIsDatabase() const
-{
-  return _outputUrl.toLower().startsWith("osmapidb://");
-}
-
-void OsmApiDbBulkWriter::_writeDataToDbPsql()
+  else if (!_outputFilesCopyLocation.isEmpty())
+  {
+    dest = _outputFilesCopyLocation;
+  }
+  else
+  {
+    dest = QDir::tempPath() + "/OsmApiDbBulkWriter-" + QUuid::createUuid().toString() + ".sql";
+  }
+  return dest;
+}
+
+void OsmApiDbBulkWriter::_writeCombinedSqlFile()
 {
   _timer->restart();
   _fileDataPassCtr++;
-  //I believe a COPY header is created whether there are any records to copy for the table or not,
-  //which is why the number of copy statements to be executed is hardcoded here.  Might be cleaner
-  //to not write the header if there are no records to copy for the table...
-  LOG_INFO(
-    "Executing element SQL for " << _formatPotentiallyLargeNumber(_getTotalRecordsWritten()) <<
-    " records (data pass #" << _fileDataPassCtr << " of " << _numberOfFileDataPasses() <<
-    ").  17 separate SQL COPY statements will be executed...");
-
-  //exec element sql against the db; Using psql here b/c it is doing buffered reads against the
-  //sql file, so no need doing the extra work to handle buffering the sql read manually and
-  //applying it to a QSqlQuery.
-  const QMap<QString, QString> dbUrlParts = ApiDb::getDbUrlParts(_outputUrl);
-  QString cmd = "export PGPASSWORD=" + dbUrlParts["password"] + "; psql";
-  if (!(Log::getInstance().getLevel() <= Log::Info))
-  {
-    cmd += " --quiet";
-  }
-  cmd += " " + ApiDb::getPsqlString(_outputUrl) + " -f " + _sqlOutputCombinedFile->fileName();
-  if (!(Log::getInstance().getLevel() <= Log::Info))
-  {
-    cmd += " > /dev/null";
-  }
-  LOG_DEBUG(cmd);
-  if (system(cmd.toStdString().c_str()) != 0)
-  {
-    throw HootException("Failed executing bulk element SQL write against the OSM API database.");
-  }
-  LOG_INFO("SQL execution complete.  Time elapsed: " << _secondsToDhms(_timer->elapsed()));
-}
-
-void OsmApiDbBulkWriter::_writeDataToDb()
-{
-  _writeDataToDbPsql();
-}
-
-QString OsmApiDbBulkWriter::_getCombinedSqlFileName() const
-{
-  QString dest;
-  if (!_destinationIsDatabase())
-  {
-    dest = _outputUrl;
-  }
->>>>>>> 46eff9ef
-  else if (!_outputFilesCopyLocation.isEmpty())
-  {
-    dest = _outputFilesCopyLocation;
-  }
-  else
-  {
-    dest = QDir::tempPath() + "/OsmApiDbBulkWriter-" + QUuid::createUuid().toString() + ".sql";
-  }
-  return dest;
-}
-
-void OsmApiDbBulkWriter::_writeCombinedSqlFile()
-{
-  _timer->restart();
-  _fileDataPassCtr++;
-<<<<<<< HEAD
 
   const QString dest = _getCombinedSqlFileName();
   LOG_VART(dest);
@@ -1100,22 +901,6 @@
     throw HootException("Could not open file for SQL output: " + dest);
   }
 
-=======
-
-  const QString dest = _getCombinedSqlFileName();
-  LOG_VART(dest);
-  QFile outputFile(dest);
-  if (outputFile.exists())
-  {
-    outputFile.remove();
-  }
-  _sqlOutputCombinedFile.reset(new QFile(dest));
-  if (!_sqlOutputCombinedFile->open(QIODevice::Append))
-  {
-    throw HootException("Could not open file for SQL output: " + dest);
-  }
-
->>>>>>> 46eff9ef
   LOG_INFO(
     "Writing combined SQL output file to " << _sqlOutputCombinedFile->fileName() <<
     ".  (data pass #" << _fileDataPassCtr << " of " << _numberOfFileDataPasses() << ")...");
@@ -1607,24 +1392,18 @@
 {
   const ConfigOptions confOptions(conf);
 
-<<<<<<< HEAD
   setDisableWriteAheadLogging(confOptions.getOsmapidbBulkWriterDisableWriteAheadLogging());
   setWriteMultithreaded(confOptions.getOsmapidbBulkWriterMultithreaded());
   setDisableConstraints(confOptions.getOsmapidbBulkWriterDisableConstraints());
-=======
->>>>>>> 46eff9ef
   setOutputFilesCopyLocation(confOptions.getOsmapidbBulkWriterOutputFilesCopyLocation().trimmed());
   _changesetData.changesetUserId = confOptions.getChangesetUserId();
   setFileOutputLineBufferSize(confOptions.getOsmapidbBulkWriterFileOutputBufferMaxLineSize());
   setStatusUpdateInterval(confOptions.getOsmapidbBulkWriterFileOutputStatusUpdateInterval());
   setMaxChangesetSize(confOptions.getChangesetMaxSize());
-<<<<<<< HEAD
   setPgBulkloadLogPath(confOptions.getOsmapidbBulkWriterPgbulkloadLogPath().trimmed());
   setPgBulkloadBadRecordsLogPath(
     confOptions.getOsmapidbBulkWriterPgbulkloadBadRecordsLogPath().trimmed());
   setWriterApp(confOptions.getOsmapidbBulkWriterApp().toLower().trimmed());
-=======
->>>>>>> 46eff9ef
   setReserveRecordIdsBeforeWritingData(
     confOptions.getOsmapidbBulkWriterReserveRecordIdsBeforeWritingData());
   setStartingNodeId(confOptions.getOsmapidbBulkWriterStartingNodeId());
@@ -1636,7 +1415,6 @@
   LOG_VART(_statusUpdateInterval);
   LOG_VART(_maxChangesetSize);
   LOG_VART(_outputFilesCopyLocation);
-<<<<<<< HEAD
   LOG_VART(_disableWriteAheadLogging);
   LOG_VART(_writeMultiThreaded);
   LOG_VART(_outputUrl);
@@ -1645,10 +1423,6 @@
   LOG_VART(_pgBulkLogPath);
   LOG_VART(_pgBulkBadRecordsLogPath);
   LOG_VART(_writerApp);
-=======
-  LOG_VART(_outputUrl);
-  LOG_VART(_outputDelimiter);
->>>>>>> 46eff9ef
   LOG_VART(_reserveRecordIdsBeforeWritingData);
   LOG_VART(_idMappings.startingNodeId);
   LOG_VART(_changesetData.changesetUserId);
@@ -1681,7 +1455,6 @@
 
 void OsmApiDbBulkWriter::_createNodeOutputFiles()
 {
-<<<<<<< HEAD
   if (_writerApp == "psql")
   {
     _createOutputFile(
@@ -1711,26 +1484,6 @@
     _createOutputFile(ApiDb::getNodesTableName());
     _createOutputFile(ApiDb::getNodeTagsTableName());
   }
-=======
-  _createOutputFile(
-    ApiDb::getCurrentNodesTableName(),
-    "COPY " + ApiDb::getCurrentNodesTableName() +
-    " (id, latitude, longitude, changeset_id, visible, \"timestamp\", tile, version) " +
-    "FROM stdin;\n");
-  _createOutputFile(
-    ApiDb::getCurrentNodeTagsTableName(),
-    "COPY " + ApiDb::getCurrentNodeTagsTableName() + " (node_id, k, v) FROM stdin;\n");
-
-  _createOutputFile(
-    ApiDb::getNodesTableName(),
-    "COPY " + ApiDb::getNodesTableName() +
-    " (node_id, latitude, longitude, changeset_id, visible, \"timestamp\", tile, version, " +
-    "redaction_id) FROM stdin;\n");
-  _createOutputFile(
-    ApiDb::getNodeTagsTableName(),
-    //yes, this one is different than the others...see explanation in header file
-    "COPY " + ApiDb::getNodeTagsTableName() + " (node_id, version, k, v) FROM stdin;\n");
->>>>>>> 46eff9ef
 }
 
 void OsmApiDbBulkWriter::_reset()
@@ -1841,13 +1594,10 @@
 
   QString historicalFormatString = HISTORICAL_NODES_OUTPUT_FORMAT_STRING;
   historicalFormatString.replace("\t", _outputDelimiter);
-<<<<<<< HEAD
   if (_writerApp == "pg_bulkload")
   {
     historicalFormatString.replace("\\N", "");
   }
-=======
->>>>>>> 46eff9ef
   outputLine =
     historicalFormatString.arg(
       QString::number(nodeDbId),
@@ -1904,7 +1654,6 @@
 
 void OsmApiDbBulkWriter::_createWayOutputFiles()
 {
-<<<<<<< HEAD
   if (_writerApp == "psql")
   {
     _createOutputFile(
@@ -1944,32 +1693,6 @@
     _createOutputFile(ApiDb::getWayTagsTableName());
     _createOutputFile(ApiDb::getWayNodesTableName());
   }
-=======
-  _createOutputFile(
-    ApiDb::getCurrentWaysTableName(),
-    "COPY " + ApiDb::getCurrentWaysTableName() +
-    " (id, changeset_id, \"timestamp\", visible, version) FROM stdin;\n");
-  _createOutputFile(
-    ApiDb::getCurrentWayTagsTableName(),
-    "COPY " + ApiDb::getCurrentWayTagsTableName() + " (way_id, k, v) FROM stdin;\n");
-  _createOutputFile(
-    ApiDb::getCurrentWayNodesTableName(),
-    "COPY " + ApiDb::getCurrentWayNodesTableName() +
-    " (way_id, node_id, sequence_id) FROM stdin;\n");
-
-  _createOutputFile(
-    ApiDb::getWaysTableName(),
-    "COPY " + ApiDb::getWaysTableName() +
-    " (way_id, changeset_id, \"timestamp\", version, visible, redaction_id) FROM stdin;\n");
-  _createOutputFile(
-    ApiDb::getWayTagsTableName(),
-    "COPY " + ApiDb::getWayTagsTableName() +
-    " (way_id, k, v, version) FROM stdin;\n");
-  _createOutputFile(
-    ApiDb::getWayNodesTableName(),
-    "COPY " + ApiDb::getWayNodesTableName() +
-    " (way_id, node_id, version, sequence_id) FROM stdin;\n");
->>>>>>> 46eff9ef
 }
 
 void OsmApiDbBulkWriter::_writeWayToStream(const long wayDbId)
@@ -1988,13 +1711,10 @@
 
   QString historicalFormatString = HISTORICAL_WAYS_OUTPUT_FORMAT_STRING;
   historicalFormatString.replace("\t", _outputDelimiter);
-<<<<<<< HEAD
   if (_writerApp == "pg_bulkload")
   {
     historicalFormatString.replace("\\N", "");
   }
-=======
->>>>>>> 46eff9ef
   outputLine =
     historicalFormatString
       .arg(wayDbId)
@@ -2034,7 +1754,6 @@
 
 void OsmApiDbBulkWriter::_createRelationOutputFiles()
 {
-<<<<<<< HEAD
   if (_writerApp == "psql")
   {
     _createOutputFile(
@@ -2074,32 +1793,6 @@
     _createOutputFile(ApiDb::getRelationTagsTableName());
     _createOutputFile(ApiDb::getRelationMembersTableName());
   }
-=======
-  _createOutputFile(
-    ApiDb::getCurrentRelationsTableName(),
-    "COPY " + ApiDb::getCurrentRelationsTableName() +
-    " (id, changeset_id, \"timestamp\", visible, version) FROM stdin;\n");
-  _createOutputFile(
-    ApiDb::getCurrentRelationTagsTableName(),
-    "COPY " + ApiDb::getCurrentRelationTagsTableName() + " (relation_id, k, v) FROM stdin;\n");
-  _createOutputFile(
-    ApiDb::getCurrentRelationMembersTableName(),
-    "COPY " + ApiDb::getCurrentRelationMembersTableName() +
-    " (relation_id, member_type, member_id, member_role, sequence_id) FROM stdin;\n");
-
-  _createOutputFile(
-    ApiDb::getRelationsTableName(),
-    "COPY " + ApiDb::getRelationsTableName() +
-    " (relation_id, changeset_id, \"timestamp\", version, visible, redaction_id) FROM stdin;\n");
-  _createOutputFile(
-    ApiDb::getRelationTagsTableName(),
-    "COPY " + ApiDb::getRelationTagsTableName() +
-    " (relation_id, k, v, version) FROM stdin;\n");
-  _createOutputFile(
-    ApiDb::getRelationMembersTableName(),
-    "COPY " + ApiDb::getRelationMembersTableName() +
-    " (relation_id, member_type, member_id, member_role, version, sequence_id) FROM stdin;\n");
->>>>>>> 46eff9ef
 }
 
 void OsmApiDbBulkWriter::_writeRelationToStream(const long relationDbId)
@@ -2118,13 +1811,10 @@
 
   QString historicalFormatString = HISTORICAL_RELATIONS_OUTPUT_FORMAT_STRING;
   historicalFormatString.replace("\t", _outputDelimiter);
-<<<<<<< HEAD
   if (_writerApp == "pg_bulkload")
   {
     historicalFormatString.replace("\\N", "");
   }
-=======
->>>>>>> 46eff9ef
   outputLine =
     historicalFormatString
       .arg(relationDbId)
@@ -2215,11 +1905,7 @@
   const QString memberRefIdString(QString::number(memberDbId));
   const QString memberSequenceString(QString::number(memberSequenceIndex));
   QString memberRole = _escapeCopyToData(memberEntry.getRole());
-<<<<<<< HEAD
   //pg_bulkload doesn't seem to be handling empty data
-=======
-  //handle empty data
->>>>>>> 46eff9ef
   if (memberRole.trimmed().isEmpty())
   {
     memberRole = "<no role>";
@@ -2239,7 +1925,6 @@
 
 QString OsmApiDbBulkWriter::_getTableOutputFileName(const QString tableName) const
 {
-<<<<<<< HEAD
   QString dest;
   if (_writerApp == "psql")
   {
@@ -2270,9 +1955,6 @@
     }
   }
   return dest;
-=======
-  return QDir::tempPath() + "/" + tableName + "-temp-" + QUuid::createUuid().toString() + ".sql";
->>>>>>> 46eff9ef
 }
 
 void OsmApiDbBulkWriter::_createOutputFile(const QString tableName, const QString header,
@@ -2393,14 +2075,11 @@
   escapedString.replace(QChar(11), QString("\\v"));
   escapedString.replace(QChar(12), QString("\\f"));
   escapedString.replace(QChar(13), QString("\\r"));
-<<<<<<< HEAD
   //pg_bulkload data comes from csv, so need a different delimiter than a comma
   if (_writerApp == "pg_bulkload")
   {
     escapedString.replace(QChar(44), QString(";"));
   }
-=======
->>>>>>> 46eff9ef
   return escapedString;
 }
 
@@ -2417,7 +2096,6 @@
 
   if (!_outputSections[ApiDb::getChangesetsTableName()].second)
   {
-<<<<<<< HEAD
     if (_writerApp == "psql")
     {
       _createOutputFile(
@@ -2430,13 +2108,6 @@
     {
       _createOutputFile(ApiDb::getChangesetsTableName(), "");
     }
-=======
-    _createOutputFile(
-      ApiDb::getChangesetsTableName(),
-      "COPY " + ApiDb::getChangesetsTableName() +
-      " (id, user_id, created_at, min_lat, max_lat, min_lon, max_lon, closed_at, num_changes) " +
-      "FROM stdin;\n");
->>>>>>> 46eff9ef
   }
 
   const QString datestring =

--- conflicted
+++ resolved
@@ -350,7 +350,6 @@
   return numPasses;
 }
 
-<<<<<<< HEAD
 QString OsmApiDbBulkWriter::_getUpdatedCsvFileName(const QString tableName) const
 {
   QString dest;
@@ -487,10 +486,7 @@
     "Parsed " << _formatPotentiallyLargeNumber(progressLineCtr) << " total CSV file lines.");
 }
 
-void OsmApiDbBulkWriter::_flushStreams()
-=======
 void OsmApiDbBulkWriter::_flushStreams(const bool writeClosingMark)
->>>>>>> 03c3871d
 {
   for (QStringList::const_iterator it = _sectionNames.begin(); it != _sectionNames.end(); ++it)
   {
@@ -500,13 +496,8 @@
       continue;
     }
 
-<<<<<<< HEAD
-    LOG_DEBUG("Flushing section " << *it << " to file " << _outputSections[*it].first->fileName());
-    if ((*it != "byte_order_mark") && _writerApp == "psql")
-=======
     LOG_TRACE("Flushing section " << *it << " to file " << _outputSections[*it].first->fileName());
     if (writeClosingMark && *it != "byte_order_mark")
->>>>>>> 03c3871d
     {
       LOG_TRACE("Writing closing byte order mark to stream...");
       *(_outputSections[*it].second) << QString("\\.\n\n\n");
@@ -566,7 +557,6 @@
     LOG_DEBUG("Skipping record ID reservation in database due to configuration or output type...");
   }
 
-<<<<<<< HEAD
   if (_writerApp == "psql")
   {
     // Start initial section that holds nothing but UTF-8 byte-order mark (BOM)
@@ -591,15 +581,6 @@
       _writeSequenceIdUpdateSqlFile();
     }
   }
-=======
-  // Start initial section that holds nothing but UTF-8 byte-order mark (BOM)
-  _createOutputFile("byte_order_mark", "\n", true);
-
-  //combine all the element/changeset files that were written during partial streaming into
-  //one file and update the ids in the SQL file according to the id sequences previously reserved
-  //out
-  _writeCombinedSqlFile();
->>>>>>> 03c3871d
 
   LOG_INFO("File write stats:");
   _logStats();
@@ -1403,12 +1384,22 @@
   formatString = HISTORICAL_NODES_OUTPUT_FORMAT_STRING_DEFAULT;
   _outputFormatStrings[ApiDb::getNodesTableName()] =
     formatString.replace("\t", _outputDelimiter);
+  if (_writerApp == "pg_bulkload")
+  {
+     _outputFormatStrings[ApiDb::getNodesTableName()] =
+       _outputFormatStrings[ApiDb::getNodesTableName()].replace("\\N", "");
+  }
   formatString = CURRENT_WAYS_OUTPUT_FORMAT_STRING_DEFAULT;
   _outputFormatStrings[ApiDb::getCurrentWaysTableName()] =
     formatString.replace("\t", _outputDelimiter);
   formatString = HISTORICAL_WAYS_OUTPUT_FORMAT_STRING_DEFAULT;
   _outputFormatStrings[ApiDb::getWaysTableName()] =
     formatString.replace("\t", _outputDelimiter);
+  if (_writerApp == "pg_bulkload")
+  {
+     _outputFormatStrings[ApiDb::getWaysTableName()] =
+       _outputFormatStrings[ApiDb::getWaysTableName()].replace("\\N", "");
+  }
   formatString = CURRENT_WAY_NODES_OUTPUT_FORMAT_STRING_DEFAULT;
   _outputFormatStrings[ApiDb::getCurrentWayNodesTableName()] =
     formatString.replace("\t", _outputDelimiter);
@@ -1421,6 +1412,11 @@
   formatString = HISTORICAL_RELATIONS_OUTPUT_FORMAT_STRING_DEFAULT;
   _outputFormatStrings[ApiDb::getRelationsTableName()] =
     formatString.replace("\t", _outputDelimiter);
+  if (_writerApp == "pg_bulkload")
+  {
+     _outputFormatStrings[ApiDb::getRelationsTableName()] =
+       _outputFormatStrings[ApiDb::getRelationsTableName()].replace("\\N", "");
+  }
   formatString = CURRENT_RELATION_MEMBERS_OUTPUT_FORMAT_STRING_DEFAULT;
   _outputFormatStrings[ApiDb::getCurrentRelationMembersTableName()] =
     formatString.replace("\t", _outputDelimiter);
@@ -1608,15 +1604,6 @@
       tileNumberString);
   *(_outputSections[ApiDb::getCurrentNodesTableName()].second) << outputLine;
 
-<<<<<<< HEAD
-  QString historicalFormatString = HISTORICAL_NODES_OUTPUT_FORMAT_STRING;
-  historicalFormatString.replace("\t", _outputDelimiter);
-  if (_writerApp == "pg_bulkload")
-  {
-    historicalFormatString.replace("\\N", "");
-  }
-=======
->>>>>>> 03c3871d
   outputLine =
     _outputFormatStrings[ApiDb::getNodesTableName()].arg(
       QString::number(nodeDbId),
@@ -1728,15 +1715,6 @@
       .arg(datestring);
   *(_outputSections[ApiDb::getCurrentWaysTableName()].second) << outputLine;
 
-<<<<<<< HEAD
-  QString historicalFormatString = HISTORICAL_WAYS_OUTPUT_FORMAT_STRING;
-  historicalFormatString.replace("\t", _outputDelimiter);
-  if (_writerApp == "pg_bulkload")
-  {
-    historicalFormatString.replace("\\N", "");
-  }
-=======
->>>>>>> 03c3871d
   outputLine =
     _outputFormatStrings[ApiDb::getWaysTableName()]
       .arg(wayDbId)
@@ -1828,15 +1806,6 @@
       .arg(datestring);
   *(_outputSections[ApiDb::getCurrentRelationsTableName()].second) << outputLine;
 
-<<<<<<< HEAD
-  QString historicalFormatString = HISTORICAL_RELATIONS_OUTPUT_FORMAT_STRING;
-  historicalFormatString.replace("\t", _outputDelimiter);
-  if (_writerApp == "pg_bulkload")
-  {
-    historicalFormatString.replace("\\N", "");
-  }
-=======
->>>>>>> 03c3871d
   outputLine =
     _outputFormatStrings[ApiDb::getRelationsTableName()]
       .arg(relationDbId)

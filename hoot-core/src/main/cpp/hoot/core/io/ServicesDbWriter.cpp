--- conflicted
+++ resolved
@@ -79,15 +79,6 @@
     LOG_DEBUG("\t     Ways: " << QString::number(_waysWritten));
     LOG_DEBUG("\tRelations: " << QString::number(_relationsWritten));
   }
-<<<<<<< HEAD
-
-  // Did user set configuration to dump the ID source->dest mappings to an output file?
-  if ( _outputMappingFile.length() > 0 )
-  {
-    _outputIdMappings();
-  }
-=======
->>>>>>> c2162ea2
 }
 
 void ServicesDbWriter::_countChange()
@@ -180,7 +171,6 @@
     if (mapIds.size() > 0)
     {
       if (deleteMapFlag) // deleteMapFlag is either True or _overwriteMap
-<<<<<<< HEAD
       {
         for (set<long>::const_iterator it = mapIds.begin(); it != mapIds.end(); ++it)
         {
@@ -194,21 +184,6 @@
       }
       else
       {
-=======
-      {
-        for (set<long>::const_iterator it = mapIds.begin(); it != mapIds.end(); ++it)
-        {
-          LOG_INFO("Removing map with ID: " << *it);
-          _sdb.deleteMap(*it);
-          LOG_INFO("Finished removing map with ID: " << *it);
-        }
-
-        _sdb.setMapId(_sdb.insertMap(mapName, true));
-
-      }
-      else
-      {
->>>>>>> c2162ea2
         LOG_INFO("There are one or more maps with this name. Consider using "
                  "'services.db.writer.overwrite.map'. Map IDs: " << mapIds);
       }
@@ -251,19 +226,11 @@
 
   case ElementType::Way:
     if (_wayRemap.count(eid.getId()) == 1)
-<<<<<<< HEAD
     {
       retVal = _wayRemap.at(eid.getId());
     }
     else
     {
-=======
-    {
-      retVal = _wayRemap.at(eid.getId());
-    }
-    else
-    {
->>>>>>> c2162ea2
       retVal = _sdb.reserveElementId(ElementType::Way);
       _wayRemap[eid.getId()] = retVal;
       if ( _outputMappingFile.length() > 0 )
@@ -342,7 +309,6 @@
   setUserEmail(conf.getString(emailKey(), ""));
   setCreateUser(ConfigOptions(conf).getServicesDbWriterCreateUser());
   setOverwriteMap(conf.getBool(overwriteMapKey(), false));
-  _setOutputMappingFile(ConfigOptions(conf).getServicesDbWriterOutputIdMappings());
 }
 
 void ServicesDbWriter::_startNewChangeSet()
@@ -516,72 +482,6 @@
   //LOG_DEBUG("Leaving relation write cleanly");
 
   _relationsWritten++;
-<<<<<<< HEAD
-}
-
-void ServicesDbWriter::_setOutputMappingFile(const QString& filename)
-{
-  if ( filename.length() > 0 )
-  {
-    _outputMappingFile = filename;
-    LOG_DEBUG("Configuration set to output ID mappings into file " <<
-        _outputMappingFile);
-  }
-}
-
-void ServicesDbWriter::_outputIdMappings()
-{
-  if ( (_sourceNodeIds.size() == 0) && (_sourceWayIds.size() == 0) &&
-       (_sourceRelationIds.size() == 0) )
-  {
-    // No mapping data was generated
-    return;
-  }
-
-  // If we can't open output file, just warn and bail -- this is testing purposes only
-  try
-  {
-    std::ofstream outputFile(_outputMappingFile.toStdString().c_str());
-
-    outputFile << "<id_mappings>" << std::endl;
-
-    for ( std::set<long>::const_iterator idIter = _sourceNodeIds.begin();
-          idIter != _sourceNodeIds.end(); ++idIter )
-    {
-      outputFile <<
-        "\t<id_mapping element_type=\"node\" source_id=\"" <<
-        *idIter << "\" database_id=\"" << _nodeRemap.at(*idIter) <<
-        "\" />" << std::endl;
-    }
-
-    for ( std::set<long>::const_iterator idIter = _sourceWayIds.begin();
-          idIter != _sourceWayIds.end(); ++idIter )
-    {
-      outputFile <<
-        "\t<id_mapping element_type=\"way\" source_id=\"" <<
-        *idIter << "\" database_id=\"" << _wayRemap.at(*idIter) <<
-        "\" />" << std::endl;
-    }
-
-    for ( std::set<long>::const_iterator idIter = _sourceRelationIds.begin();
-          idIter != _sourceRelationIds.end(); ++idIter )
-    {
-      outputFile <<
-        "\t<id_mapping element_type=\"relation\" source_id=\"" <<
-        *idIter << "\" database_id=\"" << _relationRemap.at(*idIter) <<
-        "\" />" << std::endl;
-    }
-
-    outputFile << "</id_mappings>" << std::endl;
-
-    outputFile.close();
-  }
-  catch ( ... )
-  {
-    LOG_WARN("Error creating output map file " << _outputMappingFile);
-  }
-=======
->>>>>>> c2162ea2
 }
 
 }
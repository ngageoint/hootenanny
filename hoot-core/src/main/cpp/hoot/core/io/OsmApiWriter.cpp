--- conflicted
+++ resolved
@@ -170,10 +170,7 @@
     if (_allThreadsFailed())
     {
       _changeset.failRemainingChangeset();
-<<<<<<< HEAD
-=======
       _threadsCanExit = true;
->>>>>>> f1286224
       break;
     }
     //  Only queue up enough work to keep all the threads busy with times QUEUE_SIZE_MULTIPLIER
@@ -365,17 +362,6 @@
         _changesetMutex.unlock();
         //  Update the size of the current changeset that is open
         changesetSize += workInfo->size();
-<<<<<<< HEAD
-        //  Remove the "remaining" file if the remaining was successful
-        if (workInfo->getLast())
-        {
-          _changeset.updateRemainingChangeset();
-          //  Let the threads know that the remaining changeset is the "remaining" changeset
-          _threadsCanExit = true;
-          //  Looping should end the thread because all of the remaining elements have now been sent
-          stop_thread = true;
-          continue;
-        }
         //  When the changeset eclipses the 10k max, the API automatically closes the changeset,
         //  reset the id and continue
         if (changesetSize >= _maxChangesetSize)
@@ -385,9 +371,6 @@
           id = -1;
         }
         //  When the changeset is nearing the 10k max (or the specified max), close the changeset
-=======
-        //  When the current changeset is nearing the 50k max (or the specified max), close the changeset
->>>>>>> f1286224
         //  otherwise keep it open and go again
         else if (changesetSize > _maxChangesetSize - (int)(_maxPushSize * 1.5))
         {
@@ -422,6 +405,9 @@
           {
             if (_changesetClosed(info->response))
             {
+              //  The changeset was closed already so set the ID to -1 and reprocess
+              id = -1;
+
               if ((int)workInfo->size() > _maxChangesetSize / 2)
               {
                 //  Split the changeset into half so that it is smaller and won't fail
@@ -429,8 +415,6 @@
               }
               else
               {
-                //  The changeset was closed already so set the ID to -1 and reprocess
-                id = -1;
                 //  Push the changeset back on the queue
                 _pushChangesets(workInfo);
               }

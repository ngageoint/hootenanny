/*
 * This file is part of Hootenanny.
 *
 * Hootenanny is free software: you can redistribute it and/or modify
 * it under the terms of the GNU General Public License as published by
 * the Free Software Foundation, either version 3 of the License, or
 * (at your option) any later version.
 *
 * This program is distributed in the hope that it will be useful,
 * but WITHOUT ANY WARRANTY; without even the implied warranty of
 * MERCHANTABILITY or FITNESS FOR A PARTICULAR PURPOSE.  See the
 * GNU General Public License for more details.
 *
 * You should have received a copy of the GNU General Public License
 * along with this program.  If not, see <http://www.gnu.org/licenses/>.
 *
 * --------------------------------------------------------------------
 *
 * The following copyright notices are generated automatically. If you
 * have a new notice to add, please use the format:
 * " * @copyright Copyright ..."
 * This will properly maintain the copyright information. Maxar
 * copyrights will be updated automatically.
 *
 * @copyright Copyright (C) 2018, 2019, 2020, 2021 Maxar (http://www.maxar.com/)
 */

#include "OsmApiWriter.h"

//  Hootenanny
#include <hoot/core/geometry/GeometryUtils.h>
#include <hoot/core/info/VersionDefines.h>
#include <hoot/core/io/OsmApiChangeset.h>
#include <hoot/core/io/OsmApiChangesetElement.h>
#include <hoot/core/util/ConfigOptions.h>
#include <hoot/core/util/FileUtils.h>
#include <hoot/core/util/HootException.h>
#include <hoot/core/util/HootNetworkUtils.h>
#include <hoot/core/util/Log.h>
#include <hoot/core/util/OsmApiUtils.h>

//  Tgs
#include <tgs/Statistics/Random.h>
#include <tgs/System/Timer.h>

//  Qt
#include <QUrlQuery>
#include <QXmlStreamReader>

using namespace std;
using namespace Tgs;

namespace hoot
{

OsmApiWriter::OsmApiWriter(const QUrl &url, const QString &changeset)
  : _startFlag(false),
    _description(ConfigOptions().getChangesetDescription()),
    _source(ConfigOptions().getChangesetSource()),
    _hashtags(ConfigOptions().getChangesetHashtags()),
    _maxWriters(ConfigOptions().getChangesetApidbWritersMax()),
    _maxPushSize(ConfigOptions().getChangesetApidbSizeMax()),
    _maxChangesetSize(ConfigOptions().getChangesetMaxSize()),
    _throttleWriters(ConfigOptions().getChangesetApidbWritersThrottle()),
    _throttleTime(ConfigOptions().getChangesetApidbWritersThrottleTime()),
    _throttlePlusMinus(ConfigOptions().getChangesetApidbWritersThrottleTimespan()),
    _showProgress(false),
    _consumerKey(ConfigOptions().getHootOsmAuthConsumerKey()),
    _consumerSecret(ConfigOptions().getHootOsmAuthConsumerSecret()),
    _accessToken(ConfigOptions().getHootOsmAuthAccessToken()),
    _secretToken(ConfigOptions().getHootOsmAuthAccessTokenSecret()),
    _changesetCount(0),
    _debugOutput(ConfigOptions().getChangesetApidbWriterDebugOutput()),
    _debugOutputPath(ConfigOptions().getChangesetApidbWriterDebugOutputPath()),
    _apiId(0),
    _threadsCanExit(false),
    _throttleCgiMap(ConfigOptions().getChangesetApidbWritersThrottleCgimap()),
    _timeout(ConfigOptions().getChangesetApidbTimeout())
{
  _changesets.push_back(changeset);
  if (isSupported(url))
    _url = url;
}

OsmApiWriter::OsmApiWriter(const QUrl& url, const QList<QString>& changesets)
  : _startFlag(false),
    _changesets(changesets),
    _description(ConfigOptions().getChangesetDescription()),
    _source(ConfigOptions().getChangesetSource()),
    _hashtags(ConfigOptions().getChangesetHashtags()),
    _maxWriters(ConfigOptions().getChangesetApidbWritersMax()),
    _maxPushSize(ConfigOptions().getChangesetApidbSizeMax()),
    _maxChangesetSize(ConfigOptions().getChangesetMaxSize()),
    _throttleWriters(ConfigOptions().getChangesetApidbWritersThrottle()),
    _throttleTime(ConfigOptions().getChangesetApidbWritersThrottleTime()),
    _throttlePlusMinus(ConfigOptions().getChangesetApidbWritersThrottleTimespan()),
    _showProgress(false),
    _consumerKey(ConfigOptions().getHootOsmAuthConsumerKey()),
    _consumerSecret(ConfigOptions().getHootOsmAuthConsumerSecret()),
    _accessToken(ConfigOptions().getHootOsmAuthAccessToken()),
    _secretToken(ConfigOptions().getHootOsmAuthAccessTokenSecret()),
    _changesetCount(0),
    _debugOutput(ConfigOptions().getChangesetApidbWriterDebugOutput()),
    _debugOutputPath(ConfigOptions().getChangesetApidbWriterDebugOutputPath()),
    _apiId(0),
    _threadsCanExit(false),
    _throttleCgiMap(ConfigOptions().getChangesetApidbWritersThrottleCgimap()),
    _timeout(ConfigOptions().getChangesetApidbTimeout())
{
  if (isSupported(url))
    _url = url;
}

bool OsmApiWriter::apply()
{
  Timer timer;
  //  Setup the network request object without OAuth for the capabilities call
  HootNetworkRequestPtr request = createNetworkRequest();
  //  Validate API capabilites
  if (!queryCapabilities(request))
  {
    LOG_ERROR("API Capabilities error");
    return false;
  }
  _stats.append(SingleStat("API Capabilites Query Time (sec)", timer.getElapsedAndRestart()));
  //  Limit the max changeset size to the max from the API, testing found that smaller (1k to 2k elements)
  //  pushed across multiple processing threads out performed larger (50k element) datasets
  if (_maxChangesetSize > _capabilities.getChangesets())
    _maxChangesetSize = _capabilities.getChangesets();
  if (_maxPushSize > _maxChangesetSize)
    _maxPushSize = _maxChangesetSize / 5;
  //  Setup the network request object with OAuth or with username/password authentication
  request = createNetworkRequest(true);
  //  Validate API permissions
  if (!validatePermissions(request))
  {
    LOG_ERROR("API Permissions error");
    return false;
  }
  _stats.append(SingleStat("API Permissions Query Time (sec)", timer.getElapsedAndRestart()));
  //  Throttle uploads when using CGImap if requested
  if (_throttleCgiMap && usingCgiMap(request))
    _throttleWriters = true;
  bool success = true;
  //  Load all of the changesets into memory
  _changeset.setMaxPushSize(_maxPushSize);
  for (int i = 0; i < _changesets.size(); ++i)
  {
    LOG_INFO("Loading changeset: " << _changesets[i]);
    _changeset.loadChangeset(_changesets[i]);
    _stats.append(SingleStat(QString("Changeset (%1) Load Time (sec)").arg(_changesets[i]), timer.getElapsedAndRestart()));
  }
  //  Split any ways that need splitting
  _changeset.splitLongWays(_capabilities.getWayNodes());
  //  Fix any changeset input that isn't formatted correctly
  _changeset.fixMalformedInput();
  //  Start the writer threads
  LOG_INFO("Starting " << _maxWriters << " processing threads.");
  _threadIdle.reserve(_maxWriters);
  for (int i = 0; i < _maxWriters; ++i)
  {
    _threadStatus.push_back(ThreadStatus::Working);
    _threadPool.push_back(thread(&OsmApiWriter::_changesetThreadFunc, this, i));
  }
  //  Setup the progress indicators
  long total = _changeset.getTotalElementCount();
  float progress = 0.0f;
  float increment = 0.01f;
  //  Setup the increment
  if (total < 10000)
    increment = 0.1f;
  else if (total < 100000)
    increment = 0.05f;
  //  Iterate all changes until there are no more elements to send
  while (_changeset.hasElementsToSend())
  {
    //  Check the size of the work queue, don't overwork the work queue
    _workQueueMutex.lock();
    int queueSize = (int)_workQueue.size();
    _workQueueMutex.unlock();
    //  If all threads have failed, fail the rest of the changeset and exit
    if (_allThreadsFailed())
    {
      _changeset.failRemainingChangeset();
      _threadsCanExit = true;
      break;
    }
    //  Only queue up enough work to keep all the threads busy with times QUEUE_SIZE_MULTIPLIER
    //  so that results can come back and update the changeset for more atomic changesets instead
    //  of a big list of nodes, then ways, then relations.  This will give us fuller more atomic
    //  changesets towards the end of the job
    if (queueSize < QUEUE_SIZE_MULTIPLIER * _maxWriters)
    {
      //  Divide up the changes into atomic changesets
      ChangesetInfoPtr changeset_info(new ChangesetInfo());
      //  Repeat divide until all changes have been committed
      _changesetMutex.lock();
      bool newChangeset = _changeset.calculateChangeset(changeset_info);
      _changesetMutex.unlock();
      //  Add the new work to the queue if there is any
      if (newChangeset)
      {
        //  Push the new changeset onto the work queue
        _pushChangesets(changeset_info);
      }
      else if (queueSize == 0 && !newChangeset && _changeset.hasElementsToSend() && _threadsAreIdle())
      {
        //  This is an error case, the queue is empty, there are still elements to send but
        //  all of the threads are idle and not waiting for something to come back
        //  There are two things that can be done here, first is to put everything that is
        //  "ready to send" in a changeset and send it OR move everything to the error state
/*
        //  Option #1: Get all of the remaining elements as a single changeset
        _changesetMutex.lock();
        _changeset.calculateRemainingChangeset(changeset_info);
        _changesetMutex.unlock();
        //  Push that changeset
        _pushChangesets(changeset_info);
        //  Let the threads know that the remaining changeset is the "remaining" changeset
        _threadsCanExit = true;
*/
        LOG_STATUS("Apply Changeset: Remaining elements unsendable...");
        //  Option #2: Move everything to the error state and exit
        _changesetMutex.lock();
        _changeset.failRemainingChangeset();
        _changesetMutex.unlock();
        //  Let the threads know that the remaining changeset has failed
        _threadsCanExit = true;
        break;
      }
      else
      {
        //  Indicate to the worker threads that there is work to be done
        _startWork();
        //  Allow time for the worker threads to complete some work
        _yield();
      }
    }
    else
    {
      //  Indicate to the worker threads that there is work to be done
      _startWork();
      //  Allow time for the worker threads to complete some work
      _yield();
    }
    //  Show the progress
    if (_showProgress)
    {
      float percent_complete = _changeset.getProcessedCount() / (float)total;
      //  Actual progress is calculated and once it passes the next increment it is reported
      if (percent_complete >= progress + increment)
      {
        progress = percent_complete - fmod(percent_complete, increment);
        _progress.set(percent_complete, "Uploading changeset...");
      }
    }
  }
  //  Indicate to the worker threads that there is work to be done, if they haven't started already
  _startWork();
  //  Wait for the threads to shutdown
  for (int i = 0; i < _maxWriters; ++i)
    _threadPool[i].join();
  //  Check for failed threads
  if (_hasFailedThread())
  {
    LOG_ERROR(_errorMessage);
    _changeset.failRemainingChangeset();
  }
  //  Final write for the error file
  _changeset.writeErrorFile();
  //  Keep some stats
  _stats.append(SingleStat("API Upload Time (sec)", timer.getElapsedAndRestart()));
  _stats.append(SingleStat("Total OSM Changesets Uploaded", _changesetCount));
  _stats.append(SingleStat("Total Nodes in Changeset", _changeset.getTotalNodeCount()));
  _stats.append(SingleStat("Total Ways in Changeset", _changeset.getTotalWayCount()));
  _stats.append(SingleStat("Total Relations in Changeset", _changeset.getTotalRelationCount()));
  _stats.append(SingleStat(" Total Elements Created", _changeset.getTotalCreateCount()));
  _stats.append(SingleStat("          Nodes Created", _changeset.getNodeCountByType(ChangesetType::TypeCreate)));
  _stats.append(SingleStat("           Ways Created", _changeset.getWayCountByType(ChangesetType::TypeCreate)));
  _stats.append(SingleStat("      Relations Created", _changeset.getRelationCountByType(ChangesetType::TypeCreate)));
  _stats.append(SingleStat("Total Elements Modified", _changeset.getTotalModifyCount()));
  _stats.append(SingleStat("         Nodes Modified", _changeset.getNodeCountByType(ChangesetType::TypeModify)));
  _stats.append(SingleStat("          Ways Modified", _changeset.getWayCountByType(ChangesetType::TypeModify)));
  _stats.append(SingleStat("     Relations Modified", _changeset.getRelationCountByType(ChangesetType::TypeModify)));
  _stats.append(SingleStat(" Total Elements Deleted", _changeset.getTotalDeleteCount()));
  _stats.append(SingleStat("          Nodes Deleted", _changeset.getNodeCountByType(ChangesetType::TypeDelete)));
  _stats.append(SingleStat("           Ways Deleted", _changeset.getWayCountByType(ChangesetType::TypeDelete)));
  _stats.append(SingleStat("      Relations Deleted", _changeset.getRelationCountByType(ChangesetType::TypeDelete)));
  _stats.append(SingleStat("Total Errors", _changeset.getFailedCount()));
  //  Return successfully
  return success;
}

void OsmApiWriter::_changesetThreadFunc(int index)
{
  //  Set the status to working
  _updateThreadStatus(index, ThreadStatus::Working);
  //  Setup the network request object with OAuth or with username/password authentication
  HootNetworkRequestPtr request = createNetworkRequest(true);
  long id = -1;
  long changesetSize = 0;
  LastElementInfo last;
  bool stop_thread = false;
  int changeset_failures = 0;
  //  Before working, wait for the signal
  _waitForStart();
  //  Iterate until all elements are sent and updated
  while (!_changeset.isDone() && !stop_thread)
  {
    ChangesetInfoPtr workInfo;
    //  Try to get something off of the work queue
    _workQueueMutex.lock();
    int queueSize = _workQueue.size();
    if (!_workQueue.empty())
    {
      workInfo = _workQueue.front();
      _workQueue.pop();
    }
    _workQueueMutex.unlock();

    if (workInfo)
    {
      //  Set the status to working
      _updateThreadStatus(index, ThreadStatus::Working);
      int create_changeset_status = HttpResponseCode::HTTP_OK;
      //  Create the changeset ID if required
      if (id < 1)
      {
        id = _createChangeset(request, _description, _source, _hashtags, create_changeset_status);
        changesetSize = 0;
      }
      //  An ID of less than 1 isn't valid, try to fix it
      if (id < 1)
      {
        _pushChangesets(workInfo);
        //  Multiple changeset failures
        changeset_failures++;
        if (changeset_failures >= 3)
        {
          //  Set the thread status to failed and report the error message in the main thread
          _updateThreadStatus(index, ThreadStatus::Failed);
          stop_thread = true;
          //  Set the error message
          _errorMessage = "Multiple bad changeset ID errors in a row, is the API functioning correctly?";
        }
        else
        {
          //  Reset the network request object and sleep it off
          request = createNetworkRequest(true);
          LOG_DEBUG("Bad changeset ID. Resetting network request object.");
          //  Sleep between 30 and 60 seconds to allow the database server to recover on service unavailable
          if (create_changeset_status == HttpResponseCode::HTTP_SERVICE_UNAVAILABLE)
            _yield(30 * 1000, 60 * 1000);
        }
        //  Try a new create changeset request
        continue;
      }
      else
      {
        //  Reset the changeset failure count when one is successful
        changeset_failures = 0;
      }
      //  Make sure that the changeset is valid and isn't empty
      if (workInfo->size() < 1)
      {
        LOG_DEBUG("Empty changeset created.");
        //  Jump back to the beginning and release the empty workInfo object
        continue;
      }
      QString changeset = _changeset.getChangesetString(workInfo, id);
      //  Display the changeset in TRACE mode
      LOG_TRACE("Thread: " << std::this_thread::get_id() << "\n" << changeset);
      //  Output the debug request if requested
      int apiId = _getNextApiId();
      if (_debugOutput)
        _writeDebugFile("Request-", changeset, apiId, id);
      //  Upload the changeset
      OsmApiFailureInfoPtr info = _uploadChangeset(request, id, changeset);
      //  Output the debug response if requested
      if (_debugOutput)
        _writeDebugFile("Response", info->response, apiId, id, info->status);
      if (info->success)
      {
        //  Display the upload response in TRACE mode
        LOG_TRACE("Thread: " << std::this_thread::get_id() << "\n" << info->response);
        //  Update the changeset with the response
        _changesetMutex.lock();
        _changeset.updateChangeset(info->response);
        _changesetMutex.unlock();
        //  Update the size of the current changeset that is open
        changesetSize += workInfo->size();
        //  Get the last element from this changeset chunk
        last = _extractLastElement(workInfo);
        //  When the changeset eclipses the 10k max, the API automatically closes the changeset,
        //  reset the id and continue
        if (changesetSize >= _maxChangesetSize)
        {
          //  No need to call _closeChangeset() because it was closed by the API
          //  Signal for a new changeset to be created
          id = -1;
        }
        //  When the changeset is nearing the 10k max (or the specified max), close the changeset
        //  otherwise keep it open and go again
        else if (changesetSize > _maxChangesetSize - (int)(_maxPushSize * 1.5))
        {
          //  Close the changeset
          _closeChangeset(request, id, last);
          //  Signal for a new changeset id
          id = -1;
        }
        //  Throttle the input rate if desired
        if (_throttleWriters && !_changeset.isDone())
          _yield(std::max(_throttleTime - _throttlePlusMinus, 0) * 1000, (_throttleTime + _throttlePlusMinus) * 1000);
      }
      else
      {
        //  Report the status message for this failure
        _statusMessage(info, id);
        //  If this is the last changeset, error it all out and finish working
        if (workInfo->getFinished())
        {
          //  Fail the entire changeset
          _changeset.updateFailedChangeset(workInfo, true);
          //  Let the threads know that the remaining changeset is the "remaining" changeset
          _threadsCanExit = true;
          //  Looping should end the thread because all of the remaining elements have now been set to the failed state
          stop_thread = true;
          continue;
        }
        //  Split the changeset on conflict errors
        switch (info->status)
        {
        case HttpResponseCode::HTTP_CONFLICT:   //  Conflict, check for version conflicts and fix, or split and continue
          if (_changesetClosed(info->response))
          {
            //  The changeset was closed already so set the ID to -1 and reprocess
            id = -1;

            if ((int)workInfo->size() > _maxChangesetSize / 2)
            {
              //  Split the changeset into half so that it is smaller and won't fail
              _splitChangeset(workInfo);
            }
            else
            {
              //  Push the changeset back on the queue
              _pushChangesets(workInfo);
            }
            //  Loop back around to work on the next changeset
            continue;
          }
          else if (_fixConflict(request, workInfo, info->response))
          {
            //  If this changeset has version failed enough times, don't attempt to fix it
            if (!workInfo->canRetryVersion())
            {
              //  Fail the entire changeset
              _changeset.updateFailedChangeset(workInfo, true);
              //  Let the threads know that the remaining changeset is the "remaining" changeset
              _threadsCanExit = true;
              stop_thread = true;
              _updateThreadStatus(index, ThreadStatus::Failed);
              _changeset.failChangeset(workInfo);
              //  Set the error message
              _errorMessage = "Multiple version failures in a row, please refresh your data";
            }
            else
              _pushChangesets(workInfo);
            //  Loop back around to work on the next changeset
            continue;
          }
          //  Split the changeset and retry
<<<<<<< HEAD
          if (!_splitChangeset(workInfo, info->response))
          {
            if (!workInfo->getAttemptedResolveChangesetIssues())
            {
              //  Set the attempt issues resolved flag
              workInfo->setAttemptedResolveChangesetIssues(true);
              //  Try to automatically resolve certain issues, like out of date version
              if (_resolveIssues(request, workInfo))
              {
                _pushChangesets(workInfo);
              }
              else
              {
                //  Set the element in the changeset to failed because the issues couldn't be resolved
                _changeset.updateFailedChangeset(workInfo);
              }
=======
          if (!_splitChangeset(workInfo, info->response) &&
              !workInfo->getAttemptedResolveChangesetIssues())
          {
            //  Set the attempt issues resolved flag
            workInfo->setAttemptedResolveChangesetIssues(true);
            //  Try to automatically resolve certain issues, like out of date version
            if (_resolveIssues(request, workInfo))
            {
              _pushChangesets(workInfo);
            }
            else
            {
              //  Set the element in the changeset to failed because the issues couldn't be resolved
              _changeset.updateFailedChangeset(workInfo);
>>>>>>> bc42df5c
            }
          }
          break;
        case HttpResponseCode::HTTP_BAD_REQUEST:          //  Placeholder ID is missing or not unique
        case HttpResponseCode::HTTP_NOT_FOUND:            //  Diff contains elements where the given ID could not be found
        case HttpResponseCode::HTTP_PRECONDITION_FAILED:  //  Precondition Failed, Relation with id cannot be saved due to other member
          if (!_splitChangeset(workInfo, info->response) &&
              !workInfo->getAttemptedResolveChangesetIssues())
          {
            //  Set the attempt issues resolved flag
            workInfo->setAttemptedResolveChangesetIssues(true);
            //  Try to automatically resolve certain issues, like out of date version
            if (_resolveIssues(request, workInfo))
            {
              _pushChangesets(workInfo);
            }
            else
            {
              //  Set the element in the changeset to failed because the issues couldn't be resolved
              _changeset.updateFailedChangeset(workInfo);
            }
          }
          break;
        case HttpResponseCode::HTTP_GONE:                   //  Element has already been deleted, split and retry (error body is blank sometimes)
          //  Where there is only one element left and it is GONE, there is no need to retry it
          if (workInfo->size() == 1)
            workInfo->setAttemptedResolveChangesetIssues(true);
          //  Attempt to split the changeset
          if (!_splitChangeset(workInfo, info->response))
          {
            //  For HTTP_GONE, it could come back false if the element that is gone is removed
            //  successfully and the rest of the changeset needs to be processed
            if (workInfo->size() > 0)
              _pushChangesets(workInfo);
          }
          break;
        case HttpResponseCode::HTTP_INTERNAL_SERVER_ERROR:  //  Internal Server Error, could be caused by the database being saturated
        case HttpResponseCode::HTTP_BAD_GATEWAY:            //  Bad Gateway, there are issues with the gateway, split and retry
        case HttpResponseCode::HTTP_GATEWAY_TIMEOUT:        //  Gateway Timeout, server is taking too long, split and retry
          if (!_splitChangeset(workInfo, info->response))
          {
            //  Splitting failed which means that the changeset only has one element in it,
            //  push it back on the queue and give the API a break
            _pushChangesets(workInfo);
            //  Sleep the thread
            _yield();
          }
          break;
        default:
          //  This is a big problem, report it and try again
          request->logConnectionError();
          //  Fall through
        case HttpResponseCode::HTTP_METHOD_NOT_ALLOWED:
        case HttpResponseCode::HTTP_UNAUTHORIZED:
          //  This shouldn't ever happen, push back on the queue, only process a certain amount of times
          workInfo->retryFailure();
          if (workInfo->canRetryFailure())
            _pushChangesets(workInfo);
          else
            _changeset.updateFailedChangeset(workInfo, true);
          break;
        case HttpResponseCode::HTTP_SERVICE_UNAVAILABLE:
          _pushChangesets(workInfo);
          //  Multiple changeset failures
          changeset_failures++;
          if (changeset_failures >= 3)
          {
            //  Set the thread status to failed and report the error message in the main thread
            _updateThreadStatus(index, ThreadStatus::Failed);
            stop_thread = true;
          }
          else
          {
            //  Sleep between 30 and 60 seconds to allow the database server to recover
            _yield(30 * 1000, 60 * 1000);
          }
          break;
        }
      }
    }
    else
    {
      if (_threadsCanExit)
      {
        stop_thread = true;
        _updateThreadStatus(index, ThreadStatus::Completed);
      }
      else if (!_changeset.isDone() && queueSize == 0)
      {
        if (_threadsAreIdle() &&
            _changeset.getCleanupCount() > 0 &&
            _changeset.getTotalElementCount() <= (_changeset.getProcessedCount() + _changeset.getFailedCount() + _changeset.getCleanupCount()))
        {
          //  At this point all work is done and the threads can exit, if there is anything in the changeset cleanup, do it here
          ChangesetInfoPtr cleanup = _changeset.getCleanupElements();
          if (index == 0 && cleanup)
          {
            _changeset.clearCleanupElements();
            _pushChangesets(cleanup);
          }
        }
        else
        {
          //  This is a bad state where the producer thread says all elements are sent and
          //  waits for all threads to join but the changeset isn't "done".
          //  Set the status to idle and start idle timer
          _threadStatusMutex.lock();
          if (_threadStatus[index] != ThreadStatus::Idle)
          {
            _threadStatus[index] = ThreadStatus::Idle;
            _threadIdle[index].reset();
          }
          else if (id > 0 && _threadIdle[index].getElapsed() > 10 * 1000)
          {
            //  Close the current changeset so all data is "committed"
            _closeChangeset(request, id, last);
            id = -1;
          }
          _threadStatusMutex.unlock();
        }
      }
      else
      {
        //  Set the status to idle
        _updateThreadStatus(index, ThreadStatus::Idle);
        //  Yield the thread
        _yield();
      }
    }
  }
  //  Close the changeset if one is still open
  if (id != -1)
    _closeChangeset(request, id, last);
  //  Update the thread to complete if it didn't fail
  ThreadStatus status = _getThreadStatus(index);
  if (status != ThreadStatus::Failed && status != ThreadStatus::Unknown)
    _updateThreadStatus(index, ThreadStatus::Completed);
}

void OsmApiWriter::_yield(int milliseconds)
{
  //  Sleep for the specified number of milliseconds
  if (milliseconds != 10)
    std::this_thread::sleep_for(std::chrono::milliseconds(milliseconds));
  else
    std::this_thread::yield();
}

void OsmApiWriter::_yield(int minimum_ms, int maximum_ms)
{
  //  Yield for a random amount of time between minimum_ms and maximum_ms
  _yield(minimum_ms + Tgs::Random::instance()->generateInt(maximum_ms - minimum_ms));
}

void OsmApiWriter::setConfiguration(const Settings& conf)
{
  ConfigOptions options(conf);
  _description = options.getChangesetDescription();
  _source = options.getChangesetSource();
  _hashtags = options.getChangesetHashtags();
  _maxPushSize = options.getChangesetApidbSizeMax();
  _maxChangesetSize = options.getChangesetMaxSize();
  _maxWriters = options.getChangesetApidbWritersMax();
  _throttleWriters = options.getChangesetApidbWritersThrottle();
  _throttleTime = options.getChangesetApidbWritersThrottleTime();
  _throttlePlusMinus = options.getChangesetApidbWritersThrottleTimespan();
  _consumerKey = options.getHootOsmAuthConsumerKey();
  _consumerSecret = options.getHootOsmAuthConsumerSecret();
  _accessToken = options.getHootOsmAuthAccessToken();
  _secretToken = options.getHootOsmAuthAccessTokenSecret();
  _debugOutput = options.getChangesetApidbWriterDebugOutput();
  _debugOutputPath = options.getChangesetApidbWriterDebugOutputPath();
  _throttleCgiMap = options.getChangesetApidbWritersThrottleCgimap();
  _timeout = options.getChangesetApidbTimeout();
}

bool OsmApiWriter::isSupported(const QUrl &url)
{
  if (url.isEmpty() ||
      url.isLocalFile() ||
      url.isRelative() ||
      !url.isValid() ||
      (!url.path().isEmpty() && url.path() != "/") ||
      (url.scheme().toLower() != "http" && url.scheme().toLower() != "https"))
  {
    LOG_WARN("Invalid URL for OSM API endpoint.");
    return false;
  }
  else
    return true;
}

//  https://wiki.openstreetmap.org/wiki/API_v0.6#Capabilities:_GET_.2Fapi.2Fcapabilities
bool OsmApiWriter::queryCapabilities(HootNetworkRequestPtr request)
{
  try
  {
    QUrl capabilities = _url;
    capabilities.setPath(OsmApiEndpoints::API_PATH_CAPABILITIES);
    request->networkRequest(capabilities, _timeout);
    QString responseXml = QString::fromUtf8(request->getResponseContent().data());
    QString printableUrl = capabilities.toString(QUrl::RemoveUserInfo);
    HootNetworkRequest::removeIpFromUrlString(printableUrl, capabilities);
    LOG_TRACE("Capabilities: " << printableUrl);
    LOG_TRACE("Response: " << responseXml);
    _capabilities = _parseCapabilities(responseXml);
  }
  catch (const HootException& ex)
  {
    LOG_WARN(ex.what());
    return false;
  }
  return true;
}

//  https://wiki.openstreetmap.org/wiki/API_v0.6#Retrieving_permissions:_GET_.2Fapi.2F0.6.2Fpermissions
bool OsmApiWriter::validatePermissions(HootNetworkRequestPtr request)
{
  bool success = false;
  try
  {
    QUrl permissions = _url;
    permissions.setPath(OsmApiEndpoints::API_PATH_PERMISSIONS);
    request->networkRequest(permissions, _timeout);
    QString responseXml = QString::fromUtf8(request->getResponseContent().data());
    success = _parsePermissions(responseXml);
  }
  catch (const HootException& ex)
  {
    LOG_WARN(ex.what());
  }
  return success;
}

bool OsmApiWriter::usingCgiMap(HootNetworkRequestPtr request)
{
  bool cgimap = false;
  try
  {
    QUrl map = _url;
    map.setPath(OsmApiEndpoints::API_PATH_MAP);
    QUrlQuery query(map);
    //  Use the correct type of bbox for this query
    geos::geom::Envelope envelope(-77.42249541, -77.42249539, 38.96003149, 38.96003151);
    QString bboxQuery = GeometryUtils::toConfigString(envelope);
    query.addQueryItem("bbox", bboxQuery);
    map.setQuery(query);
    request->networkRequest(map, _timeout);
    QString responseXml = QString::fromUtf8(request->getResponseContent().data());
    QRegExp regex("generator=(\"|')CGImap", Qt::CaseInsensitive);
    cgimap = responseXml.contains(regex);
  }
  catch (HootException& ex)
  {
    LOG_WARN(ex.what());
  }
  return cgimap;
}

OsmApiCapabilites OsmApiWriter::_parseCapabilities(const QString& capabilites)
{
  OsmApiCapabilites caps;
  QXmlStreamReader reader(capabilites);

  while (!reader.atEnd() && !reader.hasError())
  {
    QXmlStreamReader::TokenType type = reader.readNext();
    if (type == QXmlStreamReader::StartDocument)
      continue;
    if (type == QXmlStreamReader::StartElement)
    {
      QStringRef name = reader.name();
      QXmlStreamAttributes attributes = reader.attributes();
      if (name == "version" && attributes.hasAttribute("maximum"))
        caps.setVersion(attributes.value("maximum").toString());
      else if (name == "tracepoints" && attributes.hasAttribute("per_page"))
        caps.setTracepoints(attributes.value("per_page").toString().toLong());
      else if (name == "waynodes" && attributes.hasAttribute("maximum"))
        caps.setWayNodes(attributes.value("maximum").toString().toLong());
      else if (name == "changesets" && attributes.hasAttribute("maximum_elements"))
        caps.setChangesets(attributes.value("maximum_elements").toString().toLong());
      else if (name == "timeout" && attributes.hasAttribute("seconds"))
        caps.setTimeout(attributes.value("seconds").toString().toLong());
      else if (name == "status")
      {
        if (attributes.hasAttribute("database"))
          caps.setDatabaseStatus(_parseStatus(attributes.value("database").toString()));
        if (attributes.hasAttribute("api"))
          caps.setApiStatus(_parseStatus(attributes.value("api").toString()));
        if (attributes.hasAttribute("gpx"))
          caps.setGpxStatus(_parseStatus(attributes.value("gpx").toString()));
      }
    }
  }
  return caps;
}

OsmApiStatus OsmApiWriter::_parseStatus(const QString& status)
{
  if (status == "online")
    return OsmApiStatus::ONLINE;
  else if (status == "readonly")
    return OsmApiStatus::READONLY;
  else
    return OsmApiStatus::OFFLINE;
}

bool OsmApiWriter::_parsePermissions(const QString& permissions)
{
  QXmlStreamReader reader(permissions);

  LOG_TRACE("Permissions: " << permissions);

  while (!reader.atEnd() && !reader.hasError())
  {
    QXmlStreamReader::TokenType type = reader.readNext();
    if (type == QXmlStreamReader::StartDocument)
      continue;
    if (type == QXmlStreamReader::StartElement)
    {
      QStringRef name = reader.name();
      QXmlStreamAttributes attributes = reader.attributes();
      if (name == "permission" && attributes.hasAttribute("name"))
      {
        if (attributes.value("name") == "allow_write_api")
          return true;
      }
    }
  }
  return false;
}

//  https://wiki.openstreetmap.org/wiki/API_v0.6#Create:_PUT_.2Fapi.2F0.6.2Fchangeset.2Fcreate
long OsmApiWriter::_createChangeset(HootNetworkRequestPtr request,
                                    const QString& description,
                                    const QString& source,
                                    const QString& hashtags,
                                    int& http_status)
{
  try
  {
    QUrl changeset = _url;
    changeset.setPath(OsmApiEndpoints::API_PATH_CREATE_CHANGESET);
    QString xml = QString(
      "<osm>"
      "  <changeset>"
      "    <tag k='created_by' v='%1'/>"
      "    <tag k='comment' v='%2'/>"
      "    <tag k='source' v='%3'/>"
      "    <tag k='hashtags' v='%4'/>"
      "    <tag k='bot' v='yes'/>"
      "  </changeset>"
      "</osm>").arg(HOOT_NAME).arg(description).arg(source).arg(hashtags);

    QByteArray content = xml.toUtf8();
    QMap<QNetworkRequest::KnownHeaders, QVariant> headers;
    headers[QNetworkRequest::ContentTypeHeader] = HootNetworkUtils::CONTENT_TYPE_XML;
    headers[QNetworkRequest::ContentLengthHeader] = content.length();

    request->networkRequest(changeset, _timeout, QNetworkAccessManager::Operation::PutOperation, content);

    QString responseXml = QString::fromUtf8(request->getResponseContent().data());
    http_status = request->getHttpStatus();

    //  Only return the parsed response from HTTP 200 OK
    if (http_status == HttpResponseCode::HTTP_OK)
      return responseXml.toLong();
  }
  catch (const HootException& ex)
  {
    LOG_WARN(ex.what());
  }
  return -1;
}

//  https://wiki.openstreetmap.org/wiki/API_v0.6#Close:_PUT_.2Fapi.2F0.6.2Fchangeset.2F.23id.2Fclose
void OsmApiWriter::_closeChangeset(HootNetworkRequestPtr request, long changeset_id, LastElementInfo& last)
{
  try
  {
    QUrl changeset = _url;
    changeset.setPath(QString(OsmApiEndpoints::API_PATH_CLOSE_CHANGESET).arg(changeset_id));
    request->networkRequest(changeset, _timeout, QNetworkAccessManager::Operation::PutOperation);
    QString responseXml = QString::fromUtf8(request->getResponseContent().data());
    switch (request->getHttpStatus())
    {
    case HttpResponseCode::HTTP_NOT_FOUND:
      LOG_WARN("Unknown changeset");
      break;
    case HttpResponseCode::HTTP_CONFLICT:
      LOG_WARN("Changeset conflict: " << responseXml);
      break;
    case HttpResponseCode::HTTP_OK:
      //  Changeset closed successfully
      _changesetCountMutex.lock();
      _changesetCount++;
      //  Keep track of the last element information
      if (last.isValid())
      {
        _lastElement = last;
        last = LastElementInfo();
      }
      _changesetCountMutex.unlock();
      break;
    default:
      request->logConnectionError();
      break;
    }
  }
  catch (const HootException& ex)
  {
    LOG_WARN(ex.what());
  }
}

//  https://wiki.openstreetmap.org/wiki/API_v0.6#Diff_upload:_POST_.2Fapi.2F0.6.2Fchangeset.2F.23id.2Fupload
/**
 * POSSIBLE HTTP error codes and explanations
 * HTTP status code 400 (Bad Request) - text/plain
 *  When there are errors parsing the XML. A text message explaining the error is returned.
 *   This can also happen if you forget to pass the Content-Length header.
 *  When a changeset ID is missing (unfortunately the error messages are not consistent)
 *  When a node is outside the world
 *  When there are too many nodes for a way
 *  When the version of the provided element does not match the current database version of the element
 * HTTP status code 409 (Conflict) - text/plain
 *  If the changeset in question has already been closed (either by the user itself or as a result of the auto-closing feature).
 *   A message with the format "The changeset #id was closed at #closed_at." is returned
 *  Or if the user trying to update the changeset is not the same as the one that created it
 * HTTP status code 404 (Not Found)
 *  When no element with the given id could be found
 * HTTP status code 412 (Precondition Failed)
 *  When a way has nodes that do not exist or are not visible (i.e. deleted):
 *   "Way #{id} requires the nodes with id in (#{missing_ids}), which either do not exist, or are not visible."
 *  When a relation has elements that do not exist or are not visible:
 *   "Relation with id #{id} cannot be saved due to #{element} with id #{element.id}"
 */
OsmApiWriter::OsmApiFailureInfoPtr OsmApiWriter::_uploadChangeset(HootNetworkRequestPtr request, long id, const QString& changeset)
{
  OsmApiFailureInfoPtr info(new OsmApiFailureInfo());
  //  Don't even attempt if the ID is bad
  if (id < 1)
    return info;
  try
  {
    QUrl change = _url;
    change.setPath(QString(OsmApiEndpoints::API_PATH_UPLOAD_CHANGESET).arg(id));

    QByteArray content = changeset.toUtf8();
    QMap<QNetworkRequest::KnownHeaders, QVariant> headers;
    headers[QNetworkRequest::ContentTypeHeader] = HootNetworkUtils::CONTENT_TYPE_XML;
    headers[QNetworkRequest::ContentLengthHeader] = content.length();

    request->networkRequest(change, _timeout, headers, QNetworkAccessManager::Operation::PostOperation, content);

    info->response = QString::fromUtf8(request->getResponseContent().data());
    info->status = request->getHttpStatus();

    switch (info->status)
    {
    case HttpResponseCode::HTTP_OK:
      info->success = true;
      break;
    case HttpResponseCode::HTTP_BAD_REQUEST:
      LOG_WARN("Changeset Upload Error: Error parsing XML changeset - " << info->response);
      break;
    case HttpResponseCode::HTTP_NOT_FOUND:
      LOG_WARN("Unknown changeset or elements don't exist");
      break;
    case HttpResponseCode::HTTP_CONFLICT:
      LOG_WARN("Changeset conflict: " << info->response);
      break;
    case HttpResponseCode::HTTP_PRECONDITION_FAILED:
      LOG_WARN("Changeset precondition failed: " << info->response);
      break;
    default:
      request->logConnectionError();
      break;
    }
  }
  catch (const HootException& ex)
  {
    LOG_WARN(ex.what());
  }
  return info;
}

bool OsmApiWriter::_fixConflict(HootNetworkRequestPtr request, ChangesetInfoPtr changeset, const QString& conflictExplanation)
{
  bool success = false;
  long element_id = 0;
  ElementType::Type element_type = ElementType::Unknown;
  long version_old = 0;
  long version_new = 0;
  //  Match the error and parse the error information
  if (_changeset.getFailureCheck().matchesChangesetConflictVersionMismatchFailure(conflictExplanation, element_id, element_type, version_old, version_new))
  {
    //  Increment the retry version count
    changeset->retryVersion();
    //  Iterate the changeset types looking for the element, no need to check XmlChangeset::TypeCreate
    for (int changesetType = ChangesetType::TypeModify; changesetType < ChangesetType::TypeMax; ++changesetType)
    {
      ChangesetType type = static_cast<ChangesetType>(changesetType);
      ChangesetInfo::iterator element = changeset->begin(element_type, type);
      if (element != changeset->end(element_type, type))
      {
        QString update = "";
        //  Get the element from the OSM API
        if (element_type == ElementType::Node)
          update = _getNode(request, element_id);
        else if (element_type == ElementType::Way)
          update = _getWay(request, element_id);
        else if (element_type == ElementType::Relation)
          update = _getRelation(request, element_id);
        //  Fix the changeset with the node/way/relation from the OSM API
        success |= _changeset.fixChangeset(update);
      }
    }
  }
  return success;
}

bool OsmApiWriter::_changesetClosed(const QString &conflictExplanation)
{
  return _changeset.getFailureCheck().matchesChangesetClosedFailure(conflictExplanation);
}

bool OsmApiWriter::_resolveIssues(HootNetworkRequestPtr request, ChangesetInfoPtr changeset)
{
  bool success = false;
  //  Can only work on changesets of size 1
  if (changeset->size() != 1)
    return false;
  for (int elementType = ElementType::Node; elementType < ElementType::Unknown; ++elementType)
  {
    ElementType::Type e_type = static_cast<ElementType::Type>(elementType);
    //  Creates cannot be fixed with this method, skip them here
    for (int changesetType = ChangesetType::TypeModify; changesetType < ChangesetType::TypeMax; ++changesetType)
    {
      ChangesetType c_type = static_cast<ChangesetType>(changesetType);
      ChangesetInfo::iterator element = changeset->begin(e_type, c_type);
      if (element != changeset->end(e_type, c_type))
      {
        long id = *element;
        QString update = "";
        //  Get the element from the OSM API
        if (elementType == ElementType::Node)
          update = _getNode(request, id);
        else if (elementType == ElementType::Way)
          update = _getWay(request, id);
        else if (elementType == ElementType::Relation)
          update = _getRelation(request, id);
        //  Fix the changeset with the node/way/relation from the OSM API
        success |= _changeset.fixChangeset(update);
      }
    }
  }
  return success;
}

QString OsmApiWriter::_getNode(HootNetworkRequestPtr request, long id)
{
  //  Check for a valid ID to query against
  if (id < 1)
    return "";
  //  Get the node by ID
  return _getElement(request, QString(OsmApiEndpoints::API_PATH_GET_ELEMENT).arg("node").arg(id));
}

QString OsmApiWriter::_getWay(HootNetworkRequestPtr request, long id)
{
  //  Check for a valid ID to query against
  if (id < 1)
    return "";
  //  Get the way by ID
  return _getElement(request, QString(OsmApiEndpoints::API_PATH_GET_ELEMENT).arg("way").arg(id));
}

QString OsmApiWriter::_getRelation(HootNetworkRequestPtr request, long id)
{
  //  Check for a valid ID to query against
  if (id < 1)
    return "";
  //  Get the relation by ID
  return _getElement(request, QString(OsmApiEndpoints::API_PATH_GET_ELEMENT).arg("relation").arg(id));
}

QString OsmApiWriter::_getElement(HootNetworkRequestPtr request, const QString& endpoint)
{
  //  Don't follow an uninitialized URL or empty endpoint
  if (endpoint == OsmApiEndpoints::API_PATH_GET_ELEMENT || endpoint == "")
    return "";
  try
  {
    QUrl get = _url;
    get.setPath(endpoint);
    request->networkRequest(get, _timeout);
    if (request->getHttpStatus() == HttpResponseCode::HTTP_OK)
      return QString::fromUtf8(request->getResponseContent().data());
    else
      LOG_WARN("GET error: " << QString::fromUtf8(request->getResponseContent().data()));
  }
  catch (const HootException& ex)
  {
    LOG_WARN(ex.what());
  }
  return "";
}

HootNetworkRequestPtr OsmApiWriter::createNetworkRequest(bool requiresAuthentication)
{
  HootNetworkRequestPtr request;
  if (!requiresAuthentication)
  {
    //  When the call doesn't require authentication, don't pass in OAuth credentials
    request.reset(new HootNetworkRequest());
  }
  else if (!_consumerKey.isEmpty() &&
      !_consumerSecret.isEmpty() &&
      !_accessToken.isEmpty() &&
      !_secretToken.isEmpty())
  {
    //  When OAuth credentials are present and authentication is requested, pass OAuth crendentials
    request.reset(new HootNetworkRequest(_consumerKey, _consumerSecret, _accessToken, _secretToken));
  }
  else
  {
    //  No OAuth credentials are present, so authentication must be by username/password
    request.reset(new HootNetworkRequest());
  }
  return request;
}

bool OsmApiWriter::_threadsAreIdle()
{
  bool response = true;
  //  Lock the thread status mutex only once
  _threadStatusMutex.lock();
  for (vector<ThreadStatus>::iterator it = _threadStatus.begin(); it != _threadStatus.end(); ++it)
  {
    //  It only takes one thread working to return false
    if (*it == ThreadStatus::Working)
    {
      response = false;
      break;
    }
  }
  //  Unlock the thread status mutex
  _threadStatusMutex.unlock();
  return response;
}

bool OsmApiWriter::_splitChangeset(const ChangesetInfoPtr& workInfo, const QString& response)
{
  //  Try to split the changeset in half
  _changesetMutex.lock();
  ChangesetInfoPtr split = _changeset.splitChangeset(workInfo, response);
  _changesetMutex.unlock();
  if (split->size() > 0)
  {
    //  Fail the split changeset if the error flag is set
    if (split->getError())
    {
      _changeset.failChangeset(split);
      _pushChangesets(workInfo);
      return true;
    }
    else
    {
      //  Push both of the changesets onto the queue
      _pushChangesets(workInfo, split);
      return true;
    }
  }
  //  Nothing was split out, return false
  return false;
}

void OsmApiWriter::_writeDebugFile(const QString& type, const QString& data, int file_id, long changeset_id, int status)
{
  //  Setup the path including the changeset and file IDs, type and HTTP status
  QString path = QString("%1/OsmApiWriter-%2-%3-%4-%5.osc")
      .arg(_debugOutputPath)
      .arg(QString::number(file_id), 6, '0')
      .arg(QString::number(changeset_id), 5, '0')
      .arg(type)
      .arg(QString::number(status), 3, '0');
  //  Write the data to the file
  FileUtils::writeFully(path, data);
}

int OsmApiWriter::_getNextApiId()
{
  //  Lock the mutex and increment the API ID counter
  std::lock_guard<std::mutex> lock(_apiIdMutex);
  return ++_apiId;
}

void OsmApiWriter::_pushChangesets(ChangesetInfoPtr changeset, ChangesetInfoPtr changeset2)
{
  std::lock_guard<std::mutex> lock(_workQueueMutex);
  if (changeset)
    _workQueue.push(changeset);
  if (changeset2)
    _workQueue.push(changeset2);
}

void OsmApiWriter::_startWork()
{
  std::lock_guard<std::mutex> lock(_startMutex);
  _startFlag = true;
  _start.notify_all();
}

void OsmApiWriter::_waitForStart()
{
  std::unique_lock<std::mutex> lock(_startMutex);
  _start.wait(lock, [this]{ return _startFlag; });
}

OsmApiWriter::ThreadStatus OsmApiWriter::_getThreadStatus(int thread_index)
{
  //  Validate the index
  if (thread_index < 0 || thread_index >= (int)_threadStatus.size())
    return ThreadStatus::Unknown;
  //  Lock the mutex and return the status
  std::lock_guard<std::mutex> lock(_threadStatusMutex);
  return _threadStatus[thread_index];
}


void OsmApiWriter::_updateThreadStatus(int thread_index, ThreadStatus status)
{
  //  Validate the index
  if (thread_index < 0 || thread_index >= (int)_threadStatus.size())
    return;
  //  Lock the mutex and update the status
  std::lock_guard<std::mutex> lock(_threadStatusMutex);
  _threadStatus[thread_index] = status;
}

bool OsmApiWriter::_allThreadsFailed()
{
  std::lock_guard<std::mutex> lock(_threadStatusMutex);
  for (size_t i = 0; i < _threadStatus.size(); ++i)
  {
    //  Short circuit the loop if a thread isn't in the failed state
    if (_threadStatus[i] != ThreadStatus::Failed)
      return false;
  }
  //  All threads are in the failed state
  return true;
}

bool OsmApiWriter::_hasFailedThread()
{
  std::lock_guard<std::mutex> lock(_threadStatusMutex);
  for (size_t i = 0; i < _threadStatus.size(); ++i)
  {
    //  Short circuit the loop if a thread is in the failed state
    if (_threadStatus[i] == ThreadStatus::Failed)
      return true;
  }
  //  All threads are in the non-failed state
  return false;
}

void OsmApiWriter::_statusMessage(OsmApiFailureInfoPtr info, long changesetId)
{
  //  Log the error as a status message
  switch (info->status)
  {
  /** These error states are understandable and aren't "errors" per-se */
  case HttpResponseCode::HTTP_CONFLICT:               //  Conflict, check for version conflicts and fix, or split and continue
    LOG_STATUS("Version conflict in changeset " << changesetId << " upload. Updating element.");
    break;
  case HttpResponseCode::HTTP_NOT_FOUND:              //  Diff contains elements where the given ID could not be found
    LOG_STATUS("Element with given ID not found in changeset " << changesetId << ", moving element to manual changeset.");
    break;
  case HttpResponseCode::HTTP_PRECONDITION_FAILED:    //  Precondition Failed, Relation with id cannot be saved due to other member
    LOG_STATUS("Required precondition not met in changeset " << changesetId << ", moving element to manual changeset.");
    break;
  case HttpResponseCode::HTTP_GONE:                   //  Element has already been deleted, split and retry (error body is blank sometimes)
    LOG_STATUS("Element to be deleted already deleted, removing from changeset " << changesetId);
    break;
  case HttpResponseCode::HTTP_BAD_REQUEST:            //  Placeholder ID is missing or not unique
    LOG_STATUS("Element placehoder ID is missing or not unique in changeset " << changesetId << ", moving element the manual changeset.");
    break;
  /** These error states are actual errors and the user should report them */
  case HttpResponseCode::HTTP_INTERNAL_SERVER_ERROR:  //  Internal Server Error, could be caused by the database being saturated
    LOG_STATUS("API server responded with internal server error, API is not stable.  Changeset " << changesetId);
    break;
  case HttpResponseCode::HTTP_BAD_GATEWAY:            //  Bad Gateway, there are issues with the gateway, split and retry
    LOG_STATUS("API server responded with bad gateway error, API is not stable.  Changeset " << changesetId);
    break;
  case HttpResponseCode::HTTP_GATEWAY_TIMEOUT:        //  Gateway Timeout, server is taking too long, split and retry
    LOG_STATUS("API server responded with gateway timeout, API is not stable.  Changeset " << changesetId);
    break;
  case HttpResponseCode::HTTP_SERVICE_UNAVAILABLE:
    LOG_STATUS("API server responded with service unavailable, API is not stable.  Changeset " << changesetId);
    break;
  case HttpResponseCode::HTTP_METHOD_NOT_ALLOWED:
    LOG_STATUS("API server responded with method not allowed error.  Changeset " << changesetId);
    break;
  case HttpResponseCode::HTTP_UNAUTHORIZED:
    LOG_STATUS("User not authorized to apply changesets to API.");
    break;
  /** Unknown errors are bad */
  default:
    LOG_STATUS("Unknown network error occurred while uploading changeset " << changesetId);
    break;
  }
}

LastElementInfo OsmApiWriter::_extractLastElement(const ChangesetInfoPtr& workInfo)
{
  //  Get the last element uploaded
  LastElementInfo last = workInfo->getLastElement();
  //  Update the structure with positive ID for create and version of element
  _changeset.updateLastElement(last);
  return last;
}

}<|MERGE_RESOLUTION|>--- conflicted
+++ resolved
@@ -470,24 +470,6 @@
             continue;
           }
           //  Split the changeset and retry
-<<<<<<< HEAD
-          if (!_splitChangeset(workInfo, info->response))
-          {
-            if (!workInfo->getAttemptedResolveChangesetIssues())
-            {
-              //  Set the attempt issues resolved flag
-              workInfo->setAttemptedResolveChangesetIssues(true);
-              //  Try to automatically resolve certain issues, like out of date version
-              if (_resolveIssues(request, workInfo))
-              {
-                _pushChangesets(workInfo);
-              }
-              else
-              {
-                //  Set the element in the changeset to failed because the issues couldn't be resolved
-                _changeset.updateFailedChangeset(workInfo);
-              }
-=======
           if (!_splitChangeset(workInfo, info->response) &&
               !workInfo->getAttemptedResolveChangesetIssues())
           {
@@ -502,7 +484,6 @@
             {
               //  Set the element in the changeset to failed because the issues couldn't be resolved
               _changeset.updateFailedChangeset(workInfo);
->>>>>>> bc42df5c
             }
           }
           break;

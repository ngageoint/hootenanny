/*
 * This file is part of Hootenanny.
 *
 * Hootenanny is free software: you can redistribute it and/or modify
 * it under the terms of the GNU General Public License as published by
 * the Free Software Foundation, either version 3 of the License, or
 * (at your option) any later version.
 *
 * This program is distributed in the hope that it will be useful,
 * but WITHOUT ANY WARRANTY; without even the implied warranty of
 * MERCHANTABILITY or FITNESS FOR A PARTICULAR PURPOSE.  See the
 * GNU General Public License for more details.
 *
 * You should have received a copy of the GNU General Public License
 * along with this program.  If not, see <http://www.gnu.org/licenses/>.
 *
 * --------------------------------------------------------------------
 *
 * The following copyright notices are generated automatically. If you
 * have a new notice to add, please use the format:
 * " * @copyright Copyright ..."
 * This will properly maintain the copyright information. DigitalGlobe
 * copyrights will be updated automatically.
 *
 * @copyright Copyright (C) 2017, 2018, 2019 DigitalGlobe (http://www.digitalglobe.com/)
 */

#include "OsmGeoJsonReader.h"

// hoot
#include <hoot/core/Hoot.h>
#include <hoot/core/io/HootNetworkRequest.h>
#include <hoot/core/util/HootException.h>
#include <hoot/core/util/Log.h>
#include <hoot/core/schema/MetadataTags.h>
#include <hoot/core/util/Factory.h>

// Boost
#include <boost/property_tree/json_parser.hpp>
#include <boost/foreach.hpp>
#include <boost/lexical_cast.hpp>
#include <boost/tokenizer.hpp>

// Qt
#include <QTextStream>
#include <QTextCodec>

// Standard
#include <string>
#include <fstream>
#include <iostream>
#include <sstream>
#include <unistd.h>

namespace pt = boost::property_tree;
using namespace std;
using namespace geos::geom;

namespace hoot
{

HOOT_FACTORY_REGISTER(OsmMapReader, OsmGeoJsonReader)

OsmGeoJsonReader::OsmGeoJsonReader() : OsmJsonReader()
{
}

OsmGeoJsonReader::~OsmGeoJsonReader()
{
}

bool OsmGeoJsonReader::isSupported(const QString& url)
{
  QUrl myUrl(url);

  const bool isRelativeUrl = myUrl.isRelative();
  const bool isLocalFile =  myUrl.isLocalFile();

  //  Is it a file?
  if (isRelativeUrl || isLocalFile)
  {
    const QString filename = isRelativeUrl ? myUrl.toString() : myUrl.toLocalFile();
    if (QFile::exists(filename) && url.endsWith(".geojson", Qt::CaseInsensitive))
    {
      return true;
    }
  }

  //  Is it a web address?
  if (myUrl.host().toLower() != ConfigOptions().getOverpassApiHost() &&
      ("http" == myUrl.scheme() || "https" == myUrl.scheme()))
  {
    return true;
  }

  //  Default to not supported
  return false;
}

/**
 * Reads the specified map. When this method is complete
 * the input will likely be closed.
 */
void OsmGeoJsonReader::read(const OsmMapPtr& map)
{
  _map = map;
  if (_isFile)
  {
    QTextStream instream(&_file);
    _results.append(instream.readAll());
  }
  else
    _readFromHttp();
  //  Process all of the result strings;
  for (int i = 0; i < _results.size(); ++i)
  {
    // This will throw a hoot exception if JSON is invalid
    _loadJSON(_results[i]);
    _parseGeoJson();
  }
}

OsmMapPtr OsmGeoJsonReader::loadFromString(const QString& jsonStr)
{
  _loadJSON(jsonStr);
  _map.reset(new OsmMap());
  _parseGeoJson();
  return _map;
}

OsmMapPtr OsmGeoJsonReader::loadFromFile(const QString& path)
{
  QFile infile(path);
  if (!infile.open(QFile::ReadOnly | QFile::Text))
  {
    throw HootException("Unable to read GeoJSON file: " + path);
  }

  QTextStream instream(&infile);
  QString jsonStr = instream.readAll();
  _loadJSON(jsonStr);
  _map.reset(new OsmMap());
  _parseGeoJson();
  return _map;
}

void OsmGeoJsonReader::_parseGeoJson()
{
  _generator = QString::fromStdString(_propTree.get("generator", string("")));
  QString type = QString::fromStdString(_propTree.get("type", string("")));
  if (_propTree.not_found() != _propTree.find("bbox"))
  {
    /*Envelope env = */_parseBbox(_propTree.get_child("bbox"));
  }

  // If we don't have a "features" child then we should just have a single feature
  if (_propTree.not_found() != _propTree.find("features"))
  {
    // Iterate through all of our features, adding them to the map
    pt::ptree features = _propTree.get_child("features");
    for (pt::ptree::const_iterator featureIt = features.begin(); featureIt != features.end(); ++featureIt)
        _parseGeoJsonFeature(featureIt->second);
  }
  else
  {
    // Single Feature
    _parseGeoJsonFeature(_propTree);
  }
}

void OsmGeoJsonReader::_parseGeoJsonFeature(const boost::property_tree::ptree& feature)
{
  string id = feature.get("id", string(""));
  //  Some IDs may be strings that start with "node/" or "way/", remove that
  size_t pos = id.find("/");
  if (pos != string::npos)
    id = id.erase(0, pos + 1);
  if (feature.not_found() != feature.find("properties"))
  {
    pt::ptree properties = feature.get_child("properties");

    if (feature.not_found() != feature.find("geometry"))
    {
      pt::ptree geometry = feature.get_child("geometry");
      //  Type can be node, way, or relation
      string typeStr = properties.get("type", string("--"));
      string geoType = geometry.get("type", string("--"));
      if ("node" == typeStr ||
          "Point" == geoType)
      {
        bool useOld = _useDataSourceIds;
        if (id == "")
          _useDataSourceIds = false;
        _parseGeoJsonNode(id, properties, geometry);
        _useDataSourceIds = useOld;
      }
      else if ("way" == typeStr ||
               "Polygon" == geoType ||
               "LineString" == geoType)
      {
        bool useOld = _useDataSourceIds;
        if (id == "")
          _useDataSourceIds = false;
        _parseGeoJsonWay(id, properties, geometry);
        _useDataSourceIds = useOld;
      }
      else if ("relation" == typeStr ||
               "GeometryCollection" == geoType ||
               "MultiPoint" == geoType ||
               "MultiLineString" == geoType ||
               "MultiPolygon" == geoType)
      {
        bool useOld = _useDataSourceIds;
        if (id == "")
          _useDataSourceIds = false;
        _parseGeoJsonRelation(id, properties, geometry);
        _useDataSourceIds = useOld;
        //  Empty the roles if necessary
        while (!_roles.empty())
          _roles.pop();
      }
      else
      {
        if (logWarnCount < Log::getWarnMessageLimit())
        {
          LOG_WARN("Unknown JSON elment type (" << typeStr << ") when parsing GeoJSON");
        }
        else if (logWarnCount == Log::getWarnMessageLimit())
        {
          LOG_WARN(className() << ": " << Log::LOG_WARN_LIMIT_REACHED_MESSAGE);
        }
        logWarnCount++;
      }
    }
  }
}

geos::geom::Envelope OsmGeoJsonReader::_parseBbox(const boost::property_tree::ptree& bbox)
{
  pt::ptree::const_iterator bboxIt = bbox.begin();
  if (bboxIt == bbox.end())
    return Envelope();
  double minX = bboxIt->second.get_value<double>();
  bboxIt++;
  double minY = bboxIt->second.get_value<double>();
  bboxIt++;
  double maxX = bboxIt->second.get_value<double>();
  bboxIt++;
  double maxY = bboxIt->second.get_value<double>();
  return Envelope(minX, maxX, minY, maxY);
}

void OsmGeoJsonReader::_parseGeoJsonNode(const string& id, const pt::ptree& properties,
                                         const pt::ptree& geometry)
{
  //  Get info we need to construct our node
  long node_id = -1;
  if (_useDataSourceIds)
  {
    //  Try to cast the ID to a long, if unsuccessful create a new ID
    try
    {
      node_id = boost::lexical_cast<long>(id);
    }
    catch (const boost::bad_lexical_cast&)
    {
      node_id = _map->createNextNodeId();
    }
  }
  else
    node_id = _map->createNextNodeId();
  //  Parse the geometry
  vector<Coordinate> coords = _parseGeometry(geometry);

  // Defensive: We have seen files with empty coordinate arrays
  if (coords.size() == 0)
  {
    LOG_INFO("Empty Coordinates. Skipping feature");
    return;
  }

  double lat = coords[0].y;
  double lon = coords[0].x;
  //  Construct node
  NodePtr pNode(new Node(_defaultStatus, node_id, lon, lat, _defaultCircErr));
  //  Add tags
  _addTags(properties, pNode);
  //  Add node to map
  _map->addNode(pNode);
}

void OsmGeoJsonReader::_parseGeoJsonWay(const string& id, const pt::ptree& properties,
                                        const pt::ptree& geometry)
{
  vector<Coordinate> coords = _parseGeometry(geometry);

  // Defensive: We have seen files with empty coordinate arrays
  if (coords.size() == 0)
  {
    LOG_INFO("Empty Coordinates. Skipping feature");
    return;
  }

  //  Get info we need to construct our way
  long way_id = -1;
  if (_useDataSourceIds)
  {
    //  Try to cast the ID to a long, if unsuccessful create a new ID
    try
    {
      way_id = boost::lexical_cast<long>(id);
    }
    catch (const boost::bad_lexical_cast&)
    {
      way_id = _map->createNextWayId();
    }
  }
  else
    way_id = _map->createNextWayId();
  //  Construct Way
  WayPtr way(new Way(_defaultStatus, way_id, _defaultCircErr));
  bool isPoly = (geometry.get("type", "").compare("Polygon") == 0);

  //  Add nodes
  for (vector<Coordinate>::iterator it = coords.begin(); it != coords.end(); ++it)
  {
    if (isPoly && (it + 1) == coords.end())
    {
      //  Don't create another node to close the polygon, just use the first one
      way->addNode(way->getNodeId(0));
    }
    else
    {
      long node_id = _map->createNextNodeId();
      NodePtr node(new Node(_defaultStatus, node_id, *it, _defaultCircErr));
      _map->addNode(node);
      way->addNode(node_id);
    }
  }
  //  Add tags
  _addTags(properties, way);
  //  Add way to map
  _map->addWay(way);
}

void OsmGeoJsonReader::_parseGeoJsonRelation(const string& id, const pt::ptree& properties,
                                             const pt::ptree& geometry)
{
  //  Get info we need to construct our relation
  long relation_id = -1;
  if (_useDataSourceIds)
  {
    //  Try to cast the ID to a long, if unsuccessful create a new ID
    try
    {
      relation_id = boost::lexical_cast<long>(id);
    }
    catch (const boost::bad_lexical_cast&)
    {
      relation_id = _map->createNextRelationId();
    }
  }
  else
    relation_id = _map->createNextRelationId();
  //  Create an empty set of properties
  pt::ptree empty;
  //  Construct Relation
  RelationPtr relation(new Relation(_defaultStatus, relation_id, _defaultCircErr));

  //  Add the relation type and parse the roles
  // NOTE: This may be empty which will cause errors later. If it is empty, we add a type
  // later when we sort out what the geometry is - MultiPolygon etc
  string relation_type = properties.get("relation-type", "");
  relation->setType(relation_type.c_str());

  if (_roles.size() == 0)
  {
    //  Get the roles and tokenize them by semicolon
    string roles_values = properties.get("roles", "");
    if (roles_values.compare("") != 0)
    {
      typedef boost::tokenizer<boost::char_separator<char>> _tokenizer;
      _tokenizer tokens(roles_values, boost::char_separator<char>(";", 0, boost::keep_empty_tokens));
      for (_tokenizer::iterator it = tokens.begin(); it != tokens.end(); ++it)
        _roles.push(*it);
    }
    else
      _roles.push("");
  }
  //  Make sure that we have the 'GeometryCollection' with the 'geometries' tree inside
  string geo_type = geometry.get("type", "");
  if (geo_type == "GeometryCollection")
  {
    if (geometry.not_found() != geometry.find("geometries"))
    {
      bool use_old = _useDataSourceIds;
      _useDataSourceIds = true;
      pt::ptree geometries = geometry.get_child("geometries");
      long points = 0,
           polys = 0,
           linestrings = 0,
           other = 0;
      for (pt::ptree::const_iterator it = geometries.begin(); it != geometries.end(); ++it)
      {
        pt::ptree geo = it->second;
        string type = geo.get("type", "");
        //  Make sure that there is always at least a blank role
        if (_roles.size() == 0)
          _roles.push("");
        QString role(_roles.front().c_str());
        _roles.pop();
        if (type == "Point")
        {
          //  Node
          long node_id = _map->createNextNodeId();
          string node = boost::lexical_cast<string>(node_id);
          _parseGeoJsonNode(node, empty, geo);
          relation->addElement(role, ElementType::Node, node_id);
          points++;
        }
        else if (type == "Polygon" ||
                 type == "LineString")
        {
          //  Way
          long way_id = _map->createNextWayId();
          string way = boost::lexical_cast<string>(way_id);
          _parseGeoJsonWay(way, empty, geo);
          relation->addElement(role, ElementType::Way, way_id);
          if (type == "Polygon")
            polys++;
          else
            linestrings++;
        }
        else if (type == "GeometryCollection")
        {
          //  Relation
          long relation_id = _map->createNextRelationId();
          string rel = boost::lexical_cast<string>(relation_id);
          _parseGeoJsonRelation(rel, empty, geo);
          relation->addElement(role, ElementType::Relation, relation_id);
          other++;
        }
        else if (type == "MultiPoint" ||
                 type == "MultiLineString" ||
                 type == "MultiPolygon")
        {
          //  Also a Relation but cannot be a relation of relations
          long rid = _map->createNextRelationId();
          //  Construct Relation
          RelationPtr r(new Relation(_defaultStatus, rid, _defaultCircErr));
          if (type == "MultiPoint")
            _parseMultiPointGeometry(geo, r);
          else if(type == "MultiLineString")
            _parseMultiLineGeometry(geo, r);
          else if (type == "MultiPolygon")
            _parseMultiPolygonGeometry(geo, r);
          _map->addRelation(r);
          relation->addElement(role, ElementType::Relation, rid);
          other++;
        }
        else
        {
          LOG_WARN("Unsupported JSON geometry type (" << type << ") when parsing GeoJSON");
          other++;
        }
      }
      _useDataSourceIds = use_old;
      //  Update the relation type if needed
      if (relation_type == "")
      {
        if (points > 0 && polys == 0 && linestrings == 0 && other == 0)
          relation->setType(MetadataTags::RelationMultiPoint());
        else if (points == 0 && polys > 0 && linestrings == 0 && other == 0)
          relation->setType(MetadataTags::RelationMultiPolygon());
        else if (points == 0 && polys == 0 && linestrings > 0 && other == 0)
          relation->setType(MetadataTags::RelationMultilineString());
        else
          relation->setType(MetadataTags::RelationCollection());
      }
    }
  }
  else if (geo_type == "MultiPoint")
  {
    if (relation->getType() == "")
      relation->setType(MetadataTags::RelationMultiPoint());
    _parseMultiPointGeometry(geometry, relation);
  }
  else if(geo_type == "MultiLineString")
  {
    if (relation->getType() == "")
      relation->setType(MetadataTags::RelationMultilineString());
    _parseMultiLineGeometry(geometry, relation);
  }
  else if (geo_type == "MultiPolygon")
  {
    if (relation->getType() == "")
      relation->setType(MetadataTags::RelationMultiPolygon());
    _parseMultiPolygonGeometry(geometry, relation);
  }
  else
  {
    LOG_WARN("Unsupported JSON geometry type (" << geo_type << ") when parsing GeoJSON");
  }
  //  Add tags
  _addTags(properties, relation);
  //  Add relation to map
  _map->addRelation(relation);
}

void OsmGeoJsonReader::_parseMultiPointGeometry(const boost::property_tree::ptree& geometry,
                                                const RelationPtr& relation)
{
  vector<JsonCoordinates> multigeo = _parseMultiGeometry(geometry);
  vector<JsonCoordinates>::const_iterator multi = multigeo.begin();
  for (JsonCoordinates::const_iterator coord = multi->begin(); coord != multi->end(); ++coord)
  {
    long node_id = _map->createNextNodeId();
    double lat = coord[0].y;
    double lon = coord[0].x;
    //  Construct node
    NodePtr pNode(new Node(_defaultStatus, node_id, lon, lat, _defaultCircErr));
    //  Add node to map
    _map->addNode(pNode);
    relation->addElement("", ElementType::Node, node_id);
  }
}

void OsmGeoJsonReader::_parseMultiLineGeometry(const boost::property_tree::ptree& geometry,
                                               const RelationPtr& relation)
{
  vector<JsonCoordinates> multigeo = _parseMultiGeometry(geometry);
  for (vector<JsonCoordinates>::const_iterator multi = multigeo.begin(); multi != multigeo.end(); ++multi)
  {
    long way_id = _map->createNextWayId();
    WayPtr way(new Way(_defaultStatus, way_id, _defaultCircErr));
    for (JsonCoordinates::const_iterator coord = multi->begin(); coord != multi->end(); ++coord)
    {
      long node_id = _map->createNextNodeId();
      double lat = coord[0].y;
      double lon = coord[0].x;
      //  Construct node
      NodePtr node(new Node(_defaultStatus, node_id, lon, lat, _defaultCircErr));
      //  Add node to map
      _map->addNode(node);
      way->addNode(node_id);
    }
    relation->addElement("", ElementType::Way, way_id);
  }
}

void OsmGeoJsonReader::_parseMultiPolygonGeometry(const boost::property_tree::ptree& geometry,
                                                  const RelationPtr& relation)
{
  vector<JsonCoordinates> multigeo = _parseMultiGeometry(geometry);
  for (vector<JsonCoordinates>::const_iterator multi = multigeo.begin(); multi != multigeo.end(); ++multi)
  {
    long way_id = _map->createNextWayId();
    WayPtr way(new Way(_defaultStatus, way_id, _defaultCircErr));
    for (JsonCoordinates::const_iterator coord = multi->begin(); coord != multi->end(); ++coord)
    {
      if ((coord + 1) == multi->end())
      {
        //  Don't create another node to close the polygon, just use the first one
        way->addNode(way->getNodeId(0));
      }
      else
      {
        long node_id = _map->createNextNodeId();
        NodePtr node(new Node(_defaultStatus, node_id, *coord, _defaultCircErr));
        _map->addNode(node);
        way->addNode(node_id);
      }
    }
    _map->addWay(way);
    relation->addElement("", ElementType::Way, way_id);
  }
}

JsonCoordinates OsmGeoJsonReader::_parseGeometry(const pt::ptree& geometry)
{
  JsonCoordinates results;
  string type = geometry.get("type", "");
  if (type == "Point")
  {
    //  Single coordinate should only have two elements, lat/lon
    pt::ptree coordinates = geometry.get_child("coordinates");
    pt::ptree::const_iterator it = coordinates.begin();
    double x = it->second.get_value<double>();
    ++it;
    double y = it->second.get_value<double>();
    results.push_back(Coordinate(x, y));
  }
  else if (type == "LineString")
  {
    //  Line string is a single array of coordinates (array)
    pt::ptree coordinates = geometry.get_child("coordinates");
    for (pt::ptree::const_iterator it = coordinates.begin(); it != coordinates.end(); ++it)
    {    
      boost::shared_ptr<Coordinate> pCoord = ReadCoordinate(it->second);
      if (pCoord) results.push_back(*pCoord);
    }
  }
  else if (type == "Polygon")
  {
    pt::ptree coordinates = geometry.get_child("coordinates");
    for (pt::ptree::const_iterator it = coordinates.begin(); it != coordinates.end(); ++it)
    {
      for (pt::ptree::const_iterator array = it->second.begin(); array != it->second.end(); ++array)
      {
        boost::shared_ptr<Coordinate> pCoord = ReadCoordinate(array->second);
        if (pCoord) results.push_back(*pCoord);
      }
    }
  }
  else
  {
    LOG_WARN("Unsupported simple JSON geometry type (" << type << ") when parsing GeoJSON");
  }

  return results;
}

vector<JsonCoordinates> OsmGeoJsonReader::_parseMultiGeometry(const pt::ptree& geometry)
{
  vector<JsonCoordinates> results;
  string type = geometry.get("type", "");
  if (type == "MultiPoint")
  {
    //  MultiPoint is a single array of coordinates (array)
    pt::ptree coordinates = geometry.get_child("coordinates");
    for (pt::ptree::const_iterator it = coordinates.begin(); it != coordinates.end(); ++it)
    {
      JsonCoordinates point;
      boost::shared_ptr<Coordinate> pCoord = ReadCoordinate(it->second);
      if (pCoord) point.push_back(*pCoord);
      results.push_back(point);
    }
  }
  else if (type == "MultiLineString")
  {
    pt::ptree coordinates = geometry.get_child("coordinates");
    for (pt::ptree::const_iterator it = coordinates.begin(); it != coordinates.end(); ++it)
    {
      JsonCoordinates line;
      for (pt::ptree::const_iterator array = it->second.begin(); array != it->second.end(); ++array)
      {
        boost::shared_ptr<Coordinate> pCoord = ReadCoordinate(array->second);
        if (pCoord) line.push_back(*pCoord);
      }
      results.push_back(line);
    }
  }
  else if (type == "MultiPolygon")
  {
    pt::ptree coordinates = geometry.get_child("coordinates");
    for (pt::ptree::const_iterator it = coordinates.begin(); it != coordinates.end(); ++it)
    {
      JsonCoordinates polygon;
      for (pt::ptree::const_iterator array = it->second.begin(); array != it->second.end(); ++array)
      {
        for (pt::ptree::const_iterator poly = array->second.begin(); poly != array->second.end(); ++poly)
        {
          boost::shared_ptr<Coordinate> pCoord = ReadCoordinate(poly->second);
          if (pCoord) polygon.push_back(*pCoord);
        }
      }
      results.push_back(polygon);
    }
  }
  else
  {
    LOG_WARN("Unsupported multi JSON geometry type (" << type << ") when parsing GeoJSON");
  }
  return results;
}

<<<<<<< HEAD

void OsmGeoJsonReader::_addTags(const pt::ptree &item, const ElementPtr& element)
=======
void OsmGeoJsonReader::_addTags(const pt::ptree &item, ElementPtr element)
>>>>>>> 71040bb0
{
  //  Starts with the "properties" tree, use the "tags" subtree if it exists
  //  otherwise just use the "properties" tree as tags
  if (item.not_found() != item.find("tags"))
    OsmJsonReader::_addTags(item, element);
  else
  {
    for (pt::ptree::const_iterator tagIt = item.begin(); tagIt != item.end(); ++tagIt)
    {
      QString key = QString::fromStdString(tagIt->first).trimmed();
      QString value;
      if (tagIt->second.begin() != tagIt->second.end())
        value = QString::fromStdString(_parseSubTags(tagIt->second)).trimmed();
      else
        value = QString::fromStdString(tagIt->second.get_value<string>()).trimmed();
      element->setTag(key, value);
    }
  }
}

string OsmGeoJsonReader::_parseSubTags(const pt::ptree &item)
{
  stringstream ss;
  bool isObject = false;
  bool isArray = true;
  for (pt::ptree::const_iterator it = item.begin(); it != item.end(); ++it)
  {
    if (it != item.begin())
      ss << ",";
    else if (it->first != "")
    {
      isObject = true;
      isArray = false;
    }
    if (!isArray)
      ss << "\"" << it->first << "\":";
    if (it->second.get_value<string>() != "")
      ss << "\"" << it->second.get_value<string>() << "\"";
    else
      ss << _parseSubTags(it->second);
  }
  if (isObject)
    return "{" + ss.str() + "}";
  else if (isArray)
    return "[" + ss.str() + "]";
  else
    return ss.str();
}

boost::shared_ptr<Coordinate> OsmGeoJsonReader::ReadCoordinate( const pt::ptree& coordsIt )
{
  boost::shared_ptr<Coordinate> pCoord;

  double x = 0;
  double y = 0;

  pt::ptree::const_iterator coord = coordsIt.begin();

  // according to GeoJson specs, RFC7946, Section 9 we need to expect x,y,z and unc values but we
  // only care about x and y
  if (coord != coordsIt.end())
  {
    x = coord->second.get_value<double>();
    ++coord;

    if (coord != coordsIt.end())
    {
      y = coord->second.get_value<double>();
      pCoord = boost::shared_ptr<Coordinate>( new Coordinate(x, y) );
    }
  }

  return pCoord;
}

}
<|MERGE_RESOLUTION|>--- conflicted
+++ resolved
@@ -596,8 +596,9 @@
     pt::ptree coordinates = geometry.get_child("coordinates");
     for (pt::ptree::const_iterator it = coordinates.begin(); it != coordinates.end(); ++it)
     {    
-      boost::shared_ptr<Coordinate> pCoord = ReadCoordinate(it->second);
-      if (pCoord) results.push_back(*pCoord);
+      std::shared_ptr<Coordinate> pCoord = ReadCoordinate(it->second);
+      if (pCoord)
+        results.push_back(*pCoord);
     }
   }
   else if (type == "Polygon")
@@ -607,8 +608,9 @@
     {
       for (pt::ptree::const_iterator array = it->second.begin(); array != it->second.end(); ++array)
       {
-        boost::shared_ptr<Coordinate> pCoord = ReadCoordinate(array->second);
-        if (pCoord) results.push_back(*pCoord);
+        std::shared_ptr<Coordinate> pCoord = ReadCoordinate(array->second);
+        if (pCoord)
+          results.push_back(*pCoord);
       }
     }
   }
@@ -631,8 +633,9 @@
     for (pt::ptree::const_iterator it = coordinates.begin(); it != coordinates.end(); ++it)
     {
       JsonCoordinates point;
-      boost::shared_ptr<Coordinate> pCoord = ReadCoordinate(it->second);
-      if (pCoord) point.push_back(*pCoord);
+      std::shared_ptr<Coordinate> pCoord = ReadCoordinate(it->second);
+      if (pCoord)
+        point.push_back(*pCoord);
       results.push_back(point);
     }
   }
@@ -644,8 +647,9 @@
       JsonCoordinates line;
       for (pt::ptree::const_iterator array = it->second.begin(); array != it->second.end(); ++array)
       {
-        boost::shared_ptr<Coordinate> pCoord = ReadCoordinate(array->second);
-        if (pCoord) line.push_back(*pCoord);
+        std::shared_ptr<Coordinate> pCoord = ReadCoordinate(array->second);
+        if (pCoord)
+          line.push_back(*pCoord);
       }
       results.push_back(line);
     }
@@ -660,8 +664,9 @@
       {
         for (pt::ptree::const_iterator poly = array->second.begin(); poly != array->second.end(); ++poly)
         {
-          boost::shared_ptr<Coordinate> pCoord = ReadCoordinate(poly->second);
-          if (pCoord) polygon.push_back(*pCoord);
+          std::shared_ptr<Coordinate> pCoord = ReadCoordinate(poly->second);
+          if (pCoord)
+            polygon.push_back(*pCoord);
         }
       }
       results.push_back(polygon);
@@ -674,12 +679,7 @@
   return results;
 }
 
-<<<<<<< HEAD
-
 void OsmGeoJsonReader::_addTags(const pt::ptree &item, const ElementPtr& element)
-=======
-void OsmGeoJsonReader::_addTags(const pt::ptree &item, ElementPtr element)
->>>>>>> 71040bb0
 {
   //  Starts with the "properties" tree, use the "tags" subtree if it exists
   //  otherwise just use the "properties" tree as tags
@@ -729,9 +729,9 @@
     return ss.str();
 }
 
-boost::shared_ptr<Coordinate> OsmGeoJsonReader::ReadCoordinate( const pt::ptree& coordsIt )
-{
-  boost::shared_ptr<Coordinate> pCoord;
+std::shared_ptr<Coordinate> OsmGeoJsonReader::ReadCoordinate(const pt::ptree& coordsIt)
+{
+  std::shared_ptr<Coordinate> pCoord;
 
   double x = 0;
   double y = 0;
@@ -748,7 +748,7 @@
     if (coord != coordsIt.end())
     {
       y = coord->second.get_value<double>();
-      pCoord = boost::shared_ptr<Coordinate>( new Coordinate(x, y) );
+      pCoord = std::shared_ptr<Coordinate>( new Coordinate(x, y) );
     }
   }
 

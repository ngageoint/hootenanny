--- conflicted
+++ resolved
@@ -268,12 +268,9 @@
                          const bool addByteOrderMarker = false);
   QString _getCombinedSqlFileName() const;
   QString _getTableOutputFileName(const QString tableName) const;
-<<<<<<< HEAD
   QString _getUpdatedCsvFileName(const QString tableName) const;
   QString _getSequenceIdSqlFileName() const;
-=======
   void _initOutputFormatStrings();
->>>>>>> 03c3871d
 
   void _writeSequenceUpdatesToStream(const long changesetId, const long nodeId, const long wayId,
                                      const long relationId, QString& outputStr);

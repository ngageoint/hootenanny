/*
 * This file is part of Hootenanny.
 *
 * Hootenanny is free software: you can redistribute it and/or modify
 * it under the terms of the GNU General Public License as published by
 * the Free Software Foundation, either version 3 of the License, or
 * (at your option) any later version.
 *
 * This program is distributed in the hope that it will be useful,
 * but WITHOUT ANY WARRANTY; without even the implied warranty of
 * MERCHANTABILITY or FITNESS FOR A PARTICULAR PURPOSE.  See the
 * GNU General Public License for more details.
 *
 * You should have received a copy of the GNU General Public License
 * along with this program.  If not, see <http://www.gnu.org/licenses/>.
 *
 * --------------------------------------------------------------------
 *
 * The following copyright notices are generated automatically. If you
 * have a new notice to add, please use the format:
 * " * @copyright Copyright ..."
 * This will properly maintain the copyright information. DigitalGlobe
 * copyrights will be updated automatically.
 *
 * @copyright Copyright (C) 2016 DigitalGlobe (http://www.digitalglobe.com/)
 */
#include "OsmApiDbReader.h"

// hoot
#include <hoot/core/Factory.h>
#include <hoot/core/util/Settings.h>
#include <hoot/core/util/OsmUtils.h>
#include <hoot/core/elements/ElementId.h>
#include <hoot/core/elements/ElementType.h>
#include <hoot/core/io/ApiDb.h>
#include <hoot/core/util/GeometryUtils.h>

// Qt
#include <QtSql/QSqlDatabase>
#include <QUrl>
<<<<<<< HEAD
=======
#include <QDateTime>
#include <QSet>
>>>>>>> d539225b

namespace hoot
{

HOOT_FACTORY_REGISTER(OsmMapReader, OsmApiDbReader)

OsmApiDbReader::OsmApiDbReader() :
_database(new OsmApiDb()),
_osmElemId(-1),
_osmElemType(ElementType::Unknown)
{
  setConfiguration(conf());
}

OsmApiDbReader::~OsmApiDbReader()
{
  close();
}

void OsmApiDbReader::setBoundingBox(const QString bbox)
{
  if (!bbox.trimmed().isEmpty())
  {
    _bounds = GeometryUtils::envelopeFromConfigString(bbox);
  }
}

bool OsmApiDbReader::isSupported(QString urlStr)
{
  QUrl url(urlStr);
  return _database->isSupported(url);
}

void OsmApiDbReader::open(QString urlStr)
{
  if (!isSupported(urlStr))
  {
    throw HootException("An unsupported URL was passed into OsmApiDbReader: " + urlStr);
  }
  _elementResultIterator.reset(); //??
  _selectElementType = ElementType::Node;

  QUrl url(urlStr);
  QString osmElemId = url.queryItemValue("osm-element-id");
  QString osmElemType = url.queryItemValue("osm-element-type");
  LOG_DEBUG("url path = "+url.path());
  bool ok;

  _database->open(url);

  if(osmElemId.length() > 0 && osmElemType.length() > 0)
  {
    _osmElemId = osmElemId.toLong(&ok);
    _osmElemType = ElementType::fromString(osmElemType);
  }

  //using a transaction seems to make sense here, b/c we don't want to read a map being modified
  //in the middle of its modification caused by a changeset upload, which could cause the map to
  //be invalid as a whole
  _database->transaction();
  _open = true;
}

void OsmApiDbReader::read(shared_ptr<OsmMap> map)
{
  if (_osmElemId > -1 && _osmElemType != ElementType::Unknown)
  {
    LOG_INFO("Executing OSM API read query against element type " << _osmElemType << "...");
    _read(map, _osmElemType);
  }
<<<<<<< HEAD
  //TODO: this check is strange
  else if(_bounds.isNull() || _bounds.toString() == "-180,-90,180,90" ||
          _bounds.toString() == "-180.0,-90.0,180.0,90.0")
=======
  else if(_bbox == "" || _bbox.replace(" ", "") == "-180,-90,180,90" ||
          _bbox.replace(" ", "") == "-180.0,-90.0,180.0,90.0") // process SELECT ALL
>>>>>>> d539225b
  {
    LOG_INFO("Executing OSM API read query...");
    for (int ctr = ElementType::Node; ctr != ElementType::Unknown; ctr++)
    {
      _read(map, static_cast<ElementType::Type>(ctr));
    }
  }
  else
  {
<<<<<<< HEAD
    LOG_INFO("Executing OSM API bounded read query with bounds " << _bounds.toString() << "...");
    _readByBounds(map, _bounds);
=======
    LOG_INFO("Executing OSM API bounded read query with bounds " << _bbox << "...");
    _readBounded(map);
>>>>>>> d539225b
  }
}

void OsmApiDbReader::_parseAndSetTagsOnElement(ElementPtr element)
{
  QStringList tags;
  shared_ptr<QSqlQuery> tagItr;
  switch (element->getElementType().getEnum())
  {
    case ElementType::Node:
<<<<<<< HEAD
      tagItr = _database->selectTagsForNode(element->getId());
      break;
    case ElementType::Way:
      tagItr = _database->selectTagsForWay(element->getId());
      break;
    case ElementType::Relation:
      tagItr = _database->selectTagsForRelation(element->getId());
      break;
    default:
      throw HootException("Invalid element type.");
  }
  while (tagItr->next())
  {
    // test for blank tag
    QString val1 = tagItr->value(1).toString();
    QString val2 = tagItr->value(2).toString();
    QString tag = "";
    if (val1!="" || val2!="")
    {
      tag = "\""+val1+"\"=>\""+val2+"\"";
    }
    if (tag != "")
    {
      tags << tag;
=======
      tagItr = _database.selectTagsForNode(element->getId());
      break;
    case ElementType::Way:
      tagItr = _database.selectTagsForWay(element->getId());
      break;
    case ElementType::Relation:
      tagItr = _database.selectTagsForRelation(element->getId());
      break;
    default:
      throw HootException("Invalid element type.");
  }
  while (tagItr->next())
  {
    // test for blank tag
    QString val1 = tagItr->value(1).toString();
    QString val2 = tagItr->value(2).toString();
    QString tag = "";
    if (val1!="" || val2!="")
    {
      tag = "\""+val1+"\"=>\""+val2+"\"";
    }
    if (tag != "")
    {
      tags << tag;
    }
  }
  if (tags.size() > 0)
  {
    LOG_VART(tags);
    element->setTags(ApiDb::unescapeTags(tags.join(", ")));
    ApiDbReader::addTagsToElement(element);
  }
}

//This is based off of the Map.java query method.  Record paging to avoid OOM errors hasn't been
//implemented yet.
void OsmApiDbReader::_readBounded(shared_ptr<OsmMap> map)
{
  LOG_DEBUG("Retrieving node records within the query bounds...");
  shared_ptr<QSqlQuery> nodeItr = _database.selectNodesByBounds(_bbox);
  QSet<QString> nodeIds;
  while (nodeItr->next())
  {
    NodePtr element = _resultToNode(*nodeItr, *map);
    _parseAndSetTagsOnElement(element);
    if (_status != Status::Invalid)
    {
      element->setStatus(_status);
    }
    LOG_VART(element->toString());
    map->addElement(element);
    nodeIds.insert(QString::number(element->getId()));
  }
  LOG_VARD(nodeIds.size());

  if (nodeIds.size() > 0)
  {
    LOG_DEBUG("Retrieving way IDs referenced by the selected nodes...");
    QSet<QString> wayIds;
    shared_ptr<QSqlQuery> wayIdItr = _database.selectWayIdsByWayNodeIds(nodeIds);
    while (wayIdItr->next())
    {
      const QString wayId = QString::number((*wayIdItr).value(0).toLongLong());
      LOG_VART(wayId);
      wayIds.insert(wayId);
    }
    LOG_VARD(wayIds.size());

    if (wayIds.size() > 0)
    {
      LOG_DEBUG("Retrieving ways by way ID...");
      shared_ptr<QSqlQuery> wayItr =
        _database.selectElementsByElementIdList(wayIds, ElementType::Way);
      while (wayItr->next())
      {
        WayPtr element = _resultToWay(*wayItr, *map);
        _parseAndSetTagsOnElement(element);
        if (_status != Status::Invalid)
        {
          element->setStatus(_status);
        }
        LOG_VART(element->toString());
        //I'm a little confused why this wouldn't cause a problem in that you could be writing ways
        //to the map here whose nodes haven't yet been written to it.  Haven't encountered the
        //problem yet with test data yet, so will keep an eye on it.
        map->addElement(element);
      }

      LOG_DEBUG("Retrieving way node IDs referenced by the selected ways...");
      QSet<QString> additionalWayNodeIds;
      shared_ptr<QSqlQuery> additionalWayNodeIdItr = _database.selectWayNodeIdsByWayIds(wayIds);
      while (additionalWayNodeIdItr->next())
      {
        const QString nodeId = QString::number((*additionalWayNodeIdItr).value(0).toLongLong());
        LOG_VART(nodeId);
        additionalWayNodeIds.insert(nodeId);
      }

      //subtract nodeIds from additionalWayNodeIds so no dupes get added
      LOG_VARD(nodeIds.size());
      LOG_VARD(additionalWayNodeIds.size());
      additionalWayNodeIds = additionalWayNodeIds.subtract(nodeIds);
      LOG_VARD(additionalWayNodeIds.size());

      if (additionalWayNodeIds.size() > 0)
      {
        nodeIds.unite(additionalWayNodeIds);
        LOG_DEBUG(
          "Retrieving nodes falling outside of the query bounds but belonging to a selected way...");
        shared_ptr<QSqlQuery> additionalWayNodeItr =
          _database.selectElementsByElementIdList(additionalWayNodeIds, ElementType::Node);
        while (additionalWayNodeItr->next())
        {
          NodePtr element = _resultToNode(*additionalWayNodeItr, *map);
          _parseAndSetTagsOnElement(element);
          if (_status != Status::Invalid)
          {
            element->setStatus(_status);
          }
          LOG_VART(element->toString());
          map->addElement(element);
        }
      }
    }

    LOG_DEBUG("Retrieving relation IDs referenced by the selected ways and nodes...");
    QSet<QString> relationIds;
    shared_ptr<QSqlQuery> relationIdItr =
      _database.selectRelationIdsByMemberIds(nodeIds, ElementType::Node);
    while (relationIdItr->next())
    {
      const QString relationId = QString::number((*relationIdItr).value(0).toLongLong());
      LOG_VART(relationId);
      relationIds.insert(relationId);
    }
    relationIdItr = _database.selectRelationIdsByMemberIds(wayIds, ElementType::Way);
    while (relationIdItr->next())
    {
      const QString relationId = QString::number((*relationIdItr).value(0).toLongLong());
      LOG_VART(relationId);
      relationIds.insert(relationId);
    }
    LOG_VARD(relationIds.size());

    if (relationIds.size() > 0)
    {
      LOG_DEBUG("Retrieving relations by relation ID...");
      shared_ptr<QSqlQuery> relationItr =
        _database.selectElementsByElementIdList(relationIds, ElementType::Relation);
      while (relationItr->next())
      {
        RelationPtr element = _resultToRelation(*relationItr, *map);
        _parseAndSetTagsOnElement(element);
        if (_status != Status::Invalid)
        {
          element->setStatus(_status);
        }
        LOG_VART(element->toString());
        map->addElement(element);
      }
>>>>>>> d539225b
    }
  }
  if (tags.size() > 0)
  {
    LOG_VART(tags);
    element->setTags(ApiDb::unescapeTags(tags.join(", ")));
    _addTagsToElement(element);
  }
}

void OsmApiDbReader::_read(shared_ptr<OsmMap> map, const ElementType& elementType)
{
  LOG_DEBUG("IN OsmApiDbReader::read(,)...");
  long long lastId = LLONG_MIN;
  shared_ptr<Element> element;
  QStringList tags;
  bool firstElement = true;

  // select all
  shared_ptr<QSqlQuery> elementResultsIterator = _database->selectElements(elementType);

  assert(elementResultsIterator->isActive());

  while (elementResultsIterator->next())
  {
    long long id = elementResultsIterator->value(0).toLongLong();
    if (lastId != id)
    {
      // process the complete element only after the first element created
      if (!firstElement)
      {
        if (tags.size() > 0)
        {
          LOG_VART(tags);
          element->setTags(ApiDb::unescapeTags(tags.join(", ")) );
          _addTagsToElement( element );
        }

        if (_status != Status::Invalid) { element->setStatus(_status); }
        map->addElement(element);
        tags.clear();
      }

      // extract the node contents except for the tags
      switch (elementType.getEnum())
      {
        case ElementType::Node:
          element = _resultToNode(*elementResultsIterator, *map);
          break;

        case ElementType::Way:
          element = _resultToWay(*elementResultsIterator, *map);
          break;

        case ElementType::Relation:
          element = _resultToRelation(*elementResultsIterator, *map);
          break;

        default:
          throw HootException(QString("Unexpected element type: %1").arg(elementType.toString()));
      }
      lastId = id;
      firstElement = false;
    }

    // read the tag for as many rows as there are tags
    // need to get into form "key1"=>"val1", "key2"=>"val2", ...

<<<<<<< HEAD
    QString result = _database->extractTagFromRow(elementResultsIterator, elementType.getEnum());
=======
    QString result = _database.extractTagFromRow(elementResultsIterator, elementType.getEnum());
>>>>>>> d539225b
    if (result != "") tags << result;
  }

  // process the last complete element only if an element has been created
  if (!firstElement)
  {
    if (tags.size() > 0)
    {
      LOG_VART(tags);
      element->setTags(ApiDb::unescapeTags(tags.join(", ")));
<<<<<<< HEAD
      _addTagsToElement( element );
=======
      ApiDbReader::addTagsToElement( element );
>>>>>>> d539225b
    }
    if (_status != Status::Invalid) { element->setStatus(_status); }
    map->addElement(element);
    tags.clear();
  }

  LOG_DEBUG("LEAVING OsmApiDbReader::_read...");
}

void OsmApiDbReader::close()
{
  if (_open)
  {
    //See comment in HootApiDbReader::finalizePartial.
    _database->commit();
    _database->close();
    _open = false;
  }
}

shared_ptr<Node> OsmApiDbReader::_resultToNode(const QSqlQuery& resultIterator, OsmMap& map)
{
  const long rawId = resultIterator.value(0).toLongLong();
  LOG_TRACE("raw ID: " << rawId);
  const long nodeId = _mapElementId(map, ElementId::node(rawId)).getId();
  LOG_VART(nodeId);
<<<<<<< HEAD
  const double lat =
    resultIterator.value(ApiDb::NODES_LATITUDE).toLongLong()/(double)ApiDb::COORDINATE_SCALE;
  const double lon =
=======
  double lat =
    resultIterator.value(ApiDb::NODES_LATITUDE).toLongLong()/(double)ApiDb::COORDINATE_SCALE;
  double lon =
>>>>>>> d539225b
    resultIterator.value(ApiDb::NODES_LONGITUDE).toLongLong()/(double)ApiDb::COORDINATE_SCALE;

  shared_ptr<Node> node(
    new Node(
      _status,
      nodeId,
      lon,
      lat,
      ConfigOptions().getCircularErrorDefaultValue(),
      resultIterator.value(ApiDb::NODES_CHANGESET).toLongLong(),
      resultIterator.value(ApiDb::NODES_VERSION).toLongLong(),
      resultIterator.value(ApiDb::NODES_TIMESTAMP).toUInt()));

  _parseAndSetTagsOnElement(node);

  LOG_VART(node);
  return node;
}

shared_ptr<Way> OsmApiDbReader::_resultToWay(const QSqlQuery& resultIterator, OsmMap& map)
{
  const long wayId = resultIterator.value(0).toLongLong();
  LOG_TRACE("raw ID: " << wayId);
  const long newWayId = _mapElementId(map, ElementId::way(wayId)).getId();
  LOG_TRACE("Reading way with ID: " << wayId);
  if (newWayId != wayId)
  {
    LOG_VARD(newWayId);
  }

  shared_ptr<Way> way(
    new Way(
      _status,
      newWayId,
      ConfigOptions().getCircularErrorDefaultValue(),
      resultIterator.value(ApiDb::WAYS_CHANGESET).toLongLong(),
      resultIterator.value(ApiDb::WAYS_VERSION).toLongLong(),
      resultIterator.value(ApiDb::WAYS_TIMESTAMP).toUInt()));

  // if performance becomes an issue, try reading these out in batch at the same time
  // the element results are read
  vector<long> nodeIds = _database->selectNodeIdsForWay(wayId);
  for (size_t i = 0; i < nodeIds.size(); i++)
  {
    nodeIds[i] = _mapElementId(map, ElementId::node(nodeIds[i])).getId();
  }
  way->addNodes(nodeIds);

<<<<<<< HEAD
  _parseAndSetTagsOnElement(way);

=======
>>>>>>> d539225b
  _addNodesForWay(nodeIds, map);

  LOG_VART(way);
  return way;
}

void OsmApiDbReader::_addNodesForWay(vector<long> nodeIds, OsmMap& map)
{
  for (unsigned int i = 0; i < nodeIds.size(); i++)
  {
    QStringList tags;
    if (map.containsNode(nodeIds[i]) == false)
    {
      shared_ptr<QSqlQuery> queryIterator = _database->selectNodeById(nodeIds[i]);
      while (queryIterator->next())
      {
        shared_ptr<Node> node = _resultToNode(*queryIterator.get(), map);
        QString result = _database->extractTagFromRow(queryIterator, ElementType::Node);
        if (result != "")
        {
          tags << result;
        }

        if (tags.size() > 0)
        {
          LOG_VART(tags);
          node->setTags(ApiDb::unescapeTags(tags.join(", ")));
          _addTagsToElement(node);
        }
        if (_status != Status::Invalid)
        {
          node->setStatus(_status);
        }
        map.addElement(node);
      }
    }
  }
}

shared_ptr<Relation> OsmApiDbReader::_resultToRelation(const QSqlQuery& resultIterator,
  const OsmMap& map)
{
  const long relationId = resultIterator.value(0).toLongLong();
  LOG_TRACE("raw ID: " << relationId);
  const long newRelationId = _mapElementId(map, ElementId::relation(relationId)).getId();
  LOG_TRACE("Reading relation with ID: " << relationId);
  if (newRelationId != relationId)
  {
    LOG_VART(newRelationId);
  }

  shared_ptr<Relation> relation(
    new Relation(
      _status,
      newRelationId,
      ConfigOptions().getCircularErrorDefaultValue(),
      "",
      resultIterator.value(ApiDb::RELATIONS_CHANGESET).toLongLong(),
      resultIterator.value(ApiDb::RELATIONS_VERSION).toLongLong(),
      resultIterator.value(ApiDb::RELATIONS_TIMESTAMP).toUInt()));

  _parseAndSetTagsOnElement(relation);

  // These could be read these out in batch at the same time the element results are read.
  vector<RelationData::Entry> members = _database->selectMembersForRelation(relationId);
  for (size_t i = 0; i < members.size(); ++i)
  {
    members[i].setElementId(_mapElementId(map, members[i].getElementId()));
  }
  relation->setMembers(members);

  LOG_VART(relation);
  return relation;
}

void OsmApiDbReader::setConfiguration(const Settings& conf)
{
  ConfigOptions configOptions(conf);
  setUserEmail(configOptions.getOsmapiDbReaderEmail());
  setBoundingBox(configOptions.getConvertBoundingBox());
}

boost::shared_ptr<OGRSpatialReference> OsmApiDbReader::getProjection() const
{
  boost::shared_ptr<OGRSpatialReference> wgs84(new OGRSpatialReference());
  if (wgs84->SetWellKnownGeogCS("WGS84") != OGRERR_NONE)
  {
    throw HootException("Error creating EPSG:4326 projection.");
  }

  return wgs84;
}

}<|MERGE_RESOLUTION|>--- conflicted
+++ resolved
@@ -38,11 +38,6 @@
 // Qt
 #include <QtSql/QSqlDatabase>
 #include <QUrl>
-<<<<<<< HEAD
-=======
-#include <QDateTime>
-#include <QSet>
->>>>>>> d539225b
 
 namespace hoot
 {
@@ -113,14 +108,9 @@
     LOG_INFO("Executing OSM API read query against element type " << _osmElemType << "...");
     _read(map, _osmElemType);
   }
-<<<<<<< HEAD
   //TODO: this check is strange
   else if(_bounds.isNull() || _bounds.toString() == "-180,-90,180,90" ||
           _bounds.toString() == "-180.0,-90.0,180.0,90.0")
-=======
-  else if(_bbox == "" || _bbox.replace(" ", "") == "-180,-90,180,90" ||
-          _bbox.replace(" ", "") == "-180.0,-90.0,180.0,90.0") // process SELECT ALL
->>>>>>> d539225b
   {
     LOG_INFO("Executing OSM API read query...");
     for (int ctr = ElementType::Node; ctr != ElementType::Unknown; ctr++)
@@ -130,13 +120,8 @@
   }
   else
   {
-<<<<<<< HEAD
     LOG_INFO("Executing OSM API bounded read query with bounds " << _bounds.toString() << "...");
     _readByBounds(map, _bounds);
-=======
-    LOG_INFO("Executing OSM API bounded read query with bounds " << _bbox << "...");
-    _readBounded(map);
->>>>>>> d539225b
   }
 }
 
@@ -147,7 +132,6 @@
   switch (element->getElementType().getEnum())
   {
     case ElementType::Node:
-<<<<<<< HEAD
       tagItr = _database->selectTagsForNode(element->getId());
       break;
     case ElementType::Way:
@@ -172,168 +156,6 @@
     if (tag != "")
     {
       tags << tag;
-=======
-      tagItr = _database.selectTagsForNode(element->getId());
-      break;
-    case ElementType::Way:
-      tagItr = _database.selectTagsForWay(element->getId());
-      break;
-    case ElementType::Relation:
-      tagItr = _database.selectTagsForRelation(element->getId());
-      break;
-    default:
-      throw HootException("Invalid element type.");
-  }
-  while (tagItr->next())
-  {
-    // test for blank tag
-    QString val1 = tagItr->value(1).toString();
-    QString val2 = tagItr->value(2).toString();
-    QString tag = "";
-    if (val1!="" || val2!="")
-    {
-      tag = "\""+val1+"\"=>\""+val2+"\"";
-    }
-    if (tag != "")
-    {
-      tags << tag;
-    }
-  }
-  if (tags.size() > 0)
-  {
-    LOG_VART(tags);
-    element->setTags(ApiDb::unescapeTags(tags.join(", ")));
-    ApiDbReader::addTagsToElement(element);
-  }
-}
-
-//This is based off of the Map.java query method.  Record paging to avoid OOM errors hasn't been
-//implemented yet.
-void OsmApiDbReader::_readBounded(shared_ptr<OsmMap> map)
-{
-  LOG_DEBUG("Retrieving node records within the query bounds...");
-  shared_ptr<QSqlQuery> nodeItr = _database.selectNodesByBounds(_bbox);
-  QSet<QString> nodeIds;
-  while (nodeItr->next())
-  {
-    NodePtr element = _resultToNode(*nodeItr, *map);
-    _parseAndSetTagsOnElement(element);
-    if (_status != Status::Invalid)
-    {
-      element->setStatus(_status);
-    }
-    LOG_VART(element->toString());
-    map->addElement(element);
-    nodeIds.insert(QString::number(element->getId()));
-  }
-  LOG_VARD(nodeIds.size());
-
-  if (nodeIds.size() > 0)
-  {
-    LOG_DEBUG("Retrieving way IDs referenced by the selected nodes...");
-    QSet<QString> wayIds;
-    shared_ptr<QSqlQuery> wayIdItr = _database.selectWayIdsByWayNodeIds(nodeIds);
-    while (wayIdItr->next())
-    {
-      const QString wayId = QString::number((*wayIdItr).value(0).toLongLong());
-      LOG_VART(wayId);
-      wayIds.insert(wayId);
-    }
-    LOG_VARD(wayIds.size());
-
-    if (wayIds.size() > 0)
-    {
-      LOG_DEBUG("Retrieving ways by way ID...");
-      shared_ptr<QSqlQuery> wayItr =
-        _database.selectElementsByElementIdList(wayIds, ElementType::Way);
-      while (wayItr->next())
-      {
-        WayPtr element = _resultToWay(*wayItr, *map);
-        _parseAndSetTagsOnElement(element);
-        if (_status != Status::Invalid)
-        {
-          element->setStatus(_status);
-        }
-        LOG_VART(element->toString());
-        //I'm a little confused why this wouldn't cause a problem in that you could be writing ways
-        //to the map here whose nodes haven't yet been written to it.  Haven't encountered the
-        //problem yet with test data yet, so will keep an eye on it.
-        map->addElement(element);
-      }
-
-      LOG_DEBUG("Retrieving way node IDs referenced by the selected ways...");
-      QSet<QString> additionalWayNodeIds;
-      shared_ptr<QSqlQuery> additionalWayNodeIdItr = _database.selectWayNodeIdsByWayIds(wayIds);
-      while (additionalWayNodeIdItr->next())
-      {
-        const QString nodeId = QString::number((*additionalWayNodeIdItr).value(0).toLongLong());
-        LOG_VART(nodeId);
-        additionalWayNodeIds.insert(nodeId);
-      }
-
-      //subtract nodeIds from additionalWayNodeIds so no dupes get added
-      LOG_VARD(nodeIds.size());
-      LOG_VARD(additionalWayNodeIds.size());
-      additionalWayNodeIds = additionalWayNodeIds.subtract(nodeIds);
-      LOG_VARD(additionalWayNodeIds.size());
-
-      if (additionalWayNodeIds.size() > 0)
-      {
-        nodeIds.unite(additionalWayNodeIds);
-        LOG_DEBUG(
-          "Retrieving nodes falling outside of the query bounds but belonging to a selected way...");
-        shared_ptr<QSqlQuery> additionalWayNodeItr =
-          _database.selectElementsByElementIdList(additionalWayNodeIds, ElementType::Node);
-        while (additionalWayNodeItr->next())
-        {
-          NodePtr element = _resultToNode(*additionalWayNodeItr, *map);
-          _parseAndSetTagsOnElement(element);
-          if (_status != Status::Invalid)
-          {
-            element->setStatus(_status);
-          }
-          LOG_VART(element->toString());
-          map->addElement(element);
-        }
-      }
-    }
-
-    LOG_DEBUG("Retrieving relation IDs referenced by the selected ways and nodes...");
-    QSet<QString> relationIds;
-    shared_ptr<QSqlQuery> relationIdItr =
-      _database.selectRelationIdsByMemberIds(nodeIds, ElementType::Node);
-    while (relationIdItr->next())
-    {
-      const QString relationId = QString::number((*relationIdItr).value(0).toLongLong());
-      LOG_VART(relationId);
-      relationIds.insert(relationId);
-    }
-    relationIdItr = _database.selectRelationIdsByMemberIds(wayIds, ElementType::Way);
-    while (relationIdItr->next())
-    {
-      const QString relationId = QString::number((*relationIdItr).value(0).toLongLong());
-      LOG_VART(relationId);
-      relationIds.insert(relationId);
-    }
-    LOG_VARD(relationIds.size());
-
-    if (relationIds.size() > 0)
-    {
-      LOG_DEBUG("Retrieving relations by relation ID...");
-      shared_ptr<QSqlQuery> relationItr =
-        _database.selectElementsByElementIdList(relationIds, ElementType::Relation);
-      while (relationItr->next())
-      {
-        RelationPtr element = _resultToRelation(*relationItr, *map);
-        _parseAndSetTagsOnElement(element);
-        if (_status != Status::Invalid)
-        {
-          element->setStatus(_status);
-        }
-        LOG_VART(element->toString());
-        map->addElement(element);
-      }
->>>>>>> d539225b
     }
   }
   if (tags.size() > 0)
@@ -402,11 +224,7 @@
     // read the tag for as many rows as there are tags
     // need to get into form "key1"=>"val1", "key2"=>"val2", ...
 
-<<<<<<< HEAD
     QString result = _database->extractTagFromRow(elementResultsIterator, elementType.getEnum());
-=======
-    QString result = _database.extractTagFromRow(elementResultsIterator, elementType.getEnum());
->>>>>>> d539225b
     if (result != "") tags << result;
   }
 
@@ -417,11 +235,7 @@
     {
       LOG_VART(tags);
       element->setTags(ApiDb::unescapeTags(tags.join(", ")));
-<<<<<<< HEAD
       _addTagsToElement( element );
-=======
-      ApiDbReader::addTagsToElement( element );
->>>>>>> d539225b
     }
     if (_status != Status::Invalid) { element->setStatus(_status); }
     map->addElement(element);
@@ -448,15 +262,9 @@
   LOG_TRACE("raw ID: " << rawId);
   const long nodeId = _mapElementId(map, ElementId::node(rawId)).getId();
   LOG_VART(nodeId);
-<<<<<<< HEAD
   const double lat =
     resultIterator.value(ApiDb::NODES_LATITUDE).toLongLong()/(double)ApiDb::COORDINATE_SCALE;
   const double lon =
-=======
-  double lat =
-    resultIterator.value(ApiDb::NODES_LATITUDE).toLongLong()/(double)ApiDb::COORDINATE_SCALE;
-  double lon =
->>>>>>> d539225b
     resultIterator.value(ApiDb::NODES_LONGITUDE).toLongLong()/(double)ApiDb::COORDINATE_SCALE;
 
   shared_ptr<Node> node(
@@ -505,11 +313,8 @@
   }
   way->addNodes(nodeIds);
 
-<<<<<<< HEAD
   _parseAndSetTagsOnElement(way);
 
-=======
->>>>>>> d539225b
   _addNodesForWay(nodeIds, map);
 
   LOG_VART(way);

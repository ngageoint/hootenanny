/*
 * This file is part of Hootenanny.
 *
 * Hootenanny is free software: you can redistribute it and/or modify
 * it under the terms of the GNU General Public License as published by
 * the Free Software Foundation, either version 3 of the License, or
 * (at your option) any later version.
 *
 * This program is distributed in the hope that it will be useful,
 * but WITHOUT ANY WARRANTY; without even the implied warranty of
 * MERCHANTABILITY or FITNESS FOR A PARTICULAR PURPOSE.  See the
 * GNU General Public License for more details.
 *
 * You should have received a copy of the GNU General Public License
 * along with this program.  If not, see <http://www.gnu.org/licenses/>.
 *
 * --------------------------------------------------------------------
 *
 * The following copyright notices are generated automatically. If you
 * have a new notice to add, please use the format:
 * " * @copyright Copyright ..."
 * This will properly maintain the copyright information. DigitalGlobe
 * copyrights will be updated automatically.
 *
 * @copyright Copyright (C) 2016, 2017 DigitalGlobe (http://www.digitalglobe.com/)
 */
#include "OsmChangesetXmlFileWriter.h"

// hoot
#include <hoot/core/io/OsmXmlWriter.h>
#include <hoot/core/util/ConfigOptions.h>
#include <hoot/core/util/MetadataTags.h>
#include <hoot/core/util/OsmUtils.h>
#include <hoot/core/util/Log.h>

// Qt
#include <QFile>
#include <QFileInfo>
#include <QXmlStreamWriter>

using namespace std;

namespace hoot
{

OsmChangesetXmlFileWriter::OsmChangesetXmlFileWriter()
  : _precision(ConfigOptions().getWriterPrecision()),
    _changesetMaxSize(ConfigOptions().getChangesetMaxSize()),
    _multipleChangesetsWritten(false)
{
}

void OsmChangesetXmlFileWriter::_initIdCounters()
{
  _newElementIdCtrs.clear();
  _newElementIdCtrs[ElementType::Node] = 1;
  _newElementIdCtrs[ElementType::Way] = 1;
  _newElementIdCtrs[ElementType::Relation] = 1;

  _newElementIdMappings.clear();
  _newElementIdMappings[ElementType::Node] = QMap<long, long>();
  _newElementIdMappings[ElementType::Way] = QMap<long, long>();
  _newElementIdMappings[ElementType::Relation] = QMap<long, long>();
}

void OsmChangesetXmlFileWriter::write(QString path, ChangeSetProviderPtr cs)
{
  QFileInfo info(path);
  info.setCaching(false);
  QString file = info.baseName();
  QString dir = info.path();
  QString ext = info.completeSuffix();
  int fileCount = 0;
  QString filepath = path;

  _initIdCounters();

  while (cs->hasMoreChanges())
  {
    long changesetProgress = 1;
    //  Create a new filepath if the file is split in multiple files because of the
    //  changeset.max.size setting
    //   i.e. <filepath>/<filename>-001.<ext>
    if (fileCount > 0)
    {
      filepath =
        QString("%1/%2-%3.%4").arg(dir).arg(file).arg(fileCount, 3, 10, QChar('0')).arg(ext);
      _multipleChangesetsWritten = true;
    }
    LOG_INFO("Writing changeset to " << filepath);

    QFile f;
    f.setFileName(filepath);
    if (!f.open(QIODevice::WriteOnly | QIODevice::Text))
    {
      throw HootException(QObject::tr("Error opening %1 for writing").arg(path));
    }

    QXmlStreamWriter writer(&f);
    writer.setCodec("UTF-8");
    writer.setAutoFormatting(true);
    writer.writeStartDocument();

    writer.writeStartElement("osmChange");
    writer.writeAttribute("version", "0.6");
    writer.writeAttribute("generator", "hootenanny");

    Change::ChangeType last = Change::Unknown;

    while (cs->hasMoreChanges() && changesetProgress <= _changesetMaxSize)
    {
      _change = cs->readNextChange();
      LOG_VART(_change.toString());
      if (_change.type != last)
      {
        if (last != Change::Unknown)
        {
          writer.writeEndElement();
        }
        switch (_change.type)
        {
          case Change::Create:
            writer.writeStartElement("create");
            break;
          case Change::Delete:
            writer.writeStartElement("delete");
            break;
          case Change::Modify:
            writer.writeStartElement("modify");
            break;
          case Change::Unknown:
            //see comment in ChangesetDeriver::_nextChange() when
            //_fromE->getElementId() < _toE->getElementId() as to why we do a no-op here.
            break;
          default:
            throw IllegalArgumentException("Unexpected change type.");
        }
        last = _change.type;
        LOG_VART(last);
      }

      if (_change.type != Change::Unknown)
      {
<<<<<<< HEAD
        switch (_change.e->getElementType().getEnum())
        {
          case ElementType::Node:
            _writeNode(writer, dynamic_pointer_cast<const Node>(_change.e));
            break;
          case ElementType::Way:
            _writeWay(writer, dynamic_pointer_cast<const Way>(_change.e));
            break;
          case ElementType::Relation:
            _writeRelation(writer, dynamic_pointer_cast<const Relation>(_change.e));
            break;
          default:
            throw IllegalArgumentException("Unexpected element type.");
        }
        changesetProgress++;
=======
        case ElementType::Node:
          writeNode(writer, boost::dynamic_pointer_cast<const Node>(_change.e));
          break;
        case ElementType::Way:
          writeWay(writer, boost::dynamic_pointer_cast<const Way>(_change.e));
          break;
        case ElementType::Relation:
          writeRelation(writer, boost::dynamic_pointer_cast<const Relation>(_change.e));
          break;
        default:
          throw IllegalArgumentException("Unexpected element type.");
>>>>>>> 4be3f9bc
      }
    }

    if (last != Change::Unknown)
    {
      writer.writeEndElement();
    }
    writer.writeEndElement();
    writer.writeEndDocument();

    f.close();
    //  Increment the file number if needed for split files
    fileCount++;
  }
}

//TODO: consolidate redundant tag code in these element write methods

void OsmChangesetXmlFileWriter::_writeNode(QXmlStreamWriter& writer, ConstNodePtr n)
{
  writer.writeStartElement("node");
  long id = n->getId();
  if (_change.type == Change::Create)
  {
    //rails port expects negative ids for new elements; we're starting at -1 to match the convention
    //of iD editor, but that's not absolutely necessary to write the changeset to rails port
    id = _newElementIdCtrs[ElementType::Node] * -1; //assuming no id's = 0
    LOG_TRACE(
      "Converting new element with id: " << n->getElementId() << " to id: " <<
      ElementId(ElementType::Node, id));
    _newElementIdCtrs[ElementType::Node] = _newElementIdCtrs[ElementType::Node] + 1;
    _newElementIdMappings[ElementType::Node].insert(n->getId(), id);
  }
  writer.writeAttribute("id", QString::number(id));
  long version = -1;
  //  for xml changeset OSM rails port expects created elements to have version = 0
  if (_change.type == Change::Create)
    version = 0;
  else
    version = n->getVersion();
  writer.writeAttribute("version", QString::number(version));

  writer.writeAttribute("lat", QString::number(n->getY(), 'f', _precision));
  writer.writeAttribute("lon", QString::number(n->getX(), 'f', _precision));

  if (ConfigOptions().getChangesetXmlWriterAddTimestamp())
  {
    if (n->getTimestamp() != 0)
      writer.writeAttribute("timestamp", OsmUtils::toTimeString(n->getTimestamp()));
    else
      writer.writeAttribute("timestamp", "");
  }

  Tags tags = n->getTags();
  if (ConfigOptions().getWriterIncludeDebugTags())
  {
    tags.set(MetadataTags::HootStatus(), QString::number(n->getStatus().getEnum()));
  }
  for (Tags::const_iterator it = tags.constBegin(); it != tags.constEnd(); it++)
  {
    if (it.key().isEmpty() == false && it.value().isEmpty() == false)
    {
      writer.writeStartElement("tag");
      writer.writeAttribute("k", _invalidCharacterRemover.removeInvalidCharacters(it.key()));
      writer.writeAttribute("v", _invalidCharacterRemover.removeInvalidCharacters(it.value()));
      writer.writeEndElement();
    }
  }

  // turn this on when we start using node circularError.
  if (n->hasCircularError() && n->getTags().getNonDebugCount() > 0)
  {
    writer.writeStartElement("tag");
    writer.writeAttribute("k", MetadataTags::ErrorCircular());
    writer.writeAttribute("v", QString("%1").arg(n->getCircularError()));
    writer.writeEndElement();
  }

  writer.writeEndElement();
}

void OsmChangesetXmlFileWriter::_writeWay(QXmlStreamWriter& writer, ConstWayPtr w)
{
  writer.writeStartElement("way");
  long id = w->getId();
  if (_change.type == Change::Create)
  {
    //see corresponding note in _writeNode
    id = _newElementIdCtrs[ElementType::Way] * -1;
    LOG_TRACE(
      "Converting new element with id: " << w->getElementId() << " to id: " <<
      ElementId(ElementType::Way, id));
    _newElementIdCtrs[ElementType::Way] = _newElementIdCtrs[ElementType::Way] + 1;
    _newElementIdMappings[ElementType::Way].insert(w->getId(), id);
  }
  writer.writeAttribute("id", QString::number(id));
  long version = -1;
  // for xml changeset OSM rails port expects created elements to have version = 0
  if (_change.type == Change::Create)
    version = 0;
  else
    version = w->getVersion();
  writer.writeAttribute("version", QString::number(version));
  if (ConfigOptions().getChangesetXmlWriterAddTimestamp())
  {
    if (w->getTimestamp() != 0)
      writer.writeAttribute("timestamp", OsmUtils::toTimeString(w->getTimestamp()));
    else
      writer.writeAttribute("timestamp", "");
  }

  for (size_t j = 0; j < w->getNodeCount(); j++)
  {
    writer.writeStartElement("nd");
    long nodeRefId = w->getNodeId(j);
    if (_newElementIdMappings[ElementType::Node].contains(nodeRefId))
    {
      const long newNodeRefId = _newElementIdMappings[ElementType::Node][nodeRefId];
      LOG_TRACE(
        "Converting new node ref with id: " << nodeRefId << " to id: " <<
        ElementId(ElementType::Node, newNodeRefId));
      nodeRefId = newNodeRefId;
    }
    writer.writeAttribute("ref", QString::number(nodeRefId));
    writer.writeEndElement();
  }

  Tags tags = w->getTags();
  if (ConfigOptions().getWriterIncludeDebugTags())
  {
    tags.set(MetadataTags::HootStatus(), QString::number(w->getStatus().getEnum()));
  }
  for (Tags::const_iterator tit = tags.constBegin(); tit != tags.constEnd(); ++tit)
  {
    if (tit.key().isEmpty() == false && tit.value().isEmpty() == false)
    {
      writer.writeStartElement("tag");
      writer.writeAttribute("k", _invalidCharacterRemover.removeInvalidCharacters(tit.key()));
      writer.writeAttribute("v", _invalidCharacterRemover.removeInvalidCharacters(tit.value()));
      writer.writeEndElement();
    }
  }

  if (w->hasCircularError())
  {
    writer.writeStartElement("tag");
    writer.writeAttribute("k", MetadataTags::ErrorCircular());
    writer.writeAttribute("v", QString("%1").arg(w->getCircularError()));
    writer.writeEndElement();
  }

  writer.writeEndElement();
}

void OsmChangesetXmlFileWriter::_writeRelation(QXmlStreamWriter& writer, ConstRelationPtr r)
{
  writer.writeStartElement("relation");
  long id = r->getId();
  if (_change.type == Change::Create)
  {
    //see corresponding note in _writeNode
    id = _newElementIdCtrs[ElementType::Relation] * -1;
    LOG_TRACE(
      "Converting new element with id: " << r->getElementId() << " to id: " <<
      ElementId(ElementType::Relation, id));
    _newElementIdCtrs[ElementType::Relation] = _newElementIdCtrs[ElementType::Relation] + 1;
    _newElementIdMappings[ElementType::Relation].insert(r->getId(), id);
  }
  writer.writeAttribute("id", QString::number(id));
  long version = -1;
  //  for xml changeset OSM rails port expects created elements to have version = 0
  if (_change.type == Change::Create)
    version = 0;
  else
    version = r->getVersion();
  writer.writeAttribute("version", QString::number(version));
  if (ConfigOptions().getChangesetXmlWriterAddTimestamp())
  {
    if (r->getTimestamp() != 0)
      writer.writeAttribute("timestamp", OsmUtils::toTimeString(r->getTimestamp()));
    else
      writer.writeAttribute("timestamp", "");
  }

  const vector<RelationData::Entry>& members = r->getMembers();
  for (size_t j = 0; j < members.size(); j++)
  {
    const RelationData::Entry& e = members[j];
    writer.writeStartElement("member");
    const ElementType elementType = e.getElementId().getType();
    writer.writeAttribute("type", elementType.toString().toLower());
    long memberId = e.getElementId().getId();
    if (_newElementIdMappings[elementType.getEnum()].contains(memberId))
    {
      const long newMemberId = _newElementIdMappings[elementType.getEnum()][memberId];
      LOG_TRACE(
        "Converting new member with id: " << memberId << " to id: " <<
        ElementId(elementType, newMemberId));
      memberId = newMemberId;
    }
    writer.writeAttribute("ref", QString::number(memberId));
    writer.writeAttribute("role", _invalidCharacterRemover.removeInvalidCharacters(e.role));
    writer.writeEndElement();
  }

  Tags tags = r->getTags();
  if (ConfigOptions().getWriterIncludeDebugTags())
  {
    tags.set(MetadataTags::HootStatus(), QString::number(r->getStatus().getEnum()));
  }
  for (Tags::const_iterator tit = tags.constBegin(); tit != tags.constEnd(); ++tit)
  {
    if (tit.key().isEmpty() == false && tit.value().isEmpty() == false)
    {
      writer.writeStartElement("tag");
      writer.writeAttribute("k", _invalidCharacterRemover.removeInvalidCharacters(tit.key()));
      writer.writeAttribute("v", _invalidCharacterRemover.removeInvalidCharacters(tit.value()));
      writer.writeEndElement();
    }
  }

  if (r->getType() != "")
  {
    writer.writeStartElement("tag");
    writer.writeAttribute("k", "type");
    writer.writeAttribute("v", _invalidCharacterRemover.removeInvalidCharacters(r->getType()));
    writer.writeEndElement();
  }

  if (r->hasCircularError())
  {
    writer.writeStartElement("tag");
    writer.writeAttribute("k", MetadataTags::ErrorCircular());
    writer.writeAttribute("v", QString("%1").arg(r->getCircularError()));
    writer.writeEndElement();
  }

  writer.writeEndElement();
}

void OsmChangesetXmlFileWriter::setConfiguration(const Settings &conf)
{
  ConfigOptions co(conf);
  _precision = co.getWriterPrecision();
  _changesetMaxSize = co.getChangesetMaxSize();
}

}<|MERGE_RESOLUTION|>--- conflicted
+++ resolved
@@ -141,35 +141,21 @@
 
       if (_change.type != Change::Unknown)
       {
-<<<<<<< HEAD
         switch (_change.e->getElementType().getEnum())
         {
           case ElementType::Node:
-            _writeNode(writer, dynamic_pointer_cast<const Node>(_change.e));
+            _writeNode(writer, boost::dynamic_pointer_cast<const Node>(_change.e));
             break;
           case ElementType::Way:
-            _writeWay(writer, dynamic_pointer_cast<const Way>(_change.e));
+            _writeWay(writer, boost::dynamic_pointer_cast<const Way>(_change.e));
             break;
           case ElementType::Relation:
-            _writeRelation(writer, dynamic_pointer_cast<const Relation>(_change.e));
+            _writeRelation(writer, boost::dynamic_pointer_cast<const Relation>(_change.e));
             break;
           default:
             throw IllegalArgumentException("Unexpected element type.");
         }
         changesetProgress++;
-=======
-        case ElementType::Node:
-          writeNode(writer, boost::dynamic_pointer_cast<const Node>(_change.e));
-          break;
-        case ElementType::Way:
-          writeWay(writer, boost::dynamic_pointer_cast<const Way>(_change.e));
-          break;
-        case ElementType::Relation:
-          writeRelation(writer, boost::dynamic_pointer_cast<const Relation>(_change.e));
-          break;
-        default:
-          throw IllegalArgumentException("Unexpected element type.");
->>>>>>> 4be3f9bc
       }
     }
 

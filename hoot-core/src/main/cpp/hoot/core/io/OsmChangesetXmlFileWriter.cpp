--- conflicted
+++ resolved
@@ -210,17 +210,12 @@
       writer.writeAttribute("timestamp", "");
   }
 
-<<<<<<< HEAD
   Tags tags = n->getTags();
   if (ConfigOptions().getWriterIncludeDebugTags())
   {
     tags.set(MetadataTags::HootStatus(), QString::number(n->getStatus().getEnum()));
   }
-  for (Tags::const_iterator it = tags.constBegin(); it != tags.constEnd(); it++)
-=======
-  const Tags& tags = n->getTags();
   for (Tags::const_iterator it = tags.constBegin(); it != tags.constEnd(); ++it)
->>>>>>> 3e3c67f8
   {
     if (it.key().isEmpty() == false && it.value().isEmpty() == false)
     {

/*
 * This file is part of Hootenanny.
 *
 * Hootenanny is free software: you can redistribute it and/or modify
 * it under the terms of the GNU General Public License as published by
 * the Free Software Foundation, either version 3 of the License, or
 * (at your option) any later version.
 * 
 * This program is distributed in the hope that it will be useful,
 * but WITHOUT ANY WARRANTY; without even the implied warranty of
 * MERCHANTABILITY or FITNESS FOR A PARTICULAR PURPOSE.  See the
 * GNU General Public License for more details.
 *
 * You should have received a copy of the GNU General Public License
 * along with this program.  If not, see <http://www.gnu.org/licenses/>.
 *
 * --------------------------------------------------------------------
 *
 * The following copyright notices are generated automatically. If you
 * have a new notice to add, please use the format:
 * " * @copyright Copyright ..."
 * This will properly maintain the copyright information. DigitalGlobe
 * copyrights will be updated automatically.
 *
 * @copyright Copyright (C) 2015, 2016 DigitalGlobe (http://www.digitalglobe.com/)
 */
#ifndef SERVICESDBREADER_H
#define SERVICESDBREADER_H

#include "PartialOsmMapReader.h"
#include "ServicesDb.h"

// hoot
#include <hoot/core/util/Configurable.h>

#include <boost/shared_ptr.hpp>

#include <ogr_spatialref.h>

// tgs
#include <tgs/BigContainers/BigMap.h>

#include "EnvelopeProvider.h"

namespace hoot
{

class ServicesDbReader :
    public PartialOsmMapReader,
    public Configurable,
    public EnvelopeProvider
{
public:

  static std::string className() { return "hoot::ServicesDbReader"; }
  static QString maxElementsPerMapKey() { return "services.db.reader.max.elements.per.partial.map"; }
  static QString emailKey() { return "services.db.reader.email"; }

  ServicesDbReader();

  virtual ~ServicesDbReader();

  /**
   * Determines the reader's default element status. By default this is Invalid which specifies that
   * the file's status will be used.
   */
  virtual void setDefaultStatus(Status status) { _status = status; }

  /**
   * Determines whether the reader should use the element id's from the file being read
   */
  virtual void setUseDataSourceIds(bool useDataSourceIds) { _useDataSourceIds = useDataSourceIds; }

  virtual bool isSupported(QString urlStr);

  virtual void open(QString urlStr);

  virtual void initializePartial();

  /**
   * The read command called after open.
   */
  virtual void read(shared_ptr<OsmMap> map);

  virtual void finalizePartial();

  void close();

  /**
   * Called after open. This will read the bounds of the specified layer in a relatively efficient
   * manner. (e.g. SELECT min(x)...)
   */
  virtual Envelope calculateEnvelope() const;

  virtual void setConfiguration(const Settings &conf);

  void setUserEmail(const QString& email) { _email = email; }

  void setBoundingBox(const QString& bbox) { _bbox = bbox; }

  virtual bool hasMoreElements();

  virtual shared_ptr<Element> readNextElement();

  virtual boost::shared_ptr<OGRSpatialReference> getProjection() const;

private:

  Status _status;
  bool _useDataSourceIds;

  const ElementType _getCurrentSelectElementType() const;
  long _getCurrentElementOffset(const ElementType& selectElementType) const;
  void _incrementElementIndex(const ElementType& selectElementType);
  void _read(shared_ptr<OsmMap> map, const ElementType& elementType);
  void _readBounded(shared_ptr<OsmMap> map, const ElementType& elementType);
  void _processRelation(const QSqlQuery& resultIterator, OsmMap& map);

  ServicesDb _database;
  bool _open;
  shared_ptr<QSqlQuery> _elementResultIterator;
  QString _email;
  QString _bbox;

  long _osmElemId;
  ElementType _osmElemType;
  ElementType _selectElementType;

  shared_ptr<Element> _nextElement;

  Tgs::BigMap<long, long> _nodeIdMap;
  Tgs::BigMap<long, long> _relationIdMap;
  Tgs::BigMap<long, long> _wayIdMap;

<<<<<<< HEAD
=======
  //indexes are 0 based and indicate the next record that should be returned by a partial query

  long _nodeIndex;
  long _totalNumMapNodes;

  long _wayIndex;
  long _totalNumMapWays;

  long _relationIndex;
  long _totalNumMapRelations;


>>>>>>> c3578906
  void _addTagsToElement(shared_ptr<Element> element);

  ElementId _mapElementId(const OsmMap& map, ElementId oldId);

  //get element from QSqlQuery iterator
  shared_ptr<Element> _getElementUsingIterator();

  /**
   * Converts a query result to an OSM element
   */
  shared_ptr<Element> _resultToElement(QSqlQuery& resultIterator,
    const ElementType& elementType, OsmMap& map);

  // Services data assignment methods
  shared_ptr<Node> _resultToNode(const QSqlQuery& resultIterator, OsmMap& map);
  shared_ptr<Way> _resultToWay(const QSqlQuery& resultIterator, OsmMap& map);
  shared_ptr<Relation> _resultToRelation(const QSqlQuery& resultIterator, const OsmMap& map);

  // Osm Api data assignment methods
  shared_ptr<Node> _resultToNode_OsmApi(const QSqlQuery& resultIterator, OsmMap& map);
  shared_ptr<Way> _resultToWay_OsmApi(const QSqlQuery& resultIterator, OsmMap& map);
  shared_ptr<Relation> _resultToRelation_OsmApi(const QSqlQuery& resultIterator, const OsmMap& map);
};

}

#endif // SERVICESDBREADER_H<|MERGE_RESOLUTION|>--- conflicted
+++ resolved
@@ -132,21 +132,6 @@
   Tgs::BigMap<long, long> _relationIdMap;
   Tgs::BigMap<long, long> _wayIdMap;
 
-<<<<<<< HEAD
-=======
-  //indexes are 0 based and indicate the next record that should be returned by a partial query
-
-  long _nodeIndex;
-  long _totalNumMapNodes;
-
-  long _wayIndex;
-  long _totalNumMapWays;
-
-  long _relationIndex;
-  long _totalNumMapRelations;
-
-
->>>>>>> c3578906
   void _addTagsToElement(shared_ptr<Element> element);
 
   ElementId _mapElementId(const OsmMap& map, ElementId oldId);

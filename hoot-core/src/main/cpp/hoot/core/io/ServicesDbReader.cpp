--- conflicted
+++ resolved
@@ -123,7 +123,6 @@
 
 void ServicesDbReader::open(QString urlStr)
 {
-  LOG_DEBUG("ServicesDbReader opening " << urlStr);
   if (!isSupported(urlStr))
   {
     throw HootException("An unsupported URL was passed in.");
@@ -138,13 +137,9 @@
   bool ok2;
   QString mapName;
   _database.open(url);
-<<<<<<< HEAD
+
   long requestedMapId = pList[pList.size() - 1].toLong(&ok);
-=======
-
-  long requestedMapId = pList[pList.size() - 1].toLong(&ok);
-
->>>>>>> c2162ea2
+
   if(osmElemId.length() > 0 && osmElemType.length() > 0)
   {
     _osmElemId = osmElemId.toLong(&ok2);
@@ -169,16 +164,6 @@
           .arg(mapIds.size());
       throw HootException(str);
     }
-<<<<<<< HEAD
-
-    requestedMapId = *mapIds.begin();
-  }
-
-  if (!_database.mapExists(requestedMapId))
-  {
-    _database.close();
-    throw HootException("No map exists with ID: " + QString::number(requestedMapId));
-=======
     requestedMapId = *mapIds.begin();
   }
 
@@ -190,10 +175,7 @@
       throw HootException("No map exists with ID: " + QString::number(requestedMapId));
     }
     _database.setMapId(requestedMapId);
->>>>>>> c2162ea2
-  }
-
-  _database.setMapId(requestedMapId);
+  }
 
   //using a transaction seems to make sense here, b/c we don't want to read a map being modified
   //in the middle of its modification caused by a changeset upload, which could cause the map to
@@ -261,10 +243,7 @@
 
 void ServicesDbReader::_read(shared_ptr<OsmMap> map, const ElementType& elementType)
 {
-<<<<<<< HEAD
-=======
   LOG_DEBUG("IN ServicesDbReader::read(,)...");
->>>>>>> c2162ea2
   long long lastId = LLONG_MIN;
   shared_ptr<Element> element;
   QStringList tags;
@@ -309,13 +288,6 @@
           // process the complete element only after the first element created
           if(!firstElement)
           {
-<<<<<<< HEAD
-            LOG_DEBUG("tags joined = "+tags.join(", "));
-            element->setTags( ServicesDb::unescapeTags(tags.join(", ")) );
-            _addTagsToElement( element );
-            if (_status != Status::Invalid) { element->setStatus(_status); }
-            map->addElement(element);
-=======
             if(tags.size()>0)
             {
               element->setTags( ServicesDb::unescapeTags(tags.join(", ")) );
@@ -325,7 +297,6 @@
             if (_status != Status::Invalid) { element->setStatus(_status); }
             map->addElement(element);
             tags.clear();
->>>>>>> c2162ea2
           }
 
           // extract the node contents except for the tags
@@ -335,9 +306,6 @@
               element = _resultToNode_OsmApi(*elementResultsIterator, *map);
               break;
 
-<<<<<<< HEAD
-            // todo : add the cases for ways and relations
-=======
             case ElementType::Way:
               element = _resultToWay_OsmApi(*elementResultsIterator, *map);
               break;
@@ -345,7 +313,6 @@
             case ElementType::Relation:
               element = _resultToRelation_OsmApi(*elementResultsIterator, *map);
               break;
->>>>>>> c2162ea2
 
             default:
               throw HootException(QString("Unexpected element type: %1").arg(elementType.toString()));
@@ -356,25 +323,14 @@
 
         // read the tag for as many rows as there are tags
         // need to get into form "key1"=>"val1", "key2"=>"val2", ...
-<<<<<<< HEAD
-        tags << _database.extractTagFromRow_OsmApi(elementResultsIterator, ServicesDb::NODES_TAGS);
-=======
 
         QString result = _database.extractTagFromRow_OsmApi(elementResultsIterator, elementType.getEnum());
         if(result != "") tags << result;
->>>>>>> c2162ea2
       }
 
       // process the last complete element only if an element has been created
       if(!firstElement)
       {
-<<<<<<< HEAD
-        LOG_DEBUG("last tag: tags joined = "+tags.join(", "));
-        element->setTags( ServicesDb::unescapeTags(tags.join(", ")) );
-        _addTagsToElement( element );
-        if (_status != Status::Invalid) { element->setStatus(_status); }
-        map->addElement(element);
-=======
         if(tags.size()>0)
         {
           element->setTags( ServicesDb::unescapeTags(tags.join(", ")) );
@@ -383,7 +339,6 @@
         if (_status != Status::Invalid) { element->setStatus(_status); }
         map->addElement(element);
         tags.clear();
->>>>>>> c2162ea2
       }
       break;
 
@@ -641,22 +596,14 @@
 shared_ptr<Node> ServicesDbReader::_resultToNode_OsmApi(const QSqlQuery& resultIterator, OsmMap& map)
 {
   long nodeId = _mapElementId(map, ElementId::node(resultIterator.value(0).toLongLong())).getId();
-<<<<<<< HEAD
-=======
   double lat = resultIterator.value(ServicesDb::NODES_LATITUDE).toLongLong()/(double)ServicesDb::COORDINATE_SCALE;
   double lon = resultIterator.value(ServicesDb::NODES_LONGITUDE).toLongLong()/(double)ServicesDb::COORDINATE_SCALE;
->>>>>>> c2162ea2
   shared_ptr<Node> result(
     new Node(
       _status,
       nodeId,
-<<<<<<< HEAD
-      resultIterator.value(ServicesDb::NODES_LONGITUDE).toDouble(),
-      resultIterator.value(ServicesDb::NODES_LATITUDE).toDouble(),
-=======
       lon,
       lat,
->>>>>>> c2162ea2
       ServicesDb::DEFAULT_ELEMENT_CIRCULAR_ERROR));
 
   return result;
@@ -678,8 +625,6 @@
 
   //TODO: read these out in batch at the same time the element results are read
   vector<long> nodeIds = _database.selectNodeIdsForWay(wayId);
-<<<<<<< HEAD
-=======
   for (size_t i = 0; i < nodeIds.size(); i++)
   {
     nodeIds[i] = _mapElementId(map, ElementId::node(nodeIds[i])).getId();
@@ -701,7 +646,6 @@
 
   //TODO: read these out in batch at the same time the element results are read
   vector<long> nodeIds = _database.selectNodeIdsForWay(wayId);
->>>>>>> c2162ea2
   for (size_t i = 0; i < nodeIds.size(); i++)
   {
     nodeIds[i] = _mapElementId(map, ElementId::node(nodeIds[i])).getId();
@@ -729,8 +673,6 @@
 
   //TODO: read these out in batch at the same time the element results are read
   vector<RelationData::Entry> members = _database.selectMembersForRelation(relationId);
-<<<<<<< HEAD
-=======
   for (size_t i = 0; i < members.size(); ++i)
   {
     members[i].setElementId(_mapElementId(map, members[i].getElementId()));
@@ -755,7 +697,6 @@
 
   //TODO: read these out in batch at the same time the element results are read
   vector<RelationData::Entry> members = _database.selectMembersForRelation(relationId);
->>>>>>> c2162ea2
   for (size_t i = 0; i < members.size(); ++i)
   {
     members[i].setElementId(_mapElementId(map, members[i].getElementId()));

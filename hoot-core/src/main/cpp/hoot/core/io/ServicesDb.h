/*
 * This file is part of Hootenanny.
 *
 * Hootenanny is free software: you can redistribute it and/or modify
 * it under the terms of the GNU General Public License as published by
 * the Free Software Foundation, either version 3 of the License, or
 * (at your option) any later version.
 * 
 * This program is distributed in the hope that it will be useful,
 * but WITHOUT ANY WARRANTY; without even the implied warranty of
 * MERCHANTABILITY or FITNESS FOR A PARTICULAR PURPOSE.  See the
 * GNU General Public License for more details.
 *
 * You should have received a copy of the GNU General Public License
 * along with this program.  If not, see <http://www.gnu.org/licenses/>.
 *
 * --------------------------------------------------------------------
 *
 * The following copyright notices are generated automatically. If you
 * have a new notice to add, please use the format:
 * " * @copyright Copyright ..."
 * This will properly maintain the copyright information. DigitalGlobe
 * copyrights will be updated automatically.
 *
 * @copyright Copyright (C) 2015 DigitalGlobe (http://www.digitalglobe.com/)
 */
#ifndef SERVICESDB_H
#define SERVICESDB_H

// GEOS
#include <geos/geom/Envelope.h>

// hoot
#include <hoot/core/elements/ElementType.h>
#include <hoot/core/elements/Relation.h>

// Qt
#include <QUrl>
#include <QVariant>
#include <QtSql/QSqlDatabase>
#include <QtSql/QSqlQuery>

// Standard
#include <vector>

// Tgs
#include <tgs/SharedPtr.h>

namespace hoot
{
using namespace boost;
using namespace geos::geom;
using namespace std;

class BulkInsert;
class InternalIdReserver;
class ServicesDbWriterTest;
class Element;
class Tags;
class ElementId;
class OsmMap;
class Node;
class Way;
class Relation;

/**
 * This class abstracts out all SQL calls to interact with the services DB. It also strives to
 * abstract out some of the storage details such as the conversion of lat/lng to integers and the
 * calculation of quad tiles.
 *
 * This class is most efficient if it is used for on map ID repeatedly and then changed to a new
 * map ID. If you're going to be reading from one map and writing to another it is probably best
 * to have two instances of this class. See _checkLastMapId for some details.
 */
class ServicesDb
{
public:

  static const int COORDINATE_SCALE = 1e7;
  // below are the column indexes when calling select*Elements()
  // Not all parts of the code use these consts. Please convert "magic numbers" when you find
  // them.
  static const int NODES_LATITUDE = 1;
  static const int NODES_LONGITUDE = 2;
  static const int NODES_TAGS = 8;
  static const int RELATIONS_TAGS = 5;
  static const int WAYS_TAGS = 5;


  /**
   * This value should be updated after the DB is upgraded and all tests run successfully.
   */
<<<<<<< HEAD
  static QString expectedDbVersion() { return "12:jason.surratt"; }
=======
  static QString expectedDbVersion() { return "11:josh.sisskind"; }
>>>>>>> 2b13f1e4
  static int maximumChangeSetEdits() { return 50000; }

  static const Status DEFAULT_ELEMENT_STATUS;
  static const Meters DEFAULT_ELEMENT_CIRCULAR_ERROR = 0.0;

  ServicesDb();

  virtual ~ServicesDb();

  /**
   * Called after open. This will read the bounds of the specified layer in a relatively efficient
   * manner. (e.g. SELECT min(x)...)
   */
  virtual Envelope calculateEnvelope(long mapId) const;

  void close();

  void commit();

  QString getDbVersion();

  QUrl getDefaultUrl();

  bool isCorrectDbVersion() { return getDbVersion() == expectedDbVersion(); }

  bool isSupported(QUrl url);

  void open(QUrl url);

  void transaction();

  //reading

  /**
   * Returns the user ID if the email is found. If throwWhenMissing is false then -1 is returned
   * if the user doesn't exist.
   */
  long getUserId(QString email, bool throwWhenMissing = true);

  /**
   * Returns true if the map with the specified ID exists in the services database
   */
  bool mapExists(const long id);

  /**
   * Returns true if the changeset with the specified ID exists in the services database
   */
  bool changesetExists(long mapId, const long id);

  /**
   * Returns the number of OSM elements of a given type for a particular map in the services
   * database
   */
  long numElements(const long mapId, const ElementType& elementType);

  /**
   * Returns a results iterator to all OSM elements for a given map and element type in the services
   * database
   */
  shared_ptr<QSqlQuery> selectAllElements(const long mapId, const ElementType& elementType);


  shared_ptr<QSqlQuery> selectAllElements(const long mapId, const long elementId, const ElementType& elementType);

  /**
   * Returns a results iterator to all OSM elements for a given map and element type in the services
   * database.  If limit = 0, no limit will be placed on the number of elements returned.  If offset
   * = 0, no records will be skipped in the returned result set.
   */
  shared_ptr<QSqlQuery> selectElements(const long mapId, const long elementId, const ElementType& elementType,
                                       const long limit, const long offset);

  /**
   * Returns a vector with all the OSM node ID's for a given way
   */
  vector<long> selectNodeIdsForWay(long mapId, long wayId);

  /**
   * Returns a vector with all the relation members for a given relation
   */
  vector<RelationData::Entry> selectMembersForRelation(long mapId, long relationId);

  //writing

  void closeChangeSet(long mapId, long changeSetId, Envelope env, int numChanges);

  /**
   * Creates necessary indexes and constraints on all maps that don't have indexes/constraints
   * already. Delaying this creation can leave the DB in a wonky state until this is called. Calling
   * commit() (implicitly called by destructor) will also call this method so the committed state
   * should never be inconsistent.
   *
   * This step is broken out solely for optimization purposes.
   */
  void createPendingMapIndexes();

  long getOrCreateUser(QString email, QString displayName);

  /**
   * Deletes a map and all of it's dependencies.
   */
  void deleteMap(long mapId);

  void deleteUser(long userId);

  long insertChangeSet(long mapId, long userId, const Tags& tags = Tags(),
    Envelope env = Envelope());

  /**
   * @brief Insert a map into the database. This does not create the constraints and indexes.
   *
   * @sa createPendingMapIndexes();
   *
   * @param mapName Name of the map to create.
   * @param userId User id of the map owner.
   * @param publicVisibility Is the map publicly visible?
   * @return
   */
  long insertMap(QString mapName, int userId, bool publicVisibility = true);

  long insertNode(long mapId, long id, double lat, double lon, long changeSetId,
    const Tags &tags, bool createNewId = false);

  long insertRelation(long mapId, long relationId, long changeSetId, const Tags& tags,
    bool createNewId = false);

  void insertRelationMembers(long mapId, long relationId, ElementType type, long elementId,
    QString role, int sequenceId);

  void insertRelationTag(long mapId, long relationId, const QString& k, const QString& v);

  long insertUser(QString email, QString displayName);

  long insertWay(long mapId, long wayId, long changeSetId, const Tags& tags,
                 /*const vector<long>& nids,*/ bool createNewId = false);

  void insertWayNodes(long mapId, long wayId, const vector<long>& nodeIds);

  /**
   * Rollback the current transaction.
   */
  void rollback();

  set<long> selectMapIds(QString name, long userId);

  /**
   * Given a QVariant (string), unscape the tags into a full tag map.
   */
  static Tags unescapeTags(const QVariant& v);

  void updateNode(long mapId, long id, double lat, double lon, long changeSetId, const Tags& tags);

  void updateRelation(long mapId, long id, long changeSetId, const Tags& tags);

  void updateWay(long mapId, long id, long changeSetId, const Tags& tags);

private:

  QSqlDatabase _db;
  bool _inTransaction;
  shared_ptr<QSqlQuery> _closeChangeSet;
  shared_ptr<QSqlQuery> _insertChangeSet;
  shared_ptr<QSqlQuery> _insertChangeSetTag;
  shared_ptr<QSqlQuery> _insertMap;
  shared_ptr<QSqlQuery> _insertRelationMembers;
  shared_ptr<QSqlQuery> _insertUser;
  shared_ptr<QSqlQuery> _insertWayNodes;
  shared_ptr<QSqlQuery> _selectDbVersion;
  shared_ptr<QSqlQuery> _selectUserByEmail;
  shared_ptr<QSqlQuery> _mapExists;
  shared_ptr<QSqlQuery> _changesetExists;
  shared_ptr<QSqlQuery> _numTypeElementsForMap;
  shared_ptr<QSqlQuery> _selectReserveNodeIds;
  shared_ptr<QSqlQuery> _selectElementsForMap;
  shared_ptr<QSqlQuery> _selectNodeIdsForWay;
  shared_ptr<QSqlQuery> _selectMapIds;
  shared_ptr<QSqlQuery> _selectMembersForRelation;
  shared_ptr<QSqlQuery> _updateNode;
  shared_ptr<QSqlQuery> _updateRelation;
  shared_ptr<QSqlQuery> _updateWay;

  shared_ptr<BulkInsert> _nodeBulkInsert;
  long _nodesPerBulkInsert;
  double _nodesInsertElapsed;
  shared_ptr<InternalIdReserver> _nodeIdReserver;

  shared_ptr<BulkInsert> _wayBulkInsert;
  long _waysPerBulkInsert;
  double _wayInsertElapsed;
  shared_ptr<InternalIdReserver> _wayIdReserver;

  shared_ptr<BulkInsert> _wayNodeBulkInsert;
  long _wayNodesPerBulkInsert;
  double _wayNodesInsertElapsed;

  shared_ptr<BulkInsert> _relationBulkInsert;
  long _relationsPerBulkInsert;
  shared_ptr<InternalIdReserver> _relationIdReserver;

  /// A vector of map ids that are pending index creation
  QVector<long> _pendingMapIndexes;

  long _lastMapId;

  /**
   * This is here to improve query caching. In most cases users open a single ServiceDb and then
   * access one map ID over and over again. In these cases this class should perform pretty well
   * by lazily creating queries and caching them. This method checks the last map id against the
   * current map ID. If there is a change then all cached queries are flushed/cleared and we start
   * over.
   */
  void _checkLastMapId(long mapId);

  /**
   * Copies the structure of one table (from) to another table (to). The table (to) will be created
   * during this process. No data will be copied.
   *
   * No validation is done on the table names. In other words, don't pass in user provided strings.
   *
   * @param from Copy structure from this table.
   * @param to Copy structure to this table.
   */
  void _copyTableStructure(QString from, QString to);

  /**
   * Drops the specified table and cascades (removes depedants). No warning or error will be given
   * if the table does not exist.
   *
   * No validation is done on the table names. In other words, don't pass in user provided strings.
   *
   * @param tableName
   */
  void _dropTable(QString tableName);

  QString _elementTypeToElementTableName(long mapId, const ElementType& elementType) const;

  friend class ServicesDbTest;
  friend class ServicesDbTestUtils;
  friend class ServicesDbReaderTest;
  friend class ServicesDbWriterTest;

  QString _escapeIds(const vector<long>& v) const;

  QString _escapeTags(const Tags& tags) const;

  QSqlQuery _exec(QString sql, QVariant v1 = QVariant(), QVariant v2 = QVariant(),
                  QVariant v3 = QVariant()) const;

  /**
   * @brief Executes the provided SQL statement without calling prepare. This is handy when creating
   * constraints, tables, etc.
   * @param sql SQL to execute.
   */
  QSqlQuery _execNoPrepare(QString sql) const;

  /**
   * Very handy for testing.
   */
  QString _execToString(QString sql, QVariant v1 = QVariant(), QVariant v2 = QVariant(),
                        QVariant v3 = QVariant());

  void _flushBulkInserts();

  static QString _getNodeSequenceName(long mapId)
  { return "current_nodes" + _getMapIdString(mapId) + "_id_seq"; }
  static QString _getRelationSequenceName(long mapId)
  { return "current_relations" + _getMapIdString(mapId) + "_id_seq"; }
  static QString _getWaySequenceName(long mapId)
  { return "current_ways" + _getMapIdString(mapId) + "_id_seq"; }

  static QString _getChangesetsTableName(long mapId)
  { return "changesets" + _getMapIdString(mapId); }
  static QString _getNodesTableName(long mapId)
  { return "current_nodes" + _getMapIdString(mapId); }
  static QString _getRelationMembersTableName(long mapId)
  { return "current_relation_members" + _getMapIdString(mapId); }
  static QString _getRelationsTableName(long mapId)
  { return "current_relations" + _getMapIdString(mapId); }
  static QString _getWayNodesTableName(long mapId)
  { return "current_way_nodes" + _getMapIdString(mapId); }
  static QString _getWaysTableName(long mapId)
  { return "current_ways" + _getMapIdString(mapId); }

  /**
   * Returns a map ID string suitable for using in table names. E.g. _1
   */
  static QString _getMapIdString(long id) { return QString("_%1").arg(id); }

  long _getNextNodeId(long mapId);
  long _getNextRelationId(long mapId);
  long _getNextWayId(long mapId);

  bool _hasTable(QString tableName);

  void _init();

  void _lazyFlushBulkInsert();

  void _resetQueries();

  /**
   * Executes the insert, performs error checking and returns the new ID.
   */
  long _insertRecord(QSqlQuery& query);

  /**
   * Calculates the QuadTile for a point.
   * http://wiki.openstreetmap.org/wiki/QuadTiles
   *
   * The code was taken from quad_tile.h and quad_tile.c in the openstreetmap-website
   * https://github.com/openstreetmap/openstreetmap-website
   */
  unsigned int _tileForPoint(double lat, double lon);

  long _round(double x);
  long _round(double x, int precision);

  static void _unescapeString(QString& s);
};

}

#endif // SERVICESDB_H
<|MERGE_RESOLUTION|>--- conflicted
+++ resolved
@@ -90,11 +90,7 @@
   /**
    * This value should be updated after the DB is upgraded and all tests run successfully.
    */
-<<<<<<< HEAD
-  static QString expectedDbVersion() { return "12:jason.surratt"; }
-=======
-  static QString expectedDbVersion() { return "11:josh.sisskind"; }
->>>>>>> 2b13f1e4
+  static QString expectedDbVersion() { return "13:josh.sisskind"; }
   static int maximumChangeSetEdits() { return 50000; }
 
   static const Status DEFAULT_ELEMENT_STATUS;

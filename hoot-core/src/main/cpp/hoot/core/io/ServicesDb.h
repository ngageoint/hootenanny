/*
 * This file is part of Hootenanny.
 *
 * Hootenanny is free software: you can redistribute it and/or modify
 * it under the terms of the GNU General Public License as published by
 * the Free Software Foundation, either version 3 of the License, or
 * (at your option) any later version.
 * 
 * This program is distributed in the hope that it will be useful,
 * but WITHOUT ANY WARRANTY; without even the implied warranty of
 * MERCHANTABILITY or FITNESS FOR A PARTICULAR PURPOSE.  See the
 * GNU General Public License for more details.
 *
 * You should have received a copy of the GNU General Public License
 * along with this program.  If not, see <http://www.gnu.org/licenses/>.
 *
 * --------------------------------------------------------------------
 *
 * The following copyright notices are generated automatically. If you
 * have a new notice to add, please use the format:
 * " * @copyright Copyright ..."
 * This will properly maintain the copyright information. DigitalGlobe
 * copyrights will be updated automatically.
 *
 * @copyright Copyright (C) 2015 DigitalGlobe (http://www.digitalglobe.com/)
 */
#ifndef SERVICESDB_H
#define SERVICESDB_H

// GEOS
#include <geos/geom/Envelope.h>

// hoot
#include <hoot/core/elements/ElementType.h>
#include <hoot/core/elements/Relation.h>
#include <hoot/core/util/ConfigOptions.h>

// Qt
#include <QUrl>
#include <QVariant>
#include <QtSql/QSqlDatabase>
#include <QtSql/QSqlQuery>

// Standard
#include <vector>

// Tgs
#include <tgs/SharedPtr.h>

namespace hoot
{
using namespace boost;
using namespace geos::geom;
using namespace std;

class BulkInsert;
class InternalIdReserver;
class ServicesDbWriterTest;
class Element;
class Tags;
class ElementId;
class OsmMap;
class Node;
class Way;
class Relation;

/**
 * This class abstracts out all SQL calls to interact with the services DB. It also strives to
 * abstract out some of the storage details such as the conversion of lat/lng to integers and the
 * calculation of quad tiles.
 *
 * This class is most efficient if it is used for on map ID repeatedly and then changed to a new
 * map ID. If you're going to be reading from one map and writing to another it is probably best
 * to have two instances of this class. See _checkLastMapId for some details.
 */
class ServicesDb
{
public:

  // below are the column indexes when calling select*Elements()
  // Not all parts of the code use these consts. Please convert "magic numbers" when you find
  // them.
  static const int NODES_LATITUDE = 1;
  static const int NODES_LONGITUDE = 2;
  static const int NODES_TAGS = 8;
  static const int RELATIONS_TAGS = 5;
  static const int WAYS_TAGS = 5;

  /**
   * This value should be updated after the DB is upgraded and all tests run successfully.
   */
<<<<<<< HEAD
  static QString expectedDbVersion() { return "11:jong.choi"; }
=======
  static QString expectedDbVersion() { return "14:brandon.witham"; }
>>>>>>> 7731c06a
  static int maximumChangeSetEdits() { return 50000; }

  static const Status DEFAULT_ELEMENT_STATUS;
  static const Meters DEFAULT_ELEMENT_CIRCULAR_ERROR = 0.0;

  ServicesDb();

  virtual ~ServicesDb();

  /**
   * Called after open. This will read the bounds of the specified layer in a relatively efficient
   * manner. (e.g. SELECT min(x)...)
   */
  virtual Envelope calculateEnvelope(long mapId) const;

  void close();

  void commit();

  QString getDbVersion();

  QUrl getDefaultUrl();

  bool isCorrectDbVersion() { return getDbVersion() == expectedDbVersion(); }

  bool isSupported(QUrl url);

  void open(QUrl url);

  void transaction();

  //reading

  /**
   * Returns the user ID if the email is found. If throwWhenMissing is false then -1 is returned
   * if the user doesn't exist.
   */
  long getUserId(QString email, bool throwWhenMissing = true);

  /**
   * Returns true if the map with the specified ID exists in the services database
   */
  bool mapExists(const long id);

  /**
   * Returns true if the changeset with the specified ID exists in the services database
   */
  bool changesetExists(long mapId, const long id);

  /**
   * Returns the number of OSM elements of a given type for a particular map in the services
   * database
   */
  long numElements(const long mapId, const ElementType& elementType);

  /**
   * Returns a results iterator to all OSM elements for a given map and element type in the services
   * database
   */
  shared_ptr<QSqlQuery> selectAllElements(const long mapId, const ElementType& elementType);


  shared_ptr<QSqlQuery> selectAllElements(const long mapId, const long elementId, const ElementType& elementType);

  /**
   * Returns a results iterator to all OSM elements for a given map and element type in the services
   * database.  If limit = 0, no limit will be placed on the number of elements returned.  If offset
   * = 0, no records will be skipped in the returned result set.
   */
  shared_ptr<QSqlQuery> selectElements(const long mapId, const long elementId, const ElementType& elementType,
                                       const long limit, const long offset);

  /**
   * Returns a vector with all the OSM node ID's for a given way
   */
  vector<long> selectNodeIdsForWay(long mapId, long wayId);

  /**
   * Returns a vector with all the relation members for a given relation
   */
  vector<RelationData::Entry> selectMembersForRelation(long mapId, long relationId);

  //writing

  void closeChangeSet(long mapId, long changeSetId, Envelope env, int numChanges);

  /**
   * Creates necessary indexes and constraints on all maps that don't have indexes/constraints
   * already. Delaying this creation can leave the DB in a wonky state until this is called. Calling
   * commit() (implicitly called by destructor) will also call this method so the committed state
   * should never be inconsistent.
   *
   * This step is broken out solely for optimization purposes.
   */
  void createPendingMapIndexes();

  long getOrCreateUser(QString email, QString displayName);

  /**
   * Deletes a map and all of it's dependencies.
   */
  void deleteMap(long mapId);

  void deleteUser(long userId);

  long insertChangeSet(long mapId, long userId, const Tags& tags = Tags(),
    Envelope env = Envelope());

  /**
   * @brief Insert a map into the database. This does not create the constraints and indexes.
   *
   * @sa createPendingMapIndexes();
   *
   * @param mapName Name of the map to create.
   * @param userId User id of the map owner.
   * @param publicVisibility Is the map publicly visible?
   * @return
   */
  long insertMap(QString mapName, int userId, bool publicVisibility = true);

  long insertNode(long mapId, long id, double lat, double lon, long changeSetId,
    const Tags &tags, bool createNewId = false);

  long insertRelation(long mapId, long relationId, long changeSetId, const Tags& tags,
    bool createNewId = false);

  void insertRelationMembers(long mapId, long relationId, ElementType type, long elementId,
    QString role, int sequenceId);

  void insertRelationTag(long mapId, long relationId, const QString& k, const QString& v);

  long insertUser(QString email, QString displayName);

  long insertWay(long mapId, long wayId, long changeSetId, const Tags& tags,
                 /*const vector<long>& nids,*/ bool createNewId = false);

  void insertWayNodes(long mapId, long wayId, const vector<long>& nodeIds);

  /**
   * Rollback the current transaction.
   */
  void rollback();

  set<long> selectMapIds(QString name, long userId);

  /**
   * Given a QVariant (string), unscape the tags into a full tag map.
   */
  static Tags unescapeTags(const QVariant& v);

  void updateNode(long mapId, long id, double lat, double lon, long changeSetId, const Tags& tags);

  void updateRelation(long mapId, long id, long changeSetId, const Tags& tags);

  void updateWay(long mapId, long id, long changeSetId, const Tags& tags);

private:

  QSqlDatabase _db;
  bool _inTransaction;
  shared_ptr<QSqlQuery> _closeChangeSet;
  shared_ptr<QSqlQuery> _insertChangeSet;
  shared_ptr<QSqlQuery> _insertChangeSetTag;
  shared_ptr<QSqlQuery> _insertMap;
  shared_ptr<QSqlQuery> _insertRelationMembers;
  shared_ptr<QSqlQuery> _insertUser;
  shared_ptr<QSqlQuery> _insertWayNodes;
  shared_ptr<QSqlQuery> _selectDbVersion;
  shared_ptr<QSqlQuery> _selectUserByEmail;
  shared_ptr<QSqlQuery> _mapExists;
  shared_ptr<QSqlQuery> _changesetExists;
  shared_ptr<QSqlQuery> _numTypeElementsForMap;
  shared_ptr<QSqlQuery> _selectReserveNodeIds;
  shared_ptr<QSqlQuery> _selectElementsForMap;
  shared_ptr<QSqlQuery> _selectNodeIdsForWay;
  shared_ptr<QSqlQuery> _selectMapIds;
  shared_ptr<QSqlQuery> _selectMembersForRelation;
  shared_ptr<QSqlQuery> _updateNode;
  shared_ptr<QSqlQuery> _updateRelation;
  shared_ptr<QSqlQuery> _updateWay;

  shared_ptr<BulkInsert> _nodeBulkInsert;
  long _nodesPerBulkInsert;
  double _nodesInsertElapsed;
  shared_ptr<InternalIdReserver> _nodeIdReserver;

  shared_ptr<BulkInsert> _wayBulkInsert;
  long _waysPerBulkInsert;
  double _wayInsertElapsed;
  shared_ptr<InternalIdReserver> _wayIdReserver;

  shared_ptr<BulkInsert> _wayNodeBulkInsert;
  long _wayNodesPerBulkInsert;
  double _wayNodesInsertElapsed;

  shared_ptr<BulkInsert> _relationBulkInsert;
  long _relationsPerBulkInsert;
  shared_ptr<InternalIdReserver> _relationIdReserver;

  /// A vector of map ids that are pending index creation
  QVector<long> _pendingMapIndexes;

  long _lastMapId;

  /**
   * This is here to improve query caching. In most cases users open a single ServiceDb and then
   * access one map ID over and over again. In these cases this class should perform pretty well
   * by lazily creating queries and caching them. This method checks the last map id against the
   * current map ID. If there is a change then all cached queries are flushed/cleared and we start
   * over.
   */
  void _checkLastMapId(long mapId);

  /**
   * Copies the structure of one table (from) to another table (to). The table (to) will be created
   * during this process. No data will be copied.
   *
   * No validation is done on the table names. In other words, don't pass in user provided strings.
   *
   * @param from Copy structure from this table.
   * @param to Copy structure to this table.
   */
  void _copyTableStructure(QString from, QString to);

  /**
   * Drops the specified table and cascades (removes depedants). No warning or error will be given
   * if the table does not exist.
   *
   * No validation is done on the table names. In other words, don't pass in user provided strings.
   *
   * @param tableName
   */
  void _dropTable(QString tableName);

  QString _elementTypeToElementTableName(long mapId, const ElementType& elementType) const;

  friend class ServicesDbTest;
  friend class ServicesDbTestUtils;
  friend class ServicesDbReaderTest;
  friend class ServicesDbWriterTest;

  QString _escapeIds(const vector<long>& v) const;

  QString _escapeTags(const Tags& tags) const;

  QSqlQuery _exec(QString sql, QVariant v1 = QVariant(), QVariant v2 = QVariant(),
                  QVariant v3 = QVariant()) const;

  /**
   * @brief Executes the provided SQL statement without calling prepare. This is handy when creating
   * constraints, tables, etc.
   * @param sql SQL to execute.
   */
  QSqlQuery _execNoPrepare(QString sql) const;

  /**
   * Very handy for testing.
   */
  QString _execToString(QString sql, QVariant v1 = QVariant(), QVariant v2 = QVariant(),
                        QVariant v3 = QVariant());

  void _flushBulkInserts();

  static QString _getNodeSequenceName(long mapId)
  { return "current_nodes" + _getMapIdString(mapId) + "_id_seq"; }
  static QString _getRelationSequenceName(long mapId)
  { return "current_relations" + _getMapIdString(mapId) + "_id_seq"; }
  static QString _getWaySequenceName(long mapId)
  { return "current_ways" + _getMapIdString(mapId) + "_id_seq"; }

  static QString _getChangesetsTableName(long mapId)
  { return "changesets" + _getMapIdString(mapId); }
  static QString _getNodesTableName(long mapId)
  { return "current_nodes" + _getMapIdString(mapId); }
  static QString _getRelationMembersTableName(long mapId)
  { return "current_relation_members" + _getMapIdString(mapId); }
  static QString _getRelationsTableName(long mapId)
  { return "current_relations" + _getMapIdString(mapId); }
  static QString _getWayNodesTableName(long mapId)
  { return "current_way_nodes" + _getMapIdString(mapId); }
  static QString _getWaysTableName(long mapId)
  { return "current_ways" + _getMapIdString(mapId); }

  /**
   * Returns a map ID string suitable for using in table names. E.g. _1
   */
  static QString _getMapIdString(long id) { return QString("_%1").arg(id); }

  long _getNextNodeId(long mapId);
  long _getNextRelationId(long mapId);
  long _getNextWayId(long mapId);

  bool _hasTable(QString tableName);

  void _init();

  void _lazyFlushBulkInsert();

  void _resetQueries();

  /**
   * Executes the insert, performs error checking and returns the new ID.
   */
  long _insertRecord(QSqlQuery& query);

  /**
   * Calculates the QuadTile for a point.
   * http://wiki.openstreetmap.org/wiki/QuadTiles
   *
   * The code was taken from quad_tile.h and quad_tile.c in the openstreetmap-website
   * https://github.com/openstreetmap/openstreetmap-website
   */
  unsigned int _tileForPoint(double lat, double lon);

  long _round(double x);
  long _round(double x, int precision);

  static void _unescapeString(QString& s);
};

}

#endif // SERVICESDB_H
<|MERGE_RESOLUTION|>--- conflicted
+++ resolved
@@ -89,11 +89,7 @@
   /**
    * This value should be updated after the DB is upgraded and all tests run successfully.
    */
-<<<<<<< HEAD
-  static QString expectedDbVersion() { return "11:jong.choi"; }
-=======
   static QString expectedDbVersion() { return "14:brandon.witham"; }
->>>>>>> 7731c06a
   static int maximumChangeSetEdits() { return 50000; }
 
   static const Status DEFAULT_ELEMENT_STATUS;

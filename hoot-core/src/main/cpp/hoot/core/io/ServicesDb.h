/*
 * This file is part of Hootenanny.
 *
 * Hootenanny is free software: you can redistribute it and/or modify
 * it under the terms of the GNU General Public License as published by
 * the Free Software Foundation, either version 3 of the License, or
 * (at your option) any later version.
 * 
 * This program is distributed in the hope that it will be useful,
 * but WITHOUT ANY WARRANTY; without even the implied warranty of
 * MERCHANTABILITY or FITNESS FOR A PARTICULAR PURPOSE.  See the
 * GNU General Public License for more details.
 *
 * You should have received a copy of the GNU General Public License
 * along with this program.  If not, see <http://www.gnu.org/licenses/>.
 *
 * --------------------------------------------------------------------
 *
 * The following copyright notices are generated automatically. If you
 * have a new notice to add, please use the format:
 * " * @copyright Copyright ..."
 * This will properly maintain the copyright information. DigitalGlobe
 * copyrights will be updated automatically.
 *
 * @copyright Copyright (C) 2015 DigitalGlobe (http://www.digitalglobe.com/)
 */
#ifndef SERVICESDB_H
#define SERVICESDB_H

// GEOS
#include <geos/geom/Envelope.h>

// hoot
#include <hoot/core/elements/ElementType.h>
#include <hoot/core/elements/Relation.h>
#include <hoot/core/util/ConfigOptions.h>

// Qt
#include <QUrl>
#include <QVariant>
#include <QtSql/QSqlDatabase>
#include <QtSql/QSqlQuery>

// Standard
#include <vector>

// Tgs
#include <tgs/SharedPtr.h>

namespace hoot
{
using namespace boost;
using namespace geos::geom;
using namespace std;

class BulkInsert;
class InternalIdReserver;
class ServicesDbWriterTest;
class Element;
class Tags;
class ElementId;
class OsmMap;
class Node;
class Way;
class Relation;

/**
 * This class abstracts out all SQL calls to interact with the services DB. It also strives to
 * abstract out some of the storage details such as the conversion of lat/lng to integers and the
 * calculation of quad tiles.
 *
 * This class is most efficient if it is used for on map ID repeatedly and then changed to a new
 * map ID. If you're going to be reading from one map and writing to another it is probably best
 * to have two instances of this class. See _checkLastMapId for some details.
 */
class ServicesDb
{
public:

  // below are the column indexes when calling select*Elements()
  // Not all parts of the code use these consts. Please convert "magic numbers" when you find
  // them.
  static const int NODES_LATITUDE = 1;
  static const int NODES_LONGITUDE = 2;
  static const int NODES_TAGS = 8;
  static const int RELATIONS_TAGS = 5;
  static const int WAYS_TAGS = 5;


  /**
   * This value should be updated after the DB is upgraded and all tests run successfully.
   */
<<<<<<< HEAD
  static QString expectedDbVersion() { return "12:brandon.witham"; }
=======
  static QString expectedDbVersion() { return "12:jason.surratt"; }
>>>>>>> e660aa9a
  static int maximumChangeSetEdits() { return 50000; }

  static long getCoordinateScale();

  static const Status DEFAULT_ELEMENT_STATUS;
  static const Meters DEFAULT_ELEMENT_CIRCULAR_ERROR = 0.0;

  ServicesDb();

  virtual ~ServicesDb();

  /**
   * Called after open. This will read the bounds of the specified layer in a relatively efficient
   * manner. (e.g. SELECT min(x)...)
   */
  virtual Envelope calculateEnvelope(long mapId) const;

  void close();

  void commit();

  QString getDbVersion();

  QUrl getDefaultUrl();

  bool isCorrectDbVersion() { return getDbVersion() == expectedDbVersion(); }

  bool isSupported(QUrl url);

  void open(QUrl url);

  void transaction();

  //reading

  /**
   * Returns the user ID if the email is found. If throwWhenMissing is false then -1 is returned
   * if the user doesn't exist.
   */
  long getUserId(QString email, bool throwWhenMissing = true);

  /**
   * Returns true if the map with the specified ID exists in the services database
   */
  bool mapExists(const long id);

  /**
   * Returns true if the changeset with the specified ID exists in the services database
   */
  bool changesetExists(long mapId, const long id);

  /**
   * Returns the number of OSM elements of a given type for a particular map in the services
   * database
   */
  long numElements(const long mapId, const ElementType& elementType);

  /**
   * Returns a results iterator to all OSM elements for a given map and element type in the services
   * database
   */
  shared_ptr<QSqlQuery> selectAllElements(const long mapId, const ElementType& elementType);


  shared_ptr<QSqlQuery> selectAllElements(const long mapId, const long elementId, const ElementType& elementType);

  /**
   * Returns a results iterator to all OSM elements for a given map and element type in the services
   * database.  If limit = 0, no limit will be placed on the number of elements returned.  If offset
   * = 0, no records will be skipped in the returned result set.
   */
  shared_ptr<QSqlQuery> selectElements(const long mapId, const long elementId, const ElementType& elementType,
                                       const long limit, const long offset);

  /**
   * Returns a vector with all the OSM node ID's for a given way
   */
  vector<long> selectNodeIdsForWay(long mapId, long wayId);

  /**
   * Returns a vector with all the relation members for a given relation
   */
  vector<RelationData::Entry> selectMembersForRelation(long mapId, long relationId);

  //writing

  void closeChangeSet(long mapId, long changeSetId, Envelope env, int numChanges);

  /**
   * Creates necessary indexes and constraints on all maps that don't have indexes/constraints
   * already. Delaying this creation can leave the DB in a wonky state until this is called. Calling
   * commit() (implicitly called by destructor) will also call this method so the committed state
   * should never be inconsistent.
   *
   * This step is broken out solely for optimization purposes.
   */
  void createPendingMapIndexes();

  long getOrCreateUser(QString email, QString displayName);

  /**
   * Deletes a map and all of it's dependencies.
   */
  void deleteMap(long mapId);

  void deleteUser(long userId);

  long insertChangeSet(long mapId, long userId, const Tags& tags = Tags(),
    Envelope env = Envelope());

  /**
   * @brief Insert a map into the database. This does not create the constraints and indexes.
   *
   * @sa createPendingMapIndexes();
   *
   * @param mapName Name of the map to create.
   * @param userId User id of the map owner.
   * @param publicVisibility Is the map publicly visible?
   * @return
   */
  long insertMap(QString mapName, int userId, bool publicVisibility = true);

  long insertNode(long mapId, long id, double lat, double lon, long changeSetId,
    const Tags &tags, bool createNewId = false);

  long insertRelation(long mapId, long relationId, long changeSetId, const Tags& tags,
    bool createNewId = false);

  void insertRelationMembers(long mapId, long relationId, ElementType type, long elementId,
    QString role, int sequenceId);

  void insertRelationTag(long mapId, long relationId, const QString& k, const QString& v);

  long insertUser(QString email, QString displayName);

  long insertWay(long mapId, long wayId, long changeSetId, const Tags& tags,
                 /*const vector<long>& nids,*/ bool createNewId = false);

  void insertWayNodes(long mapId, long wayId, const vector<long>& nodeIds);

  /**
   * Rollback the current transaction.
   */
  void rollback();

  set<long> selectMapIds(QString name, long userId);

  /**
   * Given a QVariant (string), unscape the tags into a full tag map.
   */
  static Tags unescapeTags(const QVariant& v);

  void updateNode(long mapId, long id, double lat, double lon, long changeSetId, const Tags& tags);

  void updateRelation(long mapId, long id, long changeSetId, const Tags& tags);

  void updateWay(long mapId, long id, long changeSetId, const Tags& tags);

private:

  QSqlDatabase _db;
  bool _inTransaction;
  shared_ptr<QSqlQuery> _closeChangeSet;
  shared_ptr<QSqlQuery> _insertChangeSet;
  shared_ptr<QSqlQuery> _insertChangeSetTag;
  shared_ptr<QSqlQuery> _insertMap;
  shared_ptr<QSqlQuery> _insertRelationMembers;
  shared_ptr<QSqlQuery> _insertUser;
  shared_ptr<QSqlQuery> _insertWayNodes;
  shared_ptr<QSqlQuery> _selectDbVersion;
  shared_ptr<QSqlQuery> _selectUserByEmail;
  shared_ptr<QSqlQuery> _mapExists;
  shared_ptr<QSqlQuery> _changesetExists;
  shared_ptr<QSqlQuery> _numTypeElementsForMap;
  shared_ptr<QSqlQuery> _selectReserveNodeIds;
  shared_ptr<QSqlQuery> _selectElementsForMap;
  shared_ptr<QSqlQuery> _selectNodeIdsForWay;
  shared_ptr<QSqlQuery> _selectMapIds;
  shared_ptr<QSqlQuery> _selectMembersForRelation;
  shared_ptr<QSqlQuery> _updateNode;
  shared_ptr<QSqlQuery> _updateRelation;
  shared_ptr<QSqlQuery> _updateWay;

  shared_ptr<BulkInsert> _nodeBulkInsert;
  long _nodesPerBulkInsert;
  double _nodesInsertElapsed;
  shared_ptr<InternalIdReserver> _nodeIdReserver;

  shared_ptr<BulkInsert> _wayBulkInsert;
  long _waysPerBulkInsert;
  double _wayInsertElapsed;
  shared_ptr<InternalIdReserver> _wayIdReserver;

  shared_ptr<BulkInsert> _wayNodeBulkInsert;
  long _wayNodesPerBulkInsert;
  double _wayNodesInsertElapsed;

  shared_ptr<BulkInsert> _relationBulkInsert;
  long _relationsPerBulkInsert;
  shared_ptr<InternalIdReserver> _relationIdReserver;

  /// A vector of map ids that are pending index creation
  QVector<long> _pendingMapIndexes;

  long _lastMapId;

  /**
   * This is here to improve query caching. In most cases users open a single ServiceDb and then
   * access one map ID over and over again. In these cases this class should perform pretty well
   * by lazily creating queries and caching them. This method checks the last map id against the
   * current map ID. If there is a change then all cached queries are flushed/cleared and we start
   * over.
   */
  void _checkLastMapId(long mapId);

  /**
   * Copies the structure of one table (from) to another table (to). The table (to) will be created
   * during this process. No data will be copied.
   *
   * No validation is done on the table names. In other words, don't pass in user provided strings.
   *
   * @param from Copy structure from this table.
   * @param to Copy structure to this table.
   */
  void _copyTableStructure(QString from, QString to);

  /**
   * Drops the specified table and cascades (removes depedants). No warning or error will be given
   * if the table does not exist.
   *
   * No validation is done on the table names. In other words, don't pass in user provided strings.
   *
   * @param tableName
   */
  void _dropTable(QString tableName);

  QString _elementTypeToElementTableName(long mapId, const ElementType& elementType) const;

  friend class ServicesDbTest;
  friend class ServicesDbTestUtils;
  friend class ServicesDbReaderTest;
  friend class ServicesDbWriterTest;

  QString _escapeIds(const vector<long>& v) const;

  QString _escapeTags(const Tags& tags) const;

  QSqlQuery _exec(QString sql, QVariant v1 = QVariant(), QVariant v2 = QVariant(),
                  QVariant v3 = QVariant()) const;

  /**
   * @brief Executes the provided SQL statement without calling prepare. This is handy when creating
   * constraints, tables, etc.
   * @param sql SQL to execute.
   */
  QSqlQuery _execNoPrepare(QString sql) const;

  /**
   * Very handy for testing.
   */
  QString _execToString(QString sql, QVariant v1 = QVariant(), QVariant v2 = QVariant(),
                        QVariant v3 = QVariant());

  void _flushBulkInserts();

  static QString _getNodeSequenceName(long mapId)
  { return "current_nodes" + _getMapIdString(mapId) + "_id_seq"; }
  static QString _getRelationSequenceName(long mapId)
  { return "current_relations" + _getMapIdString(mapId) + "_id_seq"; }
  static QString _getWaySequenceName(long mapId)
  { return "current_ways" + _getMapIdString(mapId) + "_id_seq"; }

  static QString _getChangesetsTableName(long mapId)
  { return "changesets" + _getMapIdString(mapId); }
  static QString _getNodesTableName(long mapId)
  { return "current_nodes" + _getMapIdString(mapId); }
  static QString _getRelationMembersTableName(long mapId)
  { return "current_relation_members" + _getMapIdString(mapId); }
  static QString _getRelationsTableName(long mapId)
  { return "current_relations" + _getMapIdString(mapId); }
  static QString _getWayNodesTableName(long mapId)
  { return "current_way_nodes" + _getMapIdString(mapId); }
  static QString _getWaysTableName(long mapId)
  { return "current_ways" + _getMapIdString(mapId); }

  /**
   * Returns a map ID string suitable for using in table names. E.g. _1
   */
  static QString _getMapIdString(long id) { return QString("_%1").arg(id); }

  long _getNextNodeId(long mapId);
  long _getNextRelationId(long mapId);
  long _getNextWayId(long mapId);

  bool _hasTable(QString tableName);

  void _init();

  void _lazyFlushBulkInsert();

  void _resetQueries();

  /**
   * Executes the insert, performs error checking and returns the new ID.
   */
  long _insertRecord(QSqlQuery& query);

  /**
   * Calculates the QuadTile for a point.
   * http://wiki.openstreetmap.org/wiki/QuadTiles
   *
   * The code was taken from quad_tile.h and quad_tile.c in the openstreetmap-website
   * https://github.com/openstreetmap/openstreetmap-website
   */
  unsigned int _tileForPoint(double lat, double lon);

  long _round(double x);
  long _round(double x, int precision);

  static void _unescapeString(QString& s);
};

}

#endif // SERVICESDB_H
<|MERGE_RESOLUTION|>--- conflicted
+++ resolved
@@ -90,11 +90,7 @@
   /**
    * This value should be updated after the DB is upgraded and all tests run successfully.
    */
-<<<<<<< HEAD
-  static QString expectedDbVersion() { return "12:brandon.witham"; }
-=======
-  static QString expectedDbVersion() { return "12:jason.surratt"; }
->>>>>>> e660aa9a
+  static QString expectedDbVersion() { return "13:brandon.witham"; }
   static int maximumChangeSetEdits() { return 50000; }
 
   static long getCoordinateScale();

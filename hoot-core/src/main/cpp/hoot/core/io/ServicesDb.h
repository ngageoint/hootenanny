--- conflicted
+++ resolved
@@ -35,10 +35,6 @@
 #include <hoot/core/elements/Relation.h>
 #include <hoot/core/elements/Node.h>
 #include <hoot/core/io/ElementCache.h>
-<<<<<<< HEAD
-#include <hoot/core/io/db/SequenceIdReserver.h>
-=======
->>>>>>> c2162ea2
 
 // Qt
 #include <QUrl>
@@ -246,14 +242,11 @@
   void deleteUser(long userId);
 
   /**
-<<<<<<< HEAD
-=======
     * Deletes data in the Osm Api db
     */
   void deleteData_OsmApi();
 
   /**
->>>>>>> c2162ea2
    * Start a new changeset
    *
    * @note The changeset will not have any tags associated with it
@@ -336,11 +329,7 @@
 
   void incrementChangesetChangeCount();
 
-<<<<<<< HEAD
-  QString extractTagFromRow_OsmApi(shared_ptr<QSqlQuery> row, const int pos);
-=======
   QString extractTagFromRow_OsmApi(shared_ptr<QSqlQuery> row, const ElementType::Type Type);
->>>>>>> c2162ea2
 
   /**
    * Reserve a unique indentifier for an element of the specified type
@@ -388,7 +377,6 @@
   long _waysPerBulkInsert;
   double _wayInsertElapsed;
   shared_ptr<InternalIdReserver> _wayIdReserver;
-  shared_ptr<SequenceIdReserver> _osmApiWayIdReserver;
 
   shared_ptr<BulkInsert> _wayNodeBulkInsert;
   long _wayNodesPerBulkInsert;
@@ -397,7 +385,6 @@
   shared_ptr<BulkInsert> _relationBulkInsert;
   long _relationsPerBulkInsert;
   shared_ptr<InternalIdReserver> _relationIdReserver;
-  shared_ptr<SequenceIdReserver> _osmApiRelationIdReserver;
 
   /// A vector of map ids that are pending index creation
   QVector<long> _pendingMapIndexes;
@@ -410,37 +397,6 @@
   long _currChangesetId;
   Envelope _changesetEnvelope;
   long _changesetChangeCount;
-<<<<<<< HEAD
-  ElementCachePtr _elementCache;
-  std::map< long, std::vector<long> > _wayNodesCache;
-
-  unsigned long _elementCacheCapacity;
-
-  boost::shared_ptr<SequenceIdReserver> _osmApiNodeIdReserver;
-
-  std::set<long> _relationIdsWrittenToDb;     ///< Stores IDs for all relations that have been flushed to the DB
-
-  struct RelationMemberCacheEntry
-  {
-    ElementId elementId;
-    QString role;
-    int sequenceId;
-  };
-
-  std::multimap<long, RelationMemberCacheEntry> _relationMembersCache;    ///< Current cache of relation members waiting to be flushed
-
-  /**
-   * If a relation member is ready to be written out to the database, but the relation it references has not yet been flushed to the
-   *     database, it is stored here until the target relation is written to disk OR we finish processing, at which time
-   *     it's an unresolveable reference and we discard it
-   *
-   *     Format:
-   *         multimap key: DESTINATION relation (unresolved reference)
-   *         std::pair<source relationID, destination relation info>
-   */
-  std::multimap<long, std::pair<long, RelationMemberCacheEntry > > _unresolvedRelationReferences;
-=======
->>>>>>> c2162ea2
 
   unsigned long _nodesAddedToCache;
   unsigned long _nodesFlushedFromCache;
@@ -528,36 +484,11 @@
   static QString _getWaysTableName(long mapId)
   { return "current_ways" + _getMapIdString(mapId); }
 
-<<<<<<< HEAD
-  // Osm Api DB table strings
-
-  static QString _getNodesTableName_OsmApi()
-  { return "current_nodes join current_node_tags on current_nodes.id=current_node_tags.node_id"; }
-  static QString _getWaysTableName_OsmApi()
-  { return "current_ways join current_way_tags on current_ways.id=current_way_tags.way_id"; }
-  static QString _getWayNodesTableName_OsmApi()
-  { return "current_way_nodes"; }
-  static QString _getRelationsTableName_OsmApi()
-  { return "current_relations join current_relation_tags on current_relations.id=current_relation_tags.relation_id"; }
-  static QString _getRelationMembersTableName_OsmApi()
-  { return "current_relation_members"; }
-
-  // Osm Api DB table field strings
-  QString _getElementTableFields_OsmApi(const ElementType& elementType) const;
-
-  static QString _getNodesTableFields_OsmApi()
-  { return "id, latitude, longitude, changeset_id, visible, timestamp, tile, version, k, v"; }
-  static QString _getWaysTableFields_OsmApi()
-  { return "id, changeset_id, timestamp, visible, version, k, v"; }
-  static QString _getRelationsTableFields_OsmApi()
-  { return "id, changeset_id, timestamp, visible, version, k, v"; }
-=======
   static QString _getWayNodesTableName_OsmApi()
   { return "current_way_nodes"; }
   static QString _getRelationMembersTableName_OsmApi()
   { return "current_relation_members"; }
 
->>>>>>> c2162ea2
 
   /**
    * Returns a map ID string suitable for using in table names. E.g. _1
@@ -607,21 +538,11 @@
 
   void _endChangeset_Services(long changeSetId, Envelope env, int numChanges);
 
-<<<<<<< HEAD
-  void _endChangeset_OsmApi();
-
-=======
->>>>>>> c2162ea2
   void _insertNode_Services(const long id, const double lat, const double lon,
     const Tags& tags);
 
   void _insertWay_Services(long wayId, long changeSetId, const Tags& tags);
 
-<<<<<<< HEAD
-  void _insertWay_OsmApi(const long wayId, const Tags& tags);
-
-=======
->>>>>>> c2162ea2
   void _insertRelation_Services(long relationId, long changeSetId, const Tags& tags );
 
   void _updateNode_Services(long id, double lat, double lon, long changeSetId, const Tags& tags);
@@ -630,11 +551,6 @@
 
   void _updateWay_Services(long id, long changeSetId, const Tags& tags);
 
-<<<<<<< HEAD
-  void _beginChangeset_OsmApi();
-
-=======
->>>>>>> c2162ea2
   void _insertNode_OsmApi(const long id, const double lat, const double lon,
     const Tags& tags);
 
@@ -644,18 +560,6 @@
   // Only flushes specified type
   void _flushElementCacheToDb(const ElementType::Type type);
 
-<<<<<<< HEAD
-  void _flushElementCacheOsmApiNodes();
-
-  void _flushElementCacheOsmApiWays();
-  void _flushElementCacheOsmApiWayNodes();
-
-  void _flushElementCacheOsmApiRelations();
-
-  void _flushElementCacheOsmApiRelationMembers();
-
-=======
->>>>>>> c2162ea2
   void _updateChangesetEnvelope( const ConstNodePtr node );
 
   void _updateChangesetEnvelope(const ConstWayPtr way);
@@ -670,53 +574,16 @@
 
   long _getNextNodeId_Services(long mapId);
 
-<<<<<<< HEAD
-  long _getNextNodeId_OsmApi();
-
   long _getNextWayId_Services(const long mapId);
 
-  long _getNextWayId_OsmApi();
-
   void _insertWayNodes_Services(long wayId, const vector<long>& nodeIds);
 
-  void _insertWayNodes_OsmApi(long wayId, const vector<long>& nodeIds);
-
   long _insertUser_Services(QString email, QString displayName);
-
-  long _insertUser_OsmApi(const QString& email);
 
   void _insertRelationMember_Services(long relationId, ElementType type,
     long elementId, QString role, int sequenceId);
 
-  void _insertRelation_OsmApi(const Tags &tags, const long assignedId);
-
-  /**
-   * Insert a member into an OSM API database relation
-   * @param relationId The relation receiving a new member
-   * @param type Type of the new member
-   * @param elementId ID value for the new member
-   * @param role String describing new role of the relation
-   * @param sequenceId one-based sequence ID
-   * @return True if success, else false
-   */
-  bool _insertRelationMember_OsmApi(const long relationId, const ElementType& type,
-      const long elementId, const QString& role, const int sequenceId);
-
   long _getNextRelationId_Services();
-  long _getNextRelationId_OsmApi();
-
-=======
-  long _getNextWayId_Services(const long mapId);
-
-  void _insertWayNodes_Services(long wayId, const vector<long>& nodeIds);
-
-  long _insertUser_Services(QString email, QString displayName);
-
-  void _insertRelationMember_Services(long relationId, ElementType type,
-    long elementId, QString role, int sequenceId);
-
-  long _getNextRelationId_Services();
->>>>>>> c2162ea2
 
 };
 

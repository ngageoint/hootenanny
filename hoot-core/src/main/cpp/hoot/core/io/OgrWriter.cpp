/*
 * This file is part of Hootenanny.
 *
 * Hootenanny is free software: you can redistribute it and/or modify
 * it under the terms of the GNU General Public License as published by
 * the Free Software Foundation, either version 3 of the License, or
 * (at your option) any later version.
 *
 * This program is distributed in the hope that it will be useful,
 * but WITHOUT ANY WARRANTY; without even the implied warranty of
 * MERCHANTABILITY or FITNESS FOR A PARTICULAR PURPOSE.  See the
 * GNU General Public License for more details.
 *
 * You should have received a copy of the GNU General Public License
 * along with this program.  If not, see <http://www.gnu.org/licenses/>.
 *
 * --------------------------------------------------------------------
 *
 * The following copyright notices are generated automatically. If you
 * have a new notice to add, please use the format:
 * " * @copyright Copyright ..."
 * This will properly maintain the copyright information. DigitalGlobe
 * copyrights will be updated automatically.
 *
 * @copyright Copyright (C) 2015, 2016 DigitalGlobe (http://www.digitalglobe.com/)
 */
#include "OgrWriter.h"

#include <vector>

// geos
#include <geos/geom/GeometryFactory.h>
#include <geos/geom/MultiLineString.h>
#include <geos/geom/MultiPoint.h>
#include <geos/geom/MultiPolygon.h>

// hoot
#include <hoot/core/Factory.h>
#include <hoot/core/MapProjector.h>
#include <hoot/core/elements/ElementId.h>
#include <hoot/core/elements/ElementProvider.h>
#include <hoot/core/elements/RelationData.h>
#include <hoot/core/elements/Element.h>
#include <hoot/core/elements/Node.h>
#include <hoot/core/elements/Way.h>
#include <hoot/core/elements/Relation.h>
#include <hoot/core/io/ElementCache.h>
#include <hoot/core/io/ElementCacheLRU.h>
#include <hoot/core/io/OgrUtilities.h>
#include <hoot/core/io/ScriptTranslatorFactory.h>
#include <hoot/core/io/schema/DoubleFieldDefinition.h>
#include <hoot/core/io/schema/Feature.h>
#include <hoot/core/io/schema/FeatureDefinition.h>
#include <hoot/core/io/schema/IntegerFieldDefinition.h>
#include <hoot/core/io/schema/Layer.h>
#include <hoot/core/io/schema/Schema.h>
#include <hoot/core/io/schema/StringFieldDefinition.h>
#include <hoot/core/schema/OsmSchema.h>
#include <hoot/core/util/ConfigOptions.h>
#include <hoot/core/util/ElementConverter.h>
#include <hoot/core/util/Settings.h>

#include "OgrOptions.h"

namespace hoot
{

HOOT_FACTORY_REGISTER(OsmMapWriter, OgrWriter)

static OGRFieldType toOgrFieldType(QVariant::Type t)
{
  switch (t)
  {
  case QVariant::Int:
    return OFTInteger;
  case QVariant::LongLong:
    throw HootException("LongLong is not supported by OGR");
  case QVariant::String:
    return OFTString;
  case QVariant::Double:
    return OFTReal;
  default:
    throw HootException("Unsupported qvariant type: " + QString(QVariant::typeToName(t)));
  }
}

OgrWriter::OgrWriter():
  _elementCache(
    new ElementCacheLRU(
      ConfigOptions().getElementCacheSizeNode(),
      ConfigOptions().getElementCacheSizeWay(),
      ConfigOptions().getElementCacheSizeRelation())),
  _wgs84(),
  _failOnSkipRelation(false)
{
  setConfiguration(conf());
  _wgs84.SetWellKnownGeogCS("WGS84");
}

OgrWriter::~OgrWriter()
{

}

void OgrWriter::_addFeature(OGRLayer* layer, shared_ptr<Feature> f, shared_ptr<Geometry> g)
{
  OGRFeature* poFeature = OGRFeature::CreateFeature( layer->GetLayerDefn() );

  // set all the column values.
  const QVariantMap& vm = f->getValues();

  for (QVariantMap::const_iterator it = vm.constBegin(); it != vm.constEnd(); ++it)
  {
    const QVariant& v = it.value();
    QByteArray ba = it.key().toUtf8();

    // If the field DOESN'T exist in the output layer, skip it.
    if (poFeature->GetFieldIndex(ba.constData()) == -1)
    {
      continue;
    }

    switch (v.type())
    {
    case QVariant::Invalid:
      poFeature->UnsetField(poFeature->GetFieldIndex(ba.constData()));
      break;
    case QVariant::Int:
      poFeature->SetField(ba.constData(), v.toInt());
      break;
    case QVariant::Double:
      poFeature->SetField(ba.constData(), v.toDouble());
      break;
    case QVariant::String:
    {
      QByteArray vba = v.toString().toUtf8();
      poFeature->SetField(ba.constData(), vba.constData());
      break;
    }
    default:
      strictError("Can't convert the provided value into an OGR value. (" + v.toString() + ")");
      return;
    }
  }

  // convert the geometry.
  shared_ptr<GeometryCollection> gc = dynamic_pointer_cast<GeometryCollection>(g);
  if (gc.get() != 0)
  {
    for (size_t i = 0; i < gc->getNumGeometries(); i++)
    {
      const Geometry* child = gc->getGeometryN(i);
      _addFeatureToLayer(layer, f, child, poFeature);
    }
  }
  else
  {
    _addFeatureToLayer(layer, f, g.get(), poFeature);
  }

  OGRFeature::DestroyFeature(poFeature);
}

void OgrWriter::_addFeatureToLayer(OGRLayer* layer, shared_ptr<Feature> f, const Geometry* g,
                                   OGRFeature* poFeature)
{
  std::string wkt = g->toString();
  char* t = (char*)wkt.data();
  OGRGeometry* geom;
  int errCode = OGRGeometryFactory::createFromWkt(&t, layer->GetSpatialRef(), &geom) ;
  if (errCode != OGRERR_NONE)
  {
    throw HootException(
      QString("Error parsing WKT (%1).  OGR Error Code: (%2)").arg(QString::fromStdString(wkt)).arg(QString::number(errCode)));
  }

  errCode = poFeature->SetGeometryDirectly(geom);
  if (errCode != OGRERR_NONE)
  {
    throw HootException(
      QString("Error setting geometry - OGR Error Code: (%1)  Geometry: (%2)").arg(QString::number(errCode)).arg(QString::fromStdString(g->toString())));
  }

  //Unsetting the FID with SetFID(-1) before calling CreateFeature() to avoid reusing the same feature object for sequential insertions
  poFeature->SetFID(-1);
  errCode = layer->CreateFeature(poFeature);

  if (errCode != OGRERR_NONE)
  {
    throw HootException(
      QString("Error creating feature - OGR Error Code: (%1) \nFeature causing error: (%2)").arg(QString::number(errCode)).arg(f->toString()));
  }
}

void OgrWriter::close()
{
  _layers.clear();
  _ds.reset();
}

void OgrWriter::_createLayer(shared_ptr<const Layer> layer)
{
  OGRLayer *poLayer;

  OGRwkbGeometryType gtype;
  switch(layer->getGeometryType())
  {
  case GEOS_POINT:
    gtype = wkbPoint;
    break;
  case GEOS_LINESTRING:
    gtype = wkbLineString;
    break;
  case GEOS_POLYGON:
    gtype = wkbPolygon;
    break;
  default:
    throw HootException("Unexpected geometry type.");
  }

  OgrOptions options;
  if (_ds->GetDriver())
  {
    // if this is a CSV file
    if (_ds->GetDriver()->GetName() == QString("CSV"))
    {
      // if we're exporting point data, then export with x/y at the front
      if (gtype == wkbPoint)
      {
        options["GEOMETRY"] = "AS_XY";
      }
      // if we're exporting other geometries then export w/ WKT at the front.
      else
      {
        options["GEOMETRY"] = "AS_WKT";
      }
      options["CREATE_CSVT"] = "YES";
    }

    if (_ds->GetDriver()->GetName() == QString("ESRI Shapefile"))
    {
      options["ENCODING"] = "UTF-8";
    }

    // Add a Feature Dataset to a ESRI File GeoDatabase if requested
    if (_ds->GetDriver()->GetName() == QString("FileGDB"))
    {
      if (layer->getFdName() != "")
      {
        options["FEATURE_DATASET"] = layer->getFdName();
        // speed up bulk inserts.
        options["FGDB_BULK_LOAD"] = "YES";
      }
    }
  }

  QString layerName = _prependLayerName + layer->getName();
  poLayer = _getLayerByName(layerName);

  // We only want to add to a layer IFF the config option "ogr.append.data" set
  if (poLayer != NULL && _appendData)
  {
    // Layer exists
    _layers[layer->getName()] = poLayer;
    // Loop through the fields making sure that they exist in the output. Print a warning if
    // they don't exist
    OGRFeatureDefn *poFDefn = poLayer->GetLayerDefn();

    shared_ptr<const FeatureDefinition> fd = layer->getFeatureDefinition();
    for (size_t i = 0; i < fd->getFieldCount(); i++)
    {
      shared_ptr<const FieldDefinition> f = fd->getFieldDefinition(i);

      if (poFDefn->GetFieldIndex(f->getName().toAscii()) == -1)
      {
        //        throw HootException(QString("Error: Unable to find output field: %1 in layer %2.").arg(f->getName()).arg(layerName));
        LOG_WARN("Unable to find field: " << QString(f->getName()) << " in layer " << layerName);
      }
    }
  }
  else
  {
    LOG_INFO("Layer: " << layerName << " not found.  Creating layer...");
    // Layer does not exist
    poLayer = _ds->CreateLayer(layerName.toAscii(),
                  MapProjector::createWgs84Projection()->Clone(), gtype, options.getCrypticOptions());

    if( poLayer == NULL )
    {
      throw HootException(QString("Layer creation failed. %1").arg(layerName));
    }
    _layers[layer->getName()] = poLayer;

    shared_ptr<const FeatureDefinition> fd = layer->getFeatureDefinition();
    for (size_t i = 0; i < fd->getFieldCount(); i++)
    {
      shared_ptr<const FieldDefinition> f = fd->getFieldDefinition(i);
      OGRFieldDefn oField(f->getName().toAscii(), toOgrFieldType(f->getType()));
      if (f->getWidth() > 0)
      {
        oField.SetWidth(f->getWidth());
      }

      int errCode = poLayer->CreateField(&oField);
      if (errCode != OGRERR_NONE)
      {
        throw HootException(
          QString("Error creating field (%1)  OGR Error Code: (%2).").arg(f->getName()).arg(QString::number(errCode)));
      }
    }
  } // End layer does not exist
}

OGRLayer* OgrWriter::_getLayerByName(const QString layerName)
{
  // Check if the layer exists in the output.
  int layerCount = _ds->GetLayerCount();
  for (int i = 0; i < layerCount; i++)
  {
    OGRLayer* layer = _ds->GetLayer(i+1);
    if (layer != NULL)
    {
      QString tmpLayerName = QString(layer->GetName());
      if (tmpLayerName == layerName)
      {
        return layer;
      }
    }
  }
  return NULL;
}

OGRLayer* OgrWriter::_getLayer(const QString layerName)
{
  if (!_layers.contains(layerName))
  {
    bool found = false;
    for (size_t i = 0; i < _schema->getLayerCount(); ++i)
    {
      if (_schema->getLayer(i)->getName() == layerName)
      {
        _createLayer(_schema->getLayer(i));
        found = true;
      }
    }

    if (!found)
    {
      strictError("Layer specified is not part of the schema. (" + layerName + ")");
      return 0;
    }
  }
  return _layers[layerName];
}

bool OgrWriter::isSupported(QString url)
{
  if (_scriptPath.isEmpty())
  {
    return false;
  }
  return OgrUtilities::getInstance().isReasonableUrl(url);
}

void OgrWriter::open(QString url)
{
  if (_scriptPath.isEmpty())
  {
    throw HootException("A script path must be set before the output data source is opened.");
  }

  if (_translator == 0)
  {
    // Great bit of code taken from TranslatedTagDifferencer.cpp
    shared_ptr<ScriptTranslator> st(ScriptTranslatorFactory::getInstance().createTranslator(
         _scriptPath));
    st->setErrorTreatment(_strictChecking);
    _translator = dynamic_pointer_cast<ScriptToOgrTranslator>(st);
  }

  if (!_translator)
  {
    throw HootException("Error allocating translator, the translation script must support "
                        "converting to OGR.");
  }

  _schema = _translator->getOgrOutputSchema();

  try
  {
    _ds = OgrUtilities::getInstance().openDataSource(url);
  }
  catch(HootException& openException)
  {
    try
    {
      _ds = OgrUtilities::getInstance().createDataSource(url);
    }
    catch(HootException& createException)
    {
      throw HootException(QString("Error opening or creating data source. Opening error: \"%1\" "
        "Creating error: \"%2\"").arg(openException.what()).arg(createException.what()));
    }
  }

  if (_createAllLayers)
  {
    for (size_t i = 0; i < _schema->getLayerCount(); ++i)
    {
      _createLayer(_schema->getLayer(i));
    }
  }
}

void OgrWriter::setConfiguration(const Settings& conf)
{
  ConfigOptions configOptions(conf);
  setCreateAllLayers(configOptions.getOgrWriterCreateAllLayers());
  setScriptPath(configOptions.getOgrWriterScript());
  setPrependLayerName(configOptions.getOgrWriterPreLayerName());

  _appendData = configOptions.getOgrAppendData();

  QString strictStr = configOptions.getOgrStrictChecking();
  if (strictStr == "on")
  {
    _strictChecking = StrictOn;
  }
  else if (strictStr == "off")
  {
    _strictChecking = StrictOff;
  }
  else if (strictStr == "warn")
  {
    _strictChecking = StrictWarn;
  }
  else
  {
    throw HootException("Error setting strict checking. Expected on/off/warn. got: " + strictStr);
  }
}

shared_ptr<Geometry> OgrWriter::_toMulti(shared_ptr<Geometry> from)
{
  shared_ptr<Geometry> result;

  switch (from->getGeometryTypeId())
  {
  case GEOS_POINT:
  {
    vector<Geometry*> v;
    v.push_back(from.get());
    result.reset(GeometryFactory::getDefaultInstance()->createMultiPoint(v));
    break;
  }
  case GEOS_LINESTRING:
  {
    vector<Geometry*> v;
    v.push_back(from.get());
    result.reset(GeometryFactory::getDefaultInstance()->createMultiLineString(v));
    break;
  }
  case GEOS_POLYGON:
  {
    vector<Geometry*> v;
    v.push_back(from.get());
    result.reset(GeometryFactory::getDefaultInstance()->createMultiPolygon(v));
    break;
  }
  case GEOS_MULTIPOINT:
  case GEOS_MULTILINESTRING:
  case GEOS_MULTIPOLYGON:
    result = from;
    break;
  default:
    throw HootException("Unexpected geometry type: " + from->getGeometryType());
  }

  return result;
}

void OgrWriter::strictError(QString warning)
{
  if (_strictChecking == StrictOn)
  {
    throw HootException(warning);
  }
  else if (_strictChecking == StrictWarn)
  {
    LOG_WARN(warning);
  }
}

void OgrWriter::write(shared_ptr<const OsmMap> map)
{
  ElementProviderPtr provider(boost::const_pointer_cast<ElementProvider>(
    boost::dynamic_pointer_cast<const ElementProvider>(map)));

  const NodeMap& nm = map->getNodeMap();
  for (NodeMap::const_iterator it = nm.begin(); it != nm.end(); ++it)
  {
    _writePartial(provider, it->second);
  }

  const WayMap& wm = map->getWays();
  for (WayMap::const_iterator it = wm.begin(); it != wm.end(); ++it)
  {
    _writePartial(provider, it->second);
  }

  _failOnSkipRelation = false;
  _unwrittenFirstPassRelationIds.clear();
  const RelationMap& rm = map->getRelationMap();
  for (RelationMap::const_iterator it = rm.begin(); it != rm.end(); ++it)
  {
    _writePartial(provider, it->second);
  }
  //Since relations may contain other relations, which were unavailable to write during the first
  //pass, we're doing two write passes here.  We're only allowing two total passes for writing the
  //relations, so fail if any get skipped during the second pass.
  _failOnSkipRelation = true;
  for (QList<long>::const_iterator relationIdIter = _unwrittenFirstPassRelationIds.begin();
       relationIdIter != _unwrittenFirstPassRelationIds.end(); relationIdIter++)
  {
    _writePartial(provider, map->getRelation(*relationIdIter));
  }
}

void OgrWriter::_writePartial(ElementProviderPtr& provider, const ConstElementPtr& e)
{
  if (_translator.get() == 0)
  {
    throw HootException("You must call open before attempting to write.");
  }

  if (e->getTags().getInformationCount() > 0)
  {
    // There is probably a cleaner way of doing this.
    // convertToGeometry calls  getGeometryType which will throw an exception if it gets a relation
    // that it doesn't know about. E.g. "route", "superroute", " turnlanes:turns" etc

    shared_ptr<Geometry> g;

    try
    {
      g = ElementConverter(provider).convertToGeometry(e);
    }
    catch (IllegalArgumentException& err)
    {
      LOG_WARN("Error converting geometry: " << err.getWhat() << " (" << e->toString() << ")");
      g.reset((GeometryFactory::getDefaultInstance()->createEmptyGeometry()));
    }

    /*LOG_DEBUG("After conversion to geometry, element is now a " <<
             g->getGeometryType() );*/

    Tags t = e->getTags();
    t["error:circular"] = QString::number(e->getCircularError());
    t["hoot:status"] = e->getStatusString();
    for (Tags::const_iterator it = e->getTags().begin(); it != e->getTags().end(); ++it)
    {
      if (t[it.key()] == "")
      {
        t.remove(it.key());
      }
    }

    vector<ScriptToOgrTranslator::TranslatedFeature> tf = _translator->translateToOgr(t,
      e->getElementType(), g->getGeometryTypeId());

    // only write the feature if it wasn't filtered by the translation script.
    for (size_t i = 0; i < tf.size(); i++)
    {
      OGRLayer* layer = _getLayer(tf[i].tableName);
      if (layer != 0)
      {
        _addFeature(layer, tf[i].feature, g);
      }
    }
  }
}

void OgrWriter::finalizePartial()
{
  /// @todo implement
}

void OgrWriter::writePartial(const boost::shared_ptr<const hoot::Node>& newNode)
{
  // Add to the element cache
  ConstElementPtr myNode(newNode);
  _elementCache->addElement(myNode);
  ElementProviderPtr cacheProvider(_elementCache);

  // It's a base datatype, so can write immediately

  //LOG_DEBUG("Writing node " << newNode->getId());

  _writePartial(cacheProvider, newNode);
}

void OgrWriter::writePartial(const boost::shared_ptr<const hoot::Way>& newWay)
{
  /*
   * Make sure this way has any hope of working (i.e., are there enough spots in the cache
   * for all its nodes?
   */
  if ((unsigned long)newWay->getNodeCount() > _elementCache->getNodeCacheSize())
  {
<<<<<<< HEAD
    LOG_FATAL("Cannot do partial write of Way ID " << newWay->getId() <<
      " as it contains " << newWay->getNodeCount() << " nodes but our cache can only hold " <<
      _elementCache->getNodeCacheSize() );
    throw HootException("Cannot stream write way with more nodes than our cache can hold");
=======
    throw HootException("Cannot do partial write of Way ID " + QString::number(newWay->getId()) +
      " as it contains " + QString::number(newWay->getNodeCount()) + " nodes, but our cache can " +
      " only hold " + QString::number(_elementCache->getNodeCacheSize()) + ".  If you have enough " +
      " memory to load this way, you can increase the element.cache.size.node setting to " +
      " an appropriate value larger than " + QString::number(newWay->getNodeCount()) +
      " to allow for loading it.");
>>>>>>> cd653cc1
  }

  // Make sure all the nodes in the way are in our cache
  const std::vector<long> wayNodeIds = newWay->getNodeIds();
  std::vector<long>::const_iterator nodeIdIterator;

  for ( nodeIdIterator = wayNodeIds.begin(); nodeIdIterator != wayNodeIds.end(); nodeIdIterator++ )
  {
    if (_elementCache->containsNode(*nodeIdIterator) == false)
    {
      throw HootException("Way " + QString::number(newWay->getId()) + " contains node " +
        QString::number(*nodeIdIterator) + ", which is NOT PRESENT in the cache");
    }
    /*LOG_DEBUG("Way " << newWay->getId() << " contains node " << *nodeIdIterator <<
                 ": " << _elementCache->getNode(*nodeIdIterator)->getX() << ", " <<
                _elementCache->getNode(*nodeIdIterator)->getY() );*/
  }

  //LOG_DEBUG("Writing way " << newWay->getId());

  // Add to the element cache
  ConstElementPtr constWay(newWay);
  _elementCache->addElement(constWay);

  ElementProviderPtr cacheProvider(_elementCache);
  _writePartial(cacheProvider, newWay);
}

void OgrWriter::writePartial(const boost::shared_ptr<const hoot::Relation>& newRelation)
{
  // Make sure all the elements in the relation are in the cache
  const std::vector<RelationData::Entry>& relationEntries = newRelation->getMembers();
  LOG_VARD(relationEntries.size());

  unsigned long nodeCount = 0;
  unsigned long wayCount = 0;
  unsigned long relationCount = 0;

  for (std::vector<RelationData::Entry>::const_iterator relationElementIter = relationEntries.begin();
       relationElementIter != relationEntries.end(); relationElementIter++)
  {
    switch (relationElementIter->getElementId().getType().getEnum())
    {
      case ElementType::Node:
        nodeCount++;
        if (nodeCount > _elementCache->getNodeCacheSize())
        {
<<<<<<< HEAD
          LOG_FATAL("Relation ID " << newRelation->getId() <<
            " contains more nodes than can fit in the cache (" <<
            _elementCache->getNodeCacheSize() << ")");
          throw HootException("Relation with too many nodes");
=======
          throw HootException("Relation with ID " +
            QString::number(newRelation->getId()) + " contains more nodes than can fit in the " +
            "cache (" + QString::number(_elementCache->getNodeCacheSize()) + ").  If you have enough " +
            " memory to load this relation, you can increase the element.cache.size.node setting to " +
            " an appropriate value larger than " + QString::number(nodeCount) + " to allow for loading it.");
>>>>>>> cd653cc1
        }
        break;
      case ElementType::Way:
        wayCount++;
        if (wayCount > _elementCache->getWayCacheSize())
        {
<<<<<<< HEAD
          LOG_FATAL("Relation ID " << newRelation->getId() <<
            " contains more ways than can fit in the cache (" <<
            _elementCache->getWayCacheSize() << ")");
          throw HootException("Relation with too many ways");
=======
          throw HootException("Relation with ID " +
            QString::number(newRelation->getId()) + " contains more ways than can fit in the " +
            "cache (" + QString::number(_elementCache->getWayCacheSize()) + ").  If you have enough " +
            " memory to load this relation, you can increase the element.cache.size.way setting to " +
            " an appropriate value larger than " + QString::number(wayCount) +
            " to allow for loading it.");
>>>>>>> cd653cc1
        }

        break;
      case ElementType::Relation:
        relationCount++;
        if (relationCount > _elementCache->getRelationCacheSize())
        {
<<<<<<< HEAD
          LOG_FATAL("Relation ID " << newRelation->getId() <<
            " contains more relations than can fit in the cache (" <<
            _elementCache->getRelationCacheSize() << ")");
          throw HootException("Relation with too many relations");
=======
          throw HootException("Relation with ID " +
            QString::number(newRelation->getId()) + " contains more relations than can fit in the " +
            "cache (" + QString::number(_elementCache->getRelationCacheSize()) + ").  If you have enough " +
            " memory to load this relation, you can increase the element.cache.size.relation setting to " +
            " to an appropriate value larger than " + QString::number(relationCount) +
            " to allow for loading it.");
>>>>>>> cd653cc1
        }

        break;
      default:
        throw HootException("Relation contains unknown type");
        break;
    }

<<<<<<< HEAD
=======
    /*LOG_DEBUG("Checking to see if element with ID: " << relationElementIter->getElementId().getId() <<
              " and type: " << relationElementIter->getElementId().getType() <<
              " contained by relation " << newRelation->getId() << " is in the element cache...");*/

>>>>>>> cd653cc1
    if (_elementCache->containsElement(relationElementIter->getElementId()) == false)
    {
      unsigned long cacheSize;
      switch (relationElementIter->getElementId().getType().getEnum())
      {
        case ElementType::Node:
          cacheSize =  _elementCache->getNodeCacheSize();
          break;
        case ElementType::Way:
          cacheSize =  _elementCache->getWayCacheSize();
          break;
        case ElementType::Relation:
          cacheSize =  _elementCache->getRelationCacheSize();
          break;
        default:
          throw HootException("Relation contains unknown type");
          break;
      }
      const QString msg = "Relation element with ID: " +
        QString::number(relationElementIter->getElementId().getId()) + " and type: " +
        relationElementIter->getElementId().getType().toString() + " did not exist in the element " +
        "cache with size = " + QString::number(cacheSize) + ".";
      if (_failOnSkipRelation ||
          relationElementIter->getElementId().getType().getEnum() != ElementType::Relation)
      {
        throw HootException(msg);
      }
      else
      {
        LOG_DEBUG(msg << "   Will attempt to write relation with ID: " + newRelation->getId() <<
                 " on a subsequent pass.");
        _unwrittenFirstPassRelationIds.append(newRelation->getId());
        return;
      }
    }
  }

  //LOG_DEBUG("Writing relation " << newRelation->getId());

  // Add to the cache
  ConstElementPtr constRelation(newRelation);
  _elementCache->addElement(constRelation);

  ElementProviderPtr cacheProvider(_elementCache);
  _writePartial(cacheProvider, newRelation);
}

void OgrWriter::writeElement(ElementPtr &element)
{
  writeElement(element, false);
}

void OgrWriter::writeElement(ElementInputStream& inputStream)
{
  writeElement(inputStream, false);
}

void OgrWriter::writeElement(ElementInputStream& inputStream, bool debug)
{
  // Make sure incoming element is in WGS84
  assert( inputStream.getProjection()->IsSame(&_wgs84) == true );
  ElementPtr nextElement = inputStream.readNextElement();

  writeElement(nextElement, debug);
}

void OgrWriter::writeElement(ElementPtr &element, bool debug)
{
  //Unfortunately, this check also has to happen in addition to checking hasMoreElements.  See
  //explanation in ServicesDbReader::readNextElement.
  if (element.get())
  {
    Tags sourceTags = element->getTags();
    Tags destTags;
    for (Tags::const_iterator it = element->getTags().begin();
         it != element->getTags().end(); ++it)
    {
      if (sourceTags[it.key()] != "")
      {
        destTags.appendValue(it.key(), it.value());
      }
    }
    // Now that all the empties are gone, update our element
    element->setTags(destTags);

    if ( debug == true )
    {
      LOG_DEBUG(element->toString());
    }

    PartialOsmMapWriter::writePartial(element);
  }
}

void OgrWriter::setCacheCapacity(const unsigned long maxNodes, const unsigned long maxWays,
                                 const unsigned long maxRelations)
{
  _elementCache.reset();
  _elementCache =
    boost::shared_ptr<ElementCache>(new ElementCacheLRU(maxNodes, maxWays, maxRelations));
}

}<|MERGE_RESOLUTION|>--- conflicted
+++ resolved
@@ -5,7 +5,7 @@
  * it under the terms of the GNU General Public License as published by
  * the Free Software Foundation, either version 3 of the License, or
  * (at your option) any later version.
- *
+ * 
  * This program is distributed in the hope that it will be useful,
  * but WITHOUT ANY WARRANTY; without even the implied warranty of
  * MERCHANTABILITY or FITNESS FOR A PARTICULAR PURPOSE.  See the
@@ -607,19 +607,12 @@
    */
   if ((unsigned long)newWay->getNodeCount() > _elementCache->getNodeCacheSize())
   {
-<<<<<<< HEAD
-    LOG_FATAL("Cannot do partial write of Way ID " << newWay->getId() <<
-      " as it contains " << newWay->getNodeCount() << " nodes but our cache can only hold " <<
-      _elementCache->getNodeCacheSize() );
-    throw HootException("Cannot stream write way with more nodes than our cache can hold");
-=======
     throw HootException("Cannot do partial write of Way ID " + QString::number(newWay->getId()) +
       " as it contains " + QString::number(newWay->getNodeCount()) + " nodes, but our cache can " +
       " only hold " + QString::number(_elementCache->getNodeCacheSize()) + ".  If you have enough " +
       " memory to load this way, you can increase the element.cache.size.node setting to " +
       " an appropriate value larger than " + QString::number(newWay->getNodeCount()) +
       " to allow for loading it.");
->>>>>>> cd653cc1
   }
 
   // Make sure all the nodes in the way are in our cache
@@ -638,7 +631,7 @@
                 _elementCache->getNode(*nodeIdIterator)->getY() );*/
   }
 
-  //LOG_DEBUG("Writing way " << newWay->getId());
+  //LOG_DEBUG("Writing way " << newWay->getId() );
 
   // Add to the element cache
   ConstElementPtr constWay(newWay);
@@ -661,43 +654,29 @@
   for (std::vector<RelationData::Entry>::const_iterator relationElementIter = relationEntries.begin();
        relationElementIter != relationEntries.end(); relationElementIter++)
   {
-    switch (relationElementIter->getElementId().getType().getEnum())
+    switch ( relationElementIter->getElementId().getType().getEnum() )
     {
       case ElementType::Node:
         nodeCount++;
         if (nodeCount > _elementCache->getNodeCacheSize())
         {
-<<<<<<< HEAD
-          LOG_FATAL("Relation ID " << newRelation->getId() <<
-            " contains more nodes than can fit in the cache (" <<
-            _elementCache->getNodeCacheSize() << ")");
-          throw HootException("Relation with too many nodes");
-=======
           throw HootException("Relation with ID " +
             QString::number(newRelation->getId()) + " contains more nodes than can fit in the " +
             "cache (" + QString::number(_elementCache->getNodeCacheSize()) + ").  If you have enough " +
             " memory to load this relation, you can increase the element.cache.size.node setting to " +
             " an appropriate value larger than " + QString::number(nodeCount) + " to allow for loading it.");
->>>>>>> cd653cc1
         }
         break;
       case ElementType::Way:
         wayCount++;
         if (wayCount > _elementCache->getWayCacheSize())
         {
-<<<<<<< HEAD
-          LOG_FATAL("Relation ID " << newRelation->getId() <<
-            " contains more ways than can fit in the cache (" <<
-            _elementCache->getWayCacheSize() << ")");
-          throw HootException("Relation with too many ways");
-=======
           throw HootException("Relation with ID " +
             QString::number(newRelation->getId()) + " contains more ways than can fit in the " +
             "cache (" + QString::number(_elementCache->getWayCacheSize()) + ").  If you have enough " +
             " memory to load this relation, you can increase the element.cache.size.way setting to " +
             " an appropriate value larger than " + QString::number(wayCount) +
             " to allow for loading it.");
->>>>>>> cd653cc1
         }
 
         break;
@@ -705,19 +684,12 @@
         relationCount++;
         if (relationCount > _elementCache->getRelationCacheSize())
         {
-<<<<<<< HEAD
-          LOG_FATAL("Relation ID " << newRelation->getId() <<
-            " contains more relations than can fit in the cache (" <<
-            _elementCache->getRelationCacheSize() << ")");
-          throw HootException("Relation with too many relations");
-=======
           throw HootException("Relation with ID " +
             QString::number(newRelation->getId()) + " contains more relations than can fit in the " +
             "cache (" + QString::number(_elementCache->getRelationCacheSize()) + ").  If you have enough " +
             " memory to load this relation, you can increase the element.cache.size.relation setting to " +
             " to an appropriate value larger than " + QString::number(relationCount) +
             " to allow for loading it.");
->>>>>>> cd653cc1
         }
 
         break;
@@ -726,14 +698,10 @@
         break;
     }
 
-<<<<<<< HEAD
-=======
     /*LOG_DEBUG("Checking to see if element with ID: " << relationElementIter->getElementId().getId() <<
               " and type: " << relationElementIter->getElementId().getType() <<
               " contained by relation " << newRelation->getId() << " is in the element cache...");*/
-
->>>>>>> cd653cc1
-    if (_elementCache->containsElement(relationElementIter->getElementId()) == false)
+    if ( _elementCache->containsElement(relationElementIter->getElementId()) == false )
     {
       unsigned long cacheSize;
       switch (relationElementIter->getElementId().getType().getEnum())
@@ -750,7 +718,7 @@
         default:
           throw HootException("Relation contains unknown type");
           break;
-      }
+    }
       const QString msg = "Relation element with ID: " +
         QString::number(relationElementIter->getElementId().getId()) + " and type: " +
         relationElementIter->getElementId().getType().toString() + " did not exist in the element " +
@@ -759,7 +727,7 @@
           relationElementIter->getElementId().getType().getEnum() != ElementType::Relation)
       {
         throw HootException(msg);
-      }
+  }
       else
       {
         LOG_DEBUG(msg << "   Will attempt to write relation with ID: " + newRelation->getId() <<
@@ -777,7 +745,7 @@
   _elementCache->addElement(constRelation);
 
   ElementProviderPtr cacheProvider(_elementCache);
-  _writePartial(cacheProvider, newRelation);
+    _writePartial(cacheProvider, newRelation);
 }
 
 void OgrWriter::writeElement(ElementPtr &element)
@@ -801,30 +769,25 @@
 
 void OgrWriter::writeElement(ElementPtr &element, bool debug)
 {
-  //Unfortunately, this check also has to happen in addition to checking hasMoreElements.  See
-  //explanation in ServicesDbReader::readNextElement.
-  if (element.get())
-  {
-    Tags sourceTags = element->getTags();
-    Tags destTags;
-    for (Tags::const_iterator it = element->getTags().begin();
-         it != element->getTags().end(); ++it)
-    {
-      if (sourceTags[it.key()] != "")
-      {
-        destTags.appendValue(it.key(), it.value());
-      }
-    }
-    // Now that all the empties are gone, update our element
-    element->setTags(destTags);
-
-    if ( debug == true )
-    {
-      LOG_DEBUG(element->toString());
-    }
-
-    PartialOsmMapWriter::writePartial(element);
-  }
+  Tags sourceTags = element->getTags();
+  Tags destTags;
+  for (Tags::const_iterator it = element->getTags().begin();
+       it != element->getTags().end(); ++it)
+  {
+    if (sourceTags[it.key()] != "")
+    {
+      destTags.appendValue(it.key(), it.value());
+    }
+  }
+  // Now that all the empties are gone, update our element
+  element->setTags(destTags);
+
+  if ( debug == true )
+  {
+    LOG_DEBUG(element->toString());
+  }
+
+  PartialOsmMapWriter::writePartial(element);
 }
 
 void OgrWriter::setCacheCapacity(const unsigned long maxNodes, const unsigned long maxWays,

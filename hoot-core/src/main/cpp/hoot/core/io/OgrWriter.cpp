/*
 * This file is part of Hootenanny.
 *
 * Hootenanny is free software: you can redistribute it and/or modify
 * it under the terms of the GNU General Public License as published by
 * the Free Software Foundation, either version 3 of the License, or
 * (at your option) any later version.
 *
 * This program is distributed in the hope that it will be useful,
 * but WITHOUT ANY WARRANTY; without even the implied warranty of
 * MERCHANTABILITY or FITNESS FOR A PARTICULAR PURPOSE.  See the
 * GNU General Public License for more details.
 *
 * You should have received a copy of the GNU General Public License
 * along with this program.  If not, see <http://www.gnu.org/licenses/>.
 *
 * --------------------------------------------------------------------
 *
 * The following copyright notices are generated automatically. If you
 * have a new notice to add, please use the format:
 * " * @copyright Copyright ..."
 * This will properly maintain the copyright information. Maxar
 * copyrights will be updated automatically.
 *
 * @copyright Copyright (C) 2015, 2016, 2017, 2018, 2019, 2020, 2021 Maxar (http://www.maxar.com/)
 */
#include "OgrWriter.h"

#include <vector>

// geos
#include <geos/geom/GeometryFactory.h>
#include <geos/geom/MultiLineString.h>
#include <geos/geom/MultiPoint.h>
#include <geos/geom/MultiPolygon.h>

// hoot
#include <hoot/core/elements/OsmMap.h>
#include <hoot/core/elements/Element.h>
#include <hoot/core/elements/ElementId.h>
#include <hoot/core/elements/ElementProvider.h>
#include <hoot/core/elements/Node.h>
#include <hoot/core/elements/Way.h>
#include <hoot/core/elements/Relation.h>
#include <hoot/core/elements/RelationData.h>
#include <hoot/core/io/ElementCache.h>
#include <hoot/core/io/ElementCacheLRU.h>
#include <hoot/core/io/ElementInputStream.h>
#include <hoot/core/io/OgrOptions.h>
#include <hoot/core/io/OgrUtilities.h>
#include <hoot/core/schema/ScriptSchemaTranslator.h>
#include <hoot/core/schema/ScriptToOgrSchemaTranslator.h>
#include <hoot/core/schema/ScriptSchemaTranslatorFactory.h>
#include <hoot/core/io/schema/DoubleFieldDefinition.h>
#include <hoot/core/io/schema/Feature.h>
#include <hoot/core/io/schema/FeatureDefinition.h>
#include <hoot/core/io/schema/IntegerFieldDefinition.h>
#include <hoot/core/io/schema/Layer.h>
#include <hoot/core/io/schema/LongIntegerFieldDefinition.h>
#include <hoot/core/io/schema/Schema.h>
#include <hoot/core/io/schema/StringFieldDefinition.h>
#include <hoot/core/schema/OsmSchema.h>
#include <hoot/core/util/ConfigOptions.h>
#include <hoot/core/geometry/ElementToGeometryConverter.h>
#include <hoot/core/util/Factory.h>
#include <hoot/core/util/StringUtils.h>
#include <hoot/core/elements/MapProjector.h>
#include <hoot/core/schema/MetadataTags.h>
#include <hoot/core/util/Settings.h>

using namespace geos::geom;
using namespace std;

namespace hoot
{

int OgrWriter::logWarnCount = 0;

HOOT_FACTORY_REGISTER(OsmMapWriter, OgrWriter)

static OGRFieldType toOgrFieldType(QVariant::Type t)
{
  switch (t)
  {
  case QVariant::Int:
    return OFTInteger;
  case QVariant::LongLong:
    return OFTInteger64;
  case QVariant::String:
    return OFTString;
  case QVariant::Double:
    return OFTReal;
  default:
    throw HootException("Unsupported qvariant type: " + QString(QVariant::typeToName(t)));
  }
}

OgrWriter::OgrWriter():
_elementCache(
  new ElementCacheLRU(
    ConfigOptions().getElementCacheSizeNode(),
    ConfigOptions().getElementCacheSizeWay(),
    ConfigOptions().getElementCacheSizeRelation())),
_wgs84(),
_failOnSkipRelation(false),
_numWritten(0),
_statusUpdateInterval(ConfigOptions().getTaskStatusUpdateInterval() * 10)
{
  setConfiguration(conf());

  _maxFieldWidth = -1; // We set this if we really need to.
  _wgs84.SetWellKnownGeogCS("WGS84");
}

void OgrWriter::setConfiguration(const Settings& conf)
{
  ConfigOptions configOptions(conf);
  setCreateAllLayers(configOptions.getOgrWriterCreateAllLayers());
  setSchemaTranslationScript(configOptions.getOgrWriterScript());
  setPrependLayerName(configOptions.getOgrWriterPreLayerName());

  _appendData = configOptions.getOgrAppendData();
  QString strictStr = configOptions.getOgrStrictChecking();
  if (strictStr == "on")
  {
    _strictChecking = StrictOn;
  }
  else if (strictStr == "off")
  {
    _strictChecking = StrictOff;
  }
  else if (strictStr == "warn")
  {
    _strictChecking = StrictWarn;
  }
  else
  {
    throw HootException("Error setting strict checking. Expected on/off/warn. got: " + strictStr);
  }

  _statusUpdateInterval = configOptions.getTaskStatusUpdateInterval() * 10;
}

void OgrWriter::setCacheCapacity(const unsigned long maxNodes, const unsigned long maxWays,
                                 const unsigned long maxRelations)
{
  _elementCache.reset();
  _elementCache =
    std::shared_ptr<ElementCache>(new ElementCacheLRU(maxNodes, maxWays, maxRelations));
}

void OgrWriter::_strictError(const QString& warning) const
{
  if (_strictChecking == StrictOn)
  {
    throw HootException(warning);
  }
  else if (_strictChecking == StrictWarn)
  {
    LOG_WARN(warning);
  }
}

void OgrWriter::open(const QString& url)
{
  _numWritten = 0;

  // Initialize our translator - this will load the schema
  initTranslator();

  // Open output dataset
  openOutput(url);

  // Create all layers if _createAllLayers flag
  createAllLayers();
}

void OgrWriter::openOutput(const QString& url)
{
  try
  {
    _ds = OgrUtilities::getInstance().openDataSource(url, false);
  }
  catch(const HootException& openException)
  {
    try
    {
      _ds = OgrUtilities::getInstance().createDataSource(url);
    }
    catch(const HootException& createException)
    {
      throw HootException(QString("Error opening or creating data source. Opening error: \"%1\" "
        "Creating error: \"%2\"").arg(openException.what()).arg(createException.what()));
    }
  }
}

void OgrWriter::close()
{
  _layers.clear();
  _ds->FlushCache();
  _ds.reset();
}

bool OgrWriter::isSupported(const QString& url)
{
  LOG_VARD(_scriptPath.isEmpty());
  if (_scriptPath.isEmpty())
  {
    return false;
  }
  LOG_VARD(OgrUtilities::getInstance().isReasonableUrl(url));
  return OgrUtilities::getInstance().isReasonableUrl(url);
}

void OgrWriter::initTranslator()
{
  if (_scriptPath.isEmpty())
  {
    throw HootException("A script path must be set before the output data source is opened.");
  }

  if (_translator == nullptr)
  {
    // Great bit of code taken from TranslatedTagDifferencer.cpp
    std::shared_ptr<ScriptSchemaTranslator> st(
      ScriptSchemaTranslatorFactory::getInstance().createTranslator(_scriptPath));
    st->setErrorTreatment(_strictChecking);
    _translator = std::dynamic_pointer_cast<ScriptToOgrSchemaTranslator>(st);
  }

  if (!_translator)
  {
    throw HootException("Error allocating translator, the translation script must support "
                        "converting to OGR.");
  }

  _schema = _translator->getOgrOutputSchema();
}

void OgrWriter::write(const ConstOsmMapPtr& map)
{
  _numWritten = 0;
  ElementProviderPtr provider(std::const_pointer_cast<ElementProvider>(
    std::dynamic_pointer_cast<const ElementProvider>(map)));

  const NodeMap& nm = map->getNodes();
  for (NodeMap::const_iterator it = nm.begin(); it != nm.end(); ++it)
  {
    _writePartial(provider, it->second);
  }

  const WayMap& wm = map->getWays();
  for (WayMap::const_iterator it = wm.begin(); it != wm.end(); ++it)
  {
    _writePartial(provider, it->second);
  }

  _failOnSkipRelation = false;
  _unwrittenFirstPassRelationIds.clear();
  LOG_DEBUG("Writing first pass relations...");
  const RelationMap& rm = map->getRelations();
  for (RelationMap::const_iterator it = rm.begin(); it != rm.end(); ++it)
  {
    _writePartial(provider, it->second);
  }
  //Since relations may contain other relations, which were unavailable to write during the first
  //pass, we're doing two write passes here.  We're only allowing two total passes for writing the
  //relations, so fail if any get skipped during the second pass.
  _failOnSkipRelation = true;
  LOG_DEBUG("Writing second pass relations...");
  for (QList<long>::const_iterator relationIdIter = _unwrittenFirstPassRelationIds.begin();
       relationIdIter != _unwrittenFirstPassRelationIds.end(); ++relationIdIter)
  {
    _writePartial(provider, map->getRelation(*relationIdIter));
  }
}

void OgrWriter::translateToFeatures(
  const ElementProviderPtr& provider, const ConstElementPtr& e,
  std::shared_ptr<Geometry> &g, // output
  std::vector<ScriptToOgrSchemaTranslator::TranslatedFeature> &tf) const // output
{
  // TODO: maybe return a reference or something, to avoid a copy

  if (_translator.get() == nullptr)
  {
    throw HootException("You must call open before attempting to write.");
  }

  if (e->getTags().getInformationCount() > 0)
  {
    // There is probably a cleaner way of doing this.
    // convertToGeometry calls  getGeometryType which will throw an exception if it gets a relation
    // that it doesn't know about. E.g. "route", "superroute", " turnlanes:turns" etc

    try
    {
      g = ElementToGeometryConverter(provider).convertToGeometry(e, false);
    }
    catch (const IllegalArgumentException& err)
    {
      if (logWarnCount < Log::getWarnMessageLimit())
      {
        LOG_WARN("Error converting geometry: " << err.getWhat() << " (" << e->toString() << ")");
      }
      else if (logWarnCount == Log::getWarnMessageLimit())
      {
        LOG_WARN(className() << ": " << Log::LOG_WARN_LIMIT_REACHED_MESSAGE);
      }
      logWarnCount++;
<<<<<<< HEAD
      g = GeometryFactory::getDefaultInstance()->createEmptyGeometry();
=======
      g.reset(GeometryFactory::getDefaultInstance()->createEmptyGeometry());
>>>>>>> 9fd5796c
    }

    LOG_TRACE("After conversion to geometry, element is now a " << g->getGeometryType());

    Tags t = e->getTags();
    for (Tags::const_iterator it = t.begin(); it != t.end(); ++it)
    {
      if (t[it.key()] == "")
      {
        t.remove(it.key());
      }
    }

    tf = _translator->translateToOgr(t, e->getElementType(), g->getGeometryTypeId());
  }
}

void OgrWriter::writeTranslatedFeature(
  const std::shared_ptr<Geometry>& g,
  const vector<ScriptToOgrSchemaTranslator::TranslatedFeature>& tf)
{
  // only write the feature if it wasn't filtered by the translation script.
  for (size_t i = 0; i < tf.size(); i++)
  {
    LOG_TRACE("Writing feature " + QString::number(i) + "  to " + QString(tf[i].tableName));
    OGRLayer* layer = _getLayer(tf[i].tableName);
    if (layer != nullptr)
    {
      _addFeature(layer, tf[i].feature, g);
    }
  }
}

void OgrWriter::_writePartial(ElementProviderPtr& provider, const ConstElementPtr& element)
{
  std::shared_ptr<Geometry> g;
  vector<ScriptToOgrSchemaTranslator::TranslatedFeature> tf;

  ElementPtr elementClone(element->clone());
  _addExportTagsVisitor.visit(elementClone);

  translateToFeatures(provider, elementClone, g, tf);
  writeTranslatedFeature(g, tf);

  _numWritten++;
  if (_numWritten % _statusUpdateInterval == 0)
  {
    PROGRESS_STATUS(
      "Wrote " << StringUtils::formatLargeNumber(_numWritten) << " elements to output.");
  }
}

void OgrWriter::finalizePartial()
{
}

void OgrWriter::writePartial(const ConstNodePtr& newNode)
{
  LOG_TRACE("Writing node " << newNode->getId());

  // Add to the element cache
  ConstElementPtr myNode(newNode);
  _elementCache->addElement(myNode);
  ElementProviderPtr cacheProvider(_elementCache);

  // It's a base datatype, so can write immediately
  _writePartial(cacheProvider, newNode);
}

void OgrWriter::writePartial(const ConstWayPtr& way)
{
  LOG_TRACE("Writing way " << way->getId() );

  /*
   * Make sure this way has any hope of working (i.e., are there enough spots in the cache
   * for all its nodes?
   */
  if (way->getNodeCount() > _elementCache->getNodeCacheSize())
  {
    throw HootException("Cannot do partial write of Way ID " + QString::number(way->getId()) +
      " as it contains " + QString::number(way->getNodeCount()) + " nodes, but our cache can " +
      " only hold " + QString::number(_elementCache->getNodeCacheSize()) + ".  If you have enough " +
      " memory to load this way, you can increase the element.cache.size.node setting to " +
      " an appropriate value larger than " + QString::number(way->getNodeCount()) +
      " to allow for loading it.");
  }

  // Make sure all the nodes in the way are in our cache
  const std::vector<long> wayNodeIds = way->getNodeIds();
  std::vector<long>::const_iterator nodeIdIterator;

  for (nodeIdIterator = wayNodeIds.begin(); nodeIdIterator != wayNodeIds.end(); ++nodeIdIterator)
  {
    if (_elementCache->containsNode(*nodeIdIterator) == false)
    {
      throw HootException("Way " + QString::number(way->getId()) + " contains node " +
        QString::number(*nodeIdIterator) + ", which is not present in the cache.  If you have the " +
          "memory to support this number of nodes, you can increase the element.cache.size.node " +
          "setting above: " + QString::number(_elementCache->getNodeCacheSize()) + ".");
    }
    LOG_TRACE("Way " << way->getId() << " contains node " << *nodeIdIterator <<
                 ": " << _elementCache->getNode(*nodeIdIterator)->getX() << ", " <<
                _elementCache->getNode(*nodeIdIterator)->getY() );
  }

  // Add to the element cache
  ConstElementPtr constWay(way);
  _elementCache->addElement(constWay);

  ElementProviderPtr cacheProvider(_elementCache);
  _writePartial(cacheProvider, way);
}

void OgrWriter::writePartial(const ConstRelationPtr& newRelation)
{
  LOG_TRACE("Writing relation " << newRelation->getId());

  // Make sure all the elements in the relation are in the cache
  const std::vector<RelationData::Entry>& relationEntries = newRelation->getMembers();
  LOG_VART(relationEntries.size());

  unsigned long nodeCount = 0;
  unsigned long wayCount = 0;
  unsigned long relationCount = 0;

  for (std::vector<RelationData::Entry>::const_iterator relationElementIter = relationEntries.begin();
       relationElementIter != relationEntries.end(); ++relationElementIter)
  {
    switch (relationElementIter->getElementId().getType().getEnum())
    {
      case ElementType::Node:
        nodeCount++;
        if (nodeCount > _elementCache->getNodeCacheSize())
        {
          throw HootException("Relation with ID " +
            QString::number(newRelation->getId()) + " contains more nodes than can fit in the " +
            "cache (" + QString::number(_elementCache->getNodeCacheSize()) + ").  If you have enough " +
            " memory to load this relation, you can increase the element.cache.size.node setting to " +
            " an appropriate value larger than " + QString::number(nodeCount) + " to allow for loading it.");
        }
        break;
      case ElementType::Way:
        wayCount++;
        if (wayCount > _elementCache->getWayCacheSize())
        {
          throw HootException("Relation with ID " +
            QString::number(newRelation->getId()) + " contains more ways than can fit in the " +
            "cache (" + QString::number(_elementCache->getWayCacheSize()) + ").  If you have enough " +
            " memory to load this relation, you can increase the element.cache.size.way setting to " +
            " an appropriate value larger than " + QString::number(wayCount) +
            " to allow for loading it.");
        }

        break;
      case ElementType::Relation:
        relationCount++;
        if (relationCount > _elementCache->getRelationCacheSize())
        {
          throw HootException("Relation with ID " +
            QString::number(newRelation->getId()) + " contains more relations than can fit in the " +
            "cache (" + QString::number(_elementCache->getRelationCacheSize()) + ").  If you have enough " +
            " memory to load this relation, you can increase the element.cache.size.relation setting to " +
            " to an appropriate value larger than " + QString::number(relationCount) +
            " to allow for loading it.");
        }

        break;
      default:
        throw HootException("Relation contains unknown type");
        break;
    }

    LOG_TRACE("Checking to see if element with ID: " << relationElementIter->getElementId().getId() <<
              " and type: " << relationElementIter->getElementId().getType() <<
              " contained by relation " << newRelation->getId() << " is in the element cache...");
    if ( _elementCache->containsElement(relationElementIter->getElementId()) == false )
    {
      unsigned long cacheSize;
      switch (relationElementIter->getElementId().getType().getEnum())
      {
        case ElementType::Node:
          cacheSize =  _elementCache->getNodeCacheSize();
          break;
        case ElementType::Way:
          cacheSize =  _elementCache->getWayCacheSize();
          break;
        case ElementType::Relation:
          cacheSize =  _elementCache->getRelationCacheSize();
          break;
        default:
          throw HootException("Relation contains unknown type");
          break;
      }
      const QString msg = "Relation element with ID: " +
        QString::number(relationElementIter->getElementId().getId()) + " and type: " +
        relationElementIter->getElementId().getType().toString() + " did not exist in the element " +
        "cache with size = " + QString::number(cacheSize) + ".  You may need to increase the following " +
        "settings: element.cache.size.node, element.cache.size.way, element.cache.size.relation";
      if (_failOnSkipRelation ||
          relationElementIter->getElementId().getType().getEnum() != ElementType::Relation)
      {
        throw HootException(msg);
      }
      else
      {
        LOG_TRACE(msg << "   Will attempt to write relation with ID: " + newRelation->getId() <<
                 " on a subsequent pass.");
        _unwrittenFirstPassRelationIds.append(newRelation->getId());
        return;
      }
    }
  }

  // Add to the cache
  ConstElementPtr constRelation(newRelation);
  _elementCache->addElement(constRelation);

  ElementProviderPtr cacheProvider(_elementCache);
  _writePartial(cacheProvider, newRelation);
}

void OgrWriter::writeElement(ElementPtr &element)
{
  //  Do not attempt to write empty elements
  if (!element)
    return;
  Tags sourceTags = element->getTags();
  Tags destTags;
  for (Tags::const_iterator it = element->getTags().begin(); it != element->getTags().end(); ++it)
  {
    if (sourceTags[it.key()] != "")
    {
      destTags.appendValue(it.key(), it.value());
    }
  }
  // Now that all the empties are gone, update our element
  element->setTags(destTags);

  PartialOsmMapWriter::writePartial(element);
}

void OgrWriter::createAllLayers()
{
  if (_createAllLayers)
  {
    LOG_INFO("Creating all layers...");
    for (size_t i = 0; i < _schema->getLayerCount(); ++i)
    {
      _createLayer(_schema->getLayer(i));
    }
  }
}

void OgrWriter::_createLayer(const std::shared_ptr<const Layer>& layer)
{
  OGRLayer *poLayer;

  OGRwkbGeometryType gtype;
  switch(layer->getGeometryType())
  {
  case GEOS_POINT:
    gtype = wkbPoint;
    break;
  case GEOS_LINESTRING:
    gtype = wkbLineString;
    break;
  case GEOS_POLYGON:
    gtype = wkbPolygon;
    break;
  default:
    throw HootException("Unexpected geometry type.");
  }

  OgrOptions options;
  if (_ds->GetDriver())
  {
    QString name = _ds->GetDriverName();
    // if this is a CSV file
    if (name == QString("CSV"))
    {
      // if we're exporting point data, then export with x/y at the front
      if (gtype == wkbPoint)
      {
        options["GEOMETRY"] = "AS_XY";
      }
      // if we're exporting other geometries then export w/ WKT at the front.
      else
      {
        options["GEOMETRY"] = "AS_WKT";
      }
      options["CREATE_CSVT"] = "YES";
    }

    if (name == QString("ESRI Shapefile"))
    {
      options["ENCODING"] = "UTF-8";
      _maxFieldWidth = 254; // Shapefile DBF limit
    }

    // Add a Feature Dataset to a ESRI File GeoDatabase if requested
    if (name == QString("FileGDB") && layer->getFdName() != "")
    {
      options["FEATURE_DATASET"] = layer->getFdName();
    }
  }

  QString layerName = _prependLayerName + layer->getName();
  poLayer = _ds->GetLayerByName(layerName.toStdString().c_str());

  // We only want to add to a layer IFF the config option "ogr.append.data" set
  if (poLayer != nullptr && _appendData)
  {
    // Layer exists
    _layers[layer->getName()] = poLayer;
    // Loop through the fields making sure that they exist in the output. Print a warning if
    // they don't exist
    OGRFeatureDefn *poFDefn = poLayer->GetLayerDefn();
    std::shared_ptr<const FeatureDefinition> fd = layer->getFeatureDefinition();


    for (size_t i = 0; i < fd->getFieldCount(); i++)
    {
      std::shared_ptr<const FieldDefinition> f = fd->getFieldDefinition(i);

      if (poFDefn->GetFieldIndex(f->getName().toLatin1()) == -1)
      {
        if (logWarnCount < Log::getWarnMessageLimit())
        {
          LOG_WARN("Unable to find field: " << QString(f->getName()) << " in layer " << layerName);
        }
        else if (logWarnCount == Log::getWarnMessageLimit())
        {
          LOG_WARN(className() << ": " << Log::LOG_WARN_LIMIT_REACHED_MESSAGE);
        }
        logWarnCount++;
      }
    }
  }
  else
  {
    LOG_DEBUG("Layer: " << layerName << " not found.  Creating layer...");
    std::shared_ptr<OGRSpatialReference> projection = MapProjector::createWgs84Projection();
    poLayer = _ds->CreateLayer(layerName.toLatin1(), projection.get(),
                  gtype, options.getCrypticOptions());

    if (poLayer == nullptr)
    {
      throw HootException(QString("Layer creation failed. %1").arg(layerName));
    }
    _layers[layer->getName()] = poLayer;
    _projections[layer->getName()] = projection;

    std::shared_ptr<const FeatureDefinition> fd = layer->getFeatureDefinition();
    for (size_t i = 0; i < fd->getFieldCount(); i++)
    {
      std::shared_ptr<const FieldDefinition> f = fd->getFieldDefinition(i);
      OGRFieldDefn oField(f->getName().toLatin1(), toOgrFieldType(f->getType()));

      // Fix the field length but only for Strings
      if (oField.GetType() == OFTString)
      {
        // If the schema sets a field width then use it.
        if (f->getWidth() > 0)
        {
          oField.SetWidth(f->getWidth());
        }
        else if (_maxFieldWidth > 0) // Looking at you Shapefile.....
        {
          oField.SetWidth(_maxFieldWidth);
        }
      }

      int errCode = poLayer->CreateField(&oField);
      if (errCode != OGRERR_NONE)
      {
        throw HootException(
          QString("Error creating field (%1)  OGR Error Code: (%2).")
            .arg(f->getName()).arg(QString::number(errCode)));
      }
    }
  } // End layer does not exist
}

OGRLayer* OgrWriter::_getLayer(const QString& layerName)
{
  if (!_layers.contains(layerName))
  {
    if (!_schema->hasLayer(layerName))
    {
      _strictError("Layer specified is not part of the schema. (" + layerName + ")");
      return nullptr;
    }
    else
    {
      _createLayer(_schema->getLayer(layerName));
    }
  }

  return _layers[layerName];
}

void OgrWriter::_addFeature(
  OGRLayer* layer, const std::shared_ptr<Feature>& f, const std::shared_ptr<Geometry>& g) const
{
  OGRFeature* poFeature = OGRFeature::CreateFeature( layer->GetLayerDefn() );

  // set all the column values.
  const QVariantMap& vm = f->getValues();

  for (QVariantMap::const_iterator it = vm.constBegin(); it != vm.constEnd(); ++it)
  {
    const QVariant& v = it.value();
    QByteArray ba = it.key().toUtf8();

    // If the field DOESN'T exist in the output layer, skip it.
    if (poFeature->GetFieldIndex(ba.constData()) == -1)
    {
      continue;
    }

    switch (v.type())
    {
    case QVariant::Invalid:
      poFeature->UnsetField(poFeature->GetFieldIndex(ba.constData()));
      break;
    case QVariant::Int:
      poFeature->SetField(ba.constData(), v.toInt());
      break;
    case QVariant::LongLong:
      poFeature->SetField(ba.constData(), v.toLongLong());
      break;
    case QVariant::Double:
      poFeature->SetField(ba.constData(), v.toDouble());
      break;
    case QVariant::String:
    {
      QByteArray vba = v.toString().toUtf8();

      int fieldWidth =
        poFeature->GetFieldDefnRef(poFeature->GetFieldIndex(ba.constData()))->GetWidth();

      if (vba.length() > fieldWidth && fieldWidth > 0)
      {
        if (logWarnCount < Log::getWarnMessageLimit())
        {
          LOG_WARN(
            "Truncating the " << it.key() << " attribute (" << vba.length() <<
            " characters) to the output field width (" << fieldWidth << " characters).");
        }
        else if (logWarnCount == Log::getWarnMessageLimit())
        {
          LOG_WARN(className() << ": " << Log::LOG_WARN_LIMIT_REACHED_MESSAGE);
        }
        logWarnCount++;

        vba.truncate(fieldWidth);
      }

      poFeature->SetField(ba.constData(), vba.constData());
      break;
    }
    default:
      _strictError("Can't convert the provided value into an OGR value. (" + v.toString() + ")");
      return;
    }
  }

  // convert the geometry.
  std::shared_ptr<GeometryCollection> gc = std::dynamic_pointer_cast<GeometryCollection>(g);
  if (gc.get() != nullptr)
  {
    for (size_t i = 0; i < gc->getNumGeometries(); i++)
    {
      const Geometry* child = gc->getGeometryN(i);
      _addFeatureToLayer(layer, f, child, poFeature);
    }
  }
  else
  {
    _addFeatureToLayer(layer, f, g.get(), poFeature);
  }

  OGRFeature::DestroyFeature(poFeature);
}

void OgrWriter::_addFeatureToLayer(OGRLayer* layer, const std::shared_ptr<Feature>& f,
                                   const Geometry* g, OGRFeature* poFeature) const
{
  std::string wkt = g->toString();
  const char* t = (char*)wkt.data();
  OGRGeometry* geom;
  int errCode = OGRGeometryFactory::createFromWkt(&t, layer->GetSpatialRef(), &geom) ;
  if (errCode != OGRERR_NONE)
  {
    throw HootException(
      QString("Error parsing WKT (%1).  OGR Error Code: (%2)")
        .arg(QString::fromStdString(wkt))
        .arg(QString::number(errCode)));
  }

  errCode = poFeature->SetGeometryDirectly(geom);
  if (errCode != OGRERR_NONE)
  {
    throw HootException(
      QString("Error setting geometry - OGR Error Code: (%1)  Geometry: (%2)")
        .arg(QString::number(errCode)).arg(QString::fromStdString(g->toString())));
  }

  // Unsetting the FID with SetFID(-1) before calling CreateFeature() to avoid reusing the same
  // feature object for sequential insertions
  poFeature->SetFID(-1);

  errCode = layer->CreateFeature(poFeature);
  if (errCode != OGRERR_NONE)
  {
    throw HootException(
      QString("Error creating feature - OGR Error Code: (%1) \nFeature causing error: (%2)")
        .arg(QString::number(errCode)).arg(f->toString()));
  }
}

}<|MERGE_RESOLUTION|>--- conflicted
+++ resolved
@@ -309,11 +309,7 @@
         LOG_WARN(className() << ": " << Log::LOG_WARN_LIMIT_REACHED_MESSAGE);
       }
       logWarnCount++;
-<<<<<<< HEAD
       g = GeometryFactory::getDefaultInstance()->createEmptyGeometry();
-=======
-      g.reset(GeometryFactory::getDefaultInstance()->createEmptyGeometry());
->>>>>>> 9fd5796c
     }
 
     LOG_TRACE("After conversion to geometry, element is now a " << g->getGeometryType());

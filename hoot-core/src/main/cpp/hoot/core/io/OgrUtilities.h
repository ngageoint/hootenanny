/*
 * This file is part of Hootenanny.
 *
 * Hootenanny is free software: you can redistribute it and/or modify
 * it under the terms of the GNU General Public License as published by
 * the Free Software Foundation, either version 3 of the License, or
 * (at your option) any later version.
 *
 * This program is distributed in the hope that it will be useful,
 * but WITHOUT ANY WARRANTY; without even the implied warranty of
 * MERCHANTABILITY or FITNESS FOR A PARTICULAR PURPOSE.  See the
 * GNU General Public License for more details.
 *
 * You should have received a copy of the GNU General Public License
 * along with this program.  If not, see <http://www.gnu.org/licenses/>.
 *
 * --------------------------------------------------------------------
 *
 * The following copyright notices are generated automatically. If you
 * have a new notice to add, please use the format:
 * " * @copyright Copyright ..."
 * This will properly maintain the copyright information. DigitalGlobe
 * copyrights will be updated automatically.
 *
 * @copyright Copyright (C) 2015, 2016, 2017 DigitalGlobe (http://www.digitalglobe.com/)
 */
#ifndef OGRUTILITIES_H
#define OGRUTILITIES_H

// GDAL
#include <gdal.h>
// Forward declaration
class GDALDataset;

// Qt
#include <QString>

// Tgs
#include <tgs/SharedPtr.h>

#include <vector>

namespace hoot
{

class OgrDriverInfo
{
public:
  /**
   * @brief OgrDriverInfo Builds an object to hold driver information for loading GDAL
   * @param indicator Text prefix (i.e. PG: for PostgreSQL) or file extension
   *        (i.e. .shp for ESRI Shapefile)
   * @param driverName Text name of the driver
   * @param is_ext Value is true if the indcator is a file extension, false for prefix
   * @param is_rw Value is true if the driver is able to read and write, false for readonly
   * @param driverType GDAL_OF_VECTOR or GDAL_OF_ALL open flags
   */
  OgrDriverInfo(const char* indicator = NULL, const char* driverName = NULL, bool is_ext = false,
                bool is_rw = true, unsigned int driverType = GDAL_OF_ALL)
   : _indicator(indicator), _driverName(driverName), _is_ext(is_ext), _is_rw(is_rw), _driverType(driverType)
  {}
  const char* _indicator;
  const char* _driverName;
  bool _is_ext;
  bool _is_rw;
  unsigned int _driverType;
};

class OgrUtilities
{
public:
  OgrUtilities();

<<<<<<< HEAD
  boost::shared_ptr<GDALDataset> createDataSource(const QString& url);

=======
>>>>>>> cfa9057c
  static OgrUtilities& getInstance();

  /**
   * Returns true if this is likely a data source OGR can open. This will just do a quick check
   * and doesn't verify that the source exists or is a proper format.
   */
  bool isReasonableUrl(const QString& url);

<<<<<<< HEAD
  boost::shared_ptr<GDALDataset> openDataSource(const QString& url);
=======
  /**
   * @brief createDataSource - Create an OGR datasource from the url to write to
   * @param url - Location of the datasource to create, pathname or API URL
   * @return pointer to the datasource created
   */
  shared_ptr<GDALDataset> createDataSource(const QString& url);

  /**
   * @brief openDataSource - Open an OGR datasource from the url
   * @param url - Location of the datasource to open, pathname or API URL
   * @param readonly - Indicate if the datasource is read/write or read-only
   * @return pointer to the datasource opened
   */
  shared_ptr<GDALDataset> openDataSource(const QString& url, bool readonly);
>>>>>>> cfa9057c

  /**
   * @brief getDriverInfo - Select the GDAL driver to use to open/create the datasource
   * @param url - Location of the datasource to open/create, pathname or API URL
   * @param readonly - Indicate if the datasource is read/write or read-only
   * @return OGR driver information based on the URL and read-only flag
   */
  OgrDriverInfo getDriverInfo(const QString& url, bool readonly);

private:
  /**
   * @brief loadDriverInfo Loads a hard-coded set of GDAL driver information with file
   *    extensions, prefixes, and open flags used by getDriverInfo() function
   */
  void loadDriverInfo();

  static boost::shared_ptr<OgrUtilities> _theInstance;
  std::vector<OgrDriverInfo> _drivers;
};

}

#endif // OGRUTILITIES_H<|MERGE_RESOLUTION|>--- conflicted
+++ resolved
@@ -71,11 +71,6 @@
 public:
   OgrUtilities();
 
-<<<<<<< HEAD
-  boost::shared_ptr<GDALDataset> createDataSource(const QString& url);
-
-=======
->>>>>>> cfa9057c
   static OgrUtilities& getInstance();
 
   /**
@@ -84,9 +79,6 @@
    */
   bool isReasonableUrl(const QString& url);
 
-<<<<<<< HEAD
-  boost::shared_ptr<GDALDataset> openDataSource(const QString& url);
-=======
   /**
    * @brief createDataSource - Create an OGR datasource from the url to write to
    * @param url - Location of the datasource to create, pathname or API URL
@@ -100,8 +92,7 @@
    * @param readonly - Indicate if the datasource is read/write or read-only
    * @return pointer to the datasource opened
    */
-  shared_ptr<GDALDataset> openDataSource(const QString& url, bool readonly);
->>>>>>> cfa9057c
+  boost::shared_ptr<GDALDataset> openDataSource(const QString& url, bool readonly);
 
   /**
    * @brief getDriverInfo - Select the GDAL driver to use to open/create the datasource

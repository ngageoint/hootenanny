/*
 * This file is part of Hootenanny.
 *
 * Hootenanny is free software: you can redistribute it and/or modify
 * it under the terms of the GNU General Public License as published by
 * the Free Software Foundation, either version 3 of the License, or
 * (at your option) any later version.
 * 
 * This program is distributed in the hope that it will be useful,
 * but WITHOUT ANY WARRANTY; without even the implied warranty of
 * MERCHANTABILITY or FITNESS FOR A PARTICULAR PURPOSE.  See the
 * GNU General Public License for more details.
 *
 * You should have received a copy of the GNU General Public License
 * along with this program.  If not, see <http://www.gnu.org/licenses/>.
 *
 * --------------------------------------------------------------------
 *
 * The following copyright notices are generated automatically. If you
 * have a new notice to add, please use the format:
 * " * @copyright Copyright ..."
 * This will properly maintain the copyright information. DigitalGlobe
 * copyrights will be updated automatically.
 *
 * @copyright Copyright (C) 2015, 2016 DigitalGlobe (http://www.digitalglobe.com/)
 */
#include "MapStatsWriter.h"

// hoot
#include <hoot/core/ops/CalculateStatsOp.h>
#include <hoot/core/ops/stats/SingleStat.h>
#include <hoot/core/OsmMap.h>
#include <hoot/core/Factory.h>
#include <hoot/core/util/OsmUtils.h>
#include <hoot/core/MapProjector.h>
#include <hoot/core/util/Settings.h>
#include <hoot/core/util/ConfigOptions.h>
#include <hoot/core/conflate/StatsComposer.h>

//Qt
#include <QFile>
#include <QTextStream>
#include <QProcess>

// Boost
#include <boost/property_tree/ptree.hpp>
#include <boost/property_tree/json_parser.hpp>
#include <boost/foreach.hpp>
namespace pt = boost::property_tree;

namespace hoot
{
void MapStatsWriter::_appendUnique(QList<SingleStat>& stats, QStringList& names)
{
  for (int i = 0; i < stats.size(); i++)
  {
    if (names.contains(stats[i].name) == false)
    {
      names.append(stats[i].name);
    }
  }
}


void MapStatsWriter::writeStats(QList< QList<SingleStat> >& stats, QStringList names)
{
  //QString statsMsg = statsToString( stats, "\t" );
  //cout << "stats string = " << statsMsg << endl;

  ConfigOptions configOptions;
  QString statsFormat = configOptions.getStatsFormat();
  QString statsOutput = configOptions.getStatsOutput();
  QString statsClassName = configOptions.getStatsClass();
  QString statsScript = configOptions.getStatsScript();
  LOG_INFO("stats format = " << statsFormat << endl);
  LOG_INFO("stats outfile= " << statsOutput << endl);
  LOG_INFO("stats className= " << statsClassName << endl);
  LOG_INFO("stats script= " << statsScript << endl);

  if(statsOutput=="") return; // just need to specify only output file, rest of args have default values

  // create map for additional args
  QVariantMap args;

  // get the translation schema
  std::string schemaPath = configOptions.getStatsTranslateScript().toStdString();
  std::string baseSchema = schemaPath.substr(schemaPath.find_last_of("/\\") + 1);
  args["Translation Schema"] = QString::fromUtf8(baseSchema.c_str());

  // get the conflation types
  args["Conflation Type"] = configOptions.getConflateStatsTypes().replace("\"","");

  // get the conflation match thresholds
  args["Building Match Threshold"] = configOptions.getBuildingMatchThreshold();
  args["Highway Match Threshold"] = configOptions.getHighwayMatchThreshold();
  args["POI Match Threshold"] = configOptions.getPoiMatchThreshold();

  // get the conflation miss thresholds
  args["Building Miss Threshold"] = configOptions.getBuildingMissThreshold();
  args["Highway Miss Threshold"] = configOptions.getHighwayMissThreshold();
  args["POI Miss Threshold"] = configOptions.getPoiMissThreshold();

  // get the conflation review thresholds
  args["Building Review Threshold"] = configOptions.getBuildingReviewThreshold();
  args["Highway Review Threshold"] = configOptions.getHighwayReviewThreshold();
  args["POI Review Threshold"] = configOptions.getPoiReviewThreshold();

  // get the highway search radius
  args["Highway Search Radius"] = configOptions.getSearchRadiusHighway();
  args["All Other Search Radius"] = configOptions.getSearchRadiusDefault();

  // initialize the plugin
  StatsComposer* sc = Factory::getInstance().constructObject<StatsComposer>(statsClassName);
  sc->initialize( statsScript, statsFormat, statsOutput, args);

  // compose the stats object
  QString asciidoc = sc->compose( stats, names );
  QStringList reportTemplateElements = asciidoc.split("\n");
  QStringListIterator elementIterator(reportTemplateElements);
  //while(elementIterator.hasNext())
  //{
  //  cout << elementIterator.next().toLocal8Bit().constData() << endl;
  //}

  // write the file out (it will always generate asciidoc because needed for pdf and html)
  QFile outputFile(statsOutput+".asciidoc");
  if (outputFile.exists())
  {
    outputFile.remove();
  }
  if (outputFile.open(QFile::WriteOnly | QFile::Text))
  {
    QTextStream out(&outputFile);
    out << asciidoc;
    outputFile.close();
  }
  else
  {
    LOG_ERROR("Unable to write to output file.");
  }

  // if PDF then convert asciidoc
  if(statsFormat=="pdf") {
    QString program = "/usr/bin/a2x";
    QStringList arguments;
    arguments << "-v" <<
      "--dblatex-opts \"-P latex.output.revhistory=0 -P 'doc.layout=mainmatter' -P doc.publisher.show=0\"" <<
      "-f pdf" << statsOutput+".asciidoc";
    //QProcess myProcess;
    QString prog = program + QString(" ") + arguments.join(" ");
    //myProcess.start(program, arguments);
    //myProcess.waitForFinished(3000);

    int result = system(prog.toStdString().c_str());
    if(result != 0)
    {
      LOG_ERROR("The system command for generating PDF file created a return value of"+result);
    }
  }
  else if(statsFormat=="html") {
    QString program = "/usr/bin/asciidoc";
    QStringList arguments;
    arguments << "-a" << "data-uri" << "-a" << "icons" << statsOutput+".asciidoc";
    QProcess myProcess;
    myProcess.start(program, arguments);
    myProcess.waitForFinished(-1);
  }
}

void MapStatsWriter::writeStatsToJson(QList< QList<SingleStat> >& stats, const QString& statsOutputFilePath)
{
  try
  {
    pt::ptree pt;
    QStringList allStats = statsToString(stats, "\t").split("\n");
    for (int i = 0; i < allStats.size(); i++)
    {
      QStringList statrow = allStats.at(i).split("\t");
      if (statrow.size() > 0 && !statrow[0].isEmpty())
      {
        QStringList tmpValues;
        //filter out empty values, first one in array is key, so the loop starts with 1
        for (int j = 1; j < statrow.size(); j++)
        {
          if (!statrow.at(j).trimmed().isEmpty())
          {
            tmpValues << statrow.at(j).trimmed();
          }
        }
        //if only one value in the array, do not use array in json file
        if (tmpValues.size() == 1)
        {
          pt::ptree child;
          child.put("", tmpValues.at(0).toStdString());
          pt.add_child(statrow.at(0).toStdString(), child);
        }
        else
        {
          pt::ptree children;
          for (int j = 0; j < tmpValues.size(); j++)
          {
            pt::ptree child;
            child.put("", tmpValues.at(j).toStdString());
            children.push_back(std::make_pair("", child));
          }
          pt.add_child(statrow.at(0).toStdString(), children);
        }
      }
    }
    pt::write_json(statsOutputFilePath.toStdString(), pt);
  }
  catch (std::exception e)
  {
    QString reason = e.what();
    LOG_ERROR("Error writing JSON " + reason);
  }
}

<<<<<<< HEAD
void MapStatsWriter::writeStatsToText(QList<QList<SingleStat> > &stats, const QString &statsOutputFilePath)
{
  LOG_INFO("Writing stats to file: " << statsOutputFilePath);

  //  Write to the text file
  QFile outputFile(statsOutputFilePath);
  if (outputFile.exists())
  {
    outputFile.remove();
  }
  if (outputFile.open(QFile::WriteOnly | QFile::Text))
  {
    QTextStream out(&outputFile);
    out << statsToString(stats, "\t");
    outputFile.close();
  }
  else
  {
    LOG_ERROR("Unable to write to output file.");
  }

}

=======
>>>>>>> c3578906
void MapStatsWriter::writeStats(const QString& mapInputPath, const QString& statsOutputFilePath,
                                QString sep)
{
  LOG_INFO("Writing stats for map in file: " << mapInputPath << " to file: " << statsOutputFilePath);

  // read the conflation status from the file.
  conf().set(ConfigOptions().getReaderUseFileStatusKey(), true);
  shared_ptr<OsmMap> map(new OsmMap());
  OsmUtils::loadMap(map, mapInputPath, true, Status::Invalid);
  MapProjector::projectToPlanar(map);

  QList< QList<SingleStat> > allStats;
  shared_ptr<CalculateStatsOp> cso(new CalculateStatsOp());
  cso->apply(map);
  allStats.append(cso->getStats());

  QFile outputFile(statsOutputFilePath);
  if (outputFile.exists())
  {
    outputFile.remove();
  }
  if (outputFile.open(QFile::WriteOnly | QFile::Text))
  {
    QTextStream out(&outputFile);
    //out << "Stat Name\t" << args.join(sep) << endl;
    out << statsToString(allStats, sep);
    outputFile.close();
  }
  else
  {
    LOG_ERROR("Unable to write to output file.");
  }
}

QString MapStatsWriter::statsToString(QList< QList<SingleStat> >& stats, QString sep)
{
  QStringList allStatNames;

  for (int i = 0; i < stats.size(); i++)
  {
    _appendUnique(stats[i], allStatNames);
  }

  int precision = ConfigOptions().getStatsPrecision();
  QString result;
  // reserve a ballpark size to limit reallocs
  result.reserve(20 + 10 * allStatNames.size() * stats.size());
  for (int i = 0; i < allStatNames.size(); i++)
  {
    QStringList l;
    l << allStatNames[i];

    for (int j = 0; j < stats.size(); j++)
    {
      bool foundIt = false;

      for (int k = 0; k < stats[j].size(); k++)
      {
        if (stats[j][k].name == allStatNames[i])
        {
          l << QString::number(stats[j][k].value, 'g', precision);
          foundIt = true;
        }
      }

      if (!foundIt)
      {
        l << "";
      }
    }

    result.append(l.join(sep) + "\n");
  }

  return result;
}
}<|MERGE_RESOLUTION|>--- conflicted
+++ resolved
@@ -216,7 +216,6 @@
   }
 }
 
-<<<<<<< HEAD
 void MapStatsWriter::writeStatsToText(QList<QList<SingleStat> > &stats, const QString &statsOutputFilePath)
 {
   LOG_INFO("Writing stats to file: " << statsOutputFilePath);
@@ -240,8 +239,6 @@
 
 }
 
-=======
->>>>>>> c3578906
 void MapStatsWriter::writeStats(const QString& mapInputPath, const QString& statsOutputFilePath,
                                 QString sep)
 {

--- conflicted
+++ resolved
@@ -430,12 +430,9 @@
   }
 }
 
-<<<<<<< HEAD
-void DataConverter::_convertFromOgr(const QStringList& inputs, const QString& output)
-=======
 std::vector<float> DataConverter::_getOgrInputProgressWeights(OgrReader& reader,
-                                                              const QString input,
-                                                              const QStringList layers)
+                                                              const QString& input,
+                                                              const QStringList& layers)
 {
   std::vector<float> progressWeights;
   LOG_VART(layers.size());
@@ -522,8 +519,7 @@
   return layers;
 }
 
-void DataConverter::_convertFromOgr(const QStringList inputs, const QString output)
->>>>>>> 71040bb0
+void DataConverter::_convertFromOgr(const QStringList& inputs, const QString& output)
 {
   LOG_DEBUG("_convertFromOgr (formerly known as ogr2osm)");
 

--- conflicted
+++ resolved
@@ -25,12 +25,8 @@
   {
     Create = 0,
     Modify = 1,
-<<<<<<< HEAD
-    Delete = 2
-=======
     Delete = 2,
     Unknown = 3
->>>>>>> eeeefc58
   };
 
    Change() {}
@@ -45,6 +41,8 @@
         return "Modify";
       case Delete:
         return "Delete";
+      case Unknown:
+        return "Unknown";
     }
     throw HootException("Invalid change type.");
   }

--- conflicted
+++ resolved
@@ -165,13 +165,8 @@
   {
     _error = reply->errorString();
     //  Remove authentication information if present
-<<<<<<< HEAD
-    if (request.url() != url)
-      _error.replace(request.url().toString(), url.toString(), Qt::CaseInsensitive);
-=======
     if (request.url() != tempUrl)
       _error.replace(request.url().toString(), tempUrl.toString(QUrl::RemoveUserInfo), Qt::CaseInsensitive);
->>>>>>> 1cca5115
     return false;
   }
 

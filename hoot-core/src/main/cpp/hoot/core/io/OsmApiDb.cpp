--- conflicted
+++ resolved
@@ -330,11 +330,7 @@
       " Error: " + _selectMembersForRelation->lastError().text());
   }
   LOG_VARD(_selectMembersForRelation->executedQuery());
-<<<<<<< HEAD
   LOG_VARD(_selectMembersForRelation->numRowsAffected());
-=======
-  LOG_VARD(_selectMembersForRelation->executedQuery());
->>>>>>> 4efc0f33
 
   while (_selectMembersForRelation->next())
   {
@@ -346,11 +342,7 @@
         RelationData::Entry(
           _selectMembersForRelation->value(2).toString(),
           ElementId(ElementType::fromString(memberType),
-<<<<<<< HEAD
           _selectMembersForRelation->value(1).toLongLong()));
-=======
-                    _selectMembersForRelation->value(1).toLongLong()));
->>>>>>> 4efc0f33
       LOG_VART(member);
       result.push_back(member);
     }

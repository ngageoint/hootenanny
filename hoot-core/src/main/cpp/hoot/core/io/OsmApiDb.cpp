/*
 * This file is part of Hootenanny.
 *
 * Hootenanny is free software: you can redistribute it and/or modify
 * it under the terms of the GNU General Public License as published by
 * the Free Software Foundation, either version 3 of the License, or
 * (at your option) any later version.
 *
 * This program is distributed in the hope that it will be useful,
 * but WITHOUT ANY WARRANTY; without even the implied warranty of
 * MERCHANTABILITY or FITNESS FOR A PARTICULAR PURPOSE.  See the
 * GNU General Public License for more details.
 *
 * You should have received a copy of the GNU General Public License
 * along with this program.  If not, see <http://www.gnu.org/licenses/>.
 *
 * --------------------------------------------------------------------
 *
 * The following copyright notices are generated automatically. If you
 * have a new notice to add, please use the format:
 * " * @copyright Copyright ..."
 * This will properly maintain the copyright information. DigitalGlobe
 * copyrights will be updated automatically.
 *
 * @copyright Copyright (C) 2016 DigitalGlobe (http://www.digitalglobe.com/)
 */
#include "OsmApiDb.h"

// hoot
#include <hoot/core/elements/Node.h>
#include <hoot/core/elements/Way.h>
#include <hoot/core/elements/Relation.h>
#include <hoot/core/io/db/SqlBulkInsert.h>
#include <hoot/core/util/ConfigOptions.h>
#include <hoot/core/util/HootException.h>
#include <hoot/core/util/Log.h>
#include <hoot/core/io/ElementCacheLRU.h>
#include <hoot/core/util/OsmUtils.h>
<<<<<<< HEAD
=======
#include <hoot/core/algorithms/zindex/ZValue.h>
#include <hoot/core/algorithms/zindex/ZCurveRanger.h>
>>>>>>> d539225b
#include <hoot/core/util/GeometryUtils.h>

// qt
#include <QStringList>
#include <QVariant>
#include <QtSql/QSqlError>
#include <QtSql/QSqlRecord>
#include <QFile>
#include <QTextStream>
#include <QSet>

// Standard
#include <math.h>
#include <cmath>
#include <fstream>

// tgs
#include <tgs/System/Time.h>

#include "db/InternalIdReserver.h"

namespace hoot
{

const QString OsmApiDb::TIME_FORMAT = "yyyy-MM-dd HH:mm:ss.zzz";
const QString OsmApiDb::TIMESTAMP_FUNCTION = "(now() at time zone 'utc')";

OsmApiDb::OsmApiDb()
{
  _init();
}

OsmApiDb::~OsmApiDb()
{
  close();
}

void OsmApiDb::_init()
{
  _floatingPointCoords = false;
  _capitalizeRelationMemberType = true;
  _inTransaction = false;
  _resetQueries();
}

void OsmApiDb::close()
{
  _resetQueries();

  if (_inTransaction)
  {
    LOG_WARN("Closing database before transaction is committed. Rolling back transaction.");
    rollback();
  }

  // Seeing this? "Unable to free statement: connection pointer is NULL"
  // Make sure all queries are listed in _resetQueries.
  _db.close();
}

void OsmApiDb::deleteData()
{
  // delete ways data first
  _execNoPrepare("DELETE FROM current_relation_members CASCADE");
  _execNoPrepare("DELETE FROM current_relation_tags CASCADE");
  _execNoPrepare("DELETE FROM current_relations CASCADE");
  _execNoPrepare("ALTER SEQUENCE current_relations_id_seq RESTART WITH 1");
  _execNoPrepare("DELETE FROM relation_members CASCADE");
  _execNoPrepare("DELETE FROM relation_tags CASCADE");
  _execNoPrepare("DELETE FROM relations CASCADE");

  // delete relations data 2nd
  _execNoPrepare("DELETE FROM current_way_nodes CASCADE");
  _execNoPrepare("DELETE FROM current_way_tags CASCADE");
  _execNoPrepare("DELETE FROM current_ways CASCADE");
  _execNoPrepare("ALTER SEQUENCE current_ways_id_seq RESTART WITH 1");
  _execNoPrepare("DELETE FROM way_nodes CASCADE");
  _execNoPrepare("DELETE FROM way_tags CASCADE");
  _execNoPrepare("DELETE FROM ways CASCADE");

  // delete nodes data 3rd
  _execNoPrepare("DELETE FROM current_node_tags CASCADE");
  _execNoPrepare("DELETE FROM current_nodes CASCADE");
  _execNoPrepare("ALTER SEQUENCE current_nodes_id_seq RESTART WITH 1");
  _execNoPrepare("DELETE FROM node_tags CASCADE");
  _execNoPrepare("DELETE FROM nodes CASCADE");

  // delete changesets
  _execNoPrepare("DELETE FROM changesets_subscribers CASCADE");
  _execNoPrepare("DELETE FROM changeset_tags CASCADE");
  _execNoPrepare("DELETE FROM changesets CASCADE");
  _execNoPrepare("ALTER SEQUENCE changesets_id_seq RESTART WITH 1");

  // delete users
  _execNoPrepare("DELETE FROM users CASCADE");
  _execNoPrepare("ALTER SEQUENCE users_id_seq RESTART WITH 1");
}

bool OsmApiDb::isSupported(QUrl url)
{
  bool valid = ApiDb::isSupported(url);

  //postgresql is deprecated but still supported
  if (url.scheme() != "osmapidb" && url.scheme() != "postgresql")
  {
    valid = false;
  }

  if (valid)
  {
    QString path = url.path();
    QStringList plist = path.split("/");

    // OSM API will have plist.size of 2.
    if ( plist.size() != 2 )
    {
      valid = false;
    }
  }

  return valid;
}

void OsmApiDb::open(const QUrl& url)
{
  if (!isSupported(url))
  {
    throw HootException("An unsupported URL was passed into OsmApiDb: " + url.toString());
  }
  ApiDb::open(url);
}

void OsmApiDb::deleteUser(long userId)
{
  _exec("DELETE FROM users WHERE id=:id", (qlonglong)userId);
}

void OsmApiDb::_resetQueries()
{
  ApiDb::_resetQueries();

  _selectElementsForMap.reset();
  _selectTagsForNode.reset();
  _selectTagsForWay.reset();
  _selectTagsForRelation.reset();
  _selectNodeIdsForWay.reset();
  _selectMembersForRelation.reset();
  _selectNodeById.reset();
  _selectUserByEmail.reset();
  _insertUser.reset();
  for (QHash<QString, shared_ptr<QSqlQuery> >::iterator itr = _seqQueries.begin();
       itr != _seqQueries.end(); ++itr)
  {
    itr.value().reset();
  }
<<<<<<< HEAD
=======
  _selectChangesetsCreatedAfterTime.reset();
  _selectNodesByBounds.reset();
  _selectWayIdsByWayNodeIds.reset();
  _selectElementsByElementIdList.reset();
  _selectWayNodeIdsByWayIds.reset();
  _selectRelationIdsByMemberIds.reset();
>>>>>>> d539225b
}

void OsmApiDb::rollback()
{
  _resetQueries();

  if (!_db.rollback())
  {
    LOG_WARN("Error rolling back transaction.");
    throw HootException("Error rolling back transaction: " + _db.lastError().text());
  }
  _inTransaction = false;
}

void OsmApiDb::transaction()
{
  // Queries must be created from within the current transaction.
  _resetQueries();
  if (!_db.transaction())
  {
    throw HootException(_db.lastError().text());
  }
  _inTransaction = true;
}

void OsmApiDb::commit()
{
  if ( _db.isOpen() == false )
  {
    throw HootException("Tried to commit a transaction on a closed database");
  }

  if ( _inTransaction == false )
  {
    throw HootException("Tried to commit but weren't in a transaction");
  }

  _resetQueries();
  if (!_db.commit())
  {
    LOG_WARN("Error committing transaction.");
    throw HootException("Error committing transaction: " + _db.lastError().text());
  }
  _inTransaction = false;
}

<<<<<<< HEAD
QString OsmApiDb::tableTypeToTableName(const TableType& tableType) const
{
  if (tableType == TableType::Node)
  {
    return "current_nodes";
  }
  else if (tableType == TableType::Way)
  {
    return "current_ways";
  }
  else if (tableType == TableType::Relation)
  {
    return "current_relations";
  }
  else if (tableType == TableType::WayNode)
  {
    return "current_way_nodes";
  }
  else if (tableType == TableType::RelationMember)
  {
    return "current_relation_members";
  }
  else
  {
    throw HootException("Unsupported table type.");
  }
}

//TODO: this needs to be better named
=======
QString OsmApiDb::_getTableName(const ElementType& elementType) const
{
  if (elementType == ElementType::Node)
  {
    return "current_nodes";
  }
  else if (elementType == ElementType::Way)
  {
    return "current_ways";
  }
  else if (elementType == ElementType::Relation)
  {
    return "current_relations";
  }
  else
  {
    throw HootException("Unsupported element type.");
  }
}

/**************************************************************
 * Purpose: support method for OsmApi selects returns a query
 *   string
 * Note: The sql queries in here are getting large to the point where
 *   they might not be as efficient as initially planned and it may be
 *   more efficient to read the element table and by id call the tags
 *   tables to extract the table.  Hard to compare without testing.
 *   Save that for a future exercise.
 **************************************************************/
>>>>>>> d539225b
QString OsmApiDb::_elementTypeToElementTableName(const ElementType& elementType) const
{
  if (elementType == ElementType::Node)
  {
    return QString("id, latitude, longitude, changeset_id, visible, timestamp, tile, version, k, v ") +
      QString("from current_nodes left outer join current_node_tags on current_nodes.id=current_node_tags.node_id");
  }
  else if (elementType == ElementType::Way)
  {
    return QString("id, changeset_id, timestamp, visible, version, k, v ")+
      QString("from current_ways left outer join current_way_tags on current_ways.id=current_way_tags.way_id");
  }
  else if (elementType == ElementType::Relation)
  {
    return QString("id, changeset_id, timestamp, visible, version, k, v ")+
      QString("from current_relations left outer join current_relation_tags on current_relations.id=current_relation_tags.relation_id");
  }
  else
  {
    throw HootException("Unsupported element type.");
  }
}

vector<long> OsmApiDb::selectNodeIdsForWay(long wayId)
{
  QString sql =  "SELECT ";
  sql += "node_id FROM " + _getWayNodesTableName() + " WHERE way_id = :wayId ORDER BY sequence_id";

  return ApiDb::selectNodeIdsForWay(wayId, sql);
}

shared_ptr<QSqlQuery> OsmApiDb::selectNodesForWay(long wayId)
{
  QString sql =  "SELECT ";
  sql += "node_id, latitude, longitude FROM current_way_nodes inner join current_nodes on current_way_nodes.node_id=current_nodes.id and way_id = :wayId ORDER BY sequence_id";
  return ApiDb::selectNodesForWay(wayId, sql);
}

vector<RelationData::Entry> OsmApiDb::selectMembersForRelation(long relationId)
{
  vector<RelationData::Entry> result;

  if (!_selectMembersForRelation)
  {
    _selectMembersForRelation.reset(new QSqlQuery(_db));
    _selectMembersForRelation->setForwardOnly(true);
    _selectMembersForRelation->prepare(
      "SELECT member_type, member_id, member_role FROM " + _getRelationMembersTableName() +
      " WHERE relation_id = :relationId ORDER BY sequence_id");
  }

  _selectMembersForRelation->bindValue(":relationId", (qlonglong)relationId);
  if (_selectMembersForRelation->exec() == false)
  {
    throw HootException("Error selecting members for relation with ID: " +
      QString::number(relationId) + " Error: " + _selectMembersForRelation->lastError().text());
  }

  while (_selectMembersForRelation->next())
  {
    const QString memberType = _selectMembersForRelation->value(0).toString();
    if (ElementType::isValidTypeString(memberType))
    {
      result.push_back(
        RelationData::Entry(
          _selectMembersForRelation->value(2).toString(),
          ElementId(ElementType::fromString(memberType),
          _selectMembersForRelation->value(1).toLongLong())));
    }
    else
    {
        LOG_WARN("Invalid relation member type: " + memberType + ".  Skipping relation member.");
    }
  }

  return result;
}

shared_ptr<QSqlQuery> OsmApiDb::selectNodeById(const long elementId)
{
  LOG_DEBUG("IN selectNodeById");
  _selectNodeById.reset(new QSqlQuery(_db));
  _selectNodeById->setForwardOnly(true);
  QString sql =
    "SELECT " + _elementTypeToElementTableName(ElementType::Node) +
    " WHERE (id=:elementId) ORDER BY id DESC";
  _selectNodeById->prepare(sql);
  _selectNodeById->bindValue(":elementId", (qlonglong)elementId);

  LOG_DEBUG(QString("The sql query= "+ sql));

  // execute the query on the DB and get the results back
  if (_selectNodeById->exec() == false)
  {
    QString err = _selectNodeById->lastError().text();
    LOG_WARN(sql);
    throw HootException("Error selecting node by id: " + QString::number(elementId) +
      " Error: " + err);
  }

  LOG_DEBUG("LEAVING OsmApiDb::selectNodeById...");
  return _selectNodeById;
}

<<<<<<< HEAD
=======
vector<Range> OsmApiDb::_getTileRanges(const Envelope& env) const
{
  const double minLat = env.getMinY();
  const double minLon = env.getMinX();
  const double maxLat = env.getMaxY();
  const double maxLon = env.getMaxX();

  vector<double> minV;
  minV.push_back(-90.0);
  minV.push_back(-180.0);
  vector<double> maxV;
  maxV.push_back(90.0);
  maxV.push_back(180.0);
  ZValue zv(2, 16, minV, maxV);
  ZCurveRanger ranger(zv);

  vector<double> minB;
  minB.push_back(minLat);
  minB.push_back(minLon);
  vector<double> maxB;
  maxB.push_back(maxLat);
  maxB.push_back(maxLon);

  BBox b(minB, maxB);
  return ranger.decomposeRange(b, 1);
}

QString OsmApiDb::_getTileWhereCondition(const vector<Range>& tileIdRanges) const
{
  QString sql = "";
  for (uint i = 0; i < tileIdRanges.size(); i++)
  {
    if (i == tileIdRanges.size() - 1)
    {
      sql += "(tile between " + QString::number(tileIdRanges[i].getMin()) + " and " +
          QString::number(tileIdRanges[i].getMax()) + ")";
    }
    else
    {
      sql += "(tile between " + QString::number(tileIdRanges[i].getMin()) + " and " +
          QString::number(tileIdRanges[i].getMax()) + ") or ";
    }
  }
  return sql;
}

>>>>>>> d539225b
shared_ptr<QSqlQuery> OsmApiDb::selectElements(const ElementType& elementType)
{
  LOG_DEBUG("IN selectElement");

  _selectElementsForMap.reset(new QSqlQuery(_db));
  _selectElementsForMap->setForwardOnly(true);

  // setup base sql query string
  QString sql =  "SELECT " + _elementTypeToElementTableName(elementType);

  // sort them in descending order, set limit and offset
  sql += " WHERE visible = true ORDER BY id DESC";

  // let's see what that sql query string looks like
  LOG_DEBUG(QString("The sql query= "+sql));

  _selectElementsForMap->prepare(sql);

  // execute the query on the DB and get the results back
  if (_selectElementsForMap->exec() == false)
  {
    QString err = _selectElementsForMap->lastError().text();
    LOG_WARN(sql);
    throw HootException("Error selecting elements of type: " + elementType.toString() +
      " Error: " + err);
  }

  LOG_DEBUG("LEAVING OsmApiDb::selectElements...");
  return _selectElementsForMap;
}

shared_ptr<QSqlQuery> OsmApiDb::selectTagsForRelation(long relId)
{
  if (!_selectTagsForRelation)
  {
    _selectTagsForRelation.reset(new QSqlQuery(_db));
    _selectTagsForRelation->setForwardOnly(true);
    QString sql =  "SELECT ";
    sql += "relation_id, k, v FROM current_relation_tags where relation_id = :relId";
    _selectTagsForRelation->prepare( sql );
  }

  _selectTagsForRelation->bindValue(":relId", (qlonglong)relId);
  if (_selectTagsForRelation->exec() == false)
  {
    throw HootException("Error selecting tags for relation with ID: " + QString::number(relId) +
      " Error: " + _selectTagsForRelation->lastError().text());
  }

  return _selectTagsForRelation;
}

shared_ptr<QSqlQuery> OsmApiDb::selectTagsForWay(long wayId)
{
  if (!_selectTagsForWay)
  {
    _selectTagsForWay.reset(new QSqlQuery(_db));
    _selectTagsForWay->setForwardOnly(true);
    QString sql =  "SELECT ";
    sql += "way_id, k, v FROM current_way_tags where way_id = :wayId";
    _selectTagsForWay->prepare( sql );
  }

  _selectTagsForWay->bindValue(":wayId", (qlonglong)wayId);
  if (_selectTagsForWay->exec() == false)
  {
    throw HootException("Error selecting tags for way with ID: " + QString::number(wayId) +
      " Error: " + _selectTagsForWay->lastError().text());
  }

  return _selectTagsForWay;
}

shared_ptr<QSqlQuery> OsmApiDb::selectTagsForNode(long nodeId)
{
  if (!_selectTagsForNode)
  {
    _selectTagsForNode.reset(new QSqlQuery(_db));
    _selectTagsForNode->setForwardOnly(true);
    QString sql =  "SELECT ";
    sql += "node_id, k, v FROM current_node_tags where node_id = :nodeId";
    _selectTagsForNode->prepare( sql );
  }

  _selectTagsForNode->bindValue(":nodeId", (qlonglong)nodeId);
  if (_selectTagsForNode->exec() == false)
  {
    throw HootException("Error selecting tags for node with ID: " + QString::number(nodeId) +
      " Error: " + _selectTagsForNode->lastError().text());
  }

  return _selectTagsForNode;
}

<<<<<<< HEAD
=======
/************************************************************************
 * Purpose: to extract tags from the extra lines returned in the
 *   selectAll for OsmApi data
 * Input: apidb row in form with row[8]=k, row[9]=v
 * Output: "k"=>"v"
 * Note: this gets the tags in a form that is the same as how selectAll
 *       returns them for Services DB
 * **********************************************************************
 */
>>>>>>> d539225b
QString OsmApiDb::extractTagFromRow(shared_ptr<QSqlQuery> row, const ElementType::Type type)
{
  QString tag = "";
  int pos = -1;
  if(type==ElementType::Node) pos=OsmApiDb::NODES_TAGS;
  else if(type==ElementType::Way) pos=OsmApiDb::WAYS_TAGS;
  else if(type==ElementType::Relation) pos=OsmApiDb::RELATIONS_TAGS;
  else throw HootException("extractTagFromRow_OsmApi called with unknown Type");

  // test for blank tag
  QString val1 = row->value(pos).toString();
  QString val2 = row->value(pos+1).toString();
  if(val1!="" || val2!="") tag = "\""+val1+"\"=>\""+val2+"\"";

  return tag;
}

long OsmApiDb::getNextId(const ElementType& type)
{
  switch (type.getEnum())
  {
    case ElementType::Node:
      return getNextId("current_" + type.toString().toLower() + "s");
    case ElementType::Way:
      return getNextId("current_" + type.toString().toLower() + "s");
    case ElementType::Relation:
      return getNextId("current_" + type.toString().toLower() + "s");
    default:
      throw HootException("Unknown element type");
  }
}

long OsmApiDb::getNextId(const QString tableName)
{
  long result;
  if (_seqQueries[tableName].get() == 0)
  {
    _seqQueries[tableName].reset(new QSqlQuery(_db));
    _seqQueries[tableName]->setForwardOnly(true);
    _seqQueries[tableName]->prepare(QString("SELECT NEXTVAL('%1_id_seq')").arg(tableName.toLower()));
  }

  shared_ptr<QSqlQuery> query = _seqQueries[tableName];
  if (query->exec() == false)
  {
    throw HootException("Error reserving IDs. type: " +
      tableName + " Error: " + query->lastError().text());
  }

  if (query->next())
  {
    bool ok;
    result = query->value(0).toLongLong(&ok);
    if (!ok)
    {
      throw HootException("Did not retrieve starting reserved ID.");
    }
  }
  else
  {
    throw HootException("Error retrieving sequence value. type: " +
      tableName + " Error: " + query->lastError().text());
  }

  query->finish();

  return result;
}

<<<<<<< HEAD
=======
shared_ptr<QSqlQuery> OsmApiDb::getChangesetsCreatedAfterTime(const QString timeStr)
{
  LOG_VARD(timeStr);
  if (!_selectChangesetsCreatedAfterTime)
  {
    _selectChangesetsCreatedAfterTime.reset(new QSqlQuery(_db));
    _selectChangesetsCreatedAfterTime->prepare(
      QString("SELECT min_lon, max_lon, min_lat, max_lat FROM changesets ") +
      QString("WHERE created_at > :createdAt"));
    _selectChangesetsCreatedAfterTime->bindValue(":createdAt", "'" + timeStr + "'");
  }

  if (_selectChangesetsCreatedAfterTime->exec() == false)
  {
    LOG_ERROR(_selectChangesetsCreatedAfterTime->executedQuery());
    LOG_ERROR(_selectChangesetsCreatedAfterTime->lastError().text());
    throw HootException(
      "Could not execute changesets query: " + _selectChangesetsCreatedAfterTime->lastError().text());
  }
  LOG_VARD(_selectChangesetsCreatedAfterTime->executedQuery());
  LOG_VARD(_selectChangesetsCreatedAfterTime->numRowsAffected());

  return _selectChangesetsCreatedAfterTime;
}

>>>>>>> d539225b
long OsmApiDb::toOsmApiDbCoord(const double x)
{
  return round(x * COORDINATE_SCALE);
}

double OsmApiDb::fromOsmApiDbCoord(const long x)
{
  return (double)x / COORDINATE_SCALE;
}

shared_ptr<QSqlQuery> OsmApiDb::selectNodesByBounds(const QString bbox)
{
  const Envelope env = GeometryUtils::envelopeFromConfigString(bbox);
  LOG_VARD(env);
  const vector<Range> tileRanges = _getTileRanges(env);
  LOG_VARD(tileRanges.size());

  //I'm not sure yet if the number of tile ID ranges is constant or not.  If it is, then we could
  //modify this to add placeholders for the tile ID ranges and make it so the query only gets
  //prepared once.
  if (!_selectNodesByBounds)
  {
    _selectNodesByBounds.reset(new QSqlQuery(_db));
    _selectNodesByBounds->setForwardOnly(true);
  }
  QString sql = "select * from current_nodes where";
  sql += " visible = true";
  sql += " and (" + _getTileWhereCondition(tileRanges) + ")";
  sql += " and longitude >= :minLon and longitude <= :maxLon and latitude >= :minLat ";
  sql += " and latitude <= :maxLat";
  sql += " order by id desc";
  _selectNodesByBounds->prepare(sql);
  _selectNodesByBounds->bindValue(":minLon", (qlonglong)(env.getMinX() * COORDINATE_SCALE));
  _selectNodesByBounds->bindValue(":maxLon", (qlonglong)(env.getMaxX() * COORDINATE_SCALE));
  _selectNodesByBounds->bindValue(":minLat", (qlonglong)(env.getMinY() * COORDINATE_SCALE));
  _selectNodesByBounds->bindValue(":maxLat", (qlonglong)(env.getMaxY() * COORDINATE_SCALE));
  LOG_VARD(_selectNodesByBounds->lastQuery());
  LOG_VARD(_selectNodesByBounds->boundValues());

  if (_selectNodesByBounds->exec() == false)
  {
    throw HootException(
      "Error selecting nodes by bounds: " + bbox + " Error: " +
      _selectNodesByBounds->lastError().text());
  }
  LOG_VARD(_selectNodesByBounds->numRowsAffected());
  return _selectNodesByBounds;
}

shared_ptr<QSqlQuery> OsmApiDb::selectWayIdsByWayNodeIds(const QSet<QString>& nodeIds)
{
  if (!_selectWayIdsByWayNodeIds)
  {
    _selectWayIdsByWayNodeIds.reset(new QSqlQuery(_db));
    _selectWayIdsByWayNodeIds->setForwardOnly(true);
  }
  //this has to be prepared every time due to the varying number of IDs passed in
  QString sql =
    "select distinct way_id from current_way_nodes where node_id in (" +
    QStringList(nodeIds.toList()).join(",") + ")";
  //sql += " order by way_id desc";
  _selectWayIdsByWayNodeIds->prepare(sql);
  LOG_VARD(_selectWayIdsByWayNodeIds->lastQuery());

  if (_selectWayIdsByWayNodeIds->exec() == false)
  {
    throw HootException(
      "Error selecting way IDs by way node IDs.  Error: " +
      _selectWayIdsByWayNodeIds->lastError().text());
  }
  LOG_VARD(_selectWayIdsByWayNodeIds->numRowsAffected());
  return _selectWayIdsByWayNodeIds;
}

shared_ptr<QSqlQuery> OsmApiDb::selectElementsByElementIdList(const QSet<QString>& elementIds,
                                                              const ElementType& elementType)
{
  if (!_selectElementsByElementIdList)
  {
    _selectElementsByElementIdList.reset(new QSqlQuery(_db));
    _selectElementsByElementIdList->setForwardOnly(true);
  }
  //this has to be prepared every time due to the varying number of IDs passed in
  QString sql =
    "select * from " + _getTableName(elementType) + " where visible = true and id in (" +
    QStringList(elementIds.toList()).join(",") + ")";
  sql += " order by id desc";
  _selectElementsByElementIdList->prepare(sql);
  LOG_VARD(_selectElementsByElementIdList->lastQuery());

  if (_selectElementsByElementIdList->exec() == false)
  {
    throw HootException(
      "Error selecting elements by element ID list:  Error: " +
      _selectElementsByElementIdList->lastError().text());
  }
  LOG_VARD(_selectElementsByElementIdList->numRowsAffected());
  return _selectElementsByElementIdList;
}

shared_ptr<QSqlQuery> OsmApiDb::selectWayNodeIdsByWayIds(const QSet<QString>& wayIds)
{
  if (!_selectWayNodeIdsByWayIds)
  {
    _selectWayNodeIdsByWayIds.reset(new QSqlQuery(_db));
    _selectWayNodeIdsByWayIds->setForwardOnly(true);
  }
  //this has to be prepared every time due to the varying number of IDs passed in
  QString sql =
    "select distinct node_id from current_way_nodes where way_id in (" +
    QStringList(wayIds.toList()).join(",") + ")";
  //sql += " order by sequence_id";
  _selectWayNodeIdsByWayIds->prepare(sql);
  LOG_VARD(_selectWayNodeIdsByWayIds->lastQuery());

  if (_selectWayNodeIdsByWayIds->exec() == false)
  {
    throw HootException(
      "Error selecting way node IDs by way IDs.  Error: " +
      _selectWayNodeIdsByWayIds->lastError().text());
  }
  LOG_VARD(_selectWayNodeIdsByWayIds->numRowsAffected());
  return _selectWayNodeIdsByWayIds;
}

shared_ptr<QSqlQuery> OsmApiDb::selectRelationIdsByMemberIds(const QSet<QString>& memberIds,
                                                             const ElementType& elementType)
{
  if (!_selectRelationIdsByMemberIds)
  {
    _selectRelationIdsByMemberIds.reset(new QSqlQuery(_db));
    _selectRelationIdsByMemberIds->setForwardOnly(true);
  }
  //this has to be prepared every time due to the varying number of IDs passed in
  QString sql = "select distinct relation_id from current_relation_members";
  sql += " where member_type = :elementType and member_id in (" +
    QStringList(memberIds.toList()).join(",") + ")";
  //sql += " order by relation_id desc";
  _selectRelationIdsByMemberIds->prepare(sql);
  _selectRelationIdsByMemberIds->bindValue(":elementType", elementType.toString());
  LOG_VARD(_selectRelationIdsByMemberIds->lastQuery());
  LOG_VARD(_selectRelationIdsByMemberIds->boundValues());

  if (_selectRelationIdsByMemberIds->exec() == false)
  {
    throw HootException(
      "Error selecting relation IDs by member IDs.  Error: " +
      _selectRelationIdsByMemberIds->lastError().text());
  }
  LOG_VARD(_selectRelationIdsByMemberIds->numRowsAffected());
  return _selectRelationIdsByMemberIds;
}

}<|MERGE_RESOLUTION|>--- conflicted
+++ resolved
@@ -36,11 +36,6 @@
 #include <hoot/core/util/Log.h>
 #include <hoot/core/io/ElementCacheLRU.h>
 #include <hoot/core/util/OsmUtils.h>
-<<<<<<< HEAD
-=======
-#include <hoot/core/algorithms/zindex/ZValue.h>
-#include <hoot/core/algorithms/zindex/ZCurveRanger.h>
->>>>>>> d539225b
 #include <hoot/core/util/GeometryUtils.h>
 
 // qt
@@ -50,7 +45,6 @@
 #include <QtSql/QSqlRecord>
 #include <QFile>
 #include <QTextStream>
-#include <QSet>
 
 // Standard
 #include <math.h>
@@ -196,15 +190,6 @@
   {
     itr.value().reset();
   }
-<<<<<<< HEAD
-=======
-  _selectChangesetsCreatedAfterTime.reset();
-  _selectNodesByBounds.reset();
-  _selectWayIdsByWayNodeIds.reset();
-  _selectElementsByElementIdList.reset();
-  _selectWayNodeIdsByWayIds.reset();
-  _selectRelationIdsByMemberIds.reset();
->>>>>>> d539225b
 }
 
 void OsmApiDb::rollback()
@@ -251,7 +236,6 @@
   _inTransaction = false;
 }
 
-<<<<<<< HEAD
 QString OsmApiDb::tableTypeToTableName(const TableType& tableType) const
 {
   if (tableType == TableType::Node)
@@ -281,37 +265,6 @@
 }
 
 //TODO: this needs to be better named
-=======
-QString OsmApiDb::_getTableName(const ElementType& elementType) const
-{
-  if (elementType == ElementType::Node)
-  {
-    return "current_nodes";
-  }
-  else if (elementType == ElementType::Way)
-  {
-    return "current_ways";
-  }
-  else if (elementType == ElementType::Relation)
-  {
-    return "current_relations";
-  }
-  else
-  {
-    throw HootException("Unsupported element type.");
-  }
-}
-
-/**************************************************************
- * Purpose: support method for OsmApi selects returns a query
- *   string
- * Note: The sql queries in here are getting large to the point where
- *   they might not be as efficient as initially planned and it may be
- *   more efficient to read the element table and by id call the tags
- *   tables to extract the table.  Hard to compare without testing.
- *   Save that for a future exercise.
- **************************************************************/
->>>>>>> d539225b
 QString OsmApiDb::_elementTypeToElementTableName(const ElementType& elementType) const
 {
   if (elementType == ElementType::Node)
@@ -416,55 +369,6 @@
   return _selectNodeById;
 }
 
-<<<<<<< HEAD
-=======
-vector<Range> OsmApiDb::_getTileRanges(const Envelope& env) const
-{
-  const double minLat = env.getMinY();
-  const double minLon = env.getMinX();
-  const double maxLat = env.getMaxY();
-  const double maxLon = env.getMaxX();
-
-  vector<double> minV;
-  minV.push_back(-90.0);
-  minV.push_back(-180.0);
-  vector<double> maxV;
-  maxV.push_back(90.0);
-  maxV.push_back(180.0);
-  ZValue zv(2, 16, minV, maxV);
-  ZCurveRanger ranger(zv);
-
-  vector<double> minB;
-  minB.push_back(minLat);
-  minB.push_back(minLon);
-  vector<double> maxB;
-  maxB.push_back(maxLat);
-  maxB.push_back(maxLon);
-
-  BBox b(minB, maxB);
-  return ranger.decomposeRange(b, 1);
-}
-
-QString OsmApiDb::_getTileWhereCondition(const vector<Range>& tileIdRanges) const
-{
-  QString sql = "";
-  for (uint i = 0; i < tileIdRanges.size(); i++)
-  {
-    if (i == tileIdRanges.size() - 1)
-    {
-      sql += "(tile between " + QString::number(tileIdRanges[i].getMin()) + " and " +
-          QString::number(tileIdRanges[i].getMax()) + ")";
-    }
-    else
-    {
-      sql += "(tile between " + QString::number(tileIdRanges[i].getMin()) + " and " +
-          QString::number(tileIdRanges[i].getMax()) + ") or ";
-    }
-  }
-  return sql;
-}
-
->>>>>>> d539225b
 shared_ptr<QSqlQuery> OsmApiDb::selectElements(const ElementType& elementType)
 {
   LOG_DEBUG("IN selectElement");
@@ -559,18 +463,6 @@
   return _selectTagsForNode;
 }
 
-<<<<<<< HEAD
-=======
-/************************************************************************
- * Purpose: to extract tags from the extra lines returned in the
- *   selectAll for OsmApi data
- * Input: apidb row in form with row[8]=k, row[9]=v
- * Output: "k"=>"v"
- * Note: this gets the tags in a form that is the same as how selectAll
- *       returns them for Services DB
- * **********************************************************************
- */
->>>>>>> d539225b
 QString OsmApiDb::extractTagFromRow(shared_ptr<QSqlQuery> row, const ElementType::Type type)
 {
   QString tag = "";
@@ -640,34 +532,6 @@
   return result;
 }
 
-<<<<<<< HEAD
-=======
-shared_ptr<QSqlQuery> OsmApiDb::getChangesetsCreatedAfterTime(const QString timeStr)
-{
-  LOG_VARD(timeStr);
-  if (!_selectChangesetsCreatedAfterTime)
-  {
-    _selectChangesetsCreatedAfterTime.reset(new QSqlQuery(_db));
-    _selectChangesetsCreatedAfterTime->prepare(
-      QString("SELECT min_lon, max_lon, min_lat, max_lat FROM changesets ") +
-      QString("WHERE created_at > :createdAt"));
-    _selectChangesetsCreatedAfterTime->bindValue(":createdAt", "'" + timeStr + "'");
-  }
-
-  if (_selectChangesetsCreatedAfterTime->exec() == false)
-  {
-    LOG_ERROR(_selectChangesetsCreatedAfterTime->executedQuery());
-    LOG_ERROR(_selectChangesetsCreatedAfterTime->lastError().text());
-    throw HootException(
-      "Could not execute changesets query: " + _selectChangesetsCreatedAfterTime->lastError().text());
-  }
-  LOG_VARD(_selectChangesetsCreatedAfterTime->executedQuery());
-  LOG_VARD(_selectChangesetsCreatedAfterTime->numRowsAffected());
-
-  return _selectChangesetsCreatedAfterTime;
-}
-
->>>>>>> d539225b
 long OsmApiDb::toOsmApiDbCoord(const double x)
 {
   return round(x * COORDINATE_SCALE);
@@ -678,147 +542,4 @@
   return (double)x / COORDINATE_SCALE;
 }
 
-shared_ptr<QSqlQuery> OsmApiDb::selectNodesByBounds(const QString bbox)
-{
-  const Envelope env = GeometryUtils::envelopeFromConfigString(bbox);
-  LOG_VARD(env);
-  const vector<Range> tileRanges = _getTileRanges(env);
-  LOG_VARD(tileRanges.size());
-
-  //I'm not sure yet if the number of tile ID ranges is constant or not.  If it is, then we could
-  //modify this to add placeholders for the tile ID ranges and make it so the query only gets
-  //prepared once.
-  if (!_selectNodesByBounds)
-  {
-    _selectNodesByBounds.reset(new QSqlQuery(_db));
-    _selectNodesByBounds->setForwardOnly(true);
-  }
-  QString sql = "select * from current_nodes where";
-  sql += " visible = true";
-  sql += " and (" + _getTileWhereCondition(tileRanges) + ")";
-  sql += " and longitude >= :minLon and longitude <= :maxLon and latitude >= :minLat ";
-  sql += " and latitude <= :maxLat";
-  sql += " order by id desc";
-  _selectNodesByBounds->prepare(sql);
-  _selectNodesByBounds->bindValue(":minLon", (qlonglong)(env.getMinX() * COORDINATE_SCALE));
-  _selectNodesByBounds->bindValue(":maxLon", (qlonglong)(env.getMaxX() * COORDINATE_SCALE));
-  _selectNodesByBounds->bindValue(":minLat", (qlonglong)(env.getMinY() * COORDINATE_SCALE));
-  _selectNodesByBounds->bindValue(":maxLat", (qlonglong)(env.getMaxY() * COORDINATE_SCALE));
-  LOG_VARD(_selectNodesByBounds->lastQuery());
-  LOG_VARD(_selectNodesByBounds->boundValues());
-
-  if (_selectNodesByBounds->exec() == false)
-  {
-    throw HootException(
-      "Error selecting nodes by bounds: " + bbox + " Error: " +
-      _selectNodesByBounds->lastError().text());
-  }
-  LOG_VARD(_selectNodesByBounds->numRowsAffected());
-  return _selectNodesByBounds;
-}
-
-shared_ptr<QSqlQuery> OsmApiDb::selectWayIdsByWayNodeIds(const QSet<QString>& nodeIds)
-{
-  if (!_selectWayIdsByWayNodeIds)
-  {
-    _selectWayIdsByWayNodeIds.reset(new QSqlQuery(_db));
-    _selectWayIdsByWayNodeIds->setForwardOnly(true);
-  }
-  //this has to be prepared every time due to the varying number of IDs passed in
-  QString sql =
-    "select distinct way_id from current_way_nodes where node_id in (" +
-    QStringList(nodeIds.toList()).join(",") + ")";
-  //sql += " order by way_id desc";
-  _selectWayIdsByWayNodeIds->prepare(sql);
-  LOG_VARD(_selectWayIdsByWayNodeIds->lastQuery());
-
-  if (_selectWayIdsByWayNodeIds->exec() == false)
-  {
-    throw HootException(
-      "Error selecting way IDs by way node IDs.  Error: " +
-      _selectWayIdsByWayNodeIds->lastError().text());
-  }
-  LOG_VARD(_selectWayIdsByWayNodeIds->numRowsAffected());
-  return _selectWayIdsByWayNodeIds;
-}
-
-shared_ptr<QSqlQuery> OsmApiDb::selectElementsByElementIdList(const QSet<QString>& elementIds,
-                                                              const ElementType& elementType)
-{
-  if (!_selectElementsByElementIdList)
-  {
-    _selectElementsByElementIdList.reset(new QSqlQuery(_db));
-    _selectElementsByElementIdList->setForwardOnly(true);
-  }
-  //this has to be prepared every time due to the varying number of IDs passed in
-  QString sql =
-    "select * from " + _getTableName(elementType) + " where visible = true and id in (" +
-    QStringList(elementIds.toList()).join(",") + ")";
-  sql += " order by id desc";
-  _selectElementsByElementIdList->prepare(sql);
-  LOG_VARD(_selectElementsByElementIdList->lastQuery());
-
-  if (_selectElementsByElementIdList->exec() == false)
-  {
-    throw HootException(
-      "Error selecting elements by element ID list:  Error: " +
-      _selectElementsByElementIdList->lastError().text());
-  }
-  LOG_VARD(_selectElementsByElementIdList->numRowsAffected());
-  return _selectElementsByElementIdList;
-}
-
-shared_ptr<QSqlQuery> OsmApiDb::selectWayNodeIdsByWayIds(const QSet<QString>& wayIds)
-{
-  if (!_selectWayNodeIdsByWayIds)
-  {
-    _selectWayNodeIdsByWayIds.reset(new QSqlQuery(_db));
-    _selectWayNodeIdsByWayIds->setForwardOnly(true);
-  }
-  //this has to be prepared every time due to the varying number of IDs passed in
-  QString sql =
-    "select distinct node_id from current_way_nodes where way_id in (" +
-    QStringList(wayIds.toList()).join(",") + ")";
-  //sql += " order by sequence_id";
-  _selectWayNodeIdsByWayIds->prepare(sql);
-  LOG_VARD(_selectWayNodeIdsByWayIds->lastQuery());
-
-  if (_selectWayNodeIdsByWayIds->exec() == false)
-  {
-    throw HootException(
-      "Error selecting way node IDs by way IDs.  Error: " +
-      _selectWayNodeIdsByWayIds->lastError().text());
-  }
-  LOG_VARD(_selectWayNodeIdsByWayIds->numRowsAffected());
-  return _selectWayNodeIdsByWayIds;
-}
-
-shared_ptr<QSqlQuery> OsmApiDb::selectRelationIdsByMemberIds(const QSet<QString>& memberIds,
-                                                             const ElementType& elementType)
-{
-  if (!_selectRelationIdsByMemberIds)
-  {
-    _selectRelationIdsByMemberIds.reset(new QSqlQuery(_db));
-    _selectRelationIdsByMemberIds->setForwardOnly(true);
-  }
-  //this has to be prepared every time due to the varying number of IDs passed in
-  QString sql = "select distinct relation_id from current_relation_members";
-  sql += " where member_type = :elementType and member_id in (" +
-    QStringList(memberIds.toList()).join(",") + ")";
-  //sql += " order by relation_id desc";
-  _selectRelationIdsByMemberIds->prepare(sql);
-  _selectRelationIdsByMemberIds->bindValue(":elementType", elementType.toString());
-  LOG_VARD(_selectRelationIdsByMemberIds->lastQuery());
-  LOG_VARD(_selectRelationIdsByMemberIds->boundValues());
-
-  if (_selectRelationIdsByMemberIds->exec() == false)
-  {
-    throw HootException(
-      "Error selecting relation IDs by member IDs.  Error: " +
-      _selectRelationIdsByMemberIds->lastError().text());
-  }
-  LOG_VARD(_selectRelationIdsByMemberIds->numRowsAffected());
-  return _selectRelationIdsByMemberIds;
-}
-
 }
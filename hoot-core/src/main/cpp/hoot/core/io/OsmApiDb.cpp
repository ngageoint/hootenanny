--- conflicted
+++ resolved
@@ -371,17 +371,8 @@
   _selectElementsForMap.reset(new QSqlQuery(_db));
   _selectElementsForMap->setForwardOnly(true);
 
-<<<<<<< HEAD
   QString sql =  "SELECT * FROM ";
   if (elementType != ElementType::Unknown)
-=======
-  // setup base sql query string
-  QString sql =  "SELECT ";
-
-  /// @todo This logic seems inconsistent.  _elementTypeToElementTableName is used for one element
-  /// type but not others. - may be OBE after #772
-  if (elementType == ElementType::Node)
->>>>>>> c9d14951
   {
     sql += _getTableName(elementType) + " WHERE visible = true ";
     if (elementType == ElementType::Node)

--- conflicted
+++ resolved
@@ -5,12 +5,16 @@
 #include <hoot/core/elements/Node.h>
 #include <hoot/core/elements/Relation.h>
 #include <hoot/core/elements/Way.h>
-#include <QString>
-#include <QFile>
 #include <boost/shared_ptr.hpp>
 #include <hoot/core/elements/Element.h>
 #include <hoot/core/elements/ElementType.h>
 #include <tgs/BigContainers/BigMap.h>
+
+// Qt
+#include <QUrl>
+#include <QFile>
+#include <QSqlDatabase>
+#include <QString>
 
 namespace hoot
 {
@@ -18,13 +22,14 @@
 class OsmChangeWriterSql
 {
 public:
-  OsmChangeWriterSql(url);
+  OsmChangeWriterSql(QUrl url);
 
   // Jason
   void write(const QString& path, const ChangeSetProviderPtr cs);
 
 
 private:
+  QSqlDatabase _db;
   QFile _outputSql;
 
   Tgs::BigMap<long, long> _idMappingsNode;
@@ -52,16 +57,11 @@
 
   // jason
   void _delete(const ConstNodePtr node);
-<<<<<<< HEAD
-  void _delete(const ConstWayPtr node);
-  void _delete(const ConstRelationPtr node);
 
-  void _open(QString url);
+  void _open(QUrl url);
 
-=======
   void _delete(const ConstWayPtr way);
   void _delete(const ConstRelationPtr relation);
->>>>>>> 35eb8fdf
 };
 
 }

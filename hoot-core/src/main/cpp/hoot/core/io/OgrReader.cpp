--- conflicted
+++ resolved
@@ -115,11 +115,7 @@
   /**
    * Reads all the features into the given map.
    */
-<<<<<<< HEAD
-  void read(const OsmMapPtr& map, Progress progress);
-=======
-  void read(OsmMapPtr map);
->>>>>>> 71040bb0
+  void read(const OsmMapPtr& map);
 
   /**
    * Reads the next feature into the given map.
@@ -158,14 +154,8 @@
   QString _path;
   QString _layerName;
   OGRCoordinateTransformation* _transform;
-<<<<<<< HEAD
   std::shared_ptr<OGRSpatialReference> _wgs84;
   std::shared_ptr<ScriptTranslator> _translator;
-  long _streamFeatureCount;
-=======
-  boost::shared_ptr<OGRSpatialReference> _wgs84;
-  boost::shared_ptr<ScriptTranslator> _translator;
->>>>>>> 71040bb0
   QStringList _pendingLayers;
   bool _addSourceDateTime;
   QString _nodeIdFieldName;
@@ -298,9 +288,6 @@
   delete _d;
 }
 
-<<<<<<< HEAD
-ElementIterator* OgrReader::createIterator(const QString& path, const QString& layer) const
-=======
 void OgrReader::setProgress(Progress progress)
 {
   if (_d == 0)
@@ -311,8 +298,7 @@
   _d->setProgress(progress);
 }
 
-ElementIterator* OgrReader::createIterator(QString path, QString layer) const
->>>>>>> 71040bb0
+ElementIterator* OgrReader::createIterator(const QString& path, const QString& layer) const
 {
   OgrReaderInternal* d = new OgrReaderInternal();
   d->setDefaultCircularError(_d->getDefaultCircularError());
@@ -448,11 +434,7 @@
   return _d->getFeatureCount();
 }
 
-<<<<<<< HEAD
-void OgrReader::read(const QString& path, const QString& layer, const OsmMapPtr& map, Progress progress)
-=======
-void OgrReader::read(QString path, QString layer, OsmMapPtr map)
->>>>>>> 71040bb0
+void OgrReader::read(const QString& path, const QString& layer, const OsmMapPtr& map)
 {
   _d->open(path, layer);
   _d->read(map);
@@ -1117,11 +1099,7 @@
   return circularError;
 }
 
-<<<<<<< HEAD
-void OgrReaderInternal::read(const OsmMapPtr& map, Progress progress)
-=======
-void OgrReaderInternal::read(OsmMapPtr map)
->>>>>>> 71040bb0
+void OgrReaderInternal::read(const OsmMapPtr& map)
 {
   _map = map;
   _count = 0;

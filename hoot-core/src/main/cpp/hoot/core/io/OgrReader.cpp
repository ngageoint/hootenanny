--- conflicted
+++ resolved
@@ -358,11 +358,7 @@
 QStringList OgrReader::getLayerNames(QString path)
 {
   QStringList result;
-<<<<<<< HEAD
   boost::shared_ptr<GDALDataset> ds = OgrUtilities::getInstance().openDataSource(path);
-=======
-  shared_ptr<GDALDataset> ds = OgrUtilities::getInstance().openDataSource(path, true);
->>>>>>> cfa9057c
   int count = ds->GetLayerCount();
   for (int i = 0; i < count; i++)
   {
@@ -519,11 +515,7 @@
 QStringList OgrReaderInternal::getLayersWithGeometry(QString path) const
 {
   QStringList result;
-<<<<<<< HEAD
-  boost::shared_ptr<GDALDataset> ds = OgrUtilities::getInstance().openDataSource(path);
-=======
-  shared_ptr<GDALDataset> ds = OgrUtilities::getInstance().openDataSource(path, true);
->>>>>>> cfa9057c
+  boost::shared_ptr<GDALDataset> ds = OgrUtilities::getInstance().openDataSource(path, true);
   int count = ds->GetLayerCount();
   for (int i = 0; i < count; i++)
   {

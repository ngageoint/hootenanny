/*
 * This file is part of Hootenanny.
 *
 * Hootenanny is free software: you can redistribute it and/or modify
 * it under the terms of the GNU General Public License as published by
 * the Free Software Foundation, either version 3 of the License, or
 * (at your option) any later version.
 *
 * This program is distributed in the hope that it will be useful,
 * but WITHOUT ANY WARRANTY; without even the implied warranty of
 * MERCHANTABILITY or FITNESS FOR A PARTICULAR PURPOSE.  See the
 * GNU General Public License for more details.
 *
 * You should have received a copy of the GNU General Public License
 * along with this program.  If not, see <http://www.gnu.org/licenses/>.
 *
 * --------------------------------------------------------------------
 *
 * The following copyright notices are generated automatically. If you
 * have a new notice to add, please use the format:
 * " * @copyright Copyright ..."
 * This will properly maintain the copyright information. DigitalGlobe
 * copyrights will be updated automatically.
 *
 * @copyright Copyright (C) 2020 DigitalGlobe (http://www.digitalglobe.com/)
 */

#include "ElementIdSynchronizer.h"

// Hoot
#include <hoot/core/util/HootException.h>
#include <hoot/core/util/Log.h>
#include <hoot/core/visitors/ElementHashVisitor.h>
#include <hoot/core/util/CollectionUtils.h>
#include <hoot/core/elements/WayUtils.h>
#include <hoot/core/schema/OsmSchema.h>
#include <hoot/core/elements/RelationMemberUtils.h>
#include <hoot/core/criterion/TagCriterion.h>
#include <hoot/core/util/StringUtils.h>
#include <hoot/core/io/OsmMapWriterFactory.h>
#include <hoot/core/ops/ElementHashOp.h>
#include <hoot/core/algorithms/extractors/EuclideanDistanceExtractor.h>

namespace hoot
{

ElementIdSynchronizer::ElementIdSynchronizer() :
_useNodeTagsForHash(true),
_coordinateComparisonSensitivity(ConfigOptions().getNodeComparisonCoordinateSensitivity()),
_updatedNodeCtr(0),
_updatedWayCtr(0),
_updatedRelationCtr(0)
{
}

void ElementIdSynchronizer::clear()
{
  _map1HashesToElementIds.clear();
  _map1ElementIdsToHashes.clear();
  _map2HashesToElementIds.clear();
  _map2ElementIdsToHashes.clear();
  _syncedElementIds.clear();
}

void ElementIdSynchronizer::synchronize(const OsmMapPtr& map1, const OsmMapPtr& map2,
                                        const ElementType& elementType)
{
  _updatedNodeCtr = 0;
  _updatedWayCtr = 0;
  _updatedRelationCtr = 0;
  _map1 = map1;
  _map2 = map2;

  QString msg = "Synchronizing IDs for identical elements";
  if (!_map1->getName().trimmed().isEmpty() && !_map2->getName().trimmed().isEmpty())
  {
    msg += " between " + _map1->getName() + " and " + _map2->getName();
  }
  msg += "...";
  LOG_INFO(msg);

  // Calc element hashes associated with element IDs.
  _calcElementHashes(_map1, _map1HashesToElementIds, _map1ElementIdsToHashes, _map1Dupes);
  LOG_VARD(_map1HashesToElementIds.size());
<<<<<<< HEAD
  _calcElementHashes(_map2, _map2HashesToElementIds, _map2ElementIdsToHashes);
=======
  QSet<QString> map1HashesSet = _map1HashesToElementIds.keys().toSet();
  _calcElementHashes(_map2, _map2HashesToElementIds, _map2ElementIdsToHashes, _map2Dupes);
>>>>>>> 34cf3e3d
  LOG_VARD(_map2HashesToElementIds.size());

  // Obtain the hashes for the elements that are identical between the two maps.
  QSet<QString> map1HashesSet;
  QSet<QString> map2HashesSet;
  if (elementType == ElementType::Unknown)
  {
    map1HashesSet = _map1HashesToElementIds.keys().toSet();
    map2HashesSet = _map2HashesToElementIds.keys().toSet();
  }
  else
  {
    map1HashesSet = _getHashesByElementType(_map1ElementIdsToHashes, elementType);
    map2HashesSet = _getHashesByElementType(_map2ElementIdsToHashes, elementType);
  }
  const QSet<QString> identicalHashes = map1HashesSet.intersect(map2HashesSet);
  LOG_VARD(identicalHashes.size());
//  QSet<QString> map1RelationHashesSet =
//    _getHashesByElementType(_map1ElementIdsToHashes, ElementType::Relation);
//  QSet<QString> map2RelationHashesSet =
//    _getHashesByElementType(_map2ElementIdsToHashes, ElementType::Relation);
//  const QSet<QString> identicalRelationHashes =
//    map1RelationHashesSet.intersect(map2RelationHashesSet);
//  LOG_VARD(identicalRelationHashes.size());

//  QSet<QString> map1WayHashesSet =
//    _getHashesByElementType(_map1ElementIdsToHashes, ElementType::Way);
//  QSet<QString> map2WayHashesSet =
//    _getHashesByElementType(_map2ElementIdsToHashes, ElementType::Way);
//  const QSet<QString> identicalWayHashes =
//    map1WayHashesSet.intersect(map2WayHashesSet);
//  LOG_VARD(identicalWayHashes.size());

//  QSet<QString> map1NodeHashesSet =
//    _getHashesByElementType(_map1ElementIdsToHashes, ElementType::Node);
//  QSet<QString> map2NodeHashesSet =
//    _getHashesByElementType(_map2ElementIdsToHashes, ElementType::Node);
//  const QSet<QString> identicalNodeHashes =
//    map1NodeHashesSet.intersect(map2NodeHashesSet);
//  LOG_VARD(identicalNodeHashes.size());

//  for (QSet<std::pair<ElementId, ElementId>>::const_iterator itr = _map2Dupes.begin();
//       itr != _map2Dupes.end(); ++itr)
//  {
//    ConstElementPtr keptElement = _map2->getElement(itr->first);
//    ConstElementPtr dupeElement = _map2->getElement(itr->second);
//    if (keptElement && dupeElement)
//    {
//      if (_areWayNodesWithoutAWayInCommon(keptElement, dupeElement))
//      {
//        const double distance =
//          EuclideanDistanceExtractor().distance(*_map1, *_map2, keptElement, dupeElement);
//        if (distance > 0.38)
//        {

//        }
//      }
//    }
//  }

  // overwrite map2 IDs with the IDs from map1 for the features that are identical
  _syncElementIds(identicalHashes);
//  _syncElementIds(identicalRelationHashes);
//  _syncElementIds(identicalWayHashes);
//  _syncElementIds(identicalNodeHashes);

<<<<<<< HEAD
  // Overwrite map2 IDs with the IDs from map1 for the features that are identical.
  _syncElementIds(identicalHashes);

=======
>>>>>>> 34cf3e3d
  LOG_DEBUG(
    "Updated IDs on " << StringUtils::formatLargeNumber(getNumTotalFeatureIdsSynchronized()) <<
    " identical elements in second map.");
}

QSet<QString> ElementIdSynchronizer::_getHashesByElementType(
  const QMap<ElementId, QString>& hashesByElementId, const ElementType& elementType) const
{
  QSet<QString> filteredHashes;
  for (QMap<ElementId, QString>::const_iterator itr = hashesByElementId.begin();
       itr != hashesByElementId.end(); ++itr)
  {
    if (itr.key().getType() == elementType)
    {
      filteredHashes.insert(itr.value());
    }
  }
  return filteredHashes;
}

void ElementIdSynchronizer::_syncElementIds(const QSet<QString>& identicalHashes)
{
  for (QSet<QString>::const_iterator itr = identicalHashes.begin(); itr != identicalHashes.end();
       ++itr)
  {
    const QString identicalHash = *itr;
    LOG_VART(identicalHash);

    // Get the element with matching hash from the ref map.
    ElementPtr map1IdenticalElement = _map1->getElement(_map1HashesToElementIds[identicalHash]);
    if (map1IdenticalElement)
    {
      LOG_VART(map1IdenticalElement->getElementId());

      // Make sure the map being updated doesn't already have an element with this ID and that
      // we haven't already synced an element to this ID.
      if (!_map2->containsElement(map1IdenticalElement->getElementId()) &&
          !_syncedElementIds.contains(map1IdenticalElement->getElementId()))
      {
        // Copy it to be safe.
        ElementPtr map1IdenticalElementCopy(map1IdenticalElement->clone());
        LOG_VART(map1IdenticalElementCopy->getElementId());
        // Get the element with matching hash from the sec map.
        ElementPtr map2IdenticalElement = _map2->getElement(_map2HashesToElementIds[identicalHash]);
        if (map2IdenticalElement)
        {
          LOG_VART(map2IdenticalElement->getElementId());

          // Here, we're verifying that two way nodes don't belong to ways of very dissimilar types
          // before syncing their IDs. This still may prove to be too brittle and not a good long
          // term solution...not sure yet.
          // TODO: Will this be needed anymore if we switch over to ElementHashOp?
          if (_areWayNodesInWaysOfMismatchedType(map1IdenticalElement, map2IdenticalElement))
          {
            LOG_TRACE(
              map1IdenticalElement->getElementId() << " and " <<
              map2IdenticalElement->getElementId() <<
              " are both way nodes that are in ways without matching types. Skipping ID sync...");
            continue;
          }

          // The original idea here was to not allow id sync between any two way nodes that have no
          // matching parent ways in common across the two maps. Unfortunately, this causes dropped
          // features to occur in output. It seems to happen because the map index isn't being
          // updated automatically after element ID updates...not sure why. Furthermore, this is
          // also brittle b/c the geometry of ways between the two maps could be slightly different.
//          if (_areWayNodesWithoutAWayInCommon(map1IdenticalElement, map2IdenticalElement))
//          {
//            LOG_TRACE(
//              map1IdenticalElement->getElementId() << " and " <<
//              map2IdenticalElement->getElementId() <<
//              " are both way nodes that have no ways in common. Skipping ID sync...");
//            continue;
//          }

<<<<<<< HEAD
=======
          // Make sure the map being updated doesn't already have an element with this ID (this
          // check may not be necessary).
>>>>>>> 34cf3e3d
          LOG_TRACE(
            "Updating map 2 element: " << map2IdenticalElement->getElementId() << " to " <<
            map1IdenticalElementCopy->getElementId() << "...");

          // Add a custom metadata tag for debugging purposes.
          map1IdenticalElementCopy->getTags().set(MetadataTags::HootIdSynchronized(), "yes");
          // Add the element from the ref map.
          _map2->addElement(map1IdenticalElementCopy);
          // Replace the element from the sec map with the newly added element, which removes the
          // old element.
          _map2->replace(map2IdenticalElement, map1IdenticalElementCopy);
          _syncedElementIds.insert(map1IdenticalElementCopy->getElementId());

          switch (map1IdenticalElementCopy->getElementType().getEnum())
          {
            case ElementType::Node:
              _updatedNodeCtr++;
              break;
            case ElementType::Way:
              _updatedWayCtr++;
              break;
            case ElementType::Relation:
              _updatedRelationCtr++;
              break;
            default:
              throw IllegalArgumentException("Invalid element type.");
          }

          // expensive; leave disabled by default
//          OsmMapWriterFactory::writeDebugMap(
//            _map2,
//            "after-id-sync-" + map2IdenticalElement->getElementId().toString() + "-to-" +
//            map1IdenticalElementCopy->getElementId().toString());
        }
      }
    }
  }
}

bool ElementIdSynchronizer::_areWayNodesInWaysOfMismatchedType(
  ElementPtr element1, ElementPtr element2)
{
  // This method is similar to ElementDeduplicator::_areWayNodesInWaysOfMismatchedType.

  LOG_VART(element1->getElementId());
  LOG_VART(element2->getElementId());

  _wayNodeCrit.setOsmMap(_map1.get());
  LOG_VART(_wayNodeCrit.isSatisfied(element1));
  const bool element1IdWayNode = _wayNodeCrit.isSatisfied(element1);
  _wayNodeCrit.setOsmMap(_map2.get());
  LOG_VART(_wayNodeCrit.isSatisfied(element2));
  const bool element2IdWayNode = _wayNodeCrit.isSatisfied(element2);
  // If they are both way nodes,
  if (!element1IdWayNode ||!element2IdWayNode)
  {
    return false;
  }

  // get the ways that contain each.
  const std::vector<ConstWayPtr> containingWays1 =
    WayUtils::getContainingWaysByNodeId(element1->getId(), _map1);
  LOG_VART(containingWays1.size());
  const std::vector<ConstWayPtr> containingWays2 =
    WayUtils::getContainingWaysByNodeId(element2->getId(), _map2);
  LOG_VART(containingWays2.size())

  // See if any of the ways between the two have a matching type.
  OsmSchema& schema = OsmSchema::getInstance();
  TagCriterion adminBoundsCrit("boundary", "administrative");
  for (std::vector<ConstWayPtr>::const_iterator containingWays1Itr = containingWays1.begin();
       containingWays1Itr != containingWays1.end(); ++containingWays1Itr)
  {
    ConstWayPtr way1 = *containingWays1Itr;
    if (way1)
    {
      LOG_VART(way1->getElementId());

      // If either of our containing ways is a administrative boundary, we're going to bail on the
      // type comparison, since many different types of ways could be part of an admin boundary.
      // This may not end up being the best way to deal with this.
      if (RelationMemberUtils::isMemberOfRelationSatisfyingCriterion(
            _map1, way1->getElementId(), adminBoundsCrit))
      {
        return false;
      }

      for (std::vector<ConstWayPtr>::const_iterator containingWays2Itr = containingWays2.begin();
           containingWays2Itr != containingWays2.end(); ++containingWays2Itr)
      {
        ConstWayPtr way2 = *containingWays2Itr;;
        if (way2)
        {
          LOG_VART(way2->getElementId());

          if (RelationMemberUtils::isMemberOfRelationSatisfyingCriterion(
                _map2, way2->getElementId(), adminBoundsCrit))
          {
            return false;
          }

          // We keep our type comparison score low here to reflect that fact that you don't need
          // strict type matches to allow for snapping (the ID sync allows for snapping to occur in
          // some cases). This score may need some tweaking.
          if (schema.explicitTypeMismatch(way1->getTags(), way2->getTags(), 0.3))
          // This doesn't work. Don't know if it could be a better long term solution or not.
          //if (schema.typeMismatch(way1->getTags(), way2->getTags(), 0.3))
          {
            LOG_TRACE(
              "Found mismatching way parent type for way nodes " << element1->getElementId() <<
              " and " << element2->getElementId() << ".");
            return true;
          }
        }
      }
    }
  }

  return false;
}

bool ElementIdSynchronizer::_areWayNodesWithoutAWayInCommon(
  ElementPtr element1, ElementPtr element2)
{
  LOG_VART(element1->getElementId());
  LOG_VART(element2->getElementId());

  _wayNodeCrit.setOsmMap(_map1.get());
  LOG_VART(_wayNodeCrit.isSatisfied(element1));
  const bool element1IdWayNode = _wayNodeCrit.isSatisfied(element1);
  _wayNodeCrit.setOsmMap(_map2.get());
  LOG_VART(_wayNodeCrit.isSatisfied(element2));
  const bool element2IdWayNode = _wayNodeCrit.isSatisfied(element2);
  // If they are both way nodes,
  if (!element1IdWayNode ||!element2IdWayNode)
  {
    return false;
  }

  // get the ways that contain each.
  const QSet<long> containingWayIds1 =
    CollectionUtils::stdSetToQSet(
      WayUtils::getContainingWayIdsByNodeId(element1->getId(), _map1));
  LOG_VART(containingWayIds1);
  const QSet<long> containingWayIds2 =
    CollectionUtils::stdSetToQSet(
      WayUtils::getContainingWayIdsByNodeId(element2->getId(), _map2));
  LOG_VART(containingWayIds2);

  for (QSet<long>::const_iterator containingWays1Itr = containingWayIds1.begin();
       containingWays1Itr != containingWayIds1.end(); ++containingWays1Itr)
  {
    const QString way1Hash =
      _map1ElementIdsToHashes[ElementId(ElementType::Way, *containingWays1Itr)];
    LOG_VART(way1Hash);
    if (!way1Hash.trimmed().isEmpty())
    {
      for (QSet<long>::const_iterator containingWays2Itr = containingWayIds2.begin();
           containingWays2Itr != containingWayIds2.end(); ++containingWays2Itr)
      {
        const QString way2Hash =
          _map2ElementIdsToHashes[ElementId(ElementType::Way, *containingWays2Itr)];
        LOG_VART(way2Hash);
        if (!way2Hash.trimmed().isEmpty())
        {
          // If any of the ways between the two are identical, then they share a parent way.
          if (way1Hash == way2Hash)
          {
            LOG_TRACE(
              "Found common way node for " << element1->getElementId() << " and " <<
              element2->getElementId() << ".");
            return false;
          }
        }
      }
    }
  }

  return true;
}

void ElementIdSynchronizer::_calcElementHashes(
  const OsmMapPtr& map, QMap<QString, ElementId>& hashesToElementIds,
<<<<<<< HEAD
  QMap<ElementId, QString>& elementIdsToHashes)
=======
  QMap<ElementId, QString>& elementIdsToHashes, QSet<std::pair<ElementId, ElementId>>& dupes,
  const int coordinateComparisonSensitivity)
>>>>>>> 34cf3e3d
{
  LOG_DEBUG("Calculating " << map->getName() << " element hashes...");

  ElementHashVisitor hashVis;
<<<<<<< HEAD
  // This exists as an option to use, since its capable of comparing way nodes better. However, it
  // ends up preventing some id syncs against real world data.
=======
  // This has been added as an optoin to use, since its capable of comparing way nodes better.
>>>>>>> 34cf3e3d
  //ElementHashOp hashVis;

  hashVis.setWriteHashes(false);
  hashVis.setCollectHashes(true);
  hashVis.setUseNodeTags(_useNodeTagsForHash);
<<<<<<< HEAD
  hashVis.setCoordinateComparisonSensitivity(_coordinateComparisonSensitivity);
=======
  hashVis.setCoordinateComparisonSensitivity(coordinateComparisonSensitivity);
>>>>>>> 34cf3e3d

  hashVis.setOsmMap(map.get());
  map->visitRw(hashVis);
  //hashVis.setAddParentToWayNodes(true);
  //hashVis.apply(map);

  hashesToElementIds = hashVis.getHashesToElementIds();
  elementIdsToHashes = hashVis.getElementIdsToHashes();
  dupes = hashVis.getDuplicates();
}

}<|MERGE_RESOLUTION|>--- conflicted
+++ resolved
@@ -80,14 +80,9 @@
   LOG_INFO(msg);
 
   // Calc element hashes associated with element IDs.
-  _calcElementHashes(_map1, _map1HashesToElementIds, _map1ElementIdsToHashes, _map1Dupes);
+  _calcElementHashes(_map1, _map1HashesToElementIds, _map1ElementIdsToHashes);
   LOG_VARD(_map1HashesToElementIds.size());
-<<<<<<< HEAD
   _calcElementHashes(_map2, _map2HashesToElementIds, _map2ElementIdsToHashes);
-=======
-  QSet<QString> map1HashesSet = _map1HashesToElementIds.keys().toSet();
-  _calcElementHashes(_map2, _map2HashesToElementIds, _map2ElementIdsToHashes, _map2Dupes);
->>>>>>> 34cf3e3d
   LOG_VARD(_map2HashesToElementIds.size());
 
   // Obtain the hashes for the elements that are identical between the two maps.
@@ -105,61 +100,10 @@
   }
   const QSet<QString> identicalHashes = map1HashesSet.intersect(map2HashesSet);
   LOG_VARD(identicalHashes.size());
-//  QSet<QString> map1RelationHashesSet =
-//    _getHashesByElementType(_map1ElementIdsToHashes, ElementType::Relation);
-//  QSet<QString> map2RelationHashesSet =
-//    _getHashesByElementType(_map2ElementIdsToHashes, ElementType::Relation);
-//  const QSet<QString> identicalRelationHashes =
-//    map1RelationHashesSet.intersect(map2RelationHashesSet);
-//  LOG_VARD(identicalRelationHashes.size());
-
-//  QSet<QString> map1WayHashesSet =
-//    _getHashesByElementType(_map1ElementIdsToHashes, ElementType::Way);
-//  QSet<QString> map2WayHashesSet =
-//    _getHashesByElementType(_map2ElementIdsToHashes, ElementType::Way);
-//  const QSet<QString> identicalWayHashes =
-//    map1WayHashesSet.intersect(map2WayHashesSet);
-//  LOG_VARD(identicalWayHashes.size());
-
-//  QSet<QString> map1NodeHashesSet =
-//    _getHashesByElementType(_map1ElementIdsToHashes, ElementType::Node);
-//  QSet<QString> map2NodeHashesSet =
-//    _getHashesByElementType(_map2ElementIdsToHashes, ElementType::Node);
-//  const QSet<QString> identicalNodeHashes =
-//    map1NodeHashesSet.intersect(map2NodeHashesSet);
-//  LOG_VARD(identicalNodeHashes.size());
-
-//  for (QSet<std::pair<ElementId, ElementId>>::const_iterator itr = _map2Dupes.begin();
-//       itr != _map2Dupes.end(); ++itr)
-//  {
-//    ConstElementPtr keptElement = _map2->getElement(itr->first);
-//    ConstElementPtr dupeElement = _map2->getElement(itr->second);
-//    if (keptElement && dupeElement)
-//    {
-//      if (_areWayNodesWithoutAWayInCommon(keptElement, dupeElement))
-//      {
-//        const double distance =
-//          EuclideanDistanceExtractor().distance(*_map1, *_map2, keptElement, dupeElement);
-//        if (distance > 0.38)
-//        {
-
-//        }
-//      }
-//    }
-//  }
-
-  // overwrite map2 IDs with the IDs from map1 for the features that are identical
-  _syncElementIds(identicalHashes);
-//  _syncElementIds(identicalRelationHashes);
-//  _syncElementIds(identicalWayHashes);
-//  _syncElementIds(identicalNodeHashes);
-
-<<<<<<< HEAD
+
   // Overwrite map2 IDs with the IDs from map1 for the features that are identical.
   _syncElementIds(identicalHashes);
 
-=======
->>>>>>> 34cf3e3d
   LOG_DEBUG(
     "Updated IDs on " << StringUtils::formatLargeNumber(getNumTotalFeatureIdsSynchronized()) <<
     " identical elements in second map.");
@@ -235,11 +179,6 @@
 //            continue;
 //          }
 
-<<<<<<< HEAD
-=======
-          // Make sure the map being updated doesn't already have an element with this ID (this
-          // check may not be necessary).
->>>>>>> 34cf3e3d
           LOG_TRACE(
             "Updating map 2 element: " << map2IdenticalElement->getElementId() << " to " <<
             map1IdenticalElementCopy->getElementId() << "...");
@@ -423,32 +362,19 @@
 
 void ElementIdSynchronizer::_calcElementHashes(
   const OsmMapPtr& map, QMap<QString, ElementId>& hashesToElementIds,
-<<<<<<< HEAD
   QMap<ElementId, QString>& elementIdsToHashes)
-=======
-  QMap<ElementId, QString>& elementIdsToHashes, QSet<std::pair<ElementId, ElementId>>& dupes,
-  const int coordinateComparisonSensitivity)
->>>>>>> 34cf3e3d
 {
   LOG_DEBUG("Calculating " << map->getName() << " element hashes...");
 
   ElementHashVisitor hashVis;
-<<<<<<< HEAD
   // This exists as an option to use, since its capable of comparing way nodes better. However, it
   // ends up preventing some id syncs against real world data.
-=======
-  // This has been added as an optoin to use, since its capable of comparing way nodes better.
->>>>>>> 34cf3e3d
   //ElementHashOp hashVis;
 
   hashVis.setWriteHashes(false);
   hashVis.setCollectHashes(true);
   hashVis.setUseNodeTags(_useNodeTagsForHash);
-<<<<<<< HEAD
   hashVis.setCoordinateComparisonSensitivity(_coordinateComparisonSensitivity);
-=======
-  hashVis.setCoordinateComparisonSensitivity(coordinateComparisonSensitivity);
->>>>>>> 34cf3e3d
 
   hashVis.setOsmMap(map.get());
   map->visitRw(hashVis);

/*
 * This file is part of Hootenanny.
 *
 * Hootenanny is free software: you can redistribute it and/or modify
 * it under the terms of the GNU General Public License as published by
 * the Free Software Foundation, either version 3 of the License, or
 * (at your option) any later version.
 *
 * This program is distributed in the hope that it will be useful,
 * but WITHOUT ANY WARRANTY; without even the implied warranty of
 * MERCHANTABILITY or FITNESS FOR A PARTICULAR PURPOSE.  See the
 * GNU General Public License for more details.
 *
 * You should have received a copy of the GNU General Public License
 * along with this program.  If not, see <http://www.gnu.org/licenses/>.
 *
 * --------------------------------------------------------------------
 *
 * The following copyright notices are generated automatically. If you
 * have a new notice to add, please use the format:
 * " * @copyright Copyright ..."
 * This will properly maintain the copyright information. DigitalGlobe
 * copyrights will be updated automatically.
 *
 * @copyright Copyright (C) 2015 DigitalGlobe (http://www.digitalglobe.com/)
 */

#include "Way.h"

// Boost
using namespace boost;

namespace hoot
{

WayData::WayData(long id, long changeset, long version, unsigned int timestamp, QString user,
                 long uid) :
ElementData(id, changeset, version, timestamp, user, uid)
{
}

<<<<<<< HEAD
WayData::WayData(const WayData& from) : ElementData(from._id, from.getTags(), from._circularError,
  from._changeset, from._version, from._timestamp)
=======
WayData::WayData(const WayData& from) :
ElementData(from._id, from.getTags(), from._circularError)
>>>>>>> 5f70edd7
{
  _nodes = from._nodes;
}

WayData::~WayData()
{
}

}<|MERGE_RESOLUTION|>--- conflicted
+++ resolved
@@ -39,13 +39,8 @@
 {
 }
 
-<<<<<<< HEAD
-WayData::WayData(const WayData& from) : ElementData(from._id, from.getTags(), from._circularError,
-  from._changeset, from._version, from._timestamp)
-=======
 WayData::WayData(const WayData& from) :
 ElementData(from._id, from.getTags(), from._circularError)
->>>>>>> 5f70edd7
 {
   _nodes = from._nodes;
 }

/*
 * This file is part of Hootenanny.
 *
 * Hootenanny is free software: you can redistribute it and/or modify
 * it under the terms of the GNU General Public License as published by
 * the Free Software Foundation, either version 3 of the License, or
 * (at your option) any later version.
 *
 * This program is distributed in the hope that it will be useful,
 * but WITHOUT ANY WARRANTY; without even the implied warranty of
 * MERCHANTABILITY or FITNESS FOR A PARTICULAR PURPOSE.  See the
 * GNU General Public License for more details.
 *
 * You should have received a copy of the GNU General Public License
 * along with this program.  If not, see <http://www.gnu.org/licenses/>.
 *
 * --------------------------------------------------------------------
 *
 * The following copyright notices are generated automatically. If you
 * have a new notice to add, please use the format:
 * " * @copyright Copyright ..."
 * This will properly maintain the copyright information. DigitalGlobe
 * copyrights will be updated automatically.
 *
 * @copyright Copyright (C) 2015 DigitalGlobe (http://www.digitalglobe.com/)
 */

#include "Node.h"

// Boost
using namespace boost;

// GEOS
#include <geos/geom/Coordinate.h>
#include <geos/geom/GeometryFactory.h>
#include <geos/geom/Point.h>
using namespace geos::geom;

// Hoot
#include <hoot/core/OsmMap.h>
#include <hoot/core/elements/ElementVisitor.h>

namespace hoot {

Node::Node(const Node& from) : Element(from.getStatus()), _nodeData(from._nodeData)
{
}

<<<<<<< HEAD
Node::Node(Status s, long id, const Coordinate& c, Meters circularError) : Element(s),
  _nodeData(id, c.x, c.y)
=======
Node::Node(Status s, long id, const Coordinate& c, Meters circularError) :
Element(s)
>>>>>>> 5f70edd7
{
  _getElementData().setCircularError(circularError);
}

<<<<<<< HEAD
Node::Node(Status s, long id, double x, double y, Meters circularError) : Element(s),
  _nodeData(id, x, y)
{
  _getElementData().setCircularError(circularError);
}

Node::Node(Status s, long id, double x, double y, long changeset, long version,
  unsigned int timestamp, Meters circularError) : Element(s),
  _nodeData(id, x, y)
=======
Node::Node(Status s, long id, double x, double y, Meters circularError, long changeset,
           long version, unsigned int timestamp, QString user, long uid) :
Element(s)
>>>>>>> 5f70edd7
{
  _nodeData.init(id, x, y, changeset, version, timestamp, user, uid);
  _getElementData().setCircularError(circularError);
}

void Node::clear()
{
  _nodeData.clear();
}

Envelope* Node::getEnvelope(const shared_ptr<const ElementProvider> &/*ep*/) const
{
  return new Envelope(getX(), getX(), getY(), getY());
}

void Node::setX(double x)
{
  _nodeData.setX(x);
}

void Node::setY(double y)
{
  _nodeData.setY(y);
}

shared_ptr<geos::geom::Point> Node::toPoint() const
{
  Coordinate c(getX(), getY());

  shared_ptr<Point> result(GeometryFactory::getDefaultInstance()->createPoint(c));

  return result;
}

QString Node::toString() const
{
  return QString("Node(%1): x: %2 y: %3 tags:\n%4").arg(getId()).arg(getX()).arg(getY()).
    arg(getTags().toString());
}

void Node::visitRo(const ElementProvider& map, ElementVisitor& filter) const
{
  filter.visit(map.getNode(getId()));
}

void Node::visitRw(ElementProvider& map, ElementVisitor& filter)
{
  filter.visit(map.getNode(getId()));
}

}<|MERGE_RESOLUTION|>--- conflicted
+++ resolved
@@ -40,38 +40,22 @@
 #include <hoot/core/OsmMap.h>
 #include <hoot/core/elements/ElementVisitor.h>
 
-namespace hoot {
+namespace hoot
+{
 
 Node::Node(const Node& from) : Element(from.getStatus()), _nodeData(from._nodeData)
 {
 }
 
-<<<<<<< HEAD
-Node::Node(Status s, long id, const Coordinate& c, Meters circularError) : Element(s),
-  _nodeData(id, c.x, c.y)
-=======
 Node::Node(Status s, long id, const Coordinate& c, Meters circularError) :
 Element(s)
->>>>>>> 5f70edd7
 {
   _getElementData().setCircularError(circularError);
 }
 
-<<<<<<< HEAD
-Node::Node(Status s, long id, double x, double y, Meters circularError) : Element(s),
-  _nodeData(id, x, y)
-{
-  _getElementData().setCircularError(circularError);
-}
-
-Node::Node(Status s, long id, double x, double y, long changeset, long version,
-  unsigned int timestamp, Meters circularError) : Element(s),
-  _nodeData(id, x, y)
-=======
 Node::Node(Status s, long id, double x, double y, Meters circularError, long changeset,
            long version, unsigned int timestamp, QString user, long uid) :
 Element(s)
->>>>>>> 5f70edd7
 {
   _nodeData.init(id, x, y, changeset, version, timestamp, user, uid);
   _getElementData().setCircularError(circularError);

--- conflicted
+++ resolved
@@ -43,18 +43,10 @@
 {
 public:
 
-<<<<<<< HEAD
-  WayData(const WayData& from);
-
-  //WayData() {}
-
-  WayData(long id) : ElementData(id) {}
-=======
   WayData(long id, long changeset = ElementData::CHANGESET_EMPTY,
           long version = ElementData::VERSION_EMPTY,
           unsigned int timestamp = ElementData::TIMESTAMP_EMPTY,
           QString user = ElementData::USER_EMPTY, long uid = ElementData::UID_EMPTY);
->>>>>>> 5f70edd7
 
   WayData(const WayData& from);
 
@@ -69,6 +61,7 @@
   std::vector<long>& getNodeIds() { return _nodes; }
 
 protected:
+
   std::vector<long> _nodes;
 };
 

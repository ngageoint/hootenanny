/*
 * This file is part of Hootenanny.
 *
 * Hootenanny is free software: you can redistribute it and/or modify
 * it under the terms of the GNU General Public License as published by
 * the Free Software Foundation, either version 3 of the License, or
 * (at your option) any later version.
 *
 * This program is distributed in the hope that it will be useful,
 * but WITHOUT ANY WARRANTY; without even the implied warranty of
 * MERCHANTABILITY or FITNESS FOR A PARTICULAR PURPOSE.  See the
 * GNU General Public License for more details.
 *
 * You should have received a copy of the GNU General Public License
 * along with this program.  If not, see <http://www.gnu.org/licenses/>.
 *
 * --------------------------------------------------------------------
 *
 * The following copyright notices are generated automatically. If you
 * have a new notice to add, please use the format:
 * " * @copyright Copyright ..."
 * This will properly maintain the copyright information. Maxar
 * copyrights will be updated automatically.
 *
 * @copyright Copyright (C) 2015, 2016, 2017, 2018, 2019, 2020, 2021 Maxar (http://www.maxar.com/)
 */

#include "MapProjector.h"

// Hoot
#include <hoot/core/algorithms/WayHeading.h>
#include <hoot/core/elements/Node.h>
#include <hoot/core/elements/OsmMap.h>
#include <hoot/core/geometry/GeometryUtils.h>
#include <hoot/core/util/ConfigOptions.h>
#include <hoot/core/util/HootException.h>
#include <hoot/core/util/Log.h>
#include <hoot/core/util/StringUtils.h>
#include <hoot/core/visitors/CalculateMapBoundsVisitor.h>

// GEOS
#include <geos/geom/CoordinateFilter.h>

// Standard
#include <iomanip>
#include <iostream>

using namespace geos::geom;
using namespace std;

namespace hoot
{

int MapProjector::logWarnCount = 0;

class DisableCplErrors
{
public:

  CPLErrorHandler oldHandler;

  DisableCplErrors()
  {
    oldHandler = CPLSetErrorHandler(emptyErrorHandler);
  }

  ~DisableCplErrors()
  {
    // reset to default.
    CPLSetErrorHandler(oldHandler);
  }

  static void emptyErrorHandler(CPLErr, int, const char *) { }
};

ReprojectCoordinateFilter::ReprojectCoordinateFilter(OGRCoordinateTransformation* t)
{
  _transform = t;
}

void ReprojectCoordinateFilter::filter_rw(Coordinate* c) const
{
  project(c);
}

void ReprojectCoordinateFilter::project(Coordinate* c) const
{
  double inx = c->x;
  double iny = c->y;
  if (_transform->Transform(1, &c->x, &c->y) == FALSE)
  {
    QString err = QString("Error projecting point. Is the point outside of the projection's "
                          "bounds?");
    const int logWarnMessageLimit = ConfigOptions().getLogWarnMessageLimit();
    if (MapProjector::logWarnCount < logWarnMessageLimit)
    {
      LOG_WARN(err);
      LOG_WARN("Source Point, x:" << inx << " y: " << iny);
      LOG_WARN("Source SRS: " << MapProjector::toWkt(_transform->GetSourceCS()));
      LOG_WARN("Target Point, x:" << c->x << " y: " << c->y);
      LOG_WARN("Target SRS: " << MapProjector::toWkt(_transform->GetTargetCS()));
      MapProjector::logWarnCount++;
    }
    else if (MapProjector::logWarnCount == logWarnMessageLimit)
    {
      LOG_WARN(MapProjector::className() << ": " << Log::LOG_WARN_LIMIT_REACHED_MESSAGE);
    }
    throw IllegalArgumentException(err);
  }
}

MapProjector& MapProjector::getInstance()
{
  //  Local static singleton instance
  static MapProjector instance;
  return instance;
}

bool MapProjector::_angleLessThan(
  const MapProjector::PlanarTestResult& p1, const MapProjector::PlanarTestResult& p2)
{
  return p1.angleError < p2.angleError;
}

Radians MapProjector::_calculateAngle(Coordinate p1, Coordinate p2, Coordinate p3) const
{
  Radians theta1 = atan2(p2.y - p1.y, p2.x - p1.x);
  Radians theta2 = atan2(p3.y - p1.y, p3.x - p1.x);
  return theta1 - theta2;
}

std::shared_ptr<OGRSpatialReference> MapProjector::createAeacProjection(const OGREnvelope& env)
{
<<<<<<< HEAD
  std::shared_ptr<OGRSpatialReference> srs(new OGRSpatialReference());
  srs->SetAxisMappingStrategy(OAMS_TRADITIONAL_GIS_ORDER);
=======
  std::shared_ptr<OGRSpatialReference> srs = std::make_shared<OGRSpatialReference>();
>>>>>>> b14adac8
  double height = env.MaxY - env.MinY;
  double stdP1 = env.MinY + height * .25;
  double stdP2 = env.MinY + height * .75;
  double x = (env.MinX + env.MaxX) / 2.0;
  double y = (env.MinY + env.MaxY) / 2.0;

  if (env.MinX == env.MaxX || env.MinY == env.MaxY)
  {
    throw HootException("Min and max bounds values cannot be the same.");
  }

  if (srs->SetACEA(stdP1, stdP2, y, x, 0, 0) != OGRERR_NONE)
  {
    throw HootException("Error creating Albers equal area conic projection.");
  }
  return srs;
}

vector<std::shared_ptr<OGRSpatialReference>> MapProjector::createAllPlanarProjections(
  const OGREnvelope& env) const
{
  vector<std::shared_ptr<OGRSpatialReference>> result;

  double centerLat = (env.MaxY + env.MinY) / 2.0;
  double centerLon = (env.MaxX + env.MinX) / 2.0;
  double height = env.MaxY - env.MinY;
  double stdP1 = env.MinY + height * .25;
  double stdP2 = env.MinY + height * .75;

  try { result.push_back(createOrthographic(env)); } catch (const HootException&) { }

  if (ConfigOptions().getTestForceOrthographicProjection() == false)
  {
    try { result.push_back(createAeacProjection(env)); } catch (const HootException&) { }
    try { result.push_back(createSinusoidalProjection(env)); } catch (const HootException&) { }

<<<<<<< HEAD
    std::shared_ptr<OGRSpatialReference> mollweide(new OGRSpatialReference());
    mollweide->SetAxisMappingStrategy(OAMS_TRADITIONAL_GIS_ORDER);
    if (mollweide->SetFromUserInput("ESRI:54009") == OGRERR_NONE)
=======
    std::shared_ptr<OGRSpatialReference> mollweide = std::make_shared<OGRSpatialReference>();
    if (mollweide->importFromEPSG(54009) == OGRERR_NONE)
    {
>>>>>>> b14adac8
      result.push_back(mollweide);

<<<<<<< HEAD
    std::shared_ptr<OGRSpatialReference> eckertVI(new OGRSpatialReference());
    eckertVI->SetAxisMappingStrategy(OAMS_TRADITIONAL_GIS_ORDER);
    if (eckertVI->SetFromUserInput("ESRI:53010") == OGRERR_NONE)
=======
    std::shared_ptr<OGRSpatialReference> eckertVI = std::make_shared<OGRSpatialReference>();
    if (eckertVI->importFromEPSG(53010) == OGRERR_NONE)
    {
>>>>>>> b14adac8
      result.push_back(eckertVI);

<<<<<<< HEAD
    std::shared_ptr<OGRSpatialReference> sphereBonne(new OGRSpatialReference());
    sphereBonne->SetAxisMappingStrategy(OAMS_TRADITIONAL_GIS_ORDER);
    if (sphereBonne->SetFromUserInput("ESRI:53024") == OGRERR_NONE)
=======
    std::shared_ptr<OGRSpatialReference> sphereBonne = std::make_shared<OGRSpatialReference>();
    if (sphereBonne->importFromEPSG(53024) == OGRERR_NONE)
    {
>>>>>>> b14adac8
      result.push_back(sphereBonne);

<<<<<<< HEAD
    std::shared_ptr<OGRSpatialReference> customMercator(new OGRSpatialReference());
    customMercator->SetAxisMappingStrategy(OAMS_TRADITIONAL_GIS_ORDER);
=======
    std::shared_ptr<OGRSpatialReference> customMercator = std::make_shared<OGRSpatialReference>();
>>>>>>> b14adac8
    if (customMercator->SetMercator(centerLat, centerLon, 1.0, 0.0, 0.0) == OGRERR_NONE)
      result.push_back(customMercator);

<<<<<<< HEAD
    std::shared_ptr<OGRSpatialReference> customBonne(new OGRSpatialReference());
    customBonne->SetAxisMappingStrategy(OAMS_TRADITIONAL_GIS_ORDER);
=======
    std::shared_ptr<OGRSpatialReference> customBonne = std::make_shared<OGRSpatialReference>();
>>>>>>> b14adac8
    if (customBonne->SetBonne(M_PI_2, centerLon, 0.0, 0.0) == OGRERR_NONE)
      result.push_back(customBonne);

    // Lambert azimuthal equal-area projection
<<<<<<< HEAD
    std::shared_ptr<OGRSpatialReference> customLaea(new OGRSpatialReference());
    customLaea->SetAxisMappingStrategy(OAMS_TRADITIONAL_GIS_ORDER);
=======
    std::shared_ptr<OGRSpatialReference> customLaea = std::make_shared<OGRSpatialReference>();
>>>>>>> b14adac8
    if (customLaea->SetLAEA(centerLat, centerLon, 0.0, 0.0) == OGRERR_NONE)
      result.push_back(customLaea);

<<<<<<< HEAD
    std::shared_ptr<OGRSpatialReference> customLcc1sp(new OGRSpatialReference());
    customLcc1sp->SetAxisMappingStrategy(OAMS_TRADITIONAL_GIS_ORDER);
=======
    std::shared_ptr<OGRSpatialReference> customLcc1sp = std::make_shared<OGRSpatialReference>();
>>>>>>> b14adac8
    if (customLcc1sp->SetLCC1SP(centerLat, centerLon, 1.0, 0.0, 0.0) == OGRERR_NONE)
      result.push_back(customLcc1sp);

<<<<<<< HEAD
    std::shared_ptr<OGRSpatialReference> customRobinson(new OGRSpatialReference());
    customRobinson->SetAxisMappingStrategy(OAMS_TRADITIONAL_GIS_ORDER);
=======
    std::shared_ptr<OGRSpatialReference> customRobinson = std::make_shared<OGRSpatialReference>();
>>>>>>> b14adac8
    if (customRobinson->SetRobinson(centerLon, 0.0, 0.0) == OGRERR_NONE)
      result.push_back(customRobinson);

    // custom transverse mercator
<<<<<<< HEAD
    std::shared_ptr<OGRSpatialReference> customTm(new OGRSpatialReference());
    customTm->SetAxisMappingStrategy(OAMS_TRADITIONAL_GIS_ORDER);
=======
    std::shared_ptr<OGRSpatialReference> customTm = std::make_shared<OGRSpatialReference>();
>>>>>>> b14adac8
    if (customTm->SetTM(centerLat, centerLon, 1.0, 0.0, 0.0) == OGRERR_NONE)
      result.push_back(customTm);

    // Polyconic
<<<<<<< HEAD
    std::shared_ptr<OGRSpatialReference> customPolyconic(new OGRSpatialReference());
    customPolyconic->SetAxisMappingStrategy(OAMS_TRADITIONAL_GIS_ORDER);
=======
    std::shared_ptr<OGRSpatialReference> customPolyconic = std::make_shared<OGRSpatialReference>();
>>>>>>> b14adac8
    if (customPolyconic->SetPolyconic(centerLat, centerLon, 0.0, 0.0) == OGRERR_NONE)
      result.push_back(customPolyconic);

    // Two Point Equidistant
<<<<<<< HEAD
    std::shared_ptr<OGRSpatialReference> customTped(new OGRSpatialReference());
    customTped->SetAxisMappingStrategy(OAMS_TRADITIONAL_GIS_ORDER);
=======
    std::shared_ptr<OGRSpatialReference> customTped = std::make_shared<OGRSpatialReference>();
>>>>>>> b14adac8
    if (customTped->SetTPED(stdP1, centerLon, stdP2, centerLon, 0.0, 0.0) == OGRERR_NONE)
      result.push_back(customTped);

    // Equidistant Conic
<<<<<<< HEAD
    std::shared_ptr<OGRSpatialReference> customEc(new OGRSpatialReference());
    customEc->SetAxisMappingStrategy(OAMS_TRADITIONAL_GIS_ORDER);
=======
    std::shared_ptr<OGRSpatialReference> customEc = std::make_shared<OGRSpatialReference>();
>>>>>>> b14adac8
    if (customEc->SetEC(stdP1, stdP2, centerLat, centerLon, 0.0, 0.0) == OGRERR_NONE)
      result.push_back(customEc);

    // Azimuthal Equidistant
<<<<<<< HEAD
    std::shared_ptr<OGRSpatialReference> customAe(new OGRSpatialReference());
    customAe->SetAxisMappingStrategy(OAMS_TRADITIONAL_GIS_ORDER);
=======
    std::shared_ptr<OGRSpatialReference> customAe = std::make_shared<OGRSpatialReference>();
>>>>>>> b14adac8
    if (customAe->SetAE(centerLat, centerLon, 0.0, 0.0) == OGRERR_NONE)
      result.push_back(customAe);

    // Lambert Convformal Conic
<<<<<<< HEAD
    std::shared_ptr<OGRSpatialReference> customLcc(new OGRSpatialReference());
    customLcc->SetAxisMappingStrategy(OAMS_TRADITIONAL_GIS_ORDER);
=======
    std::shared_ptr<OGRSpatialReference> customLcc = std::make_shared<OGRSpatialReference>();
>>>>>>> b14adac8
    if (customLcc->SetLCC(stdP1, stdP2, centerLat, centerLon, 0.0, 0.0) == OGRERR_NONE)
      result.push_back(customLcc);
  }

  return result;
}

std::shared_ptr<OGRSpatialReference> MapProjector::createOrthographic(const OGREnvelope& env)
{
<<<<<<< HEAD
=======
  std::shared_ptr<OGRSpatialReference> srs = std::make_shared<OGRSpatialReference>();
>>>>>>> b14adac8
  double x = (env.MinX + env.MaxX) / 2.0;
  double y = (env.MinY + env.MaxY) / 2.0;
  return createOrthographic(x, y);
}

std::shared_ptr<OGRSpatialReference> MapProjector::createOrthographic(double x, double y)
{
<<<<<<< HEAD
  std::shared_ptr<OGRSpatialReference> srs(new OGRSpatialReference());
  srs->SetAxisMappingStrategy(OAMS_TRADITIONAL_GIS_ORDER);
=======
  std::shared_ptr<OGRSpatialReference> srs = std::make_shared<OGRSpatialReference>();
>>>>>>> b14adac8
  if (srs->SetOrthographic(y, x, 0, 0) != OGRERR_NONE)
  {
    throw HootException("Error creating orthographic projection.");
  }
  return srs;
}

std::shared_ptr<OGRSpatialReference> MapProjector::createPlanarProjection(
  const OGREnvelope& env, Radians maxAngleError, Meters maxDistanceError, Meters testDistance,
  bool warnOnFail) const
{
  LOG_TRACE("Selecting best planar projection...");

  //  If the envelope is undefined, return an orthographic projection around (0, 0)
  if (!env.IsInit())
    return createOrthographic(0, 0);

  // If the envelope has zero size, then return an orthographic projection.
  if (env.MaxX == env.MinX || env.MaxY == env.MinY)
    return createOrthographic(env);

  vector<std::shared_ptr<OGRSpatialReference>> projs = createAllPlanarProjections(env);
  LOG_VART(projs.size());

  QString deg = QChar(0x00B0);

  if (projs.empty())
  {
    throw HootException("No candidate planar projections are available.");
  }

  vector<PlanarTestResult> testResults;
  vector<PlanarTestResult> passingResults;

  for (size_t i = 0; i < projs.size(); ++i)
  {
    PlanarTestResult tr;
    tr.i = i;
    if (_evaluateProjection(env, projs[i], testDistance, tr.distanceError, tr.angleError))
    {
      // create a score that is weighted by the user's threshold values.
      tr.score = tr.distanceError / maxDistanceError + tr.angleError / maxAngleError;
      LOG_VART(tr.score);
      testResults.push_back(tr);
      if (tr.distanceError <= maxDistanceError && tr.angleError <= maxAngleError)
      {
        passingResults.push_back(tr);
      }
    }
    else
    {
      tr.distanceError = numeric_limits<double>::max();
      tr.angleError = numeric_limits<double>::max();
      tr.score = numeric_limits<double>::max();
      testResults.push_back(tr);
    }
    LOG_TRACE("dis: " << tr.distanceError << "m angle: " << toDegrees(tr.angleError) << deg);
  }

  //  |<---                       80 cols                                         -->|
  const QString errorMessage =
    "A projection within the specified error bounds could not be found. This is "
    "likely due to a very large bounds on the data. Please read "
    "'Hootenanny - Distance and Angle Errors Due to Reprojection' for more "
    "information. You may experience poor conflation performance as a result.";
  int bestIndex = -1;
  Log::WarningLevel level = Log::Trace;
  LOG_VART(passingResults.size());
  LOG_VART(testResults.size());
  if (!passingResults.empty())
  {
    bestIndex = _findBestScore(passingResults);
    LOG_VART(bestIndex);
    LOG_VART(toWkt(projs[bestIndex]));
  }
  else if (warnOnFail == false)
  {
    level = Log::Warn;
  }
  else if (!testResults.empty())
  {
    LOG_WARN(errorMessage);
    bestIndex = _findBestScore(testResults);
    LOG_VART(bestIndex);
    level = Log::Info;
  }

  LOG_LEVEL(level, "Planar projection has max distance error " << fixed << setprecision(2)
            << testResults[bestIndex].distanceError << "m "
            << "(" << testResults[bestIndex].distanceError / testDistance * 100.0 << "%) "
            << "and max angular error: " << toDegrees(testResults[bestIndex].angleError) << deg
            << " test distance: " << testDistance << "m");
  LOG_LEVEL(level, "Projection: " << toWkt(projs[bestIndex]));

  if (bestIndex == -1)
  {
    throw HootException(errorMessage);
  }

  LOG_VART(toWkt(projs[bestIndex].get()));
  return projs[bestIndex];
}

std::shared_ptr<OGRSpatialReference> MapProjector::createSinusoidalProjection(
const OGREnvelope& env)
{
  double centerLon = (env.MaxX + env.MinX) / 2.0;
<<<<<<< HEAD
  std::shared_ptr<OGRSpatialReference> srs(new OGRSpatialReference());
  srs->SetAxisMappingStrategy(OAMS_TRADITIONAL_GIS_ORDER);
=======
  std::shared_ptr<OGRSpatialReference> srs = std::make_shared<OGRSpatialReference>();
>>>>>>> b14adac8
  if (srs->SetSinusoidal(centerLon, 0.0, 0.0) != OGRERR_NONE)
  {
    throw HootException("Error creating sinusoidal projection.");
  }
  return srs;
}

std::shared_ptr<OGRSpatialReference> MapProjector::createWgs84Projection()
{
<<<<<<< HEAD
  std::shared_ptr<OGRSpatialReference> srs(new OGRSpatialReference());
  srs->SetAxisMappingStrategy(OAMS_TRADITIONAL_GIS_ORDER);
=======
  std::shared_ptr<OGRSpatialReference> srs = std::make_shared<OGRSpatialReference>();
>>>>>>> b14adac8
  if (srs->importFromEPSG(4326) != OGRERR_NONE)
  {
    throw HootException("Error creating EPSG:4326 projection.");
  }
  return srs;
}

bool MapProjector::_evaluateProjection(
  const OGREnvelope& env, const std::shared_ptr<OGRSpatialReference>& srs, Meters testDistance,
  Meters& maxDistanceError, Radians& maxAngleError) const
{
  // Disable CPL error messages. They will be re-enabled when the DisableCplErrors object is
  // destructed.
  DisableCplErrors disableErrors;
  std::shared_ptr<OGRSpatialReference> wgs84 = MapProjector::createWgs84Projection();

  std::shared_ptr<OGRCoordinateTransformation> t(
    OGRCreateCoordinateTransformation(wgs84.get(), srs.get()));
  if (t.get() == nullptr)
  {
    return false;
  }

  if (env.MaxX == env.MinX || env.MaxY == env.MinY)
  {
    throw HootException("Cannot evaluate a projection with an envelope of zero area.");
  }

  double width = env.MaxX - env.MinX;
  double height = env.MaxY - env.MinY;
  double stepSize = max(width, height) / 20.0;
  double stepsX = width / stepSize;
  double stepsY = height / stepSize;
  double stepSizeX = width / stepsX;
  double stepSizeY = height / stepsY;
  std::shared_ptr<geos::geom::Envelope> e(GeometryUtils::toEnvelope(env));

  bool success = true;

  maxDistanceError = 0.0;
  maxAngleError = 0.0;

  for (double x = env.MinX; x <= env.MaxX; x += stepSizeX)
  {
    for (double y = env.MinY; y <= env.MaxY; y += stepSizeY)
    {
      Coordinate c1(x, y);
      Coordinate p1 = c1;
      success &= t->Transform(1, &p1.x, &p1.y);

      if (!success)
        return false;

      Coordinate upc = GeometryUtils::calculateDestination(c1, 0.0, testDistance);
      Coordinate up = upc;
      success &= t->Transform(1, &up.x, &up.y);

      for (double bearing = 0.0; bearing < 360.0; bearing += 20.0)
      {
        Coordinate c2 = GeometryUtils::calculateDestination(c1, bearing, testDistance);
        Coordinate p2 = c2;
        success &= t->Transform(1, &p2.x, &p2.y);

        if (e->contains(c2))
        {
          Meters d = fabs(testDistance - p1.distance(p2));
          maxDistanceError = max(maxDistanceError, d);

          if (e->contains(upc))
          {
            Radians theta = _calculateAngle(p1, up, p2);
            Radians delta = WayHeading::deltaMagnitude(toRadians(bearing), theta);
            maxAngleError = max(maxAngleError, delta);
          }
        }
      }
    }
  }

  LOG_VART(maxDistanceError);
  LOG_VART(maxAngleError);
  LOG_VART(success);

  return success;
}

bool MapProjector::_distanceLessThan(const MapProjector::PlanarTestResult& p1,
  const MapProjector::PlanarTestResult& p2)
{
  return p1.distanceError < p2.distanceError;
}

size_t MapProjector::_findBestScore(const vector<PlanarTestResult>& results) const
{
  vector<PlanarTestResult> orderByScore = results;
  sort(orderByScore.begin(), orderByScore.end(), _scoreLessThan);
  return orderByScore[0].i;
}

bool MapProjector::isGeographic(const ConstElementProviderPtr& provider)
{
  return provider->getProjection()->IsGeographic();
}

Coordinate MapProjector::project(const Coordinate& c,
                                 const std::shared_ptr<OGRSpatialReference>& srs1,
                                 const std::shared_ptr<OGRSpatialReference>& srs2)
{
  OGRCoordinateTransformation* t(OGRCreateCoordinateTransformation(srs1.get(), srs2.get()));

  if (t == nullptr)
  {
    throw HootException(QString("Error creating transformation object: ") + CPLGetLastErrorMsg());
  }

  LOG_TRACE("Reprojecting map from: " << toWkt(srs1) << " to " << toWkt(srs2) << "...");

  Coordinate result;
  result.x = c.x;
  result.y = c.y;
  ReprojectCoordinateFilter(t).project(&result);

  OGRCoordinateTransformation::DestroyCT(t);

  return result;
}

void MapProjector::project(const std::shared_ptr<OsmMap>& map,
                           const std::shared_ptr<OGRSpatialReference>& ref)
{
  LOG_TRACE("Reprojecting map to: " << toWkt(ref) << "...");

  std::shared_ptr<OGRSpatialReference> sourceSrs = map->getProjection();
  OGRCoordinateTransformation* t(OGRCreateCoordinateTransformation(sourceSrs.get(), ref.get()));

  if (t == nullptr)
  {
    throw HootException(QString("Error creating transformation object: ") + CPLGetLastErrorMsg());
  }

  ReprojectCoordinateFilter rcf(t);

  int count = 0;
  const NodeMap& nodes = map->getNodes();
  for (NodeMap::const_iterator it = nodes.begin(); it != nodes.end(); ++it)
  {
    Node* n = it->second.get();
    Coordinate c = n->toCoordinate();
    try
    {
      rcf.project(&c);
    }
    catch(const IllegalArgumentException&)
    {
      const int logWarnMessageLimit = ConfigOptions().getLogWarnMessageLimit();
      if (logWarnCount < logWarnMessageLimit)
      {
        LOG_WARN("Failure projecting node: " << n->toString());
      }
      else if (logWarnCount == logWarnMessageLimit)
      {
        LOG_WARN(className() << ": " << Log::LOG_WARN_LIMIT_REACHED_MESSAGE);
      }
      logWarnCount++;
      throw;
    }

    n->setX(c.x);
    n->setY(c.y);

    if (count % 10000 == 0)
    {
      PROGRESS_TRACE(
        "Reprojecting " << StringUtils::formatLargeNumber(count) << " of " <<
        StringUtils::formatLargeNumber(nodes.size()));
    }
    count++;
  }

  map->setProjection(ref);

  OGRCoordinateTransformation::DestroyCT(t);
}

void MapProjector::project(const std::shared_ptr<Geometry>& g,
  const std::shared_ptr<OGRSpatialReference>& srs1,
  const std::shared_ptr<OGRSpatialReference>& srs2)
{
  OGRCoordinateTransformation* t(OGRCreateCoordinateTransformation(srs1.get(), srs2.get()));

  if (t == nullptr)
  {
    throw HootException(QString("Error creating transformation object: ") + CPLGetLastErrorMsg());
  }

  LOG_TRACE("Reprojecting map from: " << toWkt(srs1) << " to " << toWkt(srs1) << "...");

  ReprojectCoordinateFilter filter(t);
  g->apply_rw(&filter);

  OGRCoordinateTransformation::DestroyCT(t);
}

void MapProjector::projectToAeac(const std::shared_ptr<OsmMap>& map)
{
  std::shared_ptr<OGRSpatialReference> srs = getInstance().createAeacProjection(
    CalculateMapBoundsVisitor::getBounds(map));
  project(map, srs);
}

void MapProjector::projectToOrthographic(const std::shared_ptr<OsmMap>& map)
{
  OGREnvelope env = CalculateMapBoundsVisitor::getBounds(map);
  return projectToOrthographic(map, env);
}

void MapProjector::projectToOrthographic(const std::shared_ptr<OsmMap>& map, const OGREnvelope& env)
{
  LOG_TRACE("Projecting to orthographic...");
  MapProjector proj;
<<<<<<< HEAD
  std::shared_ptr<OGRSpatialReference> srs(new OGRSpatialReference());
  srs->SetAxisMappingStrategy(OAMS_TRADITIONAL_GIS_ORDER);
=======
  std::shared_ptr<OGRSpatialReference> srs = std::make_shared<OGRSpatialReference>();
>>>>>>> b14adac8
  double x = (env.MinX + env.MaxX) / 2.0;
  double y = (env.MinY + env.MaxY) / 2.0;
  if (srs->SetOrthographic(y, x, 0, 0) != OGRERR_NONE)
  {
    throw HootException("Error creating orthographic projection.");
  }
  proj.project(map, srs);
}

void MapProjector::projectToPlanar(const std::shared_ptr<OsmMap>& map)
{
  if (isGeographic(map))
  {
    OGREnvelope env = CalculateMapBoundsVisitor::getBounds(map);
    projectToPlanar(map, env);
  }
}

void MapProjector::projectToPlanar(const std::shared_ptr<OsmMap>& map, const OGREnvelope& env)
{
  if (map->getProjection()->IsProjected() == false)
  {
    LOG_TRACE("Projecting to planar...");
    LOG_VART(GeometryUtils::toEnvelope(env)->toString());
    project(map, getInstance().createPlanarProjection(env));
  }
}

void MapProjector::projectToWgs84(const std::shared_ptr<OsmMap>& map)
{
  if (isGeographic(map) == false)
  {
    MapProjector proj;
<<<<<<< HEAD
    std::shared_ptr<OGRSpatialReference> srs = MapProjector::createWgs84Projection();
=======
    std::shared_ptr<OGRSpatialReference> srs = std::make_shared<OGRSpatialReference>();
    srs->SetWellKnownGeogCS("WGS84");
>>>>>>> b14adac8
    proj.project(map, srs);
  }
}

Coordinate MapProjector::projectFromWgs84(const Coordinate& c,
                                          const std::shared_ptr<OGRSpatialReference>& srs)
{
  LOG_TRACE("Projecting from WGS84...");
<<<<<<< HEAD
  std::shared_ptr<OGRSpatialReference> wgs84 = MapProjector::createWgs84Projection();
=======
  std::shared_ptr<OGRSpatialReference> wgs84 = std::make_shared<OGRSpatialReference>();
  wgs84->importFromEPSG(4326);
>>>>>>> b14adac8
  return project(c, wgs84, srs);
}

bool MapProjector::_scoreLessThan(const MapProjector::PlanarTestResult& p1,
  const MapProjector::PlanarTestResult& p2)
{
  return p1.score < p2.score;
}

QString MapProjector::toWkt(const OGRSpatialReference* srs)
{
  char* wkt = nullptr;
  srs->exportToWkt(&wkt);
  QString result = QString::fromUtf8(wkt);
  CPLFree(wkt);
  return result;
}

}<|MERGE_RESOLUTION|>--- conflicted
+++ resolved
@@ -131,12 +131,8 @@
 
 std::shared_ptr<OGRSpatialReference> MapProjector::createAeacProjection(const OGREnvelope& env)
 {
-<<<<<<< HEAD
-  std::shared_ptr<OGRSpatialReference> srs(new OGRSpatialReference());
+  std::shared_ptr<OGRSpatialReference> srs = std::make_shared<OGRSpatialReference>();
   srs->SetAxisMappingStrategy(OAMS_TRADITIONAL_GIS_ORDER);
-=======
-  std::shared_ptr<OGRSpatialReference> srs = std::make_shared<OGRSpatialReference>();
->>>>>>> b14adac8
   double height = env.MaxY - env.MinY;
   double stdP1 = env.MinY + height * .25;
   double stdP2 = env.MinY + height * .75;
@@ -173,142 +169,80 @@
     try { result.push_back(createAeacProjection(env)); } catch (const HootException&) { }
     try { result.push_back(createSinusoidalProjection(env)); } catch (const HootException&) { }
 
-<<<<<<< HEAD
-    std::shared_ptr<OGRSpatialReference> mollweide(new OGRSpatialReference());
+    std::shared_ptr<OGRSpatialReference> mollweide = std::make_shared<OGRSpatialReference>();
     mollweide->SetAxisMappingStrategy(OAMS_TRADITIONAL_GIS_ORDER);
     if (mollweide->SetFromUserInput("ESRI:54009") == OGRERR_NONE)
-=======
-    std::shared_ptr<OGRSpatialReference> mollweide = std::make_shared<OGRSpatialReference>();
-    if (mollweide->importFromEPSG(54009) == OGRERR_NONE)
-    {
->>>>>>> b14adac8
       result.push_back(mollweide);
 
-<<<<<<< HEAD
-    std::shared_ptr<OGRSpatialReference> eckertVI(new OGRSpatialReference());
+    std::shared_ptr<OGRSpatialReference> eckertVI = std::make_shared<OGRSpatialReference>();
     eckertVI->SetAxisMappingStrategy(OAMS_TRADITIONAL_GIS_ORDER);
     if (eckertVI->SetFromUserInput("ESRI:53010") == OGRERR_NONE)
-=======
-    std::shared_ptr<OGRSpatialReference> eckertVI = std::make_shared<OGRSpatialReference>();
-    if (eckertVI->importFromEPSG(53010) == OGRERR_NONE)
-    {
->>>>>>> b14adac8
       result.push_back(eckertVI);
 
-<<<<<<< HEAD
-    std::shared_ptr<OGRSpatialReference> sphereBonne(new OGRSpatialReference());
+    std::shared_ptr<OGRSpatialReference> sphereBonne = std::make_shared<OGRSpatialReference>();
     sphereBonne->SetAxisMappingStrategy(OAMS_TRADITIONAL_GIS_ORDER);
     if (sphereBonne->SetFromUserInput("ESRI:53024") == OGRERR_NONE)
-=======
-    std::shared_ptr<OGRSpatialReference> sphereBonne = std::make_shared<OGRSpatialReference>();
-    if (sphereBonne->importFromEPSG(53024) == OGRERR_NONE)
-    {
->>>>>>> b14adac8
       result.push_back(sphereBonne);
 
-<<<<<<< HEAD
-    std::shared_ptr<OGRSpatialReference> customMercator(new OGRSpatialReference());
+    std::shared_ptr<OGRSpatialReference> customMercator = std::make_shared<OGRSpatialReference>();
     customMercator->SetAxisMappingStrategy(OAMS_TRADITIONAL_GIS_ORDER);
-=======
-    std::shared_ptr<OGRSpatialReference> customMercator = std::make_shared<OGRSpatialReference>();
->>>>>>> b14adac8
     if (customMercator->SetMercator(centerLat, centerLon, 1.0, 0.0, 0.0) == OGRERR_NONE)
       result.push_back(customMercator);
 
-<<<<<<< HEAD
-    std::shared_ptr<OGRSpatialReference> customBonne(new OGRSpatialReference());
+    std::shared_ptr<OGRSpatialReference> customBonne = std::make_shared<OGRSpatialReference>();
     customBonne->SetAxisMappingStrategy(OAMS_TRADITIONAL_GIS_ORDER);
-=======
-    std::shared_ptr<OGRSpatialReference> customBonne = std::make_shared<OGRSpatialReference>();
->>>>>>> b14adac8
     if (customBonne->SetBonne(M_PI_2, centerLon, 0.0, 0.0) == OGRERR_NONE)
       result.push_back(customBonne);
 
     // Lambert azimuthal equal-area projection
-<<<<<<< HEAD
-    std::shared_ptr<OGRSpatialReference> customLaea(new OGRSpatialReference());
+    std::shared_ptr<OGRSpatialReference> customLaea = std::make_shared<OGRSpatialReference>();
     customLaea->SetAxisMappingStrategy(OAMS_TRADITIONAL_GIS_ORDER);
-=======
-    std::shared_ptr<OGRSpatialReference> customLaea = std::make_shared<OGRSpatialReference>();
->>>>>>> b14adac8
     if (customLaea->SetLAEA(centerLat, centerLon, 0.0, 0.0) == OGRERR_NONE)
       result.push_back(customLaea);
 
-<<<<<<< HEAD
-    std::shared_ptr<OGRSpatialReference> customLcc1sp(new OGRSpatialReference());
+    std::shared_ptr<OGRSpatialReference> customLcc1sp = std::make_shared<OGRSpatialReference>();
     customLcc1sp->SetAxisMappingStrategy(OAMS_TRADITIONAL_GIS_ORDER);
-=======
-    std::shared_ptr<OGRSpatialReference> customLcc1sp = std::make_shared<OGRSpatialReference>();
->>>>>>> b14adac8
     if (customLcc1sp->SetLCC1SP(centerLat, centerLon, 1.0, 0.0, 0.0) == OGRERR_NONE)
       result.push_back(customLcc1sp);
 
-<<<<<<< HEAD
-    std::shared_ptr<OGRSpatialReference> customRobinson(new OGRSpatialReference());
+    std::shared_ptr<OGRSpatialReference> customRobinson = std::make_shared<OGRSpatialReference>();
     customRobinson->SetAxisMappingStrategy(OAMS_TRADITIONAL_GIS_ORDER);
-=======
-    std::shared_ptr<OGRSpatialReference> customRobinson = std::make_shared<OGRSpatialReference>();
->>>>>>> b14adac8
     if (customRobinson->SetRobinson(centerLon, 0.0, 0.0) == OGRERR_NONE)
       result.push_back(customRobinson);
 
     // custom transverse mercator
-<<<<<<< HEAD
-    std::shared_ptr<OGRSpatialReference> customTm(new OGRSpatialReference());
+    std::shared_ptr<OGRSpatialReference> customTm = std::make_shared<OGRSpatialReference>();
     customTm->SetAxisMappingStrategy(OAMS_TRADITIONAL_GIS_ORDER);
-=======
-    std::shared_ptr<OGRSpatialReference> customTm = std::make_shared<OGRSpatialReference>();
->>>>>>> b14adac8
     if (customTm->SetTM(centerLat, centerLon, 1.0, 0.0, 0.0) == OGRERR_NONE)
       result.push_back(customTm);
 
     // Polyconic
-<<<<<<< HEAD
-    std::shared_ptr<OGRSpatialReference> customPolyconic(new OGRSpatialReference());
+    std::shared_ptr<OGRSpatialReference> customPolyconic = std::make_shared<OGRSpatialReference>();
     customPolyconic->SetAxisMappingStrategy(OAMS_TRADITIONAL_GIS_ORDER);
-=======
-    std::shared_ptr<OGRSpatialReference> customPolyconic = std::make_shared<OGRSpatialReference>();
->>>>>>> b14adac8
     if (customPolyconic->SetPolyconic(centerLat, centerLon, 0.0, 0.0) == OGRERR_NONE)
       result.push_back(customPolyconic);
 
     // Two Point Equidistant
-<<<<<<< HEAD
-    std::shared_ptr<OGRSpatialReference> customTped(new OGRSpatialReference());
+    std::shared_ptr<OGRSpatialReference> customTped = std::make_shared<OGRSpatialReference>();
     customTped->SetAxisMappingStrategy(OAMS_TRADITIONAL_GIS_ORDER);
-=======
-    std::shared_ptr<OGRSpatialReference> customTped = std::make_shared<OGRSpatialReference>();
->>>>>>> b14adac8
     if (customTped->SetTPED(stdP1, centerLon, stdP2, centerLon, 0.0, 0.0) == OGRERR_NONE)
       result.push_back(customTped);
 
     // Equidistant Conic
-<<<<<<< HEAD
-    std::shared_ptr<OGRSpatialReference> customEc(new OGRSpatialReference());
+    std::shared_ptr<OGRSpatialReference> customEc = std::make_shared<OGRSpatialReference>();
     customEc->SetAxisMappingStrategy(OAMS_TRADITIONAL_GIS_ORDER);
-=======
-    std::shared_ptr<OGRSpatialReference> customEc = std::make_shared<OGRSpatialReference>();
->>>>>>> b14adac8
     if (customEc->SetEC(stdP1, stdP2, centerLat, centerLon, 0.0, 0.0) == OGRERR_NONE)
       result.push_back(customEc);
 
     // Azimuthal Equidistant
-<<<<<<< HEAD
-    std::shared_ptr<OGRSpatialReference> customAe(new OGRSpatialReference());
+    std::shared_ptr<OGRSpatialReference> customAe = std::make_shared<OGRSpatialReference>();
     customAe->SetAxisMappingStrategy(OAMS_TRADITIONAL_GIS_ORDER);
-=======
-    std::shared_ptr<OGRSpatialReference> customAe = std::make_shared<OGRSpatialReference>();
->>>>>>> b14adac8
     if (customAe->SetAE(centerLat, centerLon, 0.0, 0.0) == OGRERR_NONE)
       result.push_back(customAe);
 
     // Lambert Convformal Conic
-<<<<<<< HEAD
-    std::shared_ptr<OGRSpatialReference> customLcc(new OGRSpatialReference());
+    std::shared_ptr<OGRSpatialReference> customLcc = std::make_shared<OGRSpatialReference>();
     customLcc->SetAxisMappingStrategy(OAMS_TRADITIONAL_GIS_ORDER);
-=======
-    std::shared_ptr<OGRSpatialReference> customLcc = std::make_shared<OGRSpatialReference>();
->>>>>>> b14adac8
     if (customLcc->SetLCC(stdP1, stdP2, centerLat, centerLon, 0.0, 0.0) == OGRERR_NONE)
       result.push_back(customLcc);
   }
@@ -318,10 +252,6 @@
 
 std::shared_ptr<OGRSpatialReference> MapProjector::createOrthographic(const OGREnvelope& env)
 {
-<<<<<<< HEAD
-=======
-  std::shared_ptr<OGRSpatialReference> srs = std::make_shared<OGRSpatialReference>();
->>>>>>> b14adac8
   double x = (env.MinX + env.MaxX) / 2.0;
   double y = (env.MinY + env.MaxY) / 2.0;
   return createOrthographic(x, y);
@@ -329,12 +259,8 @@
 
 std::shared_ptr<OGRSpatialReference> MapProjector::createOrthographic(double x, double y)
 {
-<<<<<<< HEAD
-  std::shared_ptr<OGRSpatialReference> srs(new OGRSpatialReference());
+  std::shared_ptr<OGRSpatialReference> srs = std::make_shared<OGRSpatialReference>();
   srs->SetAxisMappingStrategy(OAMS_TRADITIONAL_GIS_ORDER);
-=======
-  std::shared_ptr<OGRSpatialReference> srs = std::make_shared<OGRSpatialReference>();
->>>>>>> b14adac8
   if (srs->SetOrthographic(y, x, 0, 0) != OGRERR_NONE)
   {
     throw HootException("Error creating orthographic projection.");
@@ -442,27 +368,19 @@
 const OGREnvelope& env)
 {
   double centerLon = (env.MaxX + env.MinX) / 2.0;
-<<<<<<< HEAD
-  std::shared_ptr<OGRSpatialReference> srs(new OGRSpatialReference());
+  std::shared_ptr<OGRSpatialReference> srs = std::make_shared<OGRSpatialReference>();
   srs->SetAxisMappingStrategy(OAMS_TRADITIONAL_GIS_ORDER);
-=======
+  if (srs->SetSinusoidal(centerLon, 0.0, 0.0) != OGRERR_NONE)
+  {
+    throw HootException("Error creating sinusoidal projection.");
+  }
+  return srs;
+}
+
+std::shared_ptr<OGRSpatialReference> MapProjector::createWgs84Projection()
+{
   std::shared_ptr<OGRSpatialReference> srs = std::make_shared<OGRSpatialReference>();
->>>>>>> b14adac8
-  if (srs->SetSinusoidal(centerLon, 0.0, 0.0) != OGRERR_NONE)
-  {
-    throw HootException("Error creating sinusoidal projection.");
-  }
-  return srs;
-}
-
-std::shared_ptr<OGRSpatialReference> MapProjector::createWgs84Projection()
-{
-<<<<<<< HEAD
-  std::shared_ptr<OGRSpatialReference> srs(new OGRSpatialReference());
   srs->SetAxisMappingStrategy(OAMS_TRADITIONAL_GIS_ORDER);
-=======
-  std::shared_ptr<OGRSpatialReference> srs = std::make_shared<OGRSpatialReference>();
->>>>>>> b14adac8
   if (srs->importFromEPSG(4326) != OGRERR_NONE)
   {
     throw HootException("Error creating EPSG:4326 projection.");
@@ -683,12 +601,8 @@
 {
   LOG_TRACE("Projecting to orthographic...");
   MapProjector proj;
-<<<<<<< HEAD
-  std::shared_ptr<OGRSpatialReference> srs(new OGRSpatialReference());
+  std::shared_ptr<OGRSpatialReference> srs = std::make_shared<OGRSpatialReference>();
   srs->SetAxisMappingStrategy(OAMS_TRADITIONAL_GIS_ORDER);
-=======
-  std::shared_ptr<OGRSpatialReference> srs = std::make_shared<OGRSpatialReference>();
->>>>>>> b14adac8
   double x = (env.MinX + env.MaxX) / 2.0;
   double y = (env.MinY + env.MaxY) / 2.0;
   if (srs->SetOrthographic(y, x, 0, 0) != OGRERR_NONE)
@@ -722,12 +636,7 @@
   if (isGeographic(map) == false)
   {
     MapProjector proj;
-<<<<<<< HEAD
     std::shared_ptr<OGRSpatialReference> srs = MapProjector::createWgs84Projection();
-=======
-    std::shared_ptr<OGRSpatialReference> srs = std::make_shared<OGRSpatialReference>();
-    srs->SetWellKnownGeogCS("WGS84");
->>>>>>> b14adac8
     proj.project(map, srs);
   }
 }
@@ -736,12 +645,7 @@
                                           const std::shared_ptr<OGRSpatialReference>& srs)
 {
   LOG_TRACE("Projecting from WGS84...");
-<<<<<<< HEAD
   std::shared_ptr<OGRSpatialReference> wgs84 = MapProjector::createWgs84Projection();
-=======
-  std::shared_ptr<OGRSpatialReference> wgs84 = std::make_shared<OGRSpatialReference>();
-  wgs84->importFromEPSG(4326);
->>>>>>> b14adac8
   return project(c, wgs84, srs);
 }
 

/*
 * This file is part of Hootenanny.
 *
 * Hootenanny is free software: you can redistribute it and/or modify
 * it under the terms of the GNU General Public License as published by
 * the Free Software Foundation, either version 3 of the License, or
 * (at your option) any later version.
 *
 * This program is distributed in the hope that it will be useful,
 * but WITHOUT ANY WARRANTY; without even the implied warranty of
 * MERCHANTABILITY or FITNESS FOR A PARTICULAR PURPOSE.  See the
 * GNU General Public License for more details.
 *
 * You should have received a copy of the GNU General Public License
 * along with this program.  If not, see <http://www.gnu.org/licenses/>.
 *
 * --------------------------------------------------------------------
 *
 * The following copyright notices are generated automatically. If you
 * have a new notice to add, please use the format:
 * " * @copyright Copyright ..."
 * This will properly maintain the copyright information. Maxar
 * copyrights will be updated automatically.
 *
 * @copyright Copyright (C) 2015, 2016, 2017, 2018, 2019, 2020, 2021 Maxar (http://www.maxar.com/)
 */

#include "Tags.h"

// Hoot
#include <hoot/core/schema/MetadataTags.h>
#include <hoot/core/schema/OsmSchema.h>
#include <hoot/core/util/ConfigOptions.h>
#include <hoot/core/util/HootException.h>
#include <hoot/core/util/Log.h>
#include <hoot/core/util/Units.h>
#include <hoot/core/util/UuidHelper.h>

using namespace std;

namespace hoot
{

QStringList Tags::_nameKeys;
QStringList Tags::_pseudoNameKeys;

Tags::Tags(const QString& key, const QString& value) :
QHash<QString, QString>()
{
  set(key, value);
}

Tags::Tags(const QString& kvp)
{
  const QString errorMsg = "Invalid key/value pair passed to Tags: " + kvp;
  if (!isValidKvp(kvp))
    throw IllegalArgumentException(errorMsg);

  const QStringList kvpParts = kvp.split("=");
  set(kvpParts[0], kvpParts[1]);
}

bool Tags::isValidKvp(const QString& str)
{
  if (!str.contains("="))
    return false;

  const QStringList kvpParts = str.split("=");
  if (kvpParts.size() != 2)
    return false;

  const QString key = kvpParts[0];
  const QString val = kvpParts[1];
  if (key.trimmed().isEmpty() || val.trimmed().isEmpty())
    return false;

  return true;
}

QString Tags::kvpToKey(const QString& kvp)
{
  if (!kvp.contains("="))
    return "";

  const QStringList kvpParts = kvp.split("=");
  if (kvpParts.size() != 2)
    return "";

  return kvpParts[0].trimmed();
}

QString Tags::kvpToVal(const QString& kvp)
{
  if (!kvp.contains("="))
    return "";

  const QStringList kvpParts = kvp.split("=");
  if (kvpParts.size() != 2)
    return "";

  return kvpParts[1].trimmed();
}

void Tags::add(const Tags& t)
{
  for (Tags::const_iterator it = t.constBegin(); it != t.constEnd(); ++it)
    operator[](it.key()) = it.value();
}

void Tags::addNote(const QString& note)
{
  appendValue("note", note);
}

void Tags::appendValue(const QString& kvp)
{
  const QString errorMsg = "KVP: " + kvp + " should be of the format: key=value";
  if (!kvp.contains("="))
    throw HootException(errorMsg);

  const QStringList kvpParts = kvp.split("=");
  if (kvpParts.size() != 2)
    throw HootException(errorMsg);

  appendValue(kvpParts[0].trimmed(), kvpParts[1].trimmed());
}

void Tags::appendValue(const QString& k, const QString& v)
{
  QString oldV = value(k);

  if (oldV != "")
  {
    QStringList l = split(oldV);
    l.append(v);
    setList(k, l);
  }
  else
    insert(k, v);
}

void Tags::appendValue(const QString& k, const QStringList& v)
{
  QString oldV = value(k);

  QStringList l = split(oldV);
  l.append(v);
  setList(k, l);
}

void Tags::appendValueIfUnique(const QString& k, const QStringList& v)
{
  QString oldV = value(k);

  if (oldV != "")
  {
    QStringList l = split(oldV);

    for (int i = 0; i < v.size(); i++)
    {
      if (!l.contains(v[i]))
        l.append(v[i]);
    }

    setList(k, l);
  }
  else
    setList(k, v);
}

void Tags::appendValueIfUnique(const QString& k, const QString& v)
{
  QString oldV = value(k);

  if (oldV != "")
  {
    QStringList l = split(oldV);
    if (!l.contains(v))
    {
      l.append(v);
      setList(k, l);
    }
  }
  else
    insert(k, v);
}

bool Tags::hasInformationTag() const
{
  for (Tags::const_iterator it = constBegin(); it != constEnd(); ++it)
  {
    QString key = it.key();
    //LOG_VART(key);
    if (OsmSchema::getInstance().isMetaData(key, it.value()) == false && it.value() != "")
      return true;
  }
  return false;
}

QStringList Tags::getCreateUuid()
{
  QStringList result;

  if (contains(uuidKey()))
    result = getList(uuidKey());
  else
  {
    QString uuid = UuidHelper::createUuid().toString();
    set(uuidKey(), uuid);

    result << uuid;
  }

  return result;
}

double Tags::getDouble(const QString& k) const
{
  QString v = get(k);

  bool ok;
  double result = v.toDouble(&ok);
  if (!ok)
    throw HootException("Expected a double for key: " + k + " but got: " + v);

  return result;
}

double Tags::getDouble(const QString& k, double defaultValue) const
{
  if (contains(k))
    return getDouble(k);
  else
    return defaultValue;
}

Velocity Tags::getVelocity(const QString& k) const
{
  QString v = get(k);

  QMap<QString, Velocity> stringUnits;
  stringUnits["km/h"] = getKph();
  stringUnits["kph"] = getKph();
  stringUnits["kmph"] = getKph();

  stringUnits["mph"] = getMph();
  stringUnits["knots"] = getKnotph();

  QString num;
  QString units;
  _valueRegexParser(v, num, units);

  bool ok;
  double r = num.toDouble(&ok);
  if (!ok)
    throw HootException("Expected a double for key: " + k + " but got: " + v);

  Velocity result;
  if (stringUnits.contains(units))
    result = r * stringUnits[units];
  else
    throw HootException("Invalid units: " + units);

  return result;
}

Length Tags::getLength(const QString& k) const
{
  QString v = get(k);

  Length result;
  bool ok;
  // feet and inch are special case, do check and calculation.
  if (v.contains("'", Qt::CaseInsensitive) || v.contains("\"", Qt::CaseInsensitive))
  {
    QString vf = "";
    QString vi = "";
    double vfd = 0.0;
    double vid = 0.0;
    if (v.contains("'", Qt::CaseInsensitive))
    {
      QStringList vfi = v.split("'");
      if (vfi.length() == 2)
      {
        vf = vfi[0];
        vi = vfi[1];
        if (vi.contains("\""))
          vi = vi.replace("\"","");

        vfd = vf.toDouble(&ok);
        if (!ok)
          throw HootException("Expected a double for key: " + k + " but got: " + v);

        if (!vi.isEmpty())
        {
          vid = vi.toDouble(&ok);
          if (!ok)
            throw HootException("Expected a double for key: " + k + " but got: " + v);
        }
      }
      else
      {
        vf = vfi[0];
        vfd = vf.toDouble(&ok);
        if (!ok)
          throw HootException("Expected a double for key: " + k + " but got: " + v);
      }
    }
    result = (vfd + vid * 0.0833333) * getFeetLength();
  }
  else
  {
    QString num;
    QString units;

    QMap<QString, Length> stringUnits;
    stringUnits["miles"] = getMileLength();
    stringUnits["mile"] = getMileLength();
    stringUnits["mi"] = getMileLength();

    stringUnits["km"] = getKiloLength();
    stringUnits["kilometre"] = getKiloLength();
    stringUnits["kilometres"] = getKiloLength();
    stringUnits["kilometer"] = getKiloLength();
    stringUnits["kilometers"] = getKiloLength();

    stringUnits["nmi"] = getNmiLength();
    stringUnits["international nautical mile"] = getNmiLength();
    stringUnits["ft"] = getFeetLength();
    stringUnits["feet"] = getFeetLength();
    stringUnits["foot"] = getFeetLength();
    stringUnits["decimetres"] = getDecimiLength();

    _valueRegexParser(v, num, units);

    double r = num.toDouble(&ok);
    if (!ok)
      throw HootException("Expected a double for key: " + k + " but got: " + v);

    if (stringUnits.contains(units))
      result = r * stringUnits[units];
    else
      throw HootException("Invalid units: " + units);
  }
  return result;
}

int Tags::getInformationCount() const
{
  int count = 0;
  for (Tags::const_iterator it = constBegin(); it != constEnd(); ++it)
  {
    QString key = it.key();
    //LOG_VART(key);
    if (OsmSchema::getInstance().isMetaData(key, it.value()) == false && it.value() != "")
      count++;
  }
  return count;
}

QStringList Tags::getList(const QString& k) const
{
  QStringList result;
  readValues(k, result);
  return result;
}

QStringList Tags::getMatchingKeys(const QStringList& k)
{
  QStringList result;
  for (int i = 0; i < k.size(); i++)
  {
    if (k[i].startsWith("regex?"))
    {
      QString regexStr = k[i].mid(6);
      QRegExp regex(regexStr);

      for (const_iterator it = begin(); it != end(); ++it)
      {
        if (regex.exactMatch(it.key()))
          result.append(it.key());
      }
    }
    else if (contains(k[i]))
      result.append(k[i]);
  }

  return result;
}

bool Tags::hasName() const
{
  return !getName().isEmpty();
}

bool Tags::haveMatchingName(const Tags& tags1, const Tags& tags2, const bool strictNameMatch)
{
  const QStringList tag1Names = tags1.getNames(!strictNameMatch);
  const QStringList tag2Names = tags2.getNames(!strictNameMatch);
  for (int i = 0; i < tag1Names.size(); i++)
  {
    const QString tag1Name = tag1Names[i];
    for (int j = 0; j < tag2Names.size(); j++)
    {
      const QString tag2Name = tag2Names[j];
      if (tag1Name.compare(tag2Name, Qt::CaseInsensitive) == 0)
        return true;
    }
  }
  return false;
}

QStringList Tags::getNames(const bool includeAltName) const
{
  QStringList result;

  if (size() == 0)
    return result;

  // make sure the _nameKeys field is populated.
  getNameKeys();

  for (int i = 0; i < _nameKeys.size(); i++)
  {
    if (includeAltName || (!includeAltName && _nameKeys[i].toLower() != "alt_name"))
      readValues(_nameKeys[i], result);
  }

  return result;
}

QString Tags::getName() const
{
  QString name = get("name").trimmed();
  if (!name.isEmpty())
    return name;
  else
  {
    QStringList names = getNames();
    for (int i = 0; i < names.size(); i++)
    {
      name = names.at(i).trimmed();
      //arbitrarily returning the first name here
      if (!name.isEmpty())
        return name;
    }
  }
  return "";
}

const QStringList& Tags::getNameKeys()
{
  // Getting the name tags can be a bit expensive, so we'll just do it once.
  if (_nameKeys.empty())
  {
    const vector<SchemaVertex>& tags =
      OsmSchema::getInstance().getTagByCategory(OsmSchemaCategory::name());
    for (size_t i = 0; i < tags.size(); i++)
      _nameKeys.append(tags[i].key);
  }

  return _nameKeys;
}

QStringList Tags::getNameKeys(const Tags& tags)
{
  QStringList nameKeysInTags;
  const QStringList globalNameKeys = getNameKeys();
  for (int i = 0; i < globalNameKeys.size(); i++)
  {
    const QString nameKey = globalNameKeys.at(i);
    if (tags.contains(nameKey))
      nameKeysInTags.append(nameKey);
  }
  return nameKeysInTags;
}

int Tags::getNonDebugCount() const
{
  int count = 0;
  for (Tags::const_iterator it = constBegin(); it != constEnd(); ++it)
  {
    QString key = it.key();
    if (!key.startsWith(MetadataTags::HootTagPrefix()) && key != "created_by" && it.value() != "")
      count++;
  }
  return count;
}

const QStringList& Tags::getPseudoNameKeys() const
{
  // getting the name tags can be a bit expensive so we'll just do it once.
  if (_pseudoNameKeys.empty())
  {
    const vector<SchemaVertex>& tags =
        OsmSchema::getInstance().getTagByCategory(OsmSchemaCategory::pseudoName());

    for (size_t i = 0; i < tags.size(); i++)
    {
      LOG_TRACE("key : " << (tags[i].key.toStdString()));
      _pseudoNameKeys.append(tags[i].key);
    }
  }

  return _pseudoNameKeys;
}

QStringList Tags::getPseudoNames() const
{
  QStringList result;

  if (size() == 0)
    return result;

  // make sure the _nameKeys field is populated.
  getPseudoNameKeys();

  for (int i = 0; i < _pseudoNameKeys.size(); i++)
    readValues(_pseudoNameKeys[i], result);

  return result;
}

bool Tags::isFalse(const QString& key) const
{
  QString v = value(key).toLower();
  return (v == "no" || v == "false" || v == "0" || v == "off");
}

bool Tags::isTrue(const QString& key) const
{
  QString v = value(key).toLower();
  return (v == "yes" || v == "true" || v == "1" || v == "on");
}

bool Tags::operator==(const Tags& other) const
{
  if (other.size() != size())
    return false;

  for (const_iterator it = begin(); it != end(); ++it)
  {
    QStringList l1 = split(it.value());
    l1.sort();
    QStringList l2 = split(other.get(it.key()));
    l2.sort();
    if (l1 != l2)
      return false;
  }

  return true;
}

bool Tags::hasSameNonMetadataTags(const Tags& other) const
{
  Tags otherCopy = other;
  otherCopy.removeMetadata();
  Tags thisCopy = *this;
  thisCopy.removeMetadata();
  return otherCopy == thisCopy;
}

int Tags::removeMetadata()
{
  int numRemoved = removeByTagKeyStartsWith(MetadataTags::HootTagPrefix());

  // there are some other metadata keys that don't start with 'hoot::'
  QStringList keysToRemove;
  OsmSchema& schema = OsmSchema::getInstance();
  for (Tags::const_iterator it = begin(); it != end(); ++it)
  {
    const QString key = it.key();
    if (schema.isMetaData(key, it.value()))
      keysToRemove.append(key);
  }

  for (int i = 0; i < keysToRemove.size(); i++)
    numRemoved += remove(keysToRemove.at(i));

  return numRemoved;
}

int Tags::removeKeys(const QStringList& keys)
{
  int numRemoved = 0;
  for (int i = 0; i < keys.size(); i++)
  {
    LOG_TRACE("Removing " << keys.at(i) << "...");
    numRemoved += remove(keys.at(i));
  }
  return numRemoved;
}

int Tags::removeKey(const QRegExp& regex)
{
  QStringList keysToRemove;
  for (Tags::const_iterator it = begin(); it != end(); ++it)
  {
    const QString key = it.key();
    if (regex.exactMatch(key))
      keysToRemove.append(key);
  }

  return removeKeys(keysToRemove);
}

int Tags::removeKeys(const QList<QRegExp>& regexes)
{
  int numRemoved = 0;
  for (int i = 0; i < regexes.size(); i++)
    numRemoved += removeKey(regexes.at(i));

  return numRemoved;
}

int Tags::removeByTagKeyContains(const QString& tagKeySubstring)
{
  QStringList keysToRemove;
  for (Tags::const_iterator it = begin(); it != end(); ++it)
  {
    const QString key = it.key();
    if (key.contains(tagKeySubstring))
      keysToRemove.append(key);
  }

  int numRemoved = 0;
  for (int i = 0; i < keysToRemove.size(); i++)
    numRemoved += remove(keysToRemove.at(i));

  return numRemoved;
}

int Tags::removeByTagKeyStartsWith(const QString& tagKeySubstring)
{
  QStringList keysToRemove;
  for (Tags::const_iterator it = begin(); it != end(); ++it)
  {
    const QString key = it.key();
    if (key.startsWith(tagKeySubstring))
      keysToRemove.append(key);
  }

  int numRemoved = 0;
  for (int i = 0; i < keysToRemove.size(); i++)
    numRemoved += remove(keysToRemove.at(i));
  return numRemoved;
}

QStringList Tags::getDataOnlyValues(const Tags& tags) const
{
  QStringList t;
  for (Tags::const_iterator it = tags.begin(); it != tags.end(); ++it)
  {
    if (!it.key().startsWith(MetadataTags::HootTagPrefix()))
      t.append(it.value());
  }
  return t;
}

bool Tags::dataOnlyEqual(const Tags& other) const
{
  QStringList l1 = getDataOnlyValues(*this);
  QStringList l2 = getDataOnlyValues(other);

  if (l1.size() != l2.size())
    return false;

  for (int index = 0; index < l1.size(); ++index)
  {
    QStringList keys1 = split(l1[index]);
    keys1.sort();
    QStringList keys2 = split(l2[index]);
    keys2.sort();
    if (l1 != l2)
      return false;
  }

  return true;
}

Meters Tags::readMeters(const QString& key) const
{
  bool ok;
  // TODO: add support for ft suffix too.
  Meters result = value(key).toDouble(&ok);
  if (ok == false)
    throw HootException("Invalid value in meters, key: " + key + " value: " + value(key));
  return result;
}

void Tags::readValues(const QString &k, QStringList& list) const
{
  static QString regexStart("regex?");
  if (k.startsWith(regexStart))
  {
    QString regexStr = k.mid(6);
    QRegExp regex(regexStr);

    for (const_iterator it = begin(); it != end(); ++it)
    {
      if (regex.exactMatch(it.key()))
        list.append(split(it.value()));
    }
  }
  else if (contains(k))
    list.append(split(value(k)));
}

int Tags::removeEmpty()
{
  // remove all the empty tags
  int numRemoved = 0;
  for (Tags::const_iterator it = begin(); it != end(); ++it)
  {
    if (get(it.key()).trimmed().isEmpty())
      numRemoved += remove(it.key());
  }
  return numRemoved;
}

void Tags::set(const QString& key, const QString& value)
{
  operator[](key) = value;
}

void Tags::set(const QString& key, bool v)
{
  if (v)
    set(key, "yes");
  else
    set(key, "no");
}

void Tags::set(const Tags& other)
{
  for (Tags::const_iterator it = other.constBegin(); it != other.constEnd(); ++it)
    set(it.key(), it.value());
}

QStringList Tags::split(const QString& values)
{
  QChar semi = ';';
  QString semi2 = ";;";
  QStringList result;

  int strStart = 0;
  int last = values.length() - 1;
  for (int i = 0; i < values.length(); i++)
  {
    // if there is an empty string at the beginning
    if (i == 0)
    {
      if (values[0] == semi && (values.size() == 1 || values[1] != semi))
        strStart = 1;
    }
    // if there is an empty string at the end
    else if (i == last)
    {
      if (values[last] == semi && values[last - 1] != semi)
      {
        QString s = values.mid(strStart, i - strStart);
        result << s.replace(semi2, semi);
        strStart = i + 1;
      }
    }
    else if (values[i] == semi && values[i - 1] != semi && values[i + 1] != semi)
    {
      QString s = values.mid(strStart, i - strStart);
      result << s.replace(semi2, semi);
      strStart = i + 1;
    }
  }

  if (strStart <= last)
  {
    QString s = values.mid(strStart);
    result << s.replace(semi2, semi);
  }

  return result;
}

QString Tags::toString() const
{
  QString result;
  for (Tags::const_iterator it = constBegin(); it != constEnd(); ++it)
    result += it.key() + " = " + it.value() + "\n";
  return result;
}

void Tags::_valueRegexParser(const QString& str, QString& num, QString& units) const
{
  QRegExp nRegExp("(\\d+(\\.\\d+)?)");
  int pos = 0;
  while ((pos = nRegExp.indexIn(str,pos)) != -1)
  {
    num = nRegExp.cap(1).trimmed();
    pos += nRegExp.matchedLength();
  }

  QRegExp sRegExp("(\\d+(\\.\\d+)?)");
  QString copyStr = str;
  units = copyStr.replace(sRegExp, QString("")).trimmed();
}

QString Tags::getFirstMatchingKvp(const QStringList& kvps) const
{
  for (int i = 0; i < kvps.size(); i++)
  {
    const QString kvp = kvps.at(i);
    if (!kvp.contains("="))
      throw IllegalArgumentException("Invalid kvp: " + kvp);
<<<<<<< HEAD
    const QStringList kvpParts = kvp.split("=");
    if (kvpParts.size() != 2)
      throw IllegalArgumentException("Invalid kvp: " + kvp);
=======

    const QStringList kvpParts = kvp.split("=");
    if (kvpParts.size() != 2)
      throw IllegalArgumentException("Invalid kvp: " + kvp);

>>>>>>> bc42df5c
    const QString key = kvpParts[0];
    const QString value = kvpParts[1];
    if ((value != "*" && get(key) == value) || (value == "*" && contains(key)))
      return key + "=" + value;
  }
  return "";
}

bool Tags::hasKvp(const QString& kvp) const
{
  return hasAnyKvp(QStringList(kvp));
}

bool Tags::hasAnyKvp(const QStringList& kvps) const
{
  for (int i = 0; i < kvps.size(); i++)
  {
    const QString kvp = kvps.at(i);
    if (!kvp.contains("="))
      throw IllegalArgumentException("Invalid kvp: " + kvp);
<<<<<<< HEAD
    const QStringList kvpParts = kvp.split("=");
    if (kvpParts.size() != 2)
      throw IllegalArgumentException("Invalid kvp: " + kvp);
=======

    const QStringList kvpParts = kvp.split("=");
    if (kvpParts.size() != 2)
      throw IllegalArgumentException("Invalid kvp: " + kvp);

>>>>>>> bc42df5c
    const QString key = kvpParts[0];
    const QString value = kvpParts[1];
    if ((value != "*" && get(key) == value) || (value == "*" && contains(key)))
      return true;
  }
  return false;
}

QStringList Tags::toKvps() const
{
  QStringList kvps;
  for (Tags::const_iterator it = constBegin(); it != constEnd(); ++it)
    kvps.append(it.key() + "=" + it.value());

  return kvps;
}

bool Tags::hasAnyKey(const QStringList& keys)
{
  for (int i = 0; i < keys.size(); i++)
  {
    if (contains(keys.at(i)))
      return true;
  }
  return false;
}

QString Tags::getFirstMatchingKey(const QStringList& keys) const
{
  for (int i = 0; i < keys.size(); i++)
  {
    const QString key = keys.at(i);
    if (contains(key))
      return key;
  }
  return "";
}

Tags Tags::kvpListToTags(const QStringList& kvps)
{
  Tags tagsToReturn;
  for (int i = 0; i < kvps.size(); i++)
  {
    const QString tagStr = kvps.at(i);
    if (!tagStr.contains("="))
      throw IllegalArgumentException("Invalid tag: " + tagStr);
<<<<<<< HEAD
    const QStringList tagStrParts = tagStr.split("=");
    if (tagStrParts.size() != 2)
      throw IllegalArgumentException("Invalid tag: " + tagStr);
=======

    const QStringList tagStrParts = tagStr.split("=");
    if (tagStrParts.size() != 2)
      throw IllegalArgumentException("Invalid tag: " + tagStr);

>>>>>>> bc42df5c
    tagsToReturn.appendValue(tagStrParts[0], tagStrParts[1]);
  }
  return tagsToReturn;
}

Tags Tags::schemaVerticesToTags(const std::vector<SchemaVertex>& schemaVertices)
{
  Tags tags;
  for (std::vector<SchemaVertex>::const_iterator itr = schemaVertices.begin();
       itr != schemaVertices.end(); ++itr)
  {
    const SchemaVertex vertex = *itr;
    tags.appendValue(vertex.key, vertex.value);
  }
  return tags;
}

bool Tags::intersects(const Tags& other) const
{
  for (Tags::const_iterator tagItr = other.begin(); tagItr != other.end(); ++tagItr)
  {
    if (get(tagItr.key()) == other.get(tagItr.key()))
      return true;
  }
  return false;
}

bool Tags::bothContainKvp(const Tags& tags1, const Tags& tags2, const QString& kvp)
{
  return tags1.hasKvp(kvp) && tags2.hasKvp(kvp);
}

bool Tags::onlyOneContainsKvp(const Tags& tags1, const Tags& tags2, const QString& kvp)
{
  const bool firstHasKvp = tags1.hasKvp(kvp);
  const bool secondHasKvp = tags2.hasKvp(kvp);
  return (!firstHasKvp && secondHasKvp) || (firstHasKvp && !secondHasKvp);
}

QString Tags::getDiffString(const Tags& other) const
{
  if (this->operator ==(other))
    return "";

  QStringList keys = this->keys();
  keys.append(other.keys());
  keys.removeDuplicates();
  keys.sort();

  QString diffStr;
  for (int i = 0; i < keys.size(); i++)
  {
    QString k = keys[i];
    if (this->operator [](k) != other[k])
    {
      diffStr += "< " + k + " = " + this->operator [](k) + "\n";
      diffStr += "> " + k + " = " + other[k] + "\n";
    }
  }
  return diffStr.trimmed();
}

bool Tags::bothHaveInformation(const Tags& tags1, const Tags& tags2)
{
  return tags1.hasInformationTag() && tags2.hasInformationTag();
}

bool Tags::onlyOneHasInformation(const Tags& tags1, const Tags& tags2)
{
  return tags1.hasInformationTag() || tags2.hasInformationTag();
}

}<|MERGE_RESOLUTION|>--- conflicted
+++ resolved
@@ -810,17 +810,11 @@
     const QString kvp = kvps.at(i);
     if (!kvp.contains("="))
       throw IllegalArgumentException("Invalid kvp: " + kvp);
-<<<<<<< HEAD
+
     const QStringList kvpParts = kvp.split("=");
     if (kvpParts.size() != 2)
       throw IllegalArgumentException("Invalid kvp: " + kvp);
-=======
-
-    const QStringList kvpParts = kvp.split("=");
-    if (kvpParts.size() != 2)
-      throw IllegalArgumentException("Invalid kvp: " + kvp);
-
->>>>>>> bc42df5c
+
     const QString key = kvpParts[0];
     const QString value = kvpParts[1];
     if ((value != "*" && get(key) == value) || (value == "*" && contains(key)))
@@ -841,17 +835,11 @@
     const QString kvp = kvps.at(i);
     if (!kvp.contains("="))
       throw IllegalArgumentException("Invalid kvp: " + kvp);
-<<<<<<< HEAD
+
     const QStringList kvpParts = kvp.split("=");
     if (kvpParts.size() != 2)
       throw IllegalArgumentException("Invalid kvp: " + kvp);
-=======
-
-    const QStringList kvpParts = kvp.split("=");
-    if (kvpParts.size() != 2)
-      throw IllegalArgumentException("Invalid kvp: " + kvp);
-
->>>>>>> bc42df5c
+
     const QString key = kvpParts[0];
     const QString value = kvpParts[1];
     if ((value != "*" && get(key) == value) || (value == "*" && contains(key)))
@@ -898,17 +886,11 @@
     const QString tagStr = kvps.at(i);
     if (!tagStr.contains("="))
       throw IllegalArgumentException("Invalid tag: " + tagStr);
-<<<<<<< HEAD
+
     const QStringList tagStrParts = tagStr.split("=");
     if (tagStrParts.size() != 2)
       throw IllegalArgumentException("Invalid tag: " + tagStr);
-=======
-
-    const QStringList tagStrParts = tagStr.split("=");
-    if (tagStrParts.size() != 2)
-      throw IllegalArgumentException("Invalid tag: " + tagStr);
-
->>>>>>> bc42df5c
+
     tagsToReturn.appendValue(tagStrParts[0], tagStrParts[1]);
   }
   return tagsToReturn;

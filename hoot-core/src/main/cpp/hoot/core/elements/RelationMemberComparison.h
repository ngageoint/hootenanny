--- conflicted
+++ resolved
@@ -39,11 +39,7 @@
  * The original reason for needing this class in addition to its parent was for the relation role
  * comparison. Now that role is part of the relation hash created by ElementHashVisitor, it seems
  * like we wouldn't need this class. However, note the call to getRole() in
-<<<<<<< HEAD
- * CollectionRelationMerger...so for now this class is needed.
-=======
  * RelationMerger...so at this time, so this class is needed.
->>>>>>> 4e010acb
  *
  * @see ElementComparison
  */

--- conflicted
+++ resolved
@@ -29,13 +29,6 @@
 
 // Hoot
 #include <hoot/core/util/ConfigOptions.h>
-<<<<<<< HEAD
-
-
-=======
-#include <hoot/core/util/HootException.h>
-#include <hoot/core/util/Log.h>
->>>>>>> b449372e
 
 namespace hoot
 {

/*
 * This file is part of Hootenanny.
 *
 * Hootenanny is free software: you can redistribute it and/or modify
 * it under the terms of the GNU General Public License as published by
 * the Free Software Foundation, either version 3 of the License, or
 * (at your option) any later version.
 *
 * This program is distributed in the hope that it will be useful,
 * but WITHOUT ANY WARRANTY; without even the implied warranty of
 * MERCHANTABILITY or FITNESS FOR A PARTICULAR PURPOSE.  See the
 * GNU General Public License for more details.
 *
 * You should have received a copy of the GNU General Public License
 * along with this program.  If not, see <http://www.gnu.org/licenses/>.
 *
 * --------------------------------------------------------------------
 *
 * The following copyright notices are generated automatically. If you
 * have a new notice to add, please use the format:
 * " * @copyright Copyright ..."
 * This will properly maintain the copyright information. DigitalGlobe
 * copyrights will be updated automatically.
 *
 * @copyright Copyright (C) 2015 DigitalGlobe (http://www.digitalglobe.com/)
 */
#ifndef _ELEMENTS_NODE_DATA_H_
#define _ELEMENTS_NODE_DATA_H_

#include "ElementData.h"

namespace hoot
{

class NodeData : public ElementData
{
public:

  //NodeData() {}

<<<<<<< HEAD
  NodeData(const NodeData& nd) : ElementData(nd.getId(), nd.getTags(), nd.getCircularError(),
    nd.getChangeset(), nd.getVersion(), nd.getTimestamp()),
    _x(nd._x), _y(nd._y) {}
=======
  NodeData(const NodeData& nd);
>>>>>>> 5f70edd7

  NodeData(long id, double x, double y);

  virtual ~NodeData() {}

  double getX() const { return _x; }

  double getY() const { return _y; }

  void init(long id, double x, double y, long changeset = ElementData::CHANGESET_EMPTY,
            long version = ElementData::VERSION_EMPTY, long timestamp = ElementData::TIMESTAMP_EMPTY,
            QString user = ElementData::USER_EMPTY, long uid = ElementData::UID_EMPTY);

  void setX(double x) { _x = x; }

  void setY(double y) { _y = y; }

  NodeData& operator=(const NodeData& nd);

protected:

  double _x, _y;

};

}

#endif<|MERGE_RESOLUTION|>--- conflicted
+++ resolved
@@ -36,15 +36,9 @@
 {
 public:
 
-  //NodeData() {}
+  NodeData() {}
 
-<<<<<<< HEAD
-  NodeData(const NodeData& nd) : ElementData(nd.getId(), nd.getTags(), nd.getCircularError(),
-    nd.getChangeset(), nd.getVersion(), nd.getTimestamp()),
-    _x(nd._x), _y(nd._y) {}
-=======
   NodeData(const NodeData& nd);
->>>>>>> 5f70edd7
 
   NodeData(long id, double x, double y);
 

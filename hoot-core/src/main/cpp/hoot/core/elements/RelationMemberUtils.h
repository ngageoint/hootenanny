--- conflicted
+++ resolved
@@ -156,19 +156,11 @@
     const ElementId& childId, const ConstOsmMapPtr& map);
 
   /**
-<<<<<<< HEAD
-   * TODO
-   *
-   * @param childId
-   * @param map
-   * @return
-=======
    * Retrieves the number of relations containing a child element
    *
    * @param childId ID of the child element
    * @param map map the child element belongs to
    * @return a relation count
->>>>>>> a8881c8b
    */
   static int getContainingRelationCount(const ElementId& childId, const ConstOsmMapPtr& map);
 };

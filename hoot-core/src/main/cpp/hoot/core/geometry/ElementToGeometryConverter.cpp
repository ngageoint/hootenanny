--- conflicted
+++ resolved
@@ -294,13 +294,8 @@
   }
 
   // an empty set of holes
-<<<<<<< HEAD
   vector<LinearRing*>* holes = new vector<LinearRing*>();
-  // create the outer line
-=======
-  vector<Geometry*>* holes = new vector<Geometry*>();
   // create the outer line; GeometryFactory takes ownership of these input parameters.
->>>>>>> e468b232
   LinearRing* outer = GeometryFactory::getDefaultInstance()->createLinearRing(cs);
 
   std::shared_ptr<Polygon> result(

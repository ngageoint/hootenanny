--- conflicted
+++ resolved
@@ -242,13 +242,8 @@
   coordSeq->setAt(geos::geom::Coordinate(env.getMinX(), env.getMinY()), 4);
 
   // an empty set of holes
-<<<<<<< HEAD
   vector<LinearRing*>* holes = new vector<LinearRing*>();
-  // create the outer line
-=======
-  vector<Geometry*>* holes = new vector<Geometry*>();
   // create the outer line; GeometryFactory takes ownership of these input parameters.
->>>>>>> e468b232
   LinearRing* outer = GeometryFactory::getDefaultInstance()->createLinearRing(coordSeq);
   // GeometryFactory takes ownership of these input parameters.
   std::shared_ptr<Polygon> poly(
@@ -311,13 +306,8 @@
   LOG_VART(coordSeq->size());
 
   // an empty set of holes
-<<<<<<< HEAD
   vector<LinearRing*>* holes = new vector<LinearRing*>();
-  // create the outer line
-=======
-  vector<Geometry*>* holes = new vector<Geometry*>();
   // create the outer line; GeometryFactory takes ownership of these input parameters.
->>>>>>> e468b232
   LinearRing* outer = GeometryFactory::getDefaultInstance()->createLinearRing(coordSeq);
   // GeometryFactory takes ownership of these input parameters.
   return std::shared_ptr<Polygon>(

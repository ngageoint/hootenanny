--- conflicted
+++ resolved
@@ -55,12 +55,6 @@
 
   int runSimple(QStringList& args) override
   {    
-<<<<<<< HEAD
-    bool recursive = false;
-    const QStringList inputFilters = _parseRecursiveInputParameter(args, recursive);
-
-=======
->>>>>>> 123aa595
     if (args.size() < 1)
     {
       std::cout << getHelp() << std::endl << std::endl;
@@ -69,7 +63,6 @@
 
     conf().set(ConfigOptions::getWriterPrecisionKey(), 9);
 
-<<<<<<< HEAD
     QStringList inputs;
     if (!recursive)
     {
@@ -83,13 +76,6 @@
     QElapsedTimer timer;
     timer.start();
 
-=======
-    const QStringList inputs = args;
-
-    QElapsedTimer timer;
-    timer.start();
-
->>>>>>> 123aa595
     LOG_STATUS("Calculating extent for ..." << FileUtils::toLogFormat(inputs, 25) << "...");
 
     OsmMapPtr map(new OsmMap());

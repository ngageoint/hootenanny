/*
 * This file is part of Hootenanny.
 *
 * Hootenanny is free software: you can redistribute it and/or modify
 * it under the terms of the GNU General Public License as published by
 * the Free Software Foundation, either version 3 of the License, or
 * (at your option) any later version.
 *
 * This program is distributed in the hope that it will be useful,
 * but WITHOUT ANY WARRANTY; without even the implied warranty of
 * MERCHANTABILITY or FITNESS FOR A PARTICULAR PURPOSE.  See the
 * GNU General Public License for more details.
 *
 * You should have received a copy of the GNU General Public License
 * along with this program.  If not, see <http://www.gnu.org/licenses/>.
 *
 * --------------------------------------------------------------------
 *
 * The following copyright notices are generated automatically. If you
 * have a new notice to add, please use the format:
 * " * @copyright Copyright ..."
 * This will properly maintain the copyright information. Maxar
 * copyrights will be updated automatically.
 *
 * @copyright Copyright (C) 2012, 2013, 2015, 2017, 2018, 2019, 2020, 2021 Maxar (http://www.maxar.com/)
 */

// Hoot
#include <hoot/core/util/Factory.h>
#include <hoot/core/cmd/BoundedCommand.h>
#include <hoot/core/ops/MapCropper.h>
#include <hoot/core/elements/OsmMap.h>
#include <hoot/core/io/IoUtils.h>
#include <hoot/core/io/OsmMapWriterFactory.h>
#include <hoot/core/geometry/GeometryUtils.h>
#include <hoot/core/util/ConfigOptions.h>
#include <hoot/core/util/FileUtils.h>

// Qt
#include <QStringList>
#include <QElapsedTimer>

using namespace geos::geom;
using namespace std;

namespace hoot
{

class CropCmd : public BoundedCommand
{
public:

  static QString className() { return "hoot::CropCmd"; }

  CropCmd() = default;

  QString getName() const override { return "crop"; }
  QString getDescription() const override { return "Crops a map to a bounds"; }

  int runSimple(QStringList& args) override
  {      
<<<<<<< HEAD
    bool recursive = false;
    const QStringList inputFilters = _parseRecursiveInputParameter(args, recursive);

=======
>>>>>>> 123aa595
    if (args.size() < 3)
    {
      cout << getHelp() << endl << endl;
      throw HootException(QString("%1 takes at least three parameters.").arg(getName()));
    }

    int boundsIndex;
    if (args.contains("--write-bounds"))
    {
      boundsIndex = args.size() - 2;
<<<<<<< HEAD
    }
    else
    {
      boundsIndex = args.size() - 1;
    }
    _env = GeometryUtils::boundsFromString(args.at(boundsIndex));
    args.removeAt(boundsIndex);
    // This has to be done after we get the envelope.
    BoundedCommand::runSimple(args);

    const QString output = args.last();
    args.removeLast();

    // Everything left is an input.
    QStringList inputs;
    if (!recursive)
    {
      inputs = args;
    }
    else
    {
      inputs = IoUtils::getSupportedInputsRecursively(args, inputFilters);
=======
>>>>>>> 123aa595
    }
    else
    {
      boundsIndex = args.size() - 1;
    }
    _env = GeometryUtils::boundsFromString(args.at(boundsIndex));
    args.removeAt(boundsIndex);
    // This has to be done after we get the envelope.
    BoundedCommand::runSimple(args);

    const QString output = args.last();
    args.removeLast();

    // Everything left is an input.
    const QStringList inputs = args;

    QElapsedTimer timer;
    timer.start();

    LOG_STATUS(
      "Cropping ..." << FileUtils::toLogFormat(inputs, 25) << " and writing output to ..." <<
      FileUtils::toLogFormat(output, 25) << "...");

    OsmMapPtr map(new OsmMap());
    if (inputs.size() == 1)
    {
      IoUtils::loadMap(map, inputs.at(0), true);
    }
    else
    {
      // Avoid ID conflicts across multiple inputs.
      IoUtils::loadMaps(map, inputs, false);
    }

    MapCropper cropper;
    cropper.setBounds(_env);
    cropper.setConfiguration(Settings::getInstance());
    cropper.apply(map);

    IoUtils::saveMap(map, output);

    LOG_STATUS("Map cropped in: " << StringUtils::millisecondsToDhms(timer.elapsed()) + " total.");

    return 0;
  }

private:

  std::shared_ptr<geos::geom::Geometry> _env;

  void _writeBoundsFile() override
  {
    OsmMapWriterFactory::write(
      GeometryUtils::createMapFromBounds(*(_env->getEnvelopeInternal())),
      ConfigOptions().getBoundsOutputFile());
  }
};

HOOT_FACTORY_REGISTER(Command, CropCmd)

}<|MERGE_RESOLUTION|>--- conflicted
+++ resolved
@@ -58,13 +58,10 @@
   QString getDescription() const override { return "Crops a map to a bounds"; }
 
   int runSimple(QStringList& args) override
-  {      
-<<<<<<< HEAD
+  {
     bool recursive = false;
     const QStringList inputFilters = _parseRecursiveInputParameter(args, recursive);
 
-=======
->>>>>>> 123aa595
     if (args.size() < 3)
     {
       cout << getHelp() << endl << endl;
@@ -75,7 +72,6 @@
     if (args.contains("--write-bounds"))
     {
       boundsIndex = args.size() - 2;
-<<<<<<< HEAD
     }
     else
     {
@@ -98,23 +94,7 @@
     else
     {
       inputs = IoUtils::getSupportedInputsRecursively(args, inputFilters);
-=======
->>>>>>> 123aa595
     }
-    else
-    {
-      boundsIndex = args.size() - 1;
-    }
-    _env = GeometryUtils::boundsFromString(args.at(boundsIndex));
-    args.removeAt(boundsIndex);
-    // This has to be done after we get the envelope.
-    BoundedCommand::runSimple(args);
-
-    const QString output = args.last();
-    args.removeLast();
-
-    // Everything left is an input.
-    const QStringList inputs = args;
 
     QElapsedTimer timer;
     timer.start();

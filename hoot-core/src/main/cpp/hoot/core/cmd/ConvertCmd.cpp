/*
 * This file is part of Hootenanny.
 *
 * Hootenanny is free software: you can redistribute it and/or modify
 * it under the terms of the GNU General Public License as published by
 * the Free Software Foundation, either version 3 of the License, or
 * (at your option) any later version.
 *
 * This program is distributed in the hope that it will be useful,
 * but WITHOUT ANY WARRANTY; without even the implied warranty of
 * MERCHANTABILITY or FITNESS FOR A PARTICULAR PURPOSE.  See the
 * GNU General Public License for more details.
 *
 * You should have received a copy of the GNU General Public License
 * along with this program.  If not, see <http://www.gnu.org/licenses/>.
 *
 * --------------------------------------------------------------------
 *
 * The following copyright notices are generated automatically. If you
 * have a new notice to add, please use the format:
 * " * @copyright Copyright ..."
 * This will properly maintain the copyright information. DigitalGlobe
 * copyrights will be updated automatically.
 *
 * @copyright Copyright (C) 2015, 2016, 2017, 2018, 2019 DigitalGlobe (http://www.digitalglobe.com/)
 */

// Hoot
#include <hoot/core/cmd/BoundedCommand.h>
#include <hoot/core/util/Factory.h>
#include <hoot/core/util/Log.h>
#include <hoot/core/io/DataConverter.h>
#include <hoot/core/io/OsmMapWriterFactory.h>
#include <hoot/core/util/GeometryUtils.h>
#include <hoot/core/util/ConfigOptions.h>
#include <hoot/core/util/StringUtils.h>

// Qt
#include <QElapsedTimer>
#include <QStringList>

using namespace std;

namespace hoot
{

class ConvertCmd : public BoundedCommand
{
public:

  static string className() { return "hoot::ConvertCmd"; }

  ConvertCmd() {}

  virtual QString getName() const override { return "convert"; }

  virtual QString getDescription() const override { return "Converts between map formats"; }

  virtual int runSimple(QStringList& args) override
  {
    LOG_VART(args.size());
    LOG_VART(args);

    BoundedCommand::runSimple(args);

    if (args.size() < 2)
    {
      cout << getHelp() << endl << endl;
      throw HootException(QString("%1 takes at least two parameters.").arg(getName()));
    }

    QElapsedTimer timer;
    timer.start();

    QStringList inputs;
    QString output;
    int argIndex = 0;
    for (int i = 0; i < args.size(); i++)
    {
      const QString arg = args[i];
      LOG_VART(arg);
      // Formerly, "--" options existed and were required to all be at the end of the command, so
      // you could break here once you reached them, and you knew you were done parsing
      // inputs/outputs. Now, the command doesn't take any command line options except
      // --write-bounds, which is parsed out beforehand. After that, it uses all configuration
      // options. So, let's throw if we see a command line option at this point.
      if (arg.startsWith("--"))
      {
        //break;
        throw IllegalArgumentException(
          QString("The convert command takes no inline options starting with '--'. All options ") +
          QString("are passed in as configuration options (-D)."));
      }
      argIndex++;
      inputs.append(arg);
    }
    LOG_VART(inputs.size());
    LOG_VART(argIndex);
    output = inputs.at(argIndex - 1);
    inputs.removeAt(argIndex - 1);
    LOG_VART(inputs.size());
    LOG_VART(inputs);
    LOG_VART(output);  

    DataConverter converter;
    converter.setConfiguration(conf());
    converter.convert(inputs, output);

<<<<<<< HEAD
    QString msg = "Convert operation completed in ";
    const qint64 timeElapsed = timer.elapsed();
    if (timeElapsed > 60000)
    {
      msg += QString::number(timeElapsed / 1000 / 60) + " total minutes";
    }
    else
    {
      msg += QString::number(timeElapsed / 1000) + " total seconds";
    }
    LOG_INFO(msg);
=======
    LOG_INFO(
      "Convert operation completed in " << StringUtils::millisecondsToDhms(timer.elapsed()) << ".");
>>>>>>> e0a0ef10

    return 0;
  }
};

HOOT_FACTORY_REGISTER(Command, ConvertCmd)

}
<|MERGE_RESOLUTION|>--- conflicted
+++ resolved
@@ -106,22 +106,8 @@
     converter.setConfiguration(conf());
     converter.convert(inputs, output);
 
-<<<<<<< HEAD
-    QString msg = "Convert operation completed in ";
-    const qint64 timeElapsed = timer.elapsed();
-    if (timeElapsed > 60000)
-    {
-      msg += QString::number(timeElapsed / 1000 / 60) + " total minutes";
-    }
-    else
-    {
-      msg += QString::number(timeElapsed / 1000) + " total seconds";
-    }
-    LOG_INFO(msg);
-=======
     LOG_INFO(
       "Convert operation completed in " << StringUtils::millisecondsToDhms(timer.elapsed()) << ".");
->>>>>>> e0a0ef10
 
     return 0;
   }

--- conflicted
+++ resolved
@@ -76,12 +76,8 @@
     const double stat = _calcStat(input, visClassName);
     LOG_VART(stat);
 
-<<<<<<< HEAD
     // see note in CountCmd about the preceding endline
     std::cout << std::endl << "Calculated statistic: " << stat << std::endl;
-=======
-    std::cout << "Calculated statistic: " << stat << std::endl;
->>>>>>> 0223c6e0
 
     return 0;
   }
@@ -151,10 +147,6 @@
       /*ConstElementPtr element = */filteredInputStream->readNextElement();
       numElementsParsed++;
 
-<<<<<<< HEAD
-      // see related note in CountCmd progress update
-=======
->>>>>>> 0223c6e0
       if (numElementsParsed % _taskStatusUpdateInterval == 0)
       {
         PROGRESS_INFO("Calculated statistic for: " << numElementsParsed << " elements.");

/*
 * This file is part of Hootenanny.
 *
 * Hootenanny is free software: you can redistribute it and/or modify
 * it under the terms of the GNU General Public License as published by
 * the Free Software Foundation, either version 3 of the License, or
 * (at your option) any later version.
 *
 * This program is distributed in the hope that it will be useful,
 * but WITHOUT ANY WARRANTY; without even the implied warranty of
 * MERCHANTABILITY or FITNESS FOR A PARTICULAR PURPOSE.  See the
 * GNU General Public License for more details.
 *
 * You should have received a copy of the GNU General Public License
 * along with this program.  If not, see <http://www.gnu.org/licenses/>.
 *
 * --------------------------------------------------------------------
 *
 * The following copyright notices are generated automatically. If you
 * have a new notice to add, please use the format:
 * " * @copyright Copyright ..."
 * This will properly maintain the copyright information. DigitalGlobe
 * copyrights will be updated automatically.
 *
 * @copyright Copyright (C) 2015, 2016, 2017, 2018, 2019 DigitalGlobe (http://www.digitalglobe.com/)
 */

#ifndef CONFLATECMD_H
#define CONFLATECMD_H

// Hoot
#include <hoot/core/cmd/BaseCommand.h>
#include <hoot/core/elements/OsmMap.h>

// Standard
#include <fstream>

namespace hoot
{

class SingleStat;

class ConflateCmd : public BaseCommand
{

public:

  static std::string className() { return "hoot::ConflateCmd"; }

  ConflateCmd() {}

  virtual QString getName() const { return "conflate"; }

  virtual QString getDescription() const
  { return "Conflates two maps into a single map"; }

  void printStats(const QList<SingleStat>& stats);

<<<<<<< HEAD
  virtual int runSimple(QStringList args);
=======
  virtual int runSimple(QStringList args) override;

private:

  boost::shared_ptr<ChangesetDeriver> _sortInputs(OsmMapPtr pMap1, OsmMapPtr pMap2);

  ChangesetProviderPtr _getChangesetFromMap(OsmMapPtr pMap);
>>>>>>> 894b1d96
};

}

#endif // CONFLATECMD_H<|MERGE_RESOLUTION|>--- conflicted
+++ resolved
@@ -56,17 +56,7 @@
 
   void printStats(const QList<SingleStat>& stats);
 
-<<<<<<< HEAD
-  virtual int runSimple(QStringList args);
-=======
   virtual int runSimple(QStringList args) override;
-
-private:
-
-  boost::shared_ptr<ChangesetDeriver> _sortInputs(OsmMapPtr pMap1, OsmMapPtr pMap2);
-
-  ChangesetProviderPtr _getChangesetFromMap(OsmMapPtr pMap);
->>>>>>> 894b1d96
 };
 
 }

/*
 * This file is part of Hootenanny.
 *
 * Hootenanny is free software: you can redistribute it and/or modify
 * it under the terms of the GNU General Public License as published by
 * the Free Software Foundation, either version 3 of the License, or
 * (at your option) any later version.
 *
 * This program is distributed in the hope that it will be useful,
 * but WITHOUT ANY WARRANTY; without even the implied warranty of
 * MERCHANTABILITY or FITNESS FOR A PARTICULAR PURPOSE.  See the
 * GNU General Public License for more details.
 *
 * You should have received a copy of the GNU General Public License
 * along with this program.  If not, see <http://www.gnu.org/licenses/>.
 *
 * --------------------------------------------------------------------
 *
 * The following copyright notices are generated automatically. If you
 * have a new notice to add, please use the format:
 * " * @copyright Copyright ..."
 * This will properly maintain the copyright information. DigitalGlobe
 * copyrights will be updated automatically.
 *
 * @copyright Copyright (C) 2015, 2016, 2017 DigitalGlobe (http://www.digitalglobe.com/)
 */

#ifndef CONFLATECMD_H
#define CONFLATECMD_H

// Hoot
#include <hoot/core/cmd/BaseCommand.h>

// Standard
#include <fstream>

namespace hoot
{

class SingleStat;

using namespace std;

class ConflateCmd : public BaseCommand
{

public:

  static string className() { return "hoot::ConflateCmd"; }

  ConflateCmd() {}

  virtual QString getName() const { return "conflate"; }

<<<<<<< HEAD
  void printStats(const QList<SingleStat>& stats)
  {
    QString sep = "\t";
    cout << "== Stats ==" << endl;
    for (int i = 0; i < stats.size(); i++)
    {
      cout << stats[i].name << sep << stats[i].value << endl;
    }
  }

  int runSimple(QStringList args)
  {
    Timer totalTime;
    Timer t;

    QList<SingleStat> stats;
    bool displayStats = false;
    QString outputStatsFile;
    if (args.contains("--stats"))
    {
      if (args.endsWith("--stats"))
      {
        displayStats = true;
        //remove "--stats" from args list
        args.pop_back();
      }
      else if (args.size() == 5)
      {
        displayStats = true;
        outputStatsFile = args[4];
        //remove "--stats" and stats output file name from args list
        args.pop_back();
        args.pop_back();
      }
    }

    if (args.size() < 2 || args.size() > 3)
    {
      cout << getHelp() << endl << endl;
      throw HootException(QString("%1 takes two or three parameters.").arg(getName()));
    }

    QString input1 = args[0];
    QString input2, output;

    if (args.size() == 3)
    {
      input2 = args[1];
      output = args[2];
    }
    else
    {
      output = args[1];
    }

    LOG_INFO(
      "Conflating " << input1 << " with " << input2 << " and writing the output to " << output);

    double bytesRead = IoSingleStat(IoSingleStat::RChar).value;
    LOG_VART(bytesRead);
    QList< QList<SingleStat> > allStats;

    // read input 1
    shared_ptr<OsmMap> map(new OsmMap());
    loadMap(map, input1, ConfigOptions().getConflateUseDataSourceIds(), Status::Unknown1);
    // read input 2
    if (!input2.isEmpty())
    {
      loadMap(map, input2, ConfigOptions().getConflateUseDataSourceIds(), Status::Unknown2);
    }
    double inputBytes = IoSingleStat(IoSingleStat::RChar).value - bytesRead;
    LOG_VART(inputBytes);
    double elapsed = t.getElapsedAndRestart();
    stats.append(SingleStat("Read Inputs Time (sec)", elapsed));
    stats.append(SingleStat("(Dubious) Read Inputs Bytes", inputBytes));
    stats.append(SingleStat("(Dubious) Read Inputs Bytes per Second", inputBytes / elapsed));

    CalculateStatsOp input1Cso(
      ElementCriterionPtr(new StatusCriterion(Status::Unknown1)), "input map 1");
    CalculateStatsOp input2Cso(
      ElementCriterionPtr(new StatusCriterion(Status::Unknown2)), "input map 2");
    if (displayStats)
    {
      input1Cso.apply(map);
      allStats.append(input1Cso.getStats());
      stats.append(SingleStat("Time to Calculate Stats for Input 1 (sec)", t.getElapsedAndRestart()));

      if (input2 != "")
      {
        input2Cso.apply(map);
        allStats.append(input2Cso.getStats());
        stats.append(SingleStat("Time to Calculate Stats for Input 2 (sec)",
          t.getElapsedAndRestart()));
      }
    }

    size_t initialElementCount = map->getElementCount();
    stats.append(SingleStat("Initial Element Count", initialElementCount));

    LOG_INFO("Applying pre conflation operations...");
    NamedOp(ConfigOptions().getConflatePreOps()).apply(map);

    stats.append(SingleStat("Apply Named Ops Time (sec)", t.getElapsedAndRestart()));

    shared_ptr<OsmMap> result = map;

    if (ConfigOptions().getConflateEnableOldRoads())
    {
      // call the old road conflation routine
      Conflator conflator;
      conflator.loadSource(map);
      conflator.conflate();
      result.reset(new OsmMap(conflator.getBestMap()));
      stats.append(SingleStat("Old Road Conflation Time (sec)", t.getElapsedAndRestart()));
    }

    {
      // call new conflation routine
      UnifyingConflator conflator;
      conflator.apply(result);
      stats.append(conflator.getStats());
      stats.append(SingleStat("Conflation Time (sec)", t.getElapsedAndRestart()));
    }

    // Apply any user specified operations.
    LOG_INFO("Applying post conflation operations...");
    NamedOp(ConfigOptions().getConflatePostOps()).apply(result);

    MapProjector::projectToWgs84(result);
    stats.append(SingleStat("Project to WGS84 Time (sec)", t.getElapsedAndRestart()));

    saveMap(result, output);
    double timingOutput = t.getElapsedAndRestart();

    if (displayStats)
    {
      CalculateStatsOp outputCso("output map", true);
      outputCso.apply(result);
      QList<SingleStat> outputStats = outputCso.getStats();
      if (input2 != "")
      {
        ConflateStatsHelper(input1Cso.getStats(), input2Cso.getStats(), outputCso.getStats())
          .updateStats(
            outputStats,
            outputCso.indexOfSingleStat("Total Unmatched Features"));
      }
      allStats.append(outputStats);
      stats.append(SingleStat("Time to Calculate Stats for Output (sec)", t.getElapsedAndRestart()));
    }

    double totalElapsed = totalTime.getElapsed();
    stats.append(SingleStat("(Dubious) Initial Elements Processed per Second",
                            initialElementCount / totalElapsed));
    stats.append(SingleStat("(Dubious) Final Elements Processed per Second",
                            result->getElementCount() / totalElapsed));
    stats.append(SingleStat("Write Output Time (sec)", timingOutput));
    stats.append(SingleStat("Final Element Count", result->getElementCount()));
    stats.append(SingleStat("Total Time Elapsed (sec)", totalElapsed));
    stats.append(IoSingleStat(IoSingleStat::RChar));
    stats.append(IoSingleStat(IoSingleStat::WChar));
    stats.append(IoSingleStat(IoSingleStat::SysCr));
    stats.append(IoSingleStat(IoSingleStat::SysCw));
    stats.append(IoSingleStat(IoSingleStat::ReadBytes));
    stats.append(IoSingleStat(IoSingleStat::WriteBytes));
    stats.append(IoSingleStat(IoSingleStat::CancelledWriteBytes));
    stats.append(SingleStat("(Dubious) Bytes Processed per Second", inputBytes / totalElapsed));

    if (displayStats)
    {
      if (outputStatsFile.isEmpty())
      {
        allStats.append(stats);
        MapStatsWriter().writeStats(allStats, args);
        QString statsMsg = MapStatsWriter().statsToString( allStats, "\t" );
        cout << "stats = (stat) OR (input map 1 stat) (input map 2 stat) (output map stat)\n" << statsMsg << endl;
      }
      else
      {
        allStats.append(stats);
        MapStatsWriter().writeStatsToJson(allStats, outputStatsFile);
        cout << "stats = (stat) OR (input map 1 stat) (input map 2 stat) (output map stat) in file: " << outputStatsFile << endl;
      }
    }
=======
  void printStats(const QList<SingleStat>& stats);
>>>>>>> e2ed6ffe

  virtual int runSimple(QStringList args);
};

}

#endif // CONFLATECMD_H<|MERGE_RESOLUTION|>--- conflicted
+++ resolved
@@ -52,193 +52,7 @@
 
   virtual QString getName() const { return "conflate"; }
 
-<<<<<<< HEAD
-  void printStats(const QList<SingleStat>& stats)
-  {
-    QString sep = "\t";
-    cout << "== Stats ==" << endl;
-    for (int i = 0; i < stats.size(); i++)
-    {
-      cout << stats[i].name << sep << stats[i].value << endl;
-    }
-  }
-
-  int runSimple(QStringList args)
-  {
-    Timer totalTime;
-    Timer t;
-
-    QList<SingleStat> stats;
-    bool displayStats = false;
-    QString outputStatsFile;
-    if (args.contains("--stats"))
-    {
-      if (args.endsWith("--stats"))
-      {
-        displayStats = true;
-        //remove "--stats" from args list
-        args.pop_back();
-      }
-      else if (args.size() == 5)
-      {
-        displayStats = true;
-        outputStatsFile = args[4];
-        //remove "--stats" and stats output file name from args list
-        args.pop_back();
-        args.pop_back();
-      }
-    }
-
-    if (args.size() < 2 || args.size() > 3)
-    {
-      cout << getHelp() << endl << endl;
-      throw HootException(QString("%1 takes two or three parameters.").arg(getName()));
-    }
-
-    QString input1 = args[0];
-    QString input2, output;
-
-    if (args.size() == 3)
-    {
-      input2 = args[1];
-      output = args[2];
-    }
-    else
-    {
-      output = args[1];
-    }
-
-    LOG_INFO(
-      "Conflating " << input1 << " with " << input2 << " and writing the output to " << output);
-
-    double bytesRead = IoSingleStat(IoSingleStat::RChar).value;
-    LOG_VART(bytesRead);
-    QList< QList<SingleStat> > allStats;
-
-    // read input 1
-    shared_ptr<OsmMap> map(new OsmMap());
-    loadMap(map, input1, ConfigOptions().getConflateUseDataSourceIds(), Status::Unknown1);
-    // read input 2
-    if (!input2.isEmpty())
-    {
-      loadMap(map, input2, ConfigOptions().getConflateUseDataSourceIds(), Status::Unknown2);
-    }
-    double inputBytes = IoSingleStat(IoSingleStat::RChar).value - bytesRead;
-    LOG_VART(inputBytes);
-    double elapsed = t.getElapsedAndRestart();
-    stats.append(SingleStat("Read Inputs Time (sec)", elapsed));
-    stats.append(SingleStat("(Dubious) Read Inputs Bytes", inputBytes));
-    stats.append(SingleStat("(Dubious) Read Inputs Bytes per Second", inputBytes / elapsed));
-
-    CalculateStatsOp input1Cso(
-      ElementCriterionPtr(new StatusCriterion(Status::Unknown1)), "input map 1");
-    CalculateStatsOp input2Cso(
-      ElementCriterionPtr(new StatusCriterion(Status::Unknown2)), "input map 2");
-    if (displayStats)
-    {
-      input1Cso.apply(map);
-      allStats.append(input1Cso.getStats());
-      stats.append(SingleStat("Time to Calculate Stats for Input 1 (sec)", t.getElapsedAndRestart()));
-
-      if (input2 != "")
-      {
-        input2Cso.apply(map);
-        allStats.append(input2Cso.getStats());
-        stats.append(SingleStat("Time to Calculate Stats for Input 2 (sec)",
-          t.getElapsedAndRestart()));
-      }
-    }
-
-    size_t initialElementCount = map->getElementCount();
-    stats.append(SingleStat("Initial Element Count", initialElementCount));
-
-    LOG_INFO("Applying pre conflation operations...");
-    NamedOp(ConfigOptions().getConflatePreOps()).apply(map);
-
-    stats.append(SingleStat("Apply Named Ops Time (sec)", t.getElapsedAndRestart()));
-
-    shared_ptr<OsmMap> result = map;
-
-    if (ConfigOptions().getConflateEnableOldRoads())
-    {
-      // call the old road conflation routine
-      Conflator conflator;
-      conflator.loadSource(map);
-      conflator.conflate();
-      result.reset(new OsmMap(conflator.getBestMap()));
-      stats.append(SingleStat("Old Road Conflation Time (sec)", t.getElapsedAndRestart()));
-    }
-
-    {
-      // call new conflation routine
-      UnifyingConflator conflator;
-      conflator.apply(result);
-      stats.append(conflator.getStats());
-      stats.append(SingleStat("Conflation Time (sec)", t.getElapsedAndRestart()));
-    }
-
-    // Apply any user specified operations.
-    LOG_INFO("Applying post conflation operations...");
-    NamedOp(ConfigOptions().getConflatePostOps()).apply(result);
-
-    MapProjector::projectToWgs84(result);
-    stats.append(SingleStat("Project to WGS84 Time (sec)", t.getElapsedAndRestart()));
-
-    saveMap(result, output);
-    double timingOutput = t.getElapsedAndRestart();
-
-    if (displayStats)
-    {
-      CalculateStatsOp outputCso("output map", true);
-      outputCso.apply(result);
-      QList<SingleStat> outputStats = outputCso.getStats();
-      if (input2 != "")
-      {
-        ConflateStatsHelper(input1Cso.getStats(), input2Cso.getStats(), outputCso.getStats())
-          .updateStats(
-            outputStats,
-            outputCso.indexOfSingleStat("Total Unmatched Features"));
-      }
-      allStats.append(outputStats);
-      stats.append(SingleStat("Time to Calculate Stats for Output (sec)", t.getElapsedAndRestart()));
-    }
-
-    double totalElapsed = totalTime.getElapsed();
-    stats.append(SingleStat("(Dubious) Initial Elements Processed per Second",
-                            initialElementCount / totalElapsed));
-    stats.append(SingleStat("(Dubious) Final Elements Processed per Second",
-                            result->getElementCount() / totalElapsed));
-    stats.append(SingleStat("Write Output Time (sec)", timingOutput));
-    stats.append(SingleStat("Final Element Count", result->getElementCount()));
-    stats.append(SingleStat("Total Time Elapsed (sec)", totalElapsed));
-    stats.append(IoSingleStat(IoSingleStat::RChar));
-    stats.append(IoSingleStat(IoSingleStat::WChar));
-    stats.append(IoSingleStat(IoSingleStat::SysCr));
-    stats.append(IoSingleStat(IoSingleStat::SysCw));
-    stats.append(IoSingleStat(IoSingleStat::ReadBytes));
-    stats.append(IoSingleStat(IoSingleStat::WriteBytes));
-    stats.append(IoSingleStat(IoSingleStat::CancelledWriteBytes));
-    stats.append(SingleStat("(Dubious) Bytes Processed per Second", inputBytes / totalElapsed));
-
-    if (displayStats)
-    {
-      if (outputStatsFile.isEmpty())
-      {
-        allStats.append(stats);
-        MapStatsWriter().writeStats(allStats, args);
-        QString statsMsg = MapStatsWriter().statsToString( allStats, "\t" );
-        cout << "stats = (stat) OR (input map 1 stat) (input map 2 stat) (output map stat)\n" << statsMsg << endl;
-      }
-      else
-      {
-        allStats.append(stats);
-        MapStatsWriter().writeStatsToJson(allStats, outputStatsFile);
-        cout << "stats = (stat) OR (input map 1 stat) (input map 2 stat) (output map stat) in file: " << outputStatsFile << endl;
-      }
-    }
-=======
   void printStats(const QList<SingleStat>& stats);
->>>>>>> e2ed6ffe
 
   virtual int runSimple(QStringList args);
 };

--- conflicted
+++ resolved
@@ -40,43 +40,6 @@
 {
 
 std::vector<ElementId> WaySublineRemover::remove(
-<<<<<<< HEAD
-  WayPtr way, WayLocation& start, WayLocation& end, const OsmMapPtr& map)
-{
-  LOG_DEBUG(
-    "Removing subline for: " << way->getElementId() << " starting at: " << start <<
-    " and ending at: " << end << "...");
-
-  std::vector<ElementId> newWayIds;
-
-  WaySplitter splitter(map, way);
-  // split at start
-  const std::vector<WayPtr> splitWays1 = splitter.split(start);
-  LOG_VARD(splitWays1);
-  if (splitWays1.size() == 1)
-  {
-    RecursiveElementRemover(splitWays1.at(0)->getElementId()).apply(map);
-    return newWayIds;
-  }
-  // split at end
-  const std::vector<WayPtr> splitWays2 = splitter.split(end);
-  LOG_VARD(splitWays2);
-  if (splitWays2.size() == 1)
-  {
-    RecursiveElementRemover(splitWays2.at(0)->getElementId()).apply(map);
-    return newWayIds;
-  }
-
-  // remove middle section
-  RecursiveElementRemover(splitWays2.at(0)->getElementId()).apply(map);
-
-  newWayIds.push_back(splitWays1.at(0)->getElementId());
-  //if (splitWays2.size() > 0)
-  //{
-    newWayIds.push_back(splitWays2.at(1)->getElementId());
-  //}
-  LOG_VARD(newWayIds);
-=======
   const WayPtr& way, const WayLocation& start, const WayLocation& end, const OsmMapPtr& map)
 {
   if (!MapProjector::isPlanar(map))
@@ -158,7 +121,6 @@
     // record the kept segment
     newWayIds.push_back(splitWays.at(keepIndex)->getElementId());
   }
->>>>>>> 874d4be3
   return newWayIds;
 }
 

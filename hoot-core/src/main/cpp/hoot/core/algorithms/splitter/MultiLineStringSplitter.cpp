/*
 * This file is part of Hootenanny.
 *
 * Hootenanny is free software: you can redistribute it and/or modify
 * it under the terms of the GNU General Public License as published by
 * the Free Software Foundation, either version 3 of the License, or
 * (at your option) any later version.
 *
 * This program is distributed in the hope that it will be useful,
 * but WITHOUT ANY WARRANTY; without even the implied warranty of
 * MERCHANTABILITY or FITNESS FOR A PARTICULAR PURPOSE.  See the
 * GNU General Public License for more details.
 *
 * You should have received a copy of the GNU General Public License
 * along with this program.  If not, see <http://www.gnu.org/licenses/>.
 *
 * --------------------------------------------------------------------
 *
 * The following copyright notices are generated automatically. If you
 * have a new notice to add, please use the format:
 * " * @copyright Copyright ..."
 * This will properly maintain the copyright information. DigitalGlobe
 * copyrights will be updated automatically.
 *
 * @copyright Copyright (C) 2015, 2016, 2017, 2018, 2019 DigitalGlobe (http://www.digitalglobe.com/)
 */
#include "MultiLineStringSplitter.h"

// geos
#include <geos/geom/LineString.h>

// hoot
#include <hoot/core/algorithms/linearreference/MultiLineStringLocation.h>
#include <hoot/core/ops/RecursiveElementRemover.h>
#include <hoot/core/elements/ElementConverter.h>
#include <hoot/core/algorithms/FindNodesInWayFactory.h>
#include <hoot/core/algorithms/linearreference/WaySubline.h>
#include <hoot/core/algorithms/linearreference/WaySublineCollection.h>
#include <hoot/core/algorithms/FindNodesInWayFactory.h>
#include <hoot/core/util/Log.h>

using namespace std;

namespace hoot
{

MultiLineStringSplitter::MultiLineStringSplitter()
{
}

boost::shared_ptr<FindNodesInWayFactory> MultiLineStringSplitter::_createNodeFactory(
    const WaySublineCollection& string) const
{
  boost::shared_ptr<FindNodesInWayFactory> nfPtr;

  set<ConstWayPtr, WayPtrCompare> ways;
  for (size_t i = 0; i < string.getSublines().size(); i++)
  {
    ways.insert(string.getSublines()[i].getWay());
  }

  nfPtr.reset(new FindNodesInWayFactory());

  // add all the ways to the FindNodesInWayFactory
  for (set<ConstWayPtr, WayPtrCompare>::const_iterator it = ways.begin(); it != ways.end(); ++it)
  {
    nfPtr->addWay(*it);
  }

  return nfPtr;
}

ElementPtr MultiLineStringSplitter::createSublines(const OsmMapPtr& map,
  const WaySublineCollection& string, const vector<bool>& reverse,
  GeometryConverter::NodeFactory* nf) const
{
  assert(reverse.size() == string.getSublines().size());
  // if there were no matches then the result will be null
  ElementPtr result;
  vector<WayPtr> matches;

  boost::shared_ptr<FindNodesInWayFactory> nfPtr;
  if (nf == 0)
  {
    nfPtr = _createNodeFactory(string);
    nf = nfPtr.get();
  }

  // extract all the sublines into ways.
  for (size_t i = 0; i < string.getSublines().size(); i++)
  {
    LOG_VART(string.getSublines()[i]);
    WayPtr w = string.getSublines()[i].toWay(map, nf);
    LOG_VART(w->getElementId());
    if (reverse[i])
    {
      w->reverseOrder();
    }
    if (ElementConverter(map).calculateLength(w) > 0)
    {
      matches.push_back(w);
      LOG_TRACE("Adding " << w->getElementId() << " to map...");
      map->addElement(w);
    }
  }

  // if there was one match then just return the way.
  if (matches.size() == 1)
  {
    result = matches[0];
  }
  // if there were multiple matches then create a relation to contain the matches.
  else if (matches.size() > 1)
  {
    RelationPtr r(
      new Relation(matches[0]->getStatus(), map->createNextRelationId(),
      matches[0]->getCircularError(), MetadataTags::RelationMultilineString()));
    for (size_t i = 0; i < matches.size(); i++)
    {
      LOG_TRACE(
        "multilinestring: adding multiple match to relation with ID: " << r->getId() <<
        " member: " << matches[i]->getElementId());
      LOG_VART(matches[i]);
      r->addElement("", matches[i]);
    }
    result = r;
    LOG_TRACE("Multilinestring split relation: " << result);
    map->addElement(r);
  }

<<<<<<< HEAD
=======
  LOG_VART(result);
>>>>>>> 063f46b6
  return result;
}


void MultiLineStringSplitter::split(const OsmMapPtr& map, const WaySublineCollection& string,
  const vector<bool> &reverse, ElementPtr& match, ElementPtr &scraps,
  GeometryConverter::NodeFactory *nf) const
{
  LOG_TRACE("Splitting " << string.toString().left(100) << "...");

  boost::shared_ptr<FindNodesInWayFactory> nfPtr;
  if (nf == 0)
  {
    nfPtr = _createNodeFactory(string);
    nf = nfPtr.get();
  }

  // rename the matches to the positive subline string
  const WaySublineCollection& positive = string;
  // create an inversion of the WaySublineCollection
  WaySublineCollection negative = string.invert();

  // create all the sublines that fall within the positive WaySublineCollection and put them into
  // the match element.
  match = createSublines(map, positive, reverse, nf);

  // create all the sublines that fall within the negative WaySublineCollection and put them into
  // the scraps element.
  vector<bool> reverseNegative(negative.getSublines().size(), false);
  scraps = createSublines(map, negative, reverseNegative, nf);
}

void MultiLineStringSplitter::split(const OsmMapPtr& map, const MultiLineStringLocation& splitPoint,
                                    ElementPtr& match) const
{
  vector<bool> reverse(splitPoint.getWaySublineString().getSublines().size(), false);
  ElementPtr scraps;
  split(map, splitPoint.getWaySublineString(), reverse, match, scraps);

  //delete what's in scraps from the map
  RecursiveElementRemover(scraps->getElementId()).apply(map);
}

}
<|MERGE_RESOLUTION|>--- conflicted
+++ resolved
@@ -128,10 +128,6 @@
     map->addElement(r);
   }
 
-<<<<<<< HEAD
-=======
-  LOG_VART(result);
->>>>>>> 063f46b6
   return result;
 }
 
@@ -175,4 +171,4 @@
   RecursiveElementRemover(scraps->getElementId()).apply(map);
 }
 
-}
+}
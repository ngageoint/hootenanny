/*
 * This file is part of Hootenanny.
 *
 * Hootenanny is free software: you can redistribute it and/or modify
 * it under the terms of the GNU General Public License as published by
 * the Free Software Foundation, either version 3 of the License, or
 * (at your option) any later version.
 *
 * This program is distributed in the hope that it will be useful,
 * but WITHOUT ANY WARRANTY; without even the implied warranty of
 * MERCHANTABILITY or FITNESS FOR A PARTICULAR PURPOSE.  See the
 * GNU General Public License for more details.
 *
 * You should have received a copy of the GNU General Public License
 * along with this program.  If not, see <http://www.gnu.org/licenses/>.
 *
 * --------------------------------------------------------------------
 *
 * The following copyright notices are generated automatically. If you
 * have a new notice to add, please use the format:
 * " * @copyright Copyright ..."
 * This will properly maintain the copyright information. DigitalGlobe
 * copyrights will be updated automatically.
 *
 * @copyright Copyright (C) 2019, 2020 DigitalGlobe (http://www.digitalglobe.com/)
 */
#include "ChangesetReplacementCreator.h"

// Hoot
#include <hoot/core/algorithms/ReplacementSnappedWayJoiner.h>
#include <hoot/core/algorithms/WayJoinerAdvanced.h>
#include <hoot/core/algorithms/WayJoinerBasic.h>

#include <hoot/core/algorithms/alpha-shape/AlphaShapeGenerator.h>

#include <hoot/core/algorithms/changeset/ChangesetCreator.h>
#include <hoot/core/algorithms/changeset/ChangesetReplacementElementIdSynchronizer.h>
//#include <hoot/core/algorithms/changeset/ExcludeDeleteWayNodeCleaner.h>

#include <hoot/core/algorithms/splitter/WaySplitter.h>

#include <hoot/core/conflate/CookieCutter.h>
#include <hoot/core/conflate/SuperfluousConflateOpRemover.h>
#include <hoot/core/conflate/UnifyingConflator.h>

#include <hoot/core/criterion/ConflatableElementCriterion.h>
#include <hoot/core/criterion/ElementIdCriterion.h>
#include <hoot/core/criterion/ElementTypeCriterion.h>
#include <hoot/core/criterion/HighwayCriterion.h>
#include <hoot/core/criterion/InBoundsCriterion.h>
#include <hoot/core/criterion/LinearCriterion.h>
#include <hoot/core/criterion/NotCriterion.h>
#include <hoot/core/criterion/OrCriterion.h>
#include <hoot/core/criterion/PointCriterion.h>
#include <hoot/core/criterion/PolygonCriterion.h>
#include <hoot/core/criterion/RelationWithLinearMembersCriterion.h>
#include <hoot/core/criterion/RelationWithPointMembersCriterion.h>
#include <hoot/core/criterion/RelationWithPolygonMembersCriterion.h>
//#include <hoot/core/criterion/RoundaboutCriterion.h>
#include <hoot/core/criterion/StatusCriterion.h>
#include <hoot/core/criterion/TagCriterion.h>
#include <hoot/core/criterion/TagKeyCriterion.h>
#include <hoot/core/criterion/WayNodeCriterion.h>

#include <hoot/core/elements/ElementDeduplicator.h>
#include <hoot/core/elements/ElementGeometryUtils.h>
#include <hoot/core/elements/MapUtils.h>

#include <hoot/core/index/OsmMapIndex.h>

#include <hoot/core/io/IoUtils.h>
#include <hoot/core/io/OsmGeoJsonReader.h>
#include <hoot/core/io/OsmMapReaderFactory.h>
#include <hoot/core/io/OsmMapWriterFactory.h>

#include <hoot/core/ops/CopyMapSubsetOp.h>
#include <hoot/core/ops/ElementIdToVersionMapper.h>
#include <hoot/core/ops/MapCleaner.h>
#include <hoot/core/ops/MapCropper.h>
#include <hoot/core/ops/NamedOp.h>
#include <hoot/core/ops/PointsToPolysConverter.h>
#include <hoot/core/ops/RecursiveElementRemover.h>
#include <hoot/core/ops/RecursiveSetTagValueOp.h>
#include <hoot/core/ops/RemoveElementByEid.h>
#include <hoot/core/ops/RemoveEmptyRelationsOp.h>
#include <hoot/core/ops/SuperfluousNodeRemover.h>
#include <hoot/core/ops/SuperfluousWayRemover.h>
#include <hoot/core/ops/UnconnectedWaySnapper.h>
#include <hoot/core/ops/WayJoinerOp.h>

#include <hoot/core/schema/OsmSchema.h>

#include <hoot/core/util/Boundable.h>
#include <hoot/core/util/CollectionUtils.h>
#include <hoot/core/util/ConfigOptions.h>
#include <hoot/core/util/ConfigUtils.h>
#include <hoot/core/util/Factory.h>
#include <hoot/core/util/GeometryUtils.h>
#include <hoot/core/util/MapProjector.h>
#include <hoot/core/util/MemoryUsageChecker.h>

#include <hoot/core/visitors/ApiTagTruncateVisitor.h>
#include <hoot/core/visitors/FilteredVisitor.h>
#include <hoot/core/visitors/RemoveElementsVisitor.h>
#include <hoot/core/visitors/RemoveDuplicateRelationMembersVisitor.h>
#include <hoot/core/visitors/RemoveInvalidMultilineStringMembersVisitor.h>
#include <hoot/core/visitors/RemoveMissingElementsVisitor.h>
#include <hoot/core/visitors/RemoveTagsVisitor.h>
#include <hoot/core/visitors/ReportMissingElementsVisitor.h>
#include <hoot/core/visitors/SetTagValueVisitor.h>
#include <hoot/core/visitors/SpatialIndexer.h>
#include <hoot/core/visitors/UniqueElementIdVisitor.h>

// tgs
#include <tgs/RStarTree/MemoryPageStore.h>

// Qt
#include <QElapsedTimer>

namespace hoot
{

ChangesetReplacementCreator::ChangesetReplacementCreator(
  const bool printStats, const QString& statsOutputFile, const QString osmApiDbUrl) :
_changesetId("1"),
_maxFilePrintLength(ConfigOptions().getProgressVarPrintLengthMax() * 2),
_fullReplacement(false),
_boundsInterpretation(BoundsInterpretation::Lenient),
_geometryFiltersSpecified(false),
_chainReplacementFilters(false),
_chainRetainmentFilters(false),
_waySnappingEnabled(true),
_conflationEnabled(true),
_cleaningEnabled(true),
_tagOobConnectedWays(false),
_currentChangeDerivationPassIsLinear(false),
_numChanges(0)
{
  _changesetCreator.reset(new ChangesetCreator(printStats, statsOutputFile, osmApiDbUrl));

  setGeometryFilters(QStringList());

  _input1Map.reset();
  _input2Map.reset();
}

void ChangesetReplacementCreator::setGeometryFilters(const QStringList& filterClassNames)
{
  LOG_VART(filterClassNames);
  if (!filterClassNames.isEmpty())
  {
    _geometryFiltersSpecified = true;
    _geometryTypeFilters.clear();
    _linearFilterClassNames.clear();

    for (int i = 0; i < filterClassNames.size(); i++)
    {
      const QString filterClassName = filterClassNames.at(i);
      LOG_VART(filterClassName);

      // Fail if the filter doesn't map to a geometry type.
      std::shared_ptr<GeometryTypeCriterion> filter =
        std::dynamic_pointer_cast<GeometryTypeCriterion>(
          std::shared_ptr<ElementCriterion>(
            Factory::getInstance().constructObject<ElementCriterion>(filterClassName)));
      if (!filter)
      {
        throw IllegalArgumentException(
          "Invalid feature geometry type filter: " + filterClassName +
          ". Filter must be a GeometryTypeCriterion.");
      }

      ElementCriterionPtr currentFilter = _geometryTypeFilters[filter->getGeometryType()];
      if (!currentFilter)
      {
        _geometryTypeFilters[filter->getGeometryType()] = filter;
      }
      else
      {
        _geometryTypeFilters[filter->getGeometryType()] =
          OrCriterionPtr(new OrCriterion(currentFilter, filter));
      }

      if (filter->getGeometryType() == GeometryTypeCriterion::GeometryType::Line)
      {
        _linearFilterClassNames.append(filterClassName);
      } 
    } 
  }

  // have to call this method to keep filtering from erroring...shouldn't have to...should just init
  // itself internally when no geometry filters are specified
  LOG_VART(_geometryTypeFilters.size());
  if (_geometryTypeFilters.isEmpty())
  {
    _geometryFiltersSpecified = false;
    _geometryTypeFilters = _getDefaultGeometryFilters();
    _linearFilterClassNames =
      ConflatableElementCriterion::getCriterionClassNamesByGeometryType(
        GeometryTypeCriterion::GeometryType::Line);
  }

  LOG_VARD(_geometryTypeFilters.size());
  LOG_VART(_linearFilterClassNames);
}

void ChangesetReplacementCreator::_setInputFilter(
  std::shared_ptr<ChainCriterion>& inputFilter, const QStringList& filterClassNames,
  const bool chainFilters)
{
  LOG_VARD(filterClassNames.size());
  if (!filterClassNames.isEmpty())
  {
    LOG_VARD(chainFilters);
    if (!chainFilters)
    {
      inputFilter.reset(new OrCriterion());
    }
    else
    {
      inputFilter.reset(new ChainCriterion());
    }

    for (int i = 0; i < filterClassNames.size(); i++)
    {
      const QString filterClassName = filterClassNames.at(i);
      LOG_VARD(filterClassName);

      ElementCriterionPtr crit;
      try
      {
        crit.reset(Factory::getInstance().constructObject<ElementCriterion>(filterClassName));
      }
      catch (const boost::bad_any_cast&)
      {
      }
      if (!crit)
      {
        throw IllegalArgumentException(
          "Invalid additional input filter: " + filterClassName +
          ". Filter must be a ElementCriterion.");
      }

      // Fail if the filter maps to a geometry type.
      std::shared_ptr<GeometryTypeCriterion> geometryTypeFilter;
      try
      {
        geometryTypeFilter = std::dynamic_pointer_cast<GeometryTypeCriterion>(crit);
      }
      catch (const boost::bad_any_cast&)
      {
      }
      if (geometryTypeFilter)
      {
        throw IllegalArgumentException(
          "Invalid additional input filter: " + filterClassName +
          ". May not be a GeometryTypeCriterion.");
      }

      inputFilter->addCriterion(crit);
    }

    LOG_VARD(inputFilter->toString());
  }
}

void ChangesetReplacementCreator::setReplacementFilters(const QStringList& filterClassNames)
{
  LOG_VART(filterClassNames.size());
  if (filterClassNames.size() > 0)
  {
    LOG_TRACE("Creating replacement filter...");
    _setInputFilter(_replacementFilter, filterClassNames, _chainReplacementFilters);
  }
}

void ChangesetReplacementCreator::setRetainmentFilters(const QStringList& filterClassNames)
{
  LOG_VARD(filterClassNames.size());
  if (filterClassNames.size() > 0)
  {
    LOG_DEBUG("Creating retainment filter...");
    _setInputFilter(_retainmentFilter, filterClassNames, _chainRetainmentFilters);
  }
}

void ChangesetReplacementCreator::_setInputFilterOptions(Settings& opts,
                                                         const QStringList& optionKvps)
{
  LOG_VART(optionKvps.size());
  opts = conf();
  const int optsSizeBefore = opts.size();
  for (int i = 0; i < optionKvps.size(); i++)
  {
    const QString kvp = optionKvps.at(i);
    // split on the first occurrence of '=' since the opt value itself could have an '=' in it
    const int firstEqualOccurrence = kvp.indexOf("=");
    if (firstEqualOccurrence == -1)
    {
      throw IllegalArgumentException("Invalid filter configuration option: " + kvp);
    }
    const QString key = kvp.mid(0, firstEqualOccurrence).trimmed().remove("\"").remove("'");
    LOG_VART(key);
    const QString val = kvp.mid(firstEqualOccurrence + 2).trimmed().remove("\"").remove("'");
    LOG_VART(val);
    opts.set(key, val);
  }
  const int optsSizeAfter = opts.size() - optsSizeBefore;
  LOG_DEBUG("Opts size after adding custom opts: " << optsSizeAfter);
}

void ChangesetReplacementCreator::setReplacementFilterOptions(const QStringList& optionKvps)
{
  LOG_DEBUG("Creating replacement filter options...");
  _setInputFilterOptions(_replacementFilterOptions, optionKvps);
}

QString ChangesetReplacementCreator::_boundsInterpretationToString(
  const BoundsInterpretation& boundsInterpretation) const
{
  switch (boundsInterpretation)
  {
    case BoundsInterpretation::Lenient:
      return "lenient";

    case BoundsInterpretation::Strict:
      return "strict";

    case BoundsInterpretation::Hybrid:
      return "hybrid";

    default:
      return "";
  }
}

void ChangesetReplacementCreator::_printJobDescription() const
{
  QString boundsStr = "Bounds calculation is " +
    _boundsInterpretationToString(_boundsInterpretation);
  const QString replacementTypeStr = _fullReplacement ? "full" : "overlapping only";
  QString geometryFiltersStr = "are ";
  if (!_geometryFiltersSpecified)
  {
    geometryFiltersStr += "not ";
  }
  geometryFiltersStr += "specified";
  QString replacementFiltersStr = "is ";
  if (!_replacementFilter)
  {
    replacementFiltersStr += "not ";
  }
  replacementFiltersStr += "specified";
  QString retainmentFiltersStr = "is ";
  if (!_retainmentFilter)
  {
    retainmentFiltersStr += "not ";
  }
  retainmentFiltersStr += "specified";
  QString conflationStr = "is ";
  if (!_conflationEnabled)
  {
    conflationStr += "not ";
  }
  conflationStr += "enabled";
  QString cleaningStr = "is ";
  if (!_cleaningEnabled)
  {
    cleaningStr += "not ";
  }
  cleaningStr += "enabled";
  QString waySnappingStr = "is ";
  if (!_waySnappingEnabled)
  {
    waySnappingStr += "not ";
  }
  waySnappingStr += "enabled";
  QString oobWayHandlingStr = "is ";
  if (!_tagOobConnectedWays)
  {
    oobWayHandlingStr += "not ";
  }
  oobWayHandlingStr += "enabled";
  QString cropDbInputOnReadStr = "is ";
  if (!ConfigOptions().getApidbReaderReadFullThenCropOnBounded())
  {
    cropDbInputOnReadStr += "not ";
  }
  cropDbInputOnReadStr += "enabled";

  QString str;
  str += "Deriving replacement output changeset:";
  str += "\nBeing replaced: ..." + _input1.right(_maxFilePrintLength);
  str += "\nReplacing with ..." + _input2.right(_maxFilePrintLength);
  str += "\nAt Bounds: " + _replacementBounds;
  str += "\nOutput Changeset: ..." + _output.right(_maxFilePrintLength);
  LOG_STATUS(str);

  str = "";
  str += "\nBounds interpretation: " + boundsStr;
  str += "\nReplacement is: " + replacementTypeStr;
  str += "\nGeometry filters: " + geometryFiltersStr;
  str += "\nReplacement filter: " + replacementFiltersStr;
  str += "\nRetainment filter: " + retainmentFiltersStr;
  str += "\nConflation: " + conflationStr;
  str += "\nCleaning: " + cleaningStr;
  str += "\nWay snapping: " + waySnappingStr;
  str += "\nOut of bounds way handling: " + oobWayHandlingStr;
  str += "\nCropping database inputs after read: " + cropDbInputOnReadStr;
  LOG_INFO(str);
}

void ChangesetReplacementCreator::setRetainmentFilterOptions(const QStringList& optionKvps)
{
  LOG_DEBUG("Creating retainment filter options...");
  _setInputFilterOptions(_retainmentFilterOptions, optionKvps);
}

void ChangesetReplacementCreator::create(
  const QString& input1, const QString& input2, const geos::geom::Envelope& bounds,
  const QString& output)
{
  _input1 = input1;
  _input1Map.reset();
  _input2 = input2;
  _input2Map.reset();
  _output = output;
  //_replacementBounds = bounds;
  // TODO: It makes more sense to store the bounds and then just convert it to a string as needed.
  // The default string stores six decimal places, which should be fine for a bounds. Strangely,
  // when I store the bounds or try to increase the precision of the bounds string, I'm getting a
  // lot of test output issues...needs to be looked into.
  _replacementBounds = GeometryUtils::envelopeToConfigString(bounds);

  _create();
}

void ChangesetReplacementCreator::_create()
{
  QElapsedTimer timer;
  timer.start();

  // INPUT VALIDATION AND SETUP

  _secIdMappings.clear();
  _validateInputs();
  _setGlobalOpts();
  _printJobDescription();

  // If a retainment filter was specified, we'll AND it together with each geometry type filter to
  // further restrict what reference data gets replaced in the final changeset.
  const QMap<GeometryTypeCriterion::GeometryType, ElementCriterionPtr> refFilters =
    _getCombinedFilters(_retainmentFilter);
  // If a replacement filter was specified, we'll AND it together with each geometry type filter to
  // further restrict what secondary replacement data goes into the final changeset.
  const QMap<GeometryTypeCriterion::GeometryType, ElementCriterionPtr> secFilters =
    _getCombinedFilters(_replacementFilter);

  // DIFF CALCULATION

  // Since data with different geometry types require different settings, we'll calculate a separate
  // pair of before/after maps for each geometry type.

  QList<OsmMapPtr> refMaps;
  QList<OsmMapPtr> conflatedMaps;
  int passCtr = 1;
  for (QMap<GeometryTypeCriterion::GeometryType, ElementCriterionPtr>::const_iterator itr =
         refFilters.begin(); itr != refFilters.end(); ++itr)
  {
    LOG_INFO("******************************************");
    LOG_STATUS(
      "Generating " << GeometryTypeCriterion::typeToString(itr.key()) << " diff maps for " <<
      "changeset derivation with ID: " << _changesetId << ". Pass: " << passCtr << " / " <<
      refFilters.size() << "...");

    OsmMapPtr refMap;
    // This is a bit of a misnomer after recent changes, as this map may have only been cleaned by
    // this point and not actually conflated with anything.
    OsmMapPtr conflatedMap;
    QStringList linearFilterClassNames;
    if (itr.key() == GeometryTypeCriterion::GeometryType::Line)
    {
      linearFilterClassNames = _linearFilterClassNames;
    }

    ElementCriterionPtr refFilter = itr.value();
    ElementCriterionPtr secFilter = secFilters[itr.key()];

    _getMapsForGeometryType(
      refMap, conflatedMap, refFilter, secFilter, itr.key(), linearFilterClassNames);

    if (!refMap)
    {
      LOG_DEBUG("ref map null");
    }
    else
    {
      LOG_VARD(refMap->size());
    }
    if (!conflatedMap)
    {
      LOG_DEBUG("conflated map null");
    }
    else
    {
      LOG_VARD(conflatedMap->size());
    }
    if (refMap && conflatedMap)
    {
      LOG_DEBUG(
        "Adding ref map of size: " << refMap->size() << " and conflated map of size: " <<
        conflatedMap->size() << " to changeset derivation queue for geometry type: " <<
        GeometryTypeCriterion::typeToString(itr.key()) << "...");
      // TODO: move set name here to inside _getMapsForGeometryType, so we can see the geometry type
      // in the name??
      // TODO: is this rename needed?
      refMap->setName(refMap->getName() + "-" + GeometryTypeCriterion::typeToString(itr.key()));
      refMaps.append(refMap);
      conflatedMap->setName(
        conflatedMap->getName() + "-" + GeometryTypeCriterion::typeToString(itr.key()));
      conflatedMaps.append(conflatedMap);
    }

    passCtr++;
  }

  LOG_VART(refMaps.size());
  LOG_VART(conflatedMaps.size());
  if (refMaps.size() == 0 && conflatedMaps.size() == 0)
  {
    LOG_WARN("No features remain after filtering, so no changeset will be generated.");
    return;
  }
  if (refMaps.size() != conflatedMaps.size())
  {
    throw HootException("Replacement changeset derivation internal map count mismatch error.");
  }

  // CLEANUP

  // UPDATE 8/17/20: Using ElementDeduplicator, as used to be done, appears no longer necessary
  // after applying the ID synchronization just after it.

  // Synchronize IDs between the two maps in order to cut down on unnecessary changeset
  // create/delete statements. This must be done with the ref/sec maps separated to avoid ID
  // conflicts.
  // TODO: move this to inside the geometry pass loop?
  _synchronizeIds(refMaps, conflatedMaps);

<<<<<<< HEAD
=======
  //_removeInvalidWayNodesWithExcludeDelete(
    //_getMapByGeometryType(refMaps, "line"), _getMapByGeometryType(conflatedMaps, "line"));

>>>>>>> 51ef8867
  // CHANGESET GENERATION

  LOG_STATUS("Generating changeset for " << refMaps.size() << " sets of maps...");

  // Derive a changeset between the ref and conflated maps that replaces ref features with
  // secondary features within the bounds and write it out.
  _changesetCreator->setIncludeReviews(
    _conflationEnabled && ConfigOptions().getChangesetReplacementPassConflateReviews());
  _changesetCreator->create(refMaps, conflatedMaps, _output);
  _numChanges = _changesetCreator->getNumTotalChanges();

  LOG_STATUS(
    "Derived replacement changeset: ..." << _output.right(_maxFilePrintLength) << " with " <<
    StringUtils::formatLargeNumber(_numChanges) << " changes in " <<
    StringUtils::millisecondsToDhms(timer.elapsed()) << " total.");
}

OsmMapPtr ChangesetReplacementCreator::_getMapByGeometryType(const QList<OsmMapPtr>& maps,
                                                             const QString& geometryTypeStr)
{
  for (int i = 0; i < maps.size(); i++)
  {
    OsmMapPtr map = maps.at(i);
    // TODO: hackish
    if (map->getName().contains(geometryTypeStr))
    {
      return map;
    }
  }
  return OsmMapPtr();
}

void ChangesetReplacementCreator::_getMapsForGeometryType(
  OsmMapPtr& refMap, OsmMapPtr& conflatedMap, const ElementCriterionPtr& refFeatureFilter,
  const ElementCriterionPtr& secFeatureFilter,
  const GeometryTypeCriterion::GeometryType& geometryType,
  const QStringList& linearFilterClassNames)
{
  LOG_VARD(linearFilterClassNames);
  LOG_VARD(refFeatureFilter->toString());
  LOG_VARD(secFeatureFilter->toString());

  // INPUT VALIDATION AND SETUP

  _parseConfigOpts(geometryType);

  // DATA LOAD AND INITIAL PREP

  // load the data to replace
  refMap = _loadRefMap();
  MemoryUsageChecker::getInstance().check();

  // Drop all C&R specific metadata tags which should not exist yet, just in case they got in the
  // input somehow.
  _removeMetadataTags(refMap);

  const bool markMissing =
    ConfigOptions().getChangesetReplacementMarkElementsWithMissingChildren();
  if (markMissing)
  {
    // Find any elements with missing children and tag them with a custom tag, as its possible we'll
    // break them during this process. There's really nothing that can be done about that, since we
    // don't have access to the missing children elements. Any elements with missing children may
    // require manual cleanup after the resulting changeset is applied.
    _markElementsWithMissingChildren(refMap);
  }

  // Keep a mapping of the original ref element ids to versions, as we'll need the original
  // versions later.
  const QMap<ElementId, long> refIdToVersionMappings = _getIdToVersionMappings(refMap);

  _currentChangeDerivationPassIsLinear = !linearFilterClassNames.isEmpty();
  LOG_VART(_currentChangeDerivationPassIsLinear);
  if (_tagOobConnectedWays && _currentChangeDerivationPassIsLinear)
  {
    // If we have a lenient bounds requirement and linear features, we need to exclude all ways
    // outside of the bounds but immediately connected to a way crossing the bounds from deletion.
    _addChangesetDeleteExclusionTags(refMap);
  }

  // Prune the ref dataset down to just the geometry types specified by the filter, so we don't end
  // up modifying anything else.
  _filterFeatures(
    refMap, refFeatureFilter, conf(),
    _changesetId + "-ref-after-" + GeometryTypeCriterion::typeToString(geometryType) + "-pruning");

  // load the data that we're replacing with
  OsmMapPtr secMap = _loadSecMap();
  MemoryUsageChecker::getInstance().check();

  // TODO
  //std::shared_ptr<ElementIdRemapper> idRemapper(new ElementIdRemapper());
  // TODO: change to info/debug
  //LOG_STATUS(
    //"Recording id mappings for: " << GeometryTypeCriterion::typeToString(geometryType) << "...");
  //idRemapper->apply(secMap);
  //LOG_STATUS(
    //"Recorded " << StringUtils::formatLargeNumber(idRemapper->getIdMappings().size()) <<
    //" id mappings for: " << GeometryTypeCriterion::typeToString(geometryType) << "...");
  //_secIdMappings[GeometryTypeCriterion::typeToString(geometryType)] = idRemapper;

  _removeMetadataTags(secMap);

  if (markMissing)
  {
    _markElementsWithMissingChildren(secMap);
  }

  // Prune the sec dataset down to just the feature types specified by the filter, so we don't end
  // up modifying anything else.
  const Settings secFilterSettings =
    _replacementFilterOptions.size() == 0 ? conf() : _replacementFilterOptions;
  _filterFeatures(
    secMap, secFeatureFilter, secFilterSettings,
    "sec-after-" + GeometryTypeCriterion::typeToString(geometryType) + "-pruning");

  const int refMapSize = refMap->size();
  // If the secondary dataset is empty here and the ref dataset isn't, then we'll end up with a
  // changeset with only delete statements if the option to allow deleting reference features is
  // enabled.
  const int secMapSize = secMap->size();
  LOG_VARD(refMapSize);
  LOG_VARD(secMapSize);

  const QString geometryTypeStr = GeometryTypeCriterion::typeToString(geometryType);
  bool bothMapsEmpty = false;
  if (refMapSize == 0 && secMapSize == 0)
  {
    LOG_STATUS("Both maps empty, so skipping data removal...");
    bothMapsEmpty = true;
  }

  // CUT

  // cut the secondary data out of the reference data
  OsmMapPtr cookieCutRefMap = _getCookieCutMap(refMap, secMap, geometryType);
  const int cookieCutSize = cookieCutRefMap->size();
  const int dataRemoved = refMapSize - cookieCutSize;

  if (!bothMapsEmpty)
  {
    // sec map size may have changed after call to _getCookieCutMap
    LOG_STATUS(
      "Replacing " << StringUtils::formatLargeNumber(dataRemoved) << " " << geometryTypeStr <<
      " feature(s) with " << StringUtils::formatLargeNumber(secMap->size()) << " " <<
      geometryTypeStr << " feature(s)...");
  }

  // At one point it was necessary to re-number the relations in the sec map, as they could have ID
  // overlap with those in the cookie cut ref map at this point. It seemed that this was due to the
  // fact that relations in the two maps had been added independently of each other during cropping.
  // However, after some refactoring this doesn't seem to be the case anymore. If we run into this
  // situation again, we can go back in the history to resurrect the use of the ElementIdRemapper
  // for relations here, which has since been removed from the codebase.

  // Combine the cookie cut ref map back with the secondary map, so we can conflate the two
  // together if needed.
  _combineMaps(cookieCutRefMap, secMap, false, _changesetId + "-combined-before-conflation");
  secMap.reset();

  // CONFLATE / CLEAN

  // conflate the cookie cut ref map with the sec map if conflation is enabled

  // TODO: rename var since this map isn't necessary conflated; also rename everything in terms of
  // "toReplace" and "replacement"
  conflatedMap = cookieCutRefMap;
  if (secMapSize > 0)
  {
    if (_conflationEnabled)
    {
      // conflation cleans beforehand
      _conflate(conflatedMap);
      conflatedMap->setName("conflated");

      if (!ConfigOptions().getChangesetReplacementPassConflateReviews())
      {
        // remove all conflate reviews
        _removeConflateReviews(conflatedMap);
      }
    }
    // This is a little misleading to only clean when the sec map has elements, however a test fails
    // if we don't. May need further investigation.
    else if (_cleaningEnabled)
    {
      _clean(conflatedMap);
      conflatedMap->setName("cleaned");
    }
  }

  if (refMap->size() == 0 && conflatedMap->size() == 0)
  {
    LOG_STATUS("Both maps empty, so skipping changeset derivation...");
  }
  else
  {
    LOG_STATUS(
      "Preparing changeset derivation maps of sizes: " <<
      StringUtils::formatLargeNumber(refMap->size()) << " and " <<
      StringUtils::formatLargeNumber(conflatedMap->size()) << "...");
  }

  // SNAP

  if (_currentChangeDerivationPassIsLinear && _waySnappingEnabled)
  {
    // Snap secondary features back to reference features if dealing with linear features where
    // ref features may have been cut along the bounds. We're being lenient here by snapping
    // secondary to reference *and* allowing conflated data to be snapped to either dataset. We only
    // want to snap ways of like types together, so we'll loop through each applicable linear type
    // and snap them separately.

    LOG_INFO("Snapping unconnected ways to each other in replacement map...");
    QStringList snapWayStatuses("Input2");
    snapWayStatuses.append("Conflated");
    QStringList snapToWayStatuses("Input1");
    snapToWayStatuses.append("Conflated");
    for (int i = 0; i < linearFilterClassNames.size(); i++)
    {
      _snapUnconnectedWays(
        conflatedMap, snapWayStatuses, snapToWayStatuses, linearFilterClassNames.at(i), false,
        _changesetId + "-conflated-snapped-sec-to-ref-1");
    }

    // After snapping, perform joining to prevent unnecessary create/delete statements for the ref
    // data in the resulting changeset and generate modify statements instead.
    ReplacementSnappedWayJoiner(refIdToVersionMappings).join(conflatedMap);
    LOG_VART(MapProjector::toWkt(conflatedMap->getProjection()));
  }

  // PRE-CHANGESET DERIVATION DATA PREP

  OsmMapPtr immediatelyConnectedOutOfBoundsWays;
  if (_boundsInterpretation == BoundsInterpretation::Lenient &&
      _currentChangeDerivationPassIsLinear)
  {
    // If we're conflating linear features with the lenient bounds requirement, copy the
    // immediately connected out of bounds ref ways to a new temp map. We'll lose those ways once we
    // crop in preparation for changeset derivation. If we don't introduce them back during
    // changeset derivation, they may not end up being snapped back to the replacement data.

    immediatelyConnectedOutOfBoundsWays = _getImmediatelyConnectedOutOfBoundsWays(refMap);
  }

  // Crop the original ref and conflated maps appropriately for changeset derivation.
  _cropMapForChangesetDerivation(
    refMap, _boundsOpts.changesetRefKeepEntireCrossingBounds,
    _boundsOpts.changesetRefKeepOnlyInsideBounds, _changesetId + "-ref-cropped-for-changeset");
  _cropMapForChangesetDerivation(
    conflatedMap, _boundsOpts.changesetSecKeepEntireCrossingBounds,
    _boundsOpts.changesetSecKeepOnlyInsideBounds, _changesetId + "-sec-cropped-for-changeset");

  if (_boundsInterpretation == BoundsInterpretation::Lenient &&
      _currentChangeDerivationPassIsLinear)
  {
    // The non-strict bounds interpreation way replacement workflow benefits from a second
    // set of snapping runs right before changeset derivation due to there being ways connected to
    // replacement ways that fall completely outside of the replacement bounds. However, joining
    // after this snapping caused changeset errors with some datasets and hasn't seem to be needed
    // so far...so skipping it. Note that we're being as lenient as possible with the snapping
    // here, allowing basically anything to join to anything else, which *could* end up causing
    // problems...we'll go with it for now.

    QStringList snapWayStatuses("Input2");
    snapWayStatuses.append("Conflated");
    snapWayStatuses.append("Input1");
    QStringList snapToWayStatuses("Input1");
    snapToWayStatuses.append("Conflated");
    snapToWayStatuses.append("Input2");
    LOG_VARD(linearFilterClassNames);

    if (_waySnappingEnabled)
    {
      // Snap anything that can be snapped per feature type.
      LOG_INFO("Snapping unconnected ways to each other in replacement map...");
      for (int i = 0; i < linearFilterClassNames.size(); i++)
      {
        _snapUnconnectedWays(
          conflatedMap, snapWayStatuses, snapToWayStatuses, linearFilterClassNames.at(i), false,
         _changesetId + "-conflated-snapped-sec-to-ref-2");
      }
    }

    // combine the conflated map with the immediately connected out of bounds ways
    _combineMaps(
      conflatedMap, immediatelyConnectedOutOfBoundsWays, true,
      _changesetId + "-conflated-connected-combined");

    if (_waySnappingEnabled)
    {
      // Snap the connected ways to other ways in the conflated map. Mark the ways that were
      // snapped, as we'll need that info in the next step.
      LOG_INFO("Snapping unconnected ways to each other in replacement map...");
      for (int i = 0; i < linearFilterClassNames.size(); i++)
      {
        _snapUnconnectedWays(
          conflatedMap, snapWayStatuses, snapToWayStatuses, linearFilterClassNames.at(i),
          true, _changesetId + "-conflated-snapped-immediately-connected-out-of-bounds");
      }
    }

    // remove any ways that weren't snapped
    _removeUnsnappedImmediatelyConnectedOutOfBoundsWays(conflatedMap);

    // Copy the connected ways back into the ref map as well, so the changeset will derive
    // properly.
    _combineMaps(
      refMap, immediatelyConnectedOutOfBoundsWays, true,
      _changesetId + "-ref-connected-combined");

    immediatelyConnectedOutOfBoundsWays.reset();
  }
  if (!ConfigOptions().getChangesetReplacementAllowDeletingReferenceFeaturesOutsideBounds())
  {
    // If we're not allowing the changeset deriver to generate delete statements for reference
    // features outside of the bounds, we need to mark all corresponding ref ways with a custom
    // tag that will cause the deriver to skip deleting them.
    _excludeFeaturesFromChangesetDeletion(refMap);
  }

  // clean up any mistakes introduced
  _cleanup(refMap);
  _cleanup(conflatedMap);

  LOG_VART(refMap->getElementCount());
  LOG_VART(conflatedMap->getElementCount());
}

void ChangesetReplacementCreator::_validateInputs()
{
  // Fail if the reader that supports either input doesn't implement Boundable.
  std::shared_ptr<Boundable> boundable =
    std::dynamic_pointer_cast<Boundable>(OsmMapReaderFactory::createReader(_input1));
  if (!boundable)
  {
    throw IllegalArgumentException(
      "Reader for " + _input1 + " must implement Boundable for replacement changeset derivation.");
    }
  boundable = std::dynamic_pointer_cast<Boundable>(OsmMapReaderFactory::createReader(_input2));
  if (!boundable)
  {
    throw IllegalArgumentException(
      "Reader for " + _input2 + " must implement Boundable for replacement changeset derivation.");
  }

  // Fail for GeoJSON - GeoJSON coming from Overpass does not have way nodes, so their versions
  // are lost when new way nodes are added to existing ways. For that reason, we can't support it
  // (or at least not sure how to yet).
  OsmGeoJsonReader geoJsonReader;
  if (geoJsonReader.isSupported(_input1) || geoJsonReader.isSupported(_input2))
  {
    throw IllegalArgumentException(
      "GeoJSON inputs are not supported by replacement changeset derivation.");
  }
  QFile outputFile(_output);
  if (outputFile.exists())
  {
    if (!outputFile.remove())
    {
      throw HootException("Unable to remove changeset output file: " + _output);
    }
  }

  LOG_VARD(_fullReplacement);
  if (_fullReplacement && _retainmentFilter)
  {
    throw IllegalArgumentException(
      "Both full reference data replacement and a reference data retainment filter may not "
      "be specified for replacement changeset derivation.");
  }

  if (ConfigOptions().getConvertOps().size() > 0)
  {
    throw IllegalArgumentException(
      "Replacement changeset derivation does not support convert operations.");
  }
}

void ChangesetReplacementCreator::_setGlobalOpts()
{
  conf().set(ConfigOptions::getChangesetXmlWriterAddTimestampKey(), false);
  conf().set(ConfigOptions::getReaderAddSourceDatetimeKey(), false);
  conf().set(ConfigOptions::getWriterIncludeCircularErrorTagsKey(), false);
  conf().set(ConfigOptions::getConvertBoundingBoxKey(), _replacementBounds);

  // For this being enabled to have any effect,
  // convert.bounding.box.keep.immediately.connected.ways.outside.bounds must be enabled as well.
  conf().set(
    ConfigOptions::getConvertBoundingBoxTagImmediatelyConnectedOutOfBoundsWaysKey(),
    _tagOobConnectedWays);

  // will have to see if setting this to false causes problems in the future...
  conf().set(ConfigOptions::getConvertRequireAreaForPolygonKey(), false);

  // This needs to be lowered a bit to make feature de-duping and/or ID synchronization work. At
  // five decimal places, we're topping out at a little over 1m of difference. If this ends up
  // causing problems, then may need to go back to the original setting = 7.
  conf().set(ConfigOptions::getNodeComparisonCoordinateSensitivityKey(), 5);

  // We're not going to remove missing elements, as we want to have as minimal of an impact on
  // the resulting changeset as possible.
  ConfigUtils::removeListOpEntry(
    ConfigOptions::getConflatePreOpsKey(),
    QString::fromStdString(RemoveMissingElementsVisitor::className()));
  ConfigUtils::removeListOpEntry(
    ConfigOptions::getConflatePostOpsKey(),
    QString::fromStdString(RemoveMissingElementsVisitor::className()));
  // Having to set multiple different settings to prevent missing elements from being dropped here
  // is convoluted...may need to look into changing at some point.
  conf().set(ConfigOptions::getConvertBoundingBoxRemoveMissingElementsKey(), false);
  conf().set(ConfigOptions::getMapReaderAddChildRefsWhenMissingKey(), true);
  conf().set(ConfigOptions::getLogWarningsForMissingElementsKey(), false);

  // If we're adding missing child element tags to parents, then we need to explicitly specify that
  // they are allowed to pass through to the changeset output. See notes where
  // _markElementsWithMissingChildren is called for more info on why this tag is added.
  if (ConfigOptions().getChangesetReplacementMarkElementsWithMissingChildren())
  {
    conf().set(
      ConfigOptions::getChangesetMetadataAllowedTagKeysKey(),
      QStringList(MetadataTags::HootMissingChild()));
  }

  // Came across a very odd bug in #4101, where if RemoveInvalidMultilineStringMembersVisitor ran
  // as part of the pre-conflate map cleaning during replacement with conflation enabled, the match
  // conflict resolution would slow down to a crawl. When it was removed from the cleaning ops, the
  // conflate operation ran very quickly. So as a not so great workaround (aka hack), removing that
  // pre-op here when running conflation. It still will run post conflate, though. This change had
  // a very minor affect on changeset replacement test output where one test got slightly better
  // output after the change and another slightly worse. See more details in #4101, which is closed,
  // but if we can figure out what's going on at some point maybe this situation can be handled
  // properly.
  if (_conflationEnabled)
  {
    ConfigUtils::removeListOpEntry(
      ConfigOptions::getMapCleanerTransformsKey(),
      QString::fromStdString(RemoveInvalidMultilineStringMembersVisitor::className()));
  }

  // These don't change between scenarios (or at least we haven't needed to change them yet).
  _boundsOpts.loadRefKeepOnlyInsideBounds = false;
  _boundsOpts.cookieCutKeepOnlyInsideBounds = false;
  _boundsOpts.changesetRefKeepOnlyInsideBounds = false;

  // turn on for testing only
  //conf().set(ConfigOptions::getDebugMapsWriteKey(), true);
}

void ChangesetReplacementCreator::_parseConfigOpts(
  const GeometryTypeCriterion::GeometryType& geometryType)
{
  if (!_cleaningEnabled && _conflationEnabled)
  {
    throw IllegalArgumentException(
      "If conflation is enabled during changeset replacement derivation, cleaning cannot be "
      "disabled.");
  }

  // These settings have been are customized for each geometry type and bounds handling preference.

  if (geometryType == GeometryTypeCriterion::GeometryType::Point)
  {
    _boundsOpts.loadRefKeepEntireCrossingBounds = false;
    _boundsOpts.loadRefKeepImmediateConnectedWaysOutsideBounds = false;
    _boundsOpts.loadSecKeepEntireCrossingBounds = false;
    _boundsOpts.loadSecKeepOnlyInsideBounds = false;
    _boundsOpts.cookieCutKeepEntireCrossingBounds = false;
    _boundsOpts.changesetRefKeepEntireCrossingBounds = false;
    _boundsOpts.changesetSecKeepEntireCrossingBounds = false;
    _boundsOpts.changesetSecKeepOnlyInsideBounds = true;
    _boundsOpts.changesetAllowDeletingRefOutsideBounds = true;
    _boundsOpts.inBoundsStrict = false;
  }
  else if (geometryType == GeometryTypeCriterion::GeometryType::Line)
  {
    _boundsOpts.loadRefKeepEntireCrossingBounds = true;
    _boundsOpts.loadSecKeepOnlyInsideBounds = false;
    _boundsOpts.cookieCutKeepEntireCrossingBounds = false;
    _boundsOpts.changesetRefKeepEntireCrossingBounds = true;
    _boundsOpts.changesetSecKeepEntireCrossingBounds = true;
    _boundsOpts.changesetSecKeepOnlyInsideBounds = false;
    _boundsOpts.inBoundsStrict = false;
    if (_boundsInterpretation == BoundsInterpretation::Lenient)
    {
      _boundsOpts.loadRefKeepImmediateConnectedWaysOutsideBounds = true;
      _boundsOpts.loadSecKeepEntireCrossingBounds = true;
      _boundsOpts.changesetAllowDeletingRefOutsideBounds = true;
    }
    else
    {
      _boundsOpts.loadRefKeepImmediateConnectedWaysOutsideBounds = false;
      _boundsOpts.loadSecKeepEntireCrossingBounds = false;
      _boundsOpts.changesetAllowDeletingRefOutsideBounds = false;

      // Conflate way joining needs to happen later in the post ops for strict linear replacements.
      // Changing the default ordering of the post ops to accommodate this had detrimental effects
      // on other conflation. The best location seems to be at the end just before tag truncation.
      // Would like to get rid of this...isn't a foolproof fix by any means if the conflate post
      // ops end up getting re-ordered for some reason.

      LOG_VART(conf().getList(ConfigOptions::getConflatePostOpsKey()));
      QStringList conflatePostOps = conf().getList(ConfigOptions::getConflatePostOpsKey());
      conflatePostOps.removeAll(QString::fromStdString(WayJoinerOp::className()));
      const int indexOfTagTruncater =
        conflatePostOps.indexOf(QString::fromStdString(ApiTagTruncateVisitor::className()));
      conflatePostOps.insert(
        indexOfTagTruncater - 1, QString::fromStdString(WayJoinerOp::className()));
      conf().set(ConfigOptions::getConflatePostOpsKey(), conflatePostOps);
      LOG_VARD(conf().getList(ConfigOptions::getConflatePostOpsKey()));
    }
  }
  else if (geometryType == GeometryTypeCriterion::GeometryType::Polygon)
  {
    _boundsOpts.loadRefKeepEntireCrossingBounds = true;
    _boundsOpts.loadRefKeepImmediateConnectedWaysOutsideBounds = false;
    _boundsOpts.cookieCutKeepEntireCrossingBounds = true;
    _boundsOpts.changesetRefKeepEntireCrossingBounds = true;
    if (_boundsInterpretation == BoundsInterpretation::Lenient ||
        _boundsInterpretation == BoundsInterpretation::Hybrid)
    {
      _boundsOpts.loadSecKeepEntireCrossingBounds = true;
      _boundsOpts.loadSecKeepOnlyInsideBounds = false;
      _boundsOpts.changesetSecKeepEntireCrossingBounds = true;
      _boundsOpts.changesetSecKeepOnlyInsideBounds = false;
      _boundsOpts.changesetAllowDeletingRefOutsideBounds = true;
      _boundsOpts.inBoundsStrict = false;
    }
    else
    {
      _boundsOpts.loadSecKeepEntireCrossingBounds = false;
      _boundsOpts.loadSecKeepOnlyInsideBounds = true;
      _boundsOpts.changesetSecKeepEntireCrossingBounds = false;
      _boundsOpts.changesetSecKeepOnlyInsideBounds = true;
      _boundsOpts.changesetAllowDeletingRefOutsideBounds = false;
      _boundsOpts.inBoundsStrict = true;
    }
  }
  else
  {
    // shouldn't ever get here
    throw IllegalArgumentException("Invalid geometry type.");
  }

  conf().set(
    ConfigOptions::getChangesetReplacementAllowDeletingReferenceFeaturesOutsideBoundsKey(),
    _boundsOpts.changesetAllowDeletingRefOutsideBounds);

  LOG_VART(_boundsOpts.loadRefKeepEntireCrossingBounds);
  LOG_VART(_boundsOpts.loadRefKeepOnlyInsideBounds);
  LOG_VART(_boundsOpts.loadRefKeepImmediateConnectedWaysOutsideBounds);
  LOG_VART(_boundsOpts.loadSecKeepEntireCrossingBounds);
  LOG_VART(_boundsOpts.loadSecKeepOnlyInsideBounds);
  LOG_VART(_boundsOpts.cookieCutKeepEntireCrossingBounds);
  LOG_VART(_boundsOpts.cookieCutKeepOnlyInsideBounds);
  LOG_VART(_boundsOpts.changesetRefKeepEntireCrossingBounds);
  LOG_VART(_boundsOpts.changesetRefKeepOnlyInsideBounds);
  LOG_VART(_boundsOpts.changesetSecKeepEntireCrossingBounds);
  LOG_VART(_boundsOpts.changesetSecKeepOnlyInsideBounds);
  LOG_VART(_boundsOpts.changesetAllowDeletingRefOutsideBounds);
  LOG_VART(_boundsOpts.inBoundsStrict);
}

QMap<GeometryTypeCriterion::GeometryType, ElementCriterionPtr>
  ChangesetReplacementCreator::_getDefaultGeometryFilters() const
{
  QMap<GeometryTypeCriterion::GeometryType, ElementCriterionPtr> featureFilters;

  // Unfortunately, trying to process feature types separately by geometry type breaks down when
  // you have relations with mixed geometry types and/or features that belong to multiple relations
  // having different geometry types. The single relation with mixed geometry type membership case
  // is handled with use of the RelationWithGeometryMembersCriterion implementations below. However,
  // bugs may occur during cropping if, say, a polygon geometry was procesed in the line geometry
  // processing loop b/c a line and poly belonged to the same geometry. Haven't seen this actual
  // bug occur yet, but I believe it can...not sure how to prevent it yet.
  //
  // Furthermore, if a feature belongs to two relations with different geometry types, it may be
  // duplicated in the output. This is why we run a de-duplication routine just before changeset
  // derivation...kind of a band-aid unfortunately :-(

  // The maps will get set on the crits here that need them by the RemoveElementsVisitor later on,
  // right before its needed.

  ElementCriterionPtr pointCrit(new PointCriterion());
  std::shared_ptr<RelationWithPointMembersCriterion> relationPointCrit(
    new RelationWithPointMembersCriterion());
  relationPointCrit->setAllowMixedChildren(false);
  OrCriterionPtr pointOr(new OrCriterion(pointCrit, relationPointCrit));
  featureFilters[GeometryTypeCriterion::GeometryType::Point] = pointOr;

  ElementCriterionPtr lineCrit(new LinearCriterion());
  std::shared_ptr<RelationWithLinearMembersCriterion> relationLinearCrit(
    new RelationWithLinearMembersCriterion());
  relationLinearCrit->setAllowMixedChildren(true);
  OrCriterionPtr lineOr(new OrCriterion(lineCrit, relationLinearCrit));
  featureFilters[GeometryTypeCriterion::GeometryType::Line] = lineOr;

  // Poly crit has been converted over to encapsulate RelationWithGeometryMembersCriterion, while
  // the other types have not yet (#4151).
  std::shared_ptr<PolygonCriterion> polyCrit(new PolygonCriterion());
  polyCrit->setAllowMixedChildren(false);
  featureFilters[GeometryTypeCriterion::GeometryType::Polygon] = polyCrit;

  return featureFilters;
}

bool ChangesetReplacementCreator::_roadFilterExists() const
{
  ElementCriterionPtr lineFilter = _geometryTypeFilters[GeometryTypeCriterion::GeometryType::Line];
  if (lineFilter)
  {
    return
      lineFilter->toString()
        .contains(QString::fromStdString(HighwayCriterion::className()).remove("hoot::"));
  }
  return false;
}

bool ChangesetReplacementCreator::_isDbUrl(const QString& url) const
{
  return url.toLower().startsWith("osmapidb://") || url.toLower().startsWith("hootapidb://");
}

QMap<GeometryTypeCriterion::GeometryType, ElementCriterionPtr>
  ChangesetReplacementCreator::_getCombinedFilters(
    std::shared_ptr<ChainCriterion> nonGeometryFilter)
{
  QMap<GeometryTypeCriterion::GeometryType, ElementCriterionPtr> combinedFilters;
  LOG_VART(nonGeometryFilter.get());
  // TODO: may be able to consolidate this duplicated filter handling code inside the if/else
  if (nonGeometryFilter)
  {
    for (QMap<GeometryTypeCriterion::GeometryType, ElementCriterionPtr>::const_iterator itr =
         _geometryTypeFilters.begin(); itr != _geometryTypeFilters.end(); ++itr)
    {
      GeometryTypeCriterion::GeometryType geomType = itr.key();
      LOG_VART(GeometryTypeCriterion::typeToString(geomType));
      ElementCriterionPtr geometryCrit = itr.value();

      // Roundabouts are classified in hoot as a poly type due to being closed ways. We want to
      // make sure they get procesed with the linear features, however, and not with the polys. If
      // they don't, they won't get snapped back to other roads in the output. So if roads were part
      // of the specified geometry filter, we'll move roundabouts from the poly to the linear
      // filter. If no roads were specified in the geometry filter, then roads have been explicitly
      // excluded and we do nothing here. So far this is the only instance where a geometry
      // re-classification for a feature is necessary. If other instances of this occur things could
      // get messy really quick, but we'll only worry about that if it actually happens.

      // UPDATE 8/17/20: Used to do this just for roundabouts, but there are some highway types
      // (e.g. highway=pedstrian) that can be polys. Really, probably just need some generic way to
      // make sure no elements of the same type get processed in separate geometry handling loops
      // instead of code like this.

      ElementCriterionPtr updatedGeometryCrit;
      LOG_VART(_roadFilterExists());
      if (_roadFilterExists())
      {
        if (geomType == GeometryTypeCriterion::GeometryType::Line)
        {
          LOG_TRACE("Adding roundabouts to line filter due to presence of road filter...");
          updatedGeometryCrit.reset(
            new OrCriterion(
              geometryCrit,
              std::shared_ptr</*Roundabout*/HighwayCriterion>(new /*Roundabout*/HighwayCriterion())));
        }
        else if (geomType == GeometryTypeCriterion::GeometryType::Polygon)
        {
          LOG_TRACE("Removing roundabouts from polygon filter due to presence of road filter...");
          updatedGeometryCrit.reset(
            new ChainCriterion(
              geometryCrit,
              NotCriterionPtr(
                new NotCriterion(
                  std::shared_ptr</*Roundabout*/HighwayCriterion>(new /*Roundabout*/HighwayCriterion())))));
        }
      }
      else
      {
        updatedGeometryCrit = geometryCrit;
      }
      LOG_VART(updatedGeometryCrit->toString());

      combinedFilters[geomType] =
        ChainCriterionPtr(new ChainCriterion(updatedGeometryCrit, nonGeometryFilter));
      LOG_TRACE("New combined filter: " << combinedFilters[geomType]->toString());
    }
  }
  else
  {
    LOG_VARD(_geometryTypeFilters.size());
    if (_geometryTypeFilters.isEmpty())
    {
      _geometryTypeFilters = _getDefaultGeometryFilters();
      // It should be ok that the roundabout filter doesn't get added here, since this list is only
      // for by unconnected way snapping and roundabouts don't fall into that category.
      _linearFilterClassNames =
        ConflatableElementCriterion::getCriterionClassNamesByGeometryType(
          GeometryTypeCriterion::GeometryType::Line);
    }

    for (QMap<GeometryTypeCriterion::GeometryType, ElementCriterionPtr>::const_iterator itr =
         _geometryTypeFilters.begin(); itr != _geometryTypeFilters.end(); ++itr)
    {
      GeometryTypeCriterion::GeometryType geomType = itr.key();
      LOG_VART(GeometryTypeCriterion::typeToString(geomType));
      ElementCriterionPtr geometryCrit = itr.value();

      // See roundabouts handling note in the preceding if statement for more detail. Here we're
      // doing the same thing, except we don't care if a road filter was specified or not since this
      // block of code only gets executed if no geometry filters were specified at all and we're
      // using the defaults.

      ElementCriterionPtr updatedGeometryCrit;
      if (geomType == GeometryTypeCriterion::GeometryType::Line)
      {
        LOG_TRACE("Adding roundabouts to line filter...");
        updatedGeometryCrit.reset(
          new OrCriterion(
            geometryCrit,
            std::shared_ptr</*Roundabout*/HighwayCriterion>(new /*Roundabout*/HighwayCriterion())));
      }
      else if (geomType == GeometryTypeCriterion::GeometryType::Polygon)
      {
        LOG_TRACE("Removing roundabouts from polygon filter...");
        updatedGeometryCrit.reset(
          new ChainCriterion(
            geometryCrit,
            NotCriterionPtr(
              new NotCriterion(
                std::shared_ptr</*Roundabout*/HighwayCriterion>(new /*Roundabout*/HighwayCriterion())))));
      }
      else
      {
        updatedGeometryCrit = geometryCrit;
      }
      LOG_VART(updatedGeometryCrit->toString());

      combinedFilters[geomType] = updatedGeometryCrit;
      LOG_TRACE("New combined filter: " << combinedFilters[geomType]->toString());
    }
  }
  LOG_VARD(combinedFilters.size());
  return combinedFilters;
}

OsmMapPtr ChangesetReplacementCreator::_loadInputMap(
  const QString& mapName, const QString& inputUrl, const bool useFileIds, const Status& status,
  const bool keepEntireFeaturesCrossingBounds, const bool keepOnlyFeaturesInsideBounds,
  const bool keepImmediatelyConnectedWaysOutsideBounds, const bool warnOnZeroVersions,
  OsmMapPtr& cachedMap)
{
  conf().set(
    ConfigOptions::getConvertBoundingBoxKeepEntireFeaturesCrossingBoundsKey(),
    keepEntireFeaturesCrossingBounds);
  conf().set(
    ConfigOptions::getConvertBoundingBoxKeepOnlyFeaturesInsideBoundsKey(),
   keepOnlyFeaturesInsideBounds);
  conf().set(
    ConfigOptions::getConvertBoundingBoxKeepImmediatelyConnectedWaysOutsideBoundsKey(),
    keepImmediatelyConnectedWaysOutsideBounds);


  if (warnOnZeroVersions)
  {
    // We want to alert the user to the fact their ref versions *could* be being populated
    // incorrectly to avoid difficulties during changeset application at the end. Its likely if they
    // are incorrect at this point the changeset derivation will fail at the end anyway, but let's
    // warn now to give the chance to back out of the replacement earlier.
    conf().set(ConfigOptions::getReaderWarnOnZeroVersionElementKey(), true);
  }

  OsmMapPtr map;
  if (_isDbUrl(inputUrl))
  {
    // Caching inputs only helps with file based inputs and isn't really possible for db inputs due
    // to the potential size, so skip caching if the source is a db. Our db query crops
    // automatically for us without reading all of the source data in.
    LOG_STATUS(
      "Loading " << mapName << " map from: ..." << inputUrl.right(_maxFilePrintLength) << "...");
    map.reset(new OsmMap());
    IoUtils::loadMap(map, inputUrl, useFileIds, status);
  }
  else
  {
    // File inputs always have to read in completely before cropping. Rather than read the file
    // completely for each processing pass, we'll read it once and crop it down as needed per pass.
    if (!cachedMap)
    {
      // Clear out the bounding box param temporarily, so that we can read the full map here. Kind
      // of kludgy, but there is no access to it from here via IoUtils::loadMap.
      const QString bbox = conf().getString(ConfigOptions::getConvertBoundingBoxKey());
      conf().set(ConfigOptions::getConvertBoundingBoxKey(), "");

      LOG_STATUS(
        "Loading reference map from: ..." << inputUrl.right(_maxFilePrintLength) << "...");
      cachedMap.reset(new OsmMap());
      cachedMap->setName(mapName);
      IoUtils::loadMap(cachedMap, inputUrl, useFileIds, status);

      // Restore it back to original.
      conf().set(ConfigOptions::getConvertBoundingBoxKey(), bbox);
    }
    LOG_STATUS(
      "Copying reference map of size: " << StringUtils::formatLargeNumber(cachedMap->size()) <<
      " from: " << cachedMap->getName() << "...");
    map.reset(new OsmMap(cachedMap));
    IoUtils::cropToBounds(
      map, GeometryUtils::envelopeFromConfigString(_replacementBounds),
      keepImmediatelyConnectedWaysOutsideBounds);
  }

  if (warnOnZeroVersions)
  {
    // Restore default setting value.
    conf().set(ConfigOptions::getReaderWarnOnZeroVersionElementKey(), false);
  }
  map->setName(mapName);

  LOG_VART(MapProjector::toWkt(map->getProjection()));
  OsmMapWriterFactory::writeDebugMap(
    map, _changesetId + "-" + map->getName() + "-after-cropped-load");

  return map;
}

OsmMapPtr ChangesetReplacementCreator::_loadRefMap()
{ 
  // We only care about the zero version warning for the ref data.
  return
    _loadInputMap(
      "ref", _input1, true, Status::Unknown1, _boundsOpts.loadRefKeepEntireCrossingBounds,
      _boundsOpts.loadRefKeepOnlyInsideBounds,
      _boundsOpts.loadRefKeepImmediateConnectedWaysOutsideBounds, true, _input1Map);
}

OsmMapPtr ChangesetReplacementCreator::_loadSecMap()
{
  return
    _loadInputMap(
      "sec", _input2, false, Status::Unknown2, _boundsOpts.loadSecKeepEntireCrossingBounds,
      _boundsOpts.loadSecKeepOnlyInsideBounds, false, true, _input2Map);
}

void ChangesetReplacementCreator::_removeMetadataTags(const OsmMapPtr& map)
{
  QStringList changesetReplacementMetadataTags;
  changesetReplacementMetadataTags.append(MetadataTags::HootChangeExcludeDelete());
  changesetReplacementMetadataTags.append(MetadataTags::HootSnapped());
  changesetReplacementMetadataTags.append(MetadataTags::HootMissingChild());
  RemoveTagsVisitor tagRemover(changesetReplacementMetadataTags);
  LOG_INFO(tagRemover.getInitStatusMessage());
  map->visitRw(tagRemover);
  LOG_DEBUG(tagRemover.getCompletedStatusMessage());
}

void ChangesetReplacementCreator::_markElementsWithMissingChildren(OsmMapPtr& map)
{
  ReportMissingElementsVisitor elementMarker;
  // Originally, this was going to add reviews rather than tagging elements, but there was an ID
  // provenance problem when using reviews.
  elementMarker.setMarkRelationsForReview(false);
  elementMarker.setMarkWaysForReview(false);
  elementMarker.setRelationKvp(MetadataTags::HootMissingChild() + "=yes");
  elementMarker.setWayKvp(MetadataTags::HootMissingChild() + "=yes");
  LOG_INFO("Marking elements with missing child elements...");
  map->visitRelationsRw(elementMarker);
  LOG_DEBUG(
    "Marked " << elementMarker.getNumWaysTagged() << " ways with missing child elements.");
  LOG_DEBUG(
    "Marked " << elementMarker.getNumRelationsTagged() <<
    " relations with missing child elements.");

  OsmMapWriterFactory::writeDebugMap(
    map, _changesetId + "-" + map->getName() + "-after-missing-marked");
}

void ChangesetReplacementCreator::_filterFeatures(
  OsmMapPtr& map, const ElementCriterionPtr& featureFilter, const Settings& config,
  const QString& debugFileName)
{
  LOG_STATUS(
    "Filtering " << StringUtils::formatLargeNumber(map->size()) << " features for: " <<
    map->getName() << " with filter: " << featureFilter->toString() << "...");

  // Negate the input filter, since we're removing everything but what passes the input filter.
  RemoveElementsVisitor elementPruner(true);
  // The criteria must be added before the config or map is set. We may want to change
  // MultipleCriterionConsumerVisitor and RemoveElementsVisitor to make this behavior less brittle.
  elementPruner.addCriterion(featureFilter);
  elementPruner.setConfiguration(config);
  elementPruner.setOsmMap(map.get());
  // If recursion isn't used here, nasty crashes that are hard to track down occur at times. Not
  // completely convinced recursion should be used here, though.
  elementPruner.setRecursive(true);
  map->visitRw(elementPruner);
  LOG_INFO(elementPruner.getCompletedStatusMessage());

  LOG_VART(MapProjector::toWkt(map->getProjection()));
  OsmMapWriterFactory::writeDebugMap(map, debugFileName);
}

OsmMapPtr ChangesetReplacementCreator::_getCookieCutMap(
  OsmMapPtr doughMap, OsmMapPtr cutterMap, const GeometryTypeCriterion::GeometryType& geometryType)
{
  // This logic has become extremely complicated over time to handle all the different cut
  // and replace use cases. There may be way to simplify some of this logic related to
  // strict/lenient bounds in here by changing some of the initial crop related opts set in
  // _parseConfigOpts...not sure.

  LOG_VARD(_fullReplacement);
  LOG_VARD(_boundsInterpretationToString(_boundsInterpretation));
  LOG_VARD(_currentChangeDerivationPassIsLinear);
  LOG_VARD(doughMap->size());
  LOG_VARD(cutterMap->size());
  OsmMapWriterFactory::writeDebugMap(doughMap, _changesetId + "-dough-map-input");
  OsmMapWriterFactory::writeDebugMap(cutterMap, _changesetId + "-cutter-map-input");

  // It could just be an byproduct of how data is being read out by core scripts during testing, but
  // when doing adjacent cell updates I'm getting cropped data with a bunch of empty relations in
  // them as input. That eventually needs to be dealt with, but regardless, checking node/way count
  // and not including relations in the size count is a better check for the total map size so that
  // the alpha shape gets calculated correctly.
  const int doughMapInputSize = doughMap->getWayCount() + doughMap->getNodeCount();
  const int cutterMapInputSize = cutterMap->getWayCount() + cutterMap->getNodeCount();

  /*
   * lenient/overlapping - cutter shape is all overlapping sec data inside the bounds and
   *                       immediately connected outside the bounds OR all ref data inside the
   *                       bounds and immediately connected outside the bounds (if linear) if sec
   *                       map is empty
     lenient/full        - cutter shape is all ref data inside the bounds and immediately connected
                           outside the bounds (if linear)
     strict/overlapping  - cutter shape is all overlapping sec data inside the bounds
     strict/full         - cutter shape is all ref data inside the bounds

     hybrid bounds acts like strict for linear features and lenient for polygon features.
   */

  // If the passed in dough map is empty, there's nothing to be cut out. So, just return the empty
  // ref map.
  if (doughMapInputSize == 0)
  {
    LOG_DEBUG(
      "Nothing to cut from dough map, so returning the empty dough map as the map after " <<
      "cutting: " << doughMap->getName() << "...");
    OsmMapWriterFactory::writeDebugMap(doughMap, _changesetId + "-cookie-cut");
    return doughMap;
  }
  else if (cutterMapInputSize == 0)
  {
    // Linear features need to be handled slightly differently, due to the need to snap cut features
    // back to reference features when the strict bounds interpretation is enabled.
    if (!_currentChangeDerivationPassIsLinear)
    {
      // The bounds interpretation doesn't seem to matter here for non-linear features.
      if (_fullReplacement)
      {
        // If the sec map is empty and we're doing full replacement on non-linear features, we want
        // everything deleted out of the ref inside the the replacement bounds. So, return an empty
        // map.
        LOG_DEBUG(
          "Nothing in cutter map. Full replacement enabled, so returning an empty map " <<
          "as the map after cutting...");
        return OsmMapPtr(new OsmMap());
      }
      else
      {
        // If the sec map is empty and we're not doing full replacement, there's nothing in the sec
        // to overlap with the ref, so leave the ref untouched.
        LOG_DEBUG(
          "Nothing in cutter map. Full replacement not enabled, so returning the entire dough " <<
          "map as the map after cutting: " << doughMap->getName() << "...");
        OsmMapWriterFactory::writeDebugMap(doughMap, _changesetId + "-cookie-cut");
        return doughMap;
      }
    }
    else
    {
      if (_fullReplacement && _boundsInterpretation == BoundsInterpretation::Lenient)
      {
        // If our map contains linear features only, the sec map is empty, we're doing full
        // replacement, AND there isn't a strict interpretation of the bounds, we want everything
        // deleted out of the ref inside the replacement bounds and features immediately connected
        // outside of the bounds. So, return an empty map.
        LOG_DEBUG(
          "Nothing in cutter map for linear features. Full replacement and lenient bounds "
          "interpretation, so returning an empty map as the map after cutting...");
        return OsmMapPtr(new OsmMap());
      }
      else if (_fullReplacement && _boundsInterpretation != BoundsInterpretation::Lenient )
      {
        // With the strict bounds interpretation, full replacement, and an empty secondary map,
        // we want simply the rectangular replacement bounds cut out. No need to use the cookie
        // cutter here. Just use the map cropper.
        LOG_DEBUG(
          "Nothing in cutter map. Full replacement with strict bounds enabled, so cropping out " <<
          "the rectangular bounds area of the dough map to be the map after cutting: " <<
          doughMap->getName() << "...");
        OsmMapPtr cookieCutMap(new OsmMap(doughMap));
        cookieCutMap->setName("cookie-cut"/*-" + GeometryTypeCriterion::typeToString(geometryType)*/);
        MapCropper cropper(GeometryUtils::envelopeFromConfigString(_replacementBounds));
        cropper.setRemoveSuperflousFeatures(false);
        cropper.setKeepEntireFeaturesCrossingBounds(false);
        cropper.setKeepOnlyFeaturesInsideBounds(false);
        cropper.setInvert(true);
        // We're not going to remove missing elements, as we want to have as minimal of an impact on
        // the resulting changeset as possible.
        cropper.setRemoveMissingElements(false);
        LOG_STATUS(cropper.getInitStatusMessage());
        cropper.apply(cookieCutMap);
        LOG_INFO(cropper.getCompletedStatusMessage());
        OsmMapWriterFactory::writeDebugMap(cookieCutMap, _changesetId + "-cookie-cut");
        return cookieCutMap;
      }
      else
      {
        // If the sec map is empty and we're not doing full replacement, there's nothing in the sec
        // to overlap with the ref, so leave the ref untouched.
        LOG_DEBUG(
          "Nothing in cutter map for linear features. Full replacement not enabled, so returning the "
          "entire dough map as the map after cutting: " << doughMap->getName() << "...");
        OsmMapWriterFactory::writeDebugMap(doughMap, _changesetId + "-cookie-cut");
        return doughMap;
      }
    }
  }

  LOG_VART(doughMap->size());
  LOG_VART(MapProjector::toWkt(doughMap->getProjection()));
  OsmMapWriterFactory::writeDebugMap(doughMap, _changesetId + "-dough-map");;
  LOG_VART(MapProjector::toWkt(cutterMap->getProjection()));

  OsmMapPtr cookieCutMap(new OsmMap(doughMap));
  cookieCutMap->setName("cookie-cut"/*-" + GeometryTypeCriterion::typeToString(geometryType)*/);
  LOG_VART(MapProjector::toWkt(cookieCutMap->getProjection()));
  LOG_DEBUG("Preparing to cookie cut: " << cookieCutMap->getName() << "...");

  OsmMapPtr cutterMapToUse;
  ConfigOptions opts(conf());
  LOG_VART(MapUtils::mapIsPointsOnly(cutterMap));
  const double cookieCutterAlpha = opts.getCookieCutterAlpha();
  double cookieCutterAlphaShapeBuffer = opts.getCookieCutterAlphaShapeBuffer();
  if (_currentChangeDerivationPassIsLinear) // See related note above when the cutter map is empty.
  {
    if (_boundsInterpretation == BoundsInterpretation::Lenient && _fullReplacement)
    {
      // Generate a cutter shape based on the ref map, which will cause all the ref data to be
      // replaced.
      LOG_DEBUG("Using dough map: " << doughMap->getName() << " as cutter shape map...");
      cutterMapToUse = doughMap;
      // TODO: riverbank test fails with missing POIs without this and the single point test has
      // extra POIs in output without this; explain
      cookieCutterAlphaShapeBuffer = 10.0;
    }
    else
    {
      LOG_DEBUG("Using cutter map: " << cutterMap->getName() << " as cutter shape map...");
      cutterMapToUse = cutterMap;
    }
  }
  else
  {
    if (_fullReplacement)
    {
      // Generate a cutter shape based on the ref map, which will cause all the ref data to be
      // replaced.
      LOG_DEBUG("Using dough map: " << doughMap->getName() << " as cutter shape map...");
      cutterMapToUse = doughMap;
      // TODO: see similar note above
      cookieCutterAlphaShapeBuffer = 10.0;
    }
    else
    {
      // Generate a cutter shape based on the cropped secondary map, which will cause only
      // overlapping data between the two datasets to be replaced.
      LOG_DEBUG("Using cutter map: " << cutterMap->getName() << " as cutter shape map...");
      cutterMapToUse = cutterMap;
    }
  }

  // Found that if a map only has a couple points or less, generating an alpha shape from them may
  // not be possible (or at least don't know how to yet). So instead, go through the points in the
  // map and replace them with small square shaped polys...from that we can generate the alpha
  // shape.
  const int cutterMapToUseSize = cutterMapToUse->getNodeCount();
  if ((int)cutterMapToUseSize < 3 && MapUtils::mapIsPointsOnly(cutterMapToUse))
  {
    LOG_DEBUG("Creating a cutter shape map transformation for point map...");
    // Make a copy here since we're making destructive changes to the geometry here for alpha shape
    // generation purposes only.
    cutterMapToUse.reset(new OsmMap(cutterMap));
    PointsToPolysConverter pointConverter;
    LOG_INFO(pointConverter.getInitStatusMessage());
    pointConverter.apply(cutterMapToUse);
    LOG_DEBUG(pointConverter.getCompletedStatusMessage());
    MapProjector::projectToWgs84(cutterMapToUse);
  }

  LOG_VART(cutterMapToUse->size());
  OsmMapWriterFactory::writeDebugMap(cutterMapToUse, _changesetId + "-cutter-map-to-use");

  LOG_STATUS(
    "Generating cutter shape map from: " << cutterMapToUse->getName() << " of size: " <<
    StringUtils::formatLargeNumber(cutterMapToUse->size()) << "...");

  // TODO: Alpha shape generation and cookie cutting for line features is our current bottleneck for
  // C&R. Not sure yet if anything else can be done to improve the performance. Turning off covering
  // stragglers can help a lot in certain situations for alpha shape generation. For cookie cutting,
  // cropping specifically can slow, especially with node removal.

  LOG_VART(cookieCutterAlpha);
  LOG_VART(cookieCutterAlphaShapeBuffer);
  OsmMapPtr cutterShapeOutlineMap;
  AlphaShapeGenerator alphaShapeGenerator(cookieCutterAlpha, cookieCutterAlphaShapeBuffer);
  // I don't *think* we need to cover the stragglers here...it can get slow.
<<<<<<< HEAD
  //alphaShapeGenerator.setManuallyCoverSmallPointClusters(false);
=======
  alphaShapeGenerator.setManuallyCoverSmallPointClusters(false);
>>>>>>> 51ef8867
  try
  {
    cutterShapeOutlineMap = alphaShapeGenerator.generateMap(cutterMapToUse);
  }
  catch (const HootException& e)
  {
    if (e.getWhat().contains("Alpha Shape area is zero"))
    {
      LOG_ERROR(
        "No cut shape generated from secondary data when processing geometry type: " <<
        GeometryTypeCriterion::typeToString(geometryType) << ". Is your secondary data empty " <<
        "or have you filtered it to be empty? error: " << e.getWhat());
    }
    throw;
  }

  // not exactly sure yet why this projection needs to be done
  MapProjector::projectToWgs84(cutterShapeOutlineMap);
  LOG_VART(MapProjector::toWkt(cutterShapeOutlineMap->getProjection()));
  OsmMapWriterFactory::writeDebugMap(cutterShapeOutlineMap, _changesetId + "-cutter-shape");

  // Cookie cut the shape of the cutter shape map out of the cropped ref map.
  LOG_STATUS(
    "Cutting cutter shape out of: " << cookieCutMap->getName() << " with size: " <<
    StringUtils::formatLargeNumber(cookieCutMap->size()) << "...");

  // We're not going to remove missing elements, as we want to have as minimal of an impact on
  // the resulting changeset as possible.
  CookieCutter(
    false, 0.0, _boundsOpts.cookieCutKeepEntireCrossingBounds,
    _boundsOpts.cookieCutKeepOnlyInsideBounds, false)
    .cut(cutterShapeOutlineMap, cookieCutMap);
  // not exactly sure yet why this projection needs to be done
  MapProjector::projectToWgs84(cookieCutMap);
  LOG_VARD(cookieCutMap->size());
  MapProjector::projectToWgs84(doughMap);
  LOG_VART(MapProjector::toWkt(cookieCutMap->getProjection()));
  MemoryUsageChecker::getInstance().check();
  OsmMapWriterFactory::writeDebugMap(cookieCutMap, _changesetId + "-cookie-cut");

  return cookieCutMap;
}

QMap<ElementId, long> ChangesetReplacementCreator::_getIdToVersionMappings(
  const OsmMapPtr& map) const
{
  LOG_INFO("Mapping element IDs to element versions for: " << map->getName() << "...");

  ElementIdToVersionMapper idToVersionMapper;
  idToVersionMapper.apply(map);
  MemoryUsageChecker::getInstance().check();
  LOG_DEBUG(idToVersionMapper.getCompletedStatusMessage());
  const QMap<ElementId, long> idToVersionMappings = idToVersionMapper.getMappings();
  LOG_VART(idToVersionMappings.size());
  return idToVersionMappings;
}

void ChangesetReplacementCreator::_addChangesetDeleteExclusionTags(OsmMapPtr& map)
{
  LOG_INFO(
    "Setting connected way features outside of bounds to be excluded from deletion for: " <<
    map->getName() << "...");

  // Add the changeset deletion exclusion tag to all connected ways previously tagged during load.

  SetTagValueVisitor addTagVis(MetadataTags::HootChangeExcludeDelete(), "yes");
  ChainCriterion addTagCrit(
    std::shared_ptr<WayCriterion>(new WayCriterion()),
    std::shared_ptr<TagKeyCriterion>(
      new TagKeyCriterion(MetadataTags::HootConnectedWayOutsideBounds())));
  FilteredVisitor deleteExcludeTagVis(addTagCrit, addTagVis);
  map->visitRw(deleteExcludeTagVis);
  LOG_DEBUG(addTagVis.getCompletedStatusMessage());

  // Add the changeset deletion exclusion tag to all children of those connected ways.

  std::shared_ptr<ChainCriterion> childAddTagCrit(
    new ChainCriterion(
      std::shared_ptr<WayCriterion>(new WayCriterion()),
      std::shared_ptr<TagKeyCriterion>(
        new TagKeyCriterion(MetadataTags::HootChangeExcludeDelete()))));
  RecursiveSetTagValueOp childDeletionExcludeTagOp(
    MetadataTags::HootChangeExcludeDelete(), "yes", childAddTagCrit);
  childDeletionExcludeTagOp.apply(map);
  LOG_DEBUG(childDeletionExcludeTagOp.getCompletedStatusMessage());

  MemoryUsageChecker::getInstance().check();
  OsmMapWriterFactory::writeDebugMap(
    map, _changesetId + "-" + map->getName() + "-after-delete-exclusion-tagging-1");
}

void ChangesetReplacementCreator::_combineMaps(
  OsmMapPtr& map1, OsmMapPtr& map2, const bool throwOutDupes, const QString& debugFileName)
{
  LOG_VART(map1.get());
  LOG_VART(map2.get());

  MapProjector::projectToWgs84(map1);
  MapProjector::projectToWgs84(map2);   // not exactly sure yet why this needs to be done

  if (map2->size() == 0)
  {
    LOG_DEBUG("Combined map size: " << map1->size());
    return;
  }

  LOG_INFO("Combining maps: " << map1->getName() << " and " << map2->getName() << "...");
  map1->append(map2, throwOutDupes);
  LOG_VART(MapProjector::toWkt(map1->getProjection()));
  LOG_DEBUG("Combined map size: " << map1->size());

  MemoryUsageChecker::getInstance().check();
  OsmMapWriterFactory::writeDebugMap(map1, debugFileName);
}

void ChangesetReplacementCreator::_conflate(OsmMapPtr& map)
{
  map->setName("conflated");

  conf().set(ConfigOptions::getWayJoinerLeaveParentIdKey(), true);
  if (_boundsInterpretation != BoundsInterpretation::Lenient)
  {
    // not exactly sure yet why this needs to be done
    conf().set(ConfigOptions::getWayJoinerKey(), WayJoinerAdvanced::className());
  }
  else
  {
    conf().set(ConfigOptions::getWayJoinerKey(), WayJoinerBasic::className());
  }
  conf().set(
    ConfigOptions::getWayJoinerAdvancedStrictNameMatchKey(),
    !UnifyingConflator::isNetworkConflate());

  if (ConfigOptions().getConflateRemoveSuperfluousOps())
  {
    SuperfluousConflateOpRemover::removeSuperfluousOps();
  }

  LOG_STATUS("Applying pre-conflate operations...");
  NamedOp preOps(ConfigOptions().getConflatePreOps());
  preOps.apply(map);

  LOG_STATUS(
    "Conflating the cookie cut reference map with the secondary map into " << map->getName() <<
    "...");
  UnifyingConflator().apply(map);

  LOG_STATUS("Applying post-conflate operations...");
  NamedOp postOps(ConfigOptions().getConflatePostOps());
  postOps.apply(map);

  MapProjector::projectToWgs84(map);  // conflation works in planar
  LOG_VART(MapProjector::toWkt(map->getProjection()));
  OsmMapWriterFactory::writeDebugMap(map, _changesetId + "-conflated");
  LOG_DEBUG("Conflated map size: " << map->size());
}

void ChangesetReplacementCreator::_removeConflateReviews(OsmMapPtr& map)
{
  LOG_INFO("Removing reviews added during conflation from " << map->getName() << "...");

  RemoveElementsVisitor removeVis;
  removeVis.addCriterion(ElementCriterionPtr(new RelationCriterion("review")));
  removeVis.addCriterion(
    ElementCriterionPtr(
      new NotCriterion(
        std::shared_ptr<TagCriterion>(
          new TagCriterion(
            MetadataTags::HootReviewType(),
            QString::fromStdString(ReportMissingElementsVisitor::className()))))));
  removeVis.setChainCriteria(true);
  removeVis.setRecursive(false);
  //LOG_STATUS("\t" << removeVis.getInitStatusMessage());
  map->visitRw(removeVis);
  LOG_DEBUG(removeVis.getCompletedStatusMessage());

  MemoryUsageChecker::getInstance().check();
  LOG_VART(MapProjector::toWkt(map->getProjection()));
  OsmMapWriterFactory::writeDebugMap(
    map, _changesetId + "-" + map->getName() + "-conflate-reviews-removed");
}

void ChangesetReplacementCreator::_clean(OsmMapPtr& map)
{
  map->setName("cleaned");
  LOG_STATUS(
    "Cleaning the combined cookie cut reference and secondary maps: " << map->getName() << "...");

  // TODO: since we're never conflating when we call clean, should we remove cleaning ops like
  // IntersectionSplitter?
  MapCleaner().apply(map);

  MapProjector::projectToWgs84(map);  // cleaning works in planar
  LOG_VART(MapProjector::toWkt(map->getProjection()));
  OsmMapWriterFactory::writeDebugMap(map, _changesetId + "-cleaned");
  LOG_DEBUG("Cleaned map size: " << map->size());
}

void ChangesetReplacementCreator::_snapUnconnectedWays(
  OsmMapPtr& map, const QStringList& snapWayStatuses, const QStringList& snapToWayStatuses,
  const QString& typeCriterionClassName, const bool markSnappedWays, const QString& debugFileName)
{
  LOG_DEBUG(
    "Snapping ways for map: " << map->getName() << ", with filter type: " <<
    typeCriterionClassName << ", snap way statuses: " << snapWayStatuses <<
    ", snap to way statuses: " << snapToWayStatuses << " ...");

  UnconnectedWaySnapper lineSnapper;
  lineSnapper.setConfiguration(conf());
  // override some of the default config
  lineSnapper.setSnapToWayStatuses(snapToWayStatuses);
  lineSnapper.setSnapWayStatuses(snapWayStatuses);
  lineSnapper.setMarkSnappedWays(markSnappedWays);
  // TODO: Do we need a way to derive the way node crit from the input feature filter crit?
  lineSnapper.setWayNodeToSnapToCriterionClassName(
    QString::fromStdString(WayNodeCriterion::className()));
  lineSnapper.setWayToSnapCriterionClassName(typeCriterionClassName);
  lineSnapper.setWayToSnapToCriterionClassName(typeCriterionClassName);
  //LOG_STATUS("\t" << lineSnapper.getInitStatusMessage());
  lineSnapper.apply(map);
  LOG_DEBUG(lineSnapper.getCompletedStatusMessage());

  MapProjector::projectToWgs84(map);   // snapping works in planar
  LOG_VART(MapProjector::toWkt(map->getProjection()));
  MemoryUsageChecker::getInstance().check();
  OsmMapWriterFactory::writeDebugMap(map, debugFileName);
}

OsmMapPtr ChangesetReplacementCreator::_getImmediatelyConnectedOutOfBoundsWays(
  const ConstOsmMapPtr& map) const
{
  const QString outputMapName = "connected-ways";
  LOG_INFO(
    "Copying immediately connected out of bounds ways from: " << map->getName() <<
    " to new map: " << outputMapName << "...");

  std::shared_ptr<ChainCriterion> copyCrit(
    new ChainCriterion(
      std::shared_ptr<WayCriterion>(new WayCriterion()),
      std::shared_ptr<TagKeyCriterion>(
        new TagKeyCriterion(MetadataTags::HootConnectedWayOutsideBounds()))));
  OsmMapPtr connectedWays = MapUtils::getMapSubset(map, copyCrit);
  connectedWays->setName(outputMapName);
  LOG_VART(MapProjector::toWkt(connectedWays->getProjection()));
  MemoryUsageChecker::getInstance().check();
  OsmMapWriterFactory::writeDebugMap(connectedWays, _changesetId + "-connected-ways");
  return connectedWays;
}

void ChangesetReplacementCreator::_cropMapForChangesetDerivation(
  OsmMapPtr& map, const bool keepEntireFeaturesCrossingBounds,
  const bool keepOnlyFeaturesInsideBounds, const QString& debugFileName)
{
  if (map->size() == 0)
  {
    LOG_DEBUG("Skipping cropping empty map: " << map->getName() << "...");
    return;
  }

  LOG_INFO("Cropping map: " << map->getName() << " for changeset derivation...");
  LOG_VART(MapProjector::toWkt(map->getProjection()));

  MapCropper cropper(GeometryUtils::envelopeFromConfigString(_replacementBounds));
  cropper.setKeepEntireFeaturesCrossingBounds(keepEntireFeaturesCrossingBounds);
  cropper.setKeepOnlyFeaturesInsideBounds(keepOnlyFeaturesInsideBounds);
  // We're not going to remove missing elements, as we want to have as minimal of an impact on
  // the resulting changeset as possible.
  cropper.setRemoveMissingElements(false);
  // TODO: should removing superfluous features be suppressed here?
  //cropper.setRemoveSuperflousFeatures(false);
  cropper.apply(map);
  LOG_DEBUG(cropper.getCompletedStatusMessage());

  MemoryUsageChecker::getInstance().check();
  LOG_VART(MapProjector::toWkt(map->getProjection()));
  OsmMapWriterFactory::writeDebugMap(map, debugFileName);
  LOG_DEBUG("Cropped map: " << map->getName() << " size: " << map->size());
}

void ChangesetReplacementCreator::_removeUnsnappedImmediatelyConnectedOutOfBoundsWays(
  OsmMapPtr& map)
{
  LOG_INFO(
    "Removing any immediately connected ways that were not previously snapped in: " <<
    map->getName() << "...");

  RemoveElementsVisitor removeVis;
  removeVis.addCriterion(ElementCriterionPtr(new WayCriterion()));
  removeVis.addCriterion(
    ElementCriterionPtr(new TagKeyCriterion(MetadataTags::HootConnectedWayOutsideBounds())));
  removeVis.addCriterion(
    ElementCriterionPtr(
      new NotCriterion(
        std::shared_ptr<TagCriterion>(
          new TagCriterion(MetadataTags::HootSnapped(), "snapped_way")))));
  removeVis.setChainCriteria(true);
  removeVis.setRecursive(true);
  map->visitRw(removeVis);
  LOG_DEBUG(removeVis.getCompletedStatusMessage());

  MemoryUsageChecker::getInstance().check();
  LOG_VART(MapProjector::toWkt(map->getProjection()));
  OsmMapWriterFactory::writeDebugMap(
    map, _changesetId + "-" + map->getName() + "-unsnapped-removed");
}

void ChangesetReplacementCreator::_excludeFeaturesFromChangesetDeletion(OsmMapPtr& map)
{
  if (map->size() == 0)
  {
    return;
  }

  LOG_INFO(
    "Marking reference features in: " << map->getName() << " for exclusion from deletion...");

  // Exclude ways and all their children from deletion that are not entirely within the replacement
  // bounds.

  std::shared_ptr<InBoundsCriterion> boundsCrit(new InBoundsCriterion(_boundsOpts.inBoundsStrict));
  boundsCrit->setBounds(GeometryUtils::envelopeFromConfigString(_replacementBounds));
  boundsCrit->setOsmMap(map.get());
  std::shared_ptr<NotCriterion> notInBoundsCrit(new NotCriterion(boundsCrit));
  std::shared_ptr<ChainCriterion> elementCrit(
    new ChainCriterion(std::shared_ptr<WayCriterion>(new WayCriterion()), notInBoundsCrit));

  RecursiveSetTagValueOp tagSetter(MetadataTags::HootChangeExcludeDelete(), "yes", elementCrit);
  tagSetter.apply(map);
  LOG_DEBUG(tagSetter.getCompletedStatusMessage());

  MemoryUsageChecker::getInstance().check();
  LOG_VART(MapProjector::toWkt(map->getProjection()));
  OsmMapWriterFactory::writeDebugMap(
    map, _changesetId + "-" + map->getName() + "-after-delete-exclusion-tagging-2");
}

void ChangesetReplacementCreator::_cleanup(OsmMapPtr& map)
{
  LOG_INFO("Cleaning up changeset derivation input " << map->getName() << "...");

  // Due to mixed geometry type relations explained in _getDefaultGeometryFilters, we may have
  // introduced some duplicate relation members by this point.
  RemoveDuplicateRelationMembersVisitor dupeMembersRemover;
  map->visitRw(dupeMembersRemover);
  LOG_DEBUG(dupeMembersRemover.getCompletedStatusMessage());

  // get rid of straggling nodes
  SuperfluousNodeRemover orphanedNodeRemover;
  orphanedNodeRemover.apply(map);
  LOG_DEBUG(orphanedNodeRemover.getCompletedStatusMessage());

  // This will remove any relations that were already empty or became empty after we removed
  // duplicated members.
  RemoveEmptyRelationsOp emptyRelationRemover;
  emptyRelationRemover.apply(map);
  LOG_DEBUG(emptyRelationRemover.getCompletedStatusMessage());

  // get out of orthographic
  MapProjector::projectToWgs84(map);
}

void ChangesetReplacementCreator::_synchronizeIds(
  const QList<OsmMapPtr>& mapsBeingReplaced, const QList<OsmMapPtr>& replacementMaps)
{
  // When replacing data, we always load the replacement data without its original IDs in case there
  // are overlapping IDs in the reference data. If you were only replacing unmodified data from one
  // source with updated data from another source with the same IDs (e.g. replacing newer OSM with
  // older OSM), this wouldn't be necessary, but we're not guaranteed that will be the only scenario
  // encountered. The downside to loading up a separate set of unique IDs for the secondary data is
  // that identical elements in the secondary can end up unnecessarily replacing elements in the
  // reference. This gets mitigated here where we find all identical elements between the data being
  // replaced and the replacement data and overwrite IDs in the replacement data from those in the
  // data being replaced to prevent unnecessary changeset modifications from being generated. Its
  // possible we could do this earlier in the replacement process, however that has proven difficult
  // to accomplish so far.

  assert(mapsBeingReplaced.size() == replacementMaps.size());
  ChangesetReplacementElementIdSynchronizer idSync;
  for (int i = 0; i < mapsBeingReplaced.size(); i++)
  {
    OsmMapPtr mapBeingReplaced = mapsBeingReplaced.at(i);
    OsmMapPtr replacementMap = replacementMaps.at(i);
    OsmMapWriterFactory::writeDebugMap(
      mapBeingReplaced, _changesetId + "-" + mapBeingReplaced->getName() +
      "-source-before-id-sync");
    OsmMapWriterFactory::writeDebugMap(
      replacementMap, _changesetId + "-" + replacementMap->getName() + "-target-before-id-sync");

    idSync.synchronize(mapBeingReplaced, replacementMap);

    // TODO: do a second sync pass here where we allow all way nodes who belong to the same way
    // (just one?) and have the same coords to merge, despite having different tags (as long as the
    // types don't explicitly mismatch?)

    // get rid of straggling nodes
    // TODO: should we run _cleanup here instead and move it from its earlier call?
    SuperfluousNodeRemover orphanedNodeRemover;
    //orphanedNodeRemover.setIgnoreInformationTags(true);
    orphanedNodeRemover.apply(replacementMap);
    LOG_DEBUG(orphanedNodeRemover.getCompletedStatusMessage());
    OsmMapWriterFactory::writeDebugMap(
      replacementMap, _changesetId + "-" + replacementMap->getName() + "-after-id-sync");
  }
}

<<<<<<< HEAD
=======
//void ChangesetReplacementCreator::_removeInvalidWayNodesWithExcludeDelete(
//  const OsmMapPtr& linearRefMap, const ConstOsmMapPtr& linearSecMap)
//{
//  if (!linearRefMap || !linearSecMap)
//  {
//    LOG_DEBUG("Input map null.");
//    return;
//  }
//  LOG_VARD(linearRefMap->getName());
//  LOG_VARD(linearSecMap->getName());

//  ExcludeDeleteWayNodeCleaner cleaner;
//  cleaner.setOsmMap(linearRefMap.get());
//  cleaner.setComparisonMap(linearSecMap);
//  LOG_INFO(cleaner.getInitStatusMessage());
//  linearRefMap->visitNodesRw(cleaner);
//  LOG_DEBUG(cleaner.getCompletedStatusMessage());
//  OsmMapWriterFactory::writeDebugMap(
//    linearRefMap,
//    _changesetId + "-" + linearRefMap->getName() + "-after-invalid-exclude-delete-removal");
//}

>>>>>>> 51ef8867
}<|MERGE_RESOLUTION|>--- conflicted
+++ resolved
@@ -547,12 +547,6 @@
   // TODO: move this to inside the geometry pass loop?
   _synchronizeIds(refMaps, conflatedMaps);
 
-<<<<<<< HEAD
-=======
-  //_removeInvalidWayNodesWithExcludeDelete(
-    //_getMapByGeometryType(refMaps, "line"), _getMapByGeometryType(conflatedMaps, "line"));
-
->>>>>>> 51ef8867
   // CHANGESET GENERATION
 
   LOG_STATUS("Generating changeset for " << refMaps.size() << " sets of maps...");
@@ -1667,11 +1661,7 @@
   OsmMapPtr cutterShapeOutlineMap;
   AlphaShapeGenerator alphaShapeGenerator(cookieCutterAlpha, cookieCutterAlphaShapeBuffer);
   // I don't *think* we need to cover the stragglers here...it can get slow.
-<<<<<<< HEAD
-  //alphaShapeGenerator.setManuallyCoverSmallPointClusters(false);
-=======
   alphaShapeGenerator.setManuallyCoverSmallPointClusters(false);
->>>>>>> 51ef8867
   try
   {
     cutterShapeOutlineMap = alphaShapeGenerator.generateMap(cutterMapToUse);
@@ -2077,29 +2067,4 @@
   }
 }
 
-<<<<<<< HEAD
-=======
-//void ChangesetReplacementCreator::_removeInvalidWayNodesWithExcludeDelete(
-//  const OsmMapPtr& linearRefMap, const ConstOsmMapPtr& linearSecMap)
-//{
-//  if (!linearRefMap || !linearSecMap)
-//  {
-//    LOG_DEBUG("Input map null.");
-//    return;
-//  }
-//  LOG_VARD(linearRefMap->getName());
-//  LOG_VARD(linearSecMap->getName());
-
-//  ExcludeDeleteWayNodeCleaner cleaner;
-//  cleaner.setOsmMap(linearRefMap.get());
-//  cleaner.setComparisonMap(linearSecMap);
-//  LOG_INFO(cleaner.getInitStatusMessage());
-//  linearRefMap->visitNodesRw(cleaner);
-//  LOG_DEBUG(cleaner.getCompletedStatusMessage());
-//  OsmMapWriterFactory::writeDebugMap(
-//    linearRefMap,
-//    _changesetId + "-" + linearRefMap->getName() + "-after-invalid-exclude-delete-removal");
-//}
-
->>>>>>> 51ef8867
 }
--- conflicted
+++ resolved
@@ -541,15 +541,9 @@
   _changesetCreator->setIncludeReviews(
     _conflationEnabled && ConfigOptions().getChangesetReplacementPassConflateReviews());
   // We have some instances where modify and delete changes are being generated for the same
-<<<<<<< HEAD
   // element, which causes error during changeset application. Eventually, we should eliminate their
   // causes, but for now we'll activate changeset cleaning to get rid of the delete statements.
   // Unfortunately, this will make the changeset writing memory bound.
-=======
-  // element, which causes error during changeset application. Eventually, we may be able to
-  // eliminate their causes, but for now we'll activate changeset cleaning to get rid of the delete
-  // statements. Unfortunately, this will make the changeset writing memory bound.
->>>>>>> b77a00c6
   _changesetCreator->setClean(true);
   _changesetCreator->create(refMaps, conflatedMaps, _output);
   _numChanges = _changesetCreator->getNumTotalChanges();
@@ -721,12 +715,8 @@
     if (_conflationEnabled)
     {
       // conflation cleans beforehand
-<<<<<<< HEAD
       _conflate(conflatedMap, relationMaps);
       conflatedMap->setName("conflated-" + GeometryTypeCriterion::typeToString(geometryType));
-=======
-      _conflate(conflatedMap);
->>>>>>> b77a00c6
 
       if (!ConfigOptions().getChangesetReplacementPassConflateReviews())
       {
@@ -738,24 +728,16 @@
     // if we don't. May need further investigation.
     else
     {
-<<<<<<< HEAD
       _clean(conflatedMap, relationMaps);
       conflatedMap->setName("cleaned-" + GeometryTypeCriterion::typeToString(geometryType));
-=======
-      _clean(conflatedMap);
->>>>>>> b77a00c6
     }
   }
 
   // SNAP
 
-<<<<<<< HEAD
   // TODO: only snapping near the replacement bounds may help prevent some bad snaps in the output
 
-  if (_currentChangeDerivationPassIsLinear && _waySnappingEnabled)
-=======
   if (_currentChangeDerivationPassIsLinear)
->>>>>>> b77a00c6
   {
     // Snap secondary features back to reference features if dealing with linear features where
     // ref features may have been cut along the bounds. We're being lenient here by snapping
@@ -1860,7 +1842,6 @@
   LOG_DEBUG("Conflated map size: " << map->size());
 }
 
-<<<<<<< HEAD
 QStringList ChangesetReplacementCreator::_getRelationMemberElementIdsForConfig(
   const QList<OsmMapPtr>& relationMaps, const ElementType::Type& elementType) const
 {
@@ -1911,8 +1892,6 @@
   return uniqueIdStrs.toList();
 }
 
-=======
->>>>>>> b77a00c6
 void ChangesetReplacementCreator::_snapUnconnectedWays(
   OsmMapPtr& map, const QStringList& snapWayStatuses, const QStringList& snapToWayStatuses,
   const QString& typeCriterionClassName, const bool markSnappedWays, const QString& debugFileName)
@@ -2091,17 +2070,12 @@
   MapProjector::projectToWgs84(map);
 }
 
-<<<<<<< HEAD
 void ChangesetReplacementCreator::_clean(OsmMapPtr& map, const QList<OsmMapPtr>& relationMaps)
-=======
-void ChangesetReplacementCreator::_clean(OsmMapPtr& map)
->>>>>>> b77a00c6
 {
   map->setName("cleaned");
   LOG_STATUS(
     "Cleaning the combined cookie cut reference and secondary maps: " << map->getName() << "...");
 
-<<<<<<< HEAD
   const QStringList nodeRelationMemberIds =
     _getRelationMemberElementIdsForConfig(relationMaps, ElementType::Node);
   conf().set(ConfigOptions::getSuperfluousNodeRemoverExcludeIdsKey(), nodeRelationMemberIds);
@@ -2109,18 +2083,13 @@
     _getRelationMemberElementIdsForConfig(relationMaps, ElementType::Way);
   conf().set(ConfigOptions::getSuperfluousWayRemoverExcludeIdsKey(), wayRelationMemberIds);
 
-=======
->>>>>>> b77a00c6
   // TODO: since we're never conflating when we call clean, should we remove cleaning ops like
   // IntersectionSplitter?
   MapCleaner().apply(map);
 
-<<<<<<< HEAD
   conf().set(ConfigOptions::getSuperfluousNodeRemoverExcludeIdsKey(), QStringList());
   conf().set(ConfigOptions::getSuperfluousWayRemoverExcludeIdsKey(), QStringList());
 
-=======
->>>>>>> b77a00c6
   MapProjector::projectToWgs84(map);  // cleaning works in planar
   LOG_VART(MapProjector::toWkt(map->getProjection()));
   OsmMapWriterFactory::writeDebugMap(map, _changesetId + "-cleaned");

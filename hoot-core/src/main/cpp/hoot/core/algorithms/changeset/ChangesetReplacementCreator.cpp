--- conflicted
+++ resolved
@@ -717,12 +717,8 @@
     if (_conflationEnabled)
     {
       // conflation cleans beforehand
-<<<<<<< HEAD
       _conflate(conflatedMap, relationMaps);
       conflatedMap->setName("conflated-" + GeometryTypeCriterion::typeToString(geometryType));
-=======
-      _conflate(conflatedMap);
->>>>>>> ce3fc6c1
 
       if (!ConfigOptions().getChangesetReplacementPassConflateReviews())
       {
@@ -734,22 +730,15 @@
     // if we don't. May need further investigation.
     else
     {
-<<<<<<< HEAD
       _clean(conflatedMap, relationMaps);
-      conflatedMap->setName("cleaned-" + GeometryTypeCriterion::typeToString(geometryType));
-=======
-      _clean(conflatedMap);
->>>>>>> ce3fc6c1
+      conflatedMap->setName("cleaned-" + GeometryTypeCriterion::typeToString(geometryType));r
     }
   }
 
   // SNAP
 
-<<<<<<< HEAD
   // TODO: only snapping near the replacement bounds may help prevent some bad snaps in the output
 
-=======
->>>>>>> ce3fc6c1
   if (_currentChangeDerivationPassIsLinear)
   {
     // Snap secondary features back to reference features if dealing with linear features where
@@ -1853,7 +1842,6 @@
   LOG_DEBUG("Conflated map size: " << map->size());
 }
 
-<<<<<<< HEAD
 QStringList ChangesetReplacementCreator::_getRelationMemberElementIdsForConfig(
   const QList<OsmMapPtr>& relationMaps, const ElementType::Type& elementType) const
 {
@@ -1890,8 +1878,6 @@
   return uniqueIdStrs.toList();
 }
 
-=======
->>>>>>> ce3fc6c1
 void ChangesetReplacementCreator::_snapUnconnectedWays(
   OsmMapPtr& map, const QStringList& snapWayStatuses, const QStringList& snapToWayStatuses,
   const QString& typeCriterionClassName, const bool markSnappedWays, const QString& debugFileName)
@@ -2070,7 +2056,6 @@
   MapProjector::projectToWgs84(map);
 }
 
-<<<<<<< HEAD
 void ChangesetReplacementCreator::_clean(OsmMapPtr& map, const QList<OsmMapPtr>& relationMaps)
 {
   //map->setName("cleaned");
@@ -2084,24 +2069,13 @@
     _getRelationMemberElementIdsForConfig(relationMaps, ElementType::Way);
   conf().set(ConfigOptions::getSuperfluousWayRemoverExcludeIdsKey(), wayRelationMemberIds);
 
-=======
-void ChangesetReplacementCreator::_clean(OsmMapPtr& map)
-{
-  map->setName("cleaned");
-  LOG_STATUS(
-    "Cleaning the combined cookie cut reference and secondary maps: " << map->getName() << "...");
-
->>>>>>> ce3fc6c1
   // TODO: since we're never conflating when we call clean, should we remove cleaning ops like
   // IntersectionSplitter?
   MapCleaner().apply(map);
 
-<<<<<<< HEAD
   conf().set(ConfigOptions::getSuperfluousNodeRemoverExcludeIdsKey(), QStringList());
   conf().set(ConfigOptions::getSuperfluousWayRemoverExcludeIdsKey(), QStringList());
 
-=======
->>>>>>> ce3fc6c1
   MapProjector::projectToWgs84(map);  // cleaning works in planar
   LOG_VART(MapProjector::toWkt(map->getProjection()));
   OsmMapWriterFactory::writeDebugMap(map, _changesetId + "-cleaned");

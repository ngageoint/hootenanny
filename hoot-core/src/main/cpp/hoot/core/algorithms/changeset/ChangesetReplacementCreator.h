/*
 * This file is part of Hootenanny.
 *
 * Hootenanny is free software: you can redistribute it and/or modify
 * it under the terms of the GNU General Public License as published by
 * the Free Software Foundation, either version 3 of the License, or
 * (at your option) any later version.
 *
 * This program is distributed in the hope that it will be useful,
 * but WITHOUT ANY WARRANTY; without even the implied warranty of
 * MERCHANTABILITY or FITNESS FOR A PARTICULAR PURPOSE.  See the
 * GNU General Public License for more details.
 *
 * You should have received a copy of the GNU General Public License
 * along with this program.  If not, see <http://www.gnu.org/licenses/>.
 *
 * --------------------------------------------------------------------
 *
 * The following copyright notices are generated automatically. If you
 * have a new notice to add, please use the format:
 * " * @copyright Copyright ..."
 * This will properly maintain the copyright information. DigitalGlobe
 * copyrights will be updated automatically.
 *
 * @copyright Copyright (C) 2019, 2020 DigitalGlobe (http://www.digitalglobe.com/)
 */
#ifndef CHANGESET_REPLACEMENT_CREATOR_H
#define CHANGESET_REPLACEMENT_CREATOR_H

// Hoot
#include <hoot/core/elements/OsmMap.h>
#include <hoot/core/criterion/GeometryTypeCriterion.h>
#include <hoot/core/ops/ElementIdRemapper.h>

//GEOS
#include <geos/geom/Envelope.h>

namespace hoot
{

class ChangesetCreator;
class ChainCriterion;
class Settings;
class Change;
class ElementDeduplicator;
class ConstOsmMapConsumer;

/**
 * High level class for prepping data for replacement changeset generation (changesets which
 * replace features inside of a specified bounds) and then calls on the appropriate changeset file
 * writer to output a changeset file.
 *
 * This class uses a customized workflow that depends upon the feature type the changeset is being
 * generated for, whether all the reference features or just those that overlap secondary features
 * are to be replaced, and how strict the AOI is to be interpreted. ChangesetCreator is used for the
 * actual changeset generation and file output. This class handles the cookie cutting, conflation,
 * and a host of other things that need to happen before the replacement changeset is generated.
 * The secondary data added to the output changeset, as well as the reference data removed from the
 * changeset can be further restricted with a non-geometry type filter.
 *
 * Occasionally, relations will be passed in with some members missing. This class will optionally
 * tag those with a custom metadata tag to be passed to the changeset output. This allows for
 * potential manual repairing of those relations after the changeset is written, and after that the
 * tag can then be removed. This is also a configurable feature, which can be turned off.
 *
 * @todo implement progress
 * @todo break this up into separate classes by function:
 *  - input prep
 *  - data replacement
 *  - conflation
 *  - snapping?
 *  - changeset derivation
 *  - cleanup
 * @todo need to test missing way node refs
 * @todo prevent changesets from being generated with both modify and delete statements for the same
 * element (should any element have multiple changes in the same changeset?)
 */
class ChangesetReplacementCreator
{

  /**
   * Options used to control cropping at various stages of the replacement changeset workflow
   */
  struct BoundsOptions
  {
    // Determines whether features crossing the bounds should be kept when loading reference data.
    bool loadRefKeepEntireCrossingBounds;
    // Determines whether only features completely inside the bounds should be kept when loading
    // reference data.
    bool loadRefKeepOnlyInsideBounds;
    // Determines whether ways immediately connected to other ways being kept but completely outside
    // of the bounds should also be kept
    bool loadRefKeepImmediateConnectedWaysOutsideBounds;
    // Determines whether features crossing the bounds should be kept when loading secondary data.
    bool loadSecKeepEntireCrossingBounds;
    // Determines whether only features completely inside the bounds should be kept when loading
    // secondary data.
    bool loadSecKeepOnlyInsideBounds;

    // Determines whether features crossing the bounds should be kept when cookie cutting reference
    // data.
    bool cookieCutKeepEntireCrossingBounds;
    // Determines whether only features completely inside the bounds should be kept when cookie
    // cutting reference data.
    bool cookieCutKeepOnlyInsideBounds;

    // Determines whether reference features crossing the bounds should be kept when deriving a
    // changeset.
    bool changesetRefKeepEntireCrossingBounds;
    // Determines whether secondary features crossing the bounds should be kept when deriving a
    // changeset.
    bool changesetSecKeepEntireCrossingBounds;
    // Determines whether only reference features completely inside the bounds should be kept when
    // deriving a changeset.
    bool changesetRefKeepOnlyInsideBounds;
    // Determines whether only secondary features completely inside the bounds should be kept when
    // deriving a changeset.
    bool changesetSecKeepOnlyInsideBounds;
    // Determines whether deleting reference features existing either partially of completely
    // outside of the bounds is allowed during changeset generation
    bool changesetAllowDeletingRefOutsideBounds;
    // the strictness of the bounds calculation used in conjunction with
    // _changesetAllowDeletingRefOutsideBounds
    bool inBoundsStrict;
  };

public:

  /**
   * The manner in which replacement boundary conditions are handled. See the
   * changeset-derive-replacement CLI doc for more detail.
   *
   * @todo Hybrid may go away
   */
  enum BoundsInterpretation
  {
    Strict = 0, // only features completely inside or lines crossing that get cut at the boundary
    Lenient,    // features inside and overlapping
    Hybrid      // points inside, polys inside and overlapping, lines cut at the boundary
  };

  /**
   * Constructor
   *
   * @param printStats prints statistics for the output changeset
   * @param outputStatsFile optional file to output the changeset statistics to
   * @param osmApiDbUrl URL to an OSM API database used to calculate element IDs; required only if
   * the output changeset is of type .osc.sql.
   */
  ChangesetReplacementCreator(
    const bool printStats = false, const QString& statsOutputFile = "",
    const QString osmApiDbUrl = "");

  /**
   * Creates a changeset that replaces features in the first input with features from the second
   * input
   *
   * @param input1 the target data file path for the changeset in which to replace features; must
   * support Boundable
   * @param input2 the source data file path for the changeset to get replacement features from;
   * must support Boundable
   * @param bounds the bounds over which features are to be replaced
   * @param output the changeset file output location
   */
  void create(
    const QString& input1, const QString& input2, const geos::geom::Envelope& bounds,
    const QString& output);

  int getNumChanges() const { return _numChanges; }

  void setFullReplacement(const bool full) { _fullReplacement = full; }
  void setBoundsInterpretation(const BoundsInterpretation& interpretation)
  { _boundsInterpretation = interpretation; }
  void setGeometryFilters(const QStringList& filterClassNames);
  void setReplacementFilters(const QStringList& filterClassNames);
  void setChainReplacementFilters(const bool chain) { _chainReplacementFilters = chain; }
  void setReplacementFilterOptions(const QStringList& optionKvps);
  void setRetainmentFilters(const QStringList& filterClassNames);
  void setChainRetainmentFilters(const bool chain) { _chainRetainmentFilters = chain; }
  void setRetainmentFilterOptions(const QStringList& optionKvps);
  void setConflationEnabled(const bool enabled) { _conflationEnabled = enabled; }
  void setChangesetId(const QString& id) { _changesetId = id; }

private:

  friend class ChangesetReplacementCreatorTest;

  // TODO: rename these input vars for clarity

  // path to the input with data being replaced; overrides use of _input1Map
  QString _input1;
  // cached data being replaced
  OsmMapPtr _input1Map;

  // path to the input with data used for replacement; overrides use of _input2Map
  QString _input2;
  // cached replacement data
  OsmMapPtr _input2Map;

  // path to the changeset output file
  QString _output;

  // the AOI over which the replacement is being performed
  //geos::geom::Envelope _replacementBounds;
  QString _replacementBounds;

  // helpful to name the debug map files when doing successive replacements
  QString _changesetId;

  // used to keep log messages with urls in them shorter
  int _maxFilePrintLength;

  // If true, all the ref data gets replaced. If false, only the ref data that intersects with the
  // alpha shape of the sec data gets replaced.
  bool _fullReplacement;

  // determines how strict the handling of the bounds is during replacement
  BoundsInterpretation _boundsInterpretation;

  // A set of geometry type filters, organized by core geometry type (point, line, poly) to
  // separately filter the input datasets on.
  QMap<GeometryTypeCriterion::GeometryType, ElementCriterionPtr> _geometryTypeFilters;
  bool _geometryFiltersSpecified;

  // TODO
  QMap<QString, std::shared_ptr<ElementIdRemapper>> _secIdMappings;

  // A list of linear geometry criterion classes to apply way snapping to.
  QStringList _linearFilterClassNames;

  // One or more non-geometry criteria to be combined with the geometry type filters for the
  // secondary input. Allows for further restriction of the secondary data that makes it to output.
  std::shared_ptr<ChainCriterion> _replacementFilter;

  // If true the filters specified in _replacementFilter are AND'd together. Otherwise, they're OR'd
  // together.
  bool _chainReplacementFilters;

  // Configuration options to pass to the filters in _replacementFilter.
  Settings _replacementFilterOptions;

  // One or more non-geometry criteria to be combined with the geometry type filters for the
  // reference input. Allows for further restriction of the ref data that gets replaced.
  std::shared_ptr<ChainCriterion> _retainmentFilter;

  // If true the filters specified in _retainmentFilter are AND'd together. Otherwise, they're OR'd
  // together.
  bool _chainRetainmentFilters;

  // Configuration options to pass to the filters in _retainmentFilter.
  Settings _retainmentFilterOptions;

  // turn on/off conflation of cookie cut data being replaced with replacement data
  bool _conflationEnabled;

  // controls cropping
  BoundsOptions _boundsOpts;

  // determines if the current changeset map generation pass contains only linear features
  bool _currentChangeDerivationPassIsLinear;

  // handles changeset generation and output
  std::shared_ptr<ChangesetCreator> _changesetCreator;
  int _numChanges;

  void _create();

  QString _boundsInterpretationToString(const BoundsInterpretation& boundsInterpretation) const;

  void _validateInputs();

  void _printJobDescription() const;

  /*
   * Returns the default geometry filters (point, line, poly) to use when no other geometry filters
   * are specified
   */
  QMap<GeometryTypeCriterion::GeometryType, ElementCriterionPtr>
    _getDefaultGeometryFilters() const;

  bool _roadFilterExists() const;

  bool _isDbUrl(const QString& url) const;

  void _setInputFilter(
    std::shared_ptr<ChainCriterion>& inputFilter, const QStringList& filterClassNames,
    const bool chainFilters);

  void _setInputFilterOptions(Settings& opts, const QStringList& optionKvps);

  /*
   * Combines filters in _geometryTypeFilters with _replacementFilter.
   */
  QMap<GeometryTypeCriterion::GeometryType, ElementCriterionPtr> _getCombinedFilters(
    std::shared_ptr<ChainCriterion> nonGeometryFilter);

  void _filterFeatures(
    OsmMapPtr& map, const ElementCriterionPtr& featureFilter, const Settings& config,
    const QString& debugFileName);

  void _setGlobalOpts();
  void _parseConfigOpts(const GeometryTypeCriterion::GeometryType& geometryType);

  OsmMapPtr _loadRefMap(const GeometryTypeCriterion::GeometryType& geometryType);
  OsmMapPtr _loadSecMap(const GeometryTypeCriterion::GeometryType& geometryType);
  OsmMapPtr _loadInputMap(
    const QString& mapName, const QString& inputUrl, const bool useFileIds, const Status& status,
    const bool keepEntireFeaturesCrossingBounds, const bool keepOnlyFeaturesInsideBounds,
    const bool keepImmediatelyConnectedWaysOutsideBounds, const bool warnOnZeroVersions,
    OsmMapPtr& cachedMap);

  /*
   * Removes changeset replacement metadata tags which should be seen in raw input
   */
  void _removeMetadataTags(const OsmMapPtr& map);

  /*
   * Adds a custom tag to any element from the input with a missing child. This is primarily useful
   * in repairing relations manually that were passed in without some of their child elements after
   * the replacement changeset is written.
   */
  void _markElementsWithMissingChildren(OsmMapPtr& map);

  /*
   * TODO
   */
  OsmMapPtr _removeRelations(OsmMapPtr& map);

  /*
   * TODO
   */
  void _restoreRelations(OsmMapPtr& map, OsmMapPtr& relationsMap);

  /*
   * TODO
   */
  void _syncJoinedMemberWays(
    const QList<OsmMapPtr>& relationMaps, const QHash<long, long>& joinedWayIdMappings);

  /*
   * Keeps track of the changeset versions for features
   */
  QMap<ElementId, long> _getIdToVersionMappings(const OsmMapPtr& map) const;

  /*
   * Adds tags to a feature that will prevent ChangesetDeriver from ever creating a delete
   * statement for it
   */
  void _addChangesetDeleteExclusionTags(OsmMapPtr& map);

  /*
   * Cut out of the reference map what you don't want, and if there is anything in the secondary
   * map, add that data in (not applicable in the cut only scenario).
   */
  OsmMapPtr _getCookieCutMap(OsmMapPtr doughMap, OsmMapPtr cutterMap,
                             const GeometryTypeCriterion::GeometryType& geometryType);

  /*
   * Copies all ways that are tagged with MetadataTags::HootConnectedWayOutsideBounds() out of a map
   */
  OsmMapPtr _getImmediatelyConnectedOutOfBoundsWays(const ConstOsmMapPtr& map) const;

  /*
   * TODO
   */
  QStringList _getRelationMemberElementIdsForConfig(
    const QList<OsmMapPtr>& relationMaps, const ElementType::Type& elementType) const;

  /*
   * TODO
   */
  void _conflate(OsmMapPtr& map, const QList<OsmMapPtr>& relationMaps);

  /*
   * TODO
   */
  void _removeConflateReviews(OsmMapPtr& map);

  /*
   * TODO
   */
  void _clean(OsmMapPtr& map, const QList<OsmMapPtr>& relationMaps);

  /*
   * Excludes all features within the specified bounds from deletion during changeset derivation
   */
  void _excludeFeaturesFromChangesetDeletion(OsmMapPtr& map);

  /*
   * TODO
   */
  void _conflate(OsmMapPtr& map);

  /*
   * TODO
   */
  void _removeConflateReviews(OsmMapPtr& map);

  /*
   * TODO
   */
  void _clean(OsmMapPtr& map);

  /*
   * Combines two maps into one; throwOutDupes ignores any elements in the second map with the ID
   * as an element in the first map
   */
  void _combineMaps(
    OsmMapPtr& map1, OsmMapPtr& map2, const bool throwOutDupes, const QString& debugFileName);

  /*
   * Removes all ways from the map with both MetadataTags::HootConnectedWayOutsideBounds() and
   * MetadataTags::HootSnapped()=snapped_way tags
   */
  void _removeUnsnappedImmediatelyConnectedOutOfBoundsWays(OsmMapPtr& map);

<<<<<<< HEAD
  /*
   * TODO
   */
=======
>>>>>>> ce3fc6c1
  void _snapUnconnectedWays(
    OsmMapPtr& map, const QStringList& snapWayStatuses, const QStringList& snapToWayStatuses,
    const QString& typeCriterionClassName, const bool markSnappedWays,
    const QString& debugFileName);

  /*
   * Performs cropping to prepare a map for changeset derivation. This is potentially different
   * cropping than done during initial load and cookie cutting.
   */
  void _cropMapForChangesetDerivation(
    OsmMapPtr& map, const bool keepEntireFeaturesCrossingBounds,
    const bool keepOnlyFeaturesInsideBounds, const QString& debugFileName);

  /*
   * Populates a reference and a conflated map based on the geometry type being replaced. The maps
   * can then used to derive the replacement changeset.
   */
  void _getMapsForGeometryType(
    OsmMapPtr& refMap, OsmMapPtr& conflatedMap, const ElementCriterionPtr& refFeatureFilter,
    const ElementCriterionPtr& secFeatureFilter,
    const GeometryTypeCriterion::GeometryType& geometryType,
    const QStringList& linearFilterClassNames = QStringList());

  /*
   * TODO
   */
  void _cleanup(OsmMapPtr& map);

  /*
   * Replaces the IDs of elements in the replacment maps that are identical with those in the maps
   * being replaced with the IDs from the maps being replaced.
   */
  void _synchronizeIds(
    const QList<OsmMapPtr>& mapsBeingReplaced, const QList<OsmMapPtr>& replacementMaps);

  /*
   * TODO
   */
  OsmMapPtr _getMapByGeometryType(const QList<OsmMapPtr>& maps, const QString& geometryTypeStr);

  /*
   * Removes duplicates between one map and another, ignoring elemment IDs
   */
//  void _dedupeMaps(const QList<OsmMapPtr>& maps);
//  void _dedupeMapPair(OsmMapPtr map1, OsmMapPtr map2, ElementDeduplicator& deduper,
//                      std::shared_ptr<ConstOsmMapConsumer> deduperNodeCrit);
};

}

#endif // CHANGESET_REPLACEMENT_CREATOR_H<|MERGE_RESOLUTION|>--- conflicted
+++ resolved
@@ -414,12 +414,9 @@
    */
   void _removeUnsnappedImmediatelyConnectedOutOfBoundsWays(OsmMapPtr& map);
 
-<<<<<<< HEAD
-  /*
-   * TODO
-   */
-=======
->>>>>>> ce3fc6c1
+  /*
+   * TODO
+   */
   void _snapUnconnectedWays(
     OsmMapPtr& map, const QStringList& snapWayStatuses, const QStringList& snapToWayStatuses,
     const QString& typeCriterionClassName, const bool markSnappedWays,

/*
 * This file is part of Hootenanny.
 *
 * Hootenanny is free software: you can redistribute it and/or modify
 * it under the terms of the GNU General Public License as published by
 * the Free Software Foundation, either version 3 of the License, or
 * (at your option) any later version.
 *
 * This program is distributed in the hope that it will be useful,
 * but WITHOUT ANY WARRANTY; without even the implied warranty of
 * MERCHANTABILITY or FITNESS FOR A PARTICULAR PURPOSE.  See the
 * GNU General Public License for more details.
 *
 * You should have received a copy of the GNU General Public License
 * along with this program.  If not, see <http://www.gnu.org/licenses/>.
 *
 * --------------------------------------------------------------------
 *
 * The following copyright notices are generated automatically. If you
 * have a new notice to add, please use the format:
 * " * @copyright Copyright ..."
 * This will properly maintain the copyright information. DigitalGlobe
 * copyrights will be updated automatically.
 *
 * @copyright Copyright (C) 2020 DigitalGlobe (http://www.digitalglobe.com/)
 */
#ifndef CHANGESET_CUT_ONLY_CREATOR_H
#define CHANGESET_CUT_ONLY_CREATOR_H

// Hoot
#include <hoot/core/criterion/GeometryTypeCriterion.h>
#include <hoot/core/algorithms/changeset/ChangesetReplacementCreatorAbstract.h>

namespace hoot
{

class ChainCriterion;
class Settings;

/**
 * This is the cut only version of C&R.
 */
class ChangesetCutOnlyCreator : public ChangesetReplacementCreatorAbstract
{

public:

  static std::string className() { return "hoot::ChangesetCutOnlyCreator"; }

  ChangesetCutOnlyCreator();

  /**
   * Creates a changeset that replaces features in the first input
   *
   * @param input1 the target data file path for the changeset in which to replace features; must
   * support Boundable
   * @param input2 ignored
   * @param bounds the rectangular bounds over which features are to be replaced
   * @param output the changeset file output location
   */
  virtual void create(
    const QString& input1, const QString& input2, const geos::geom::Envelope& bounds,
    const QString& output);

  /**
<<<<<<< HEAD
   * Creates a changeset that replaces features in the first input
   *
   * @param input1 the target data file path for the changeset in which to replace features; must
   * support Boundable
   * @param input2 ignored
   * @param bounds the bounds over which features are to be replaced
   * @param output the changeset file output location
=======
   * @see ChangesetReplacement
>>>>>>> 74d60025
   */
  virtual void create(
    const QString& input1, const QString& input2,
    const std::shared_ptr<geos::geom::Polygon>& bounds, const QString& output);
<<<<<<< HEAD
=======

  virtual int getNumChanges() const { return _numChanges; }
>>>>>>> 74d60025

  virtual void setGeometryFilters(const QStringList& filterClassNames);
  virtual void setReplacementFilters(const QStringList& filterClassNames);
  virtual void setChainReplacementFilters(const bool chain) { _chainReplacementFilters = chain; }
  virtual void setReplacementFilterOptions(const QStringList& optionKvps);
  virtual void setRetainmentFilters(const QStringList& filterClassNames);
  virtual void setChainRetainmentFilters(const bool chain) { _chainRetainmentFilters = chain; }
  virtual void setRetainmentFilterOptions(const QStringList& optionKvps);

  virtual QString toString() const override
    { return QString::fromStdString(className()).remove("hoot::"); }

protected:

<<<<<<< HEAD
  virtual void _setGlobalOpts() override;
=======
  // TODO: rename these input vars for clarity

  // path to the input with data being replaced; overrides use of _input1Map
  QString _input1;
  // cached data being replaced
  OsmMapPtr _input1Map;

  // path to the input with data used for replacement; overrides use of _input2Map
  QString _input2;
  // cached replacement data
  OsmMapPtr _input2Map;

  // path to the changeset output file
  QString _output;

  // the AOI over which the replacement is being performed
  std::shared_ptr<geos::geom::Polygon> _replacementBounds;
>>>>>>> 74d60025

private:

  friend class ChangesetReplacementCreatorTest;

  void _parseConfigOpts(const GeometryTypeCriterion::GeometryType& geometryType);

  /*
   * Returns the default geometry filters (point, line, poly) to use when no other geometry filters
   * are specified
   */
  QMap<GeometryTypeCriterion::GeometryType, ElementCriterionPtr>
    _getDefaultGeometryFilters() const;
  /*
   * Combines filters in _geometryTypeFilters with _replacementFilter.
   */
  QMap<GeometryTypeCriterion::GeometryType, ElementCriterionPtr> _getCombinedFilters(
    std::shared_ptr<ChainCriterion> nonGeometryFilter);
  bool _roadFilterExists() const;
  void _setInputFilter(
    std::shared_ptr<ChainCriterion>& inputFilter, const QStringList& filterClassNames,
    const bool chainFilters);
  void _setInputFilterOptions(Settings& opts, const QStringList& optionKvps);

  OsmMapPtr _loadRefMap(const GeometryTypeCriterion::GeometryType& geometryType);
  OsmMapPtr _loadSecMap(const GeometryTypeCriterion::GeometryType& geometryType);

  /*
   * Populates a reference and a conflated map based on the geometry type being replaced. The maps
   * can then used to derive the replacement changeset.
   */
  void _processMaps(
    OsmMapPtr& refMap, OsmMapPtr& conflatedMap, const ElementCriterionPtr& refFeatureFilter,
    const ElementCriterionPtr& secFeatureFilter,
    const GeometryTypeCriterion::GeometryType& geometryType,
    const QStringList& linearFilterClassNames = QStringList());
<<<<<<< HEAD
=======

  /*
   * Removes changeset replacement metadata tags which should be seen in raw input
   */
  void _removeMetadataTags(const OsmMapPtr& map);

  /*
   * Adds a custom tag to any element from the input with a missing child. This is primarily useful
   * in repairing relations manually that were passed in without some of their child elements after
   * the replacement changeset is written.
   */
  void _markElementsWithMissingChildren(OsmMapPtr& map);

  /*
   * Keeps track of the changeset versions for features
   */
  QMap<ElementId, long> _getIdToVersionMappings(const OsmMapPtr& map) const;

  /*
   * Adds tags to a feature that will prevent ChangesetDeriver from ever creating a delete
   * statement for it
   */
  void _addChangesetDeleteExclusionTags(OsmMapPtr& map);

  /*
   * Cut out of the reference map what you don't want, and if there is anything in the secondary
   * map, add that data in (not applicable in the cut only scenario).
   */
  OsmMapPtr _getCookieCutMap(OsmMapPtr doughMap, OsmMapPtr cutterMap,
                             const GeometryTypeCriterion::GeometryType& geometryType);

  /*
   * Removes all reviews from the map
   */
  void _removeConflateReviews(OsmMapPtr& map);

  /*
   * Copies all ways that are tagged with MetadataTags::HootConnectedWayOutsideBounds() out of a map
   */
  OsmMapPtr _getImmediatelyConnectedOutOfBoundsWays(const ConstOsmMapPtr& map) const;

  /*
   * Snaps unnconnected ways with a map to each other
   *
   * @param map the map to snap ways within
   * @param snapWayStatuses the statuses the ways being snapped must have
   * @param snapToWayStatuses the statuses the ways being snapped to must have
   * @param typeCriterionClassName optional filter criteria that snapped/snapped to ways must have
   * @param markSnappedWays if true, snapped ways are marked with a custom metadata tag
   * @param debugFileName name prefix for any debug map files generated during snapping
   */
  void _snapUnconnectedWays(
    OsmMapPtr& map, const QStringList& snapWayStatuses, const QStringList& snapToWayStatuses,
    const QString& typeCriterionClassName, const bool markSnappedWays,
    const QString& debugFileName);

  /*
   * Removes all ways from the map with both MetadataTags::HootConnectedWayOutsideBounds() and
   * MetadataTags::HootSnapped()=snapped_way tags
   */
  void _removeUnsnappedImmediatelyConnectedOutOfBoundsWays(OsmMapPtr& map);

  /*
   * Excludes all features within the specified bounds from deletion during changeset derivation
   */
  void _excludeFeaturesFromChangesetDeletion(OsmMapPtr& map);

  /*
   * Final data cleanup after the changeset replacement maps have been generated to fix any errors
   * introduced.
   */
  virtual void _cleanup(OsmMapPtr& map);

  /*
   * Runs the default hoot cleaning on the data. This helps solve a lot of problems with output, but
   * its likely a subset of the cleaning ops could be run instead to be more efficient.
   */
  virtual void _clean(OsmMapPtr& map);
>>>>>>> 74d60025
};

}

#endif // CHANGESET_CUT_ONLY_CREATOR_H<|MERGE_RESOLUTION|>--- conflicted
+++ resolved
@@ -63,7 +63,6 @@
     const QString& output);
 
   /**
-<<<<<<< HEAD
    * Creates a changeset that replaces features in the first input
    *
    * @param input1 the target data file path for the changeset in which to replace features; must
@@ -71,18 +70,12 @@
    * @param input2 ignored
    * @param bounds the bounds over which features are to be replaced
    * @param output the changeset file output location
-=======
-   * @see ChangesetReplacement
->>>>>>> 74d60025
    */
   virtual void create(
     const QString& input1, const QString& input2,
     const std::shared_ptr<geos::geom::Polygon>& bounds, const QString& output);
-<<<<<<< HEAD
-=======
 
   virtual int getNumChanges() const { return _numChanges; }
->>>>>>> 74d60025
 
   virtual void setGeometryFilters(const QStringList& filterClassNames);
   virtual void setReplacementFilters(const QStringList& filterClassNames);
@@ -97,27 +90,7 @@
 
 protected:
 
-<<<<<<< HEAD
   virtual void _setGlobalOpts() override;
-=======
-  // TODO: rename these input vars for clarity
-
-  // path to the input with data being replaced; overrides use of _input1Map
-  QString _input1;
-  // cached data being replaced
-  OsmMapPtr _input1Map;
-
-  // path to the input with data used for replacement; overrides use of _input2Map
-  QString _input2;
-  // cached replacement data
-  OsmMapPtr _input2Map;
-
-  // path to the changeset output file
-  QString _output;
-
-  // the AOI over which the replacement is being performed
-  std::shared_ptr<geos::geom::Polygon> _replacementBounds;
->>>>>>> 74d60025
 
 private:
 
@@ -154,87 +127,6 @@
     const ElementCriterionPtr& secFeatureFilter,
     const GeometryTypeCriterion::GeometryType& geometryType,
     const QStringList& linearFilterClassNames = QStringList());
-<<<<<<< HEAD
-=======
-
-  /*
-   * Removes changeset replacement metadata tags which should be seen in raw input
-   */
-  void _removeMetadataTags(const OsmMapPtr& map);
-
-  /*
-   * Adds a custom tag to any element from the input with a missing child. This is primarily useful
-   * in repairing relations manually that were passed in without some of their child elements after
-   * the replacement changeset is written.
-   */
-  void _markElementsWithMissingChildren(OsmMapPtr& map);
-
-  /*
-   * Keeps track of the changeset versions for features
-   */
-  QMap<ElementId, long> _getIdToVersionMappings(const OsmMapPtr& map) const;
-
-  /*
-   * Adds tags to a feature that will prevent ChangesetDeriver from ever creating a delete
-   * statement for it
-   */
-  void _addChangesetDeleteExclusionTags(OsmMapPtr& map);
-
-  /*
-   * Cut out of the reference map what you don't want, and if there is anything in the secondary
-   * map, add that data in (not applicable in the cut only scenario).
-   */
-  OsmMapPtr _getCookieCutMap(OsmMapPtr doughMap, OsmMapPtr cutterMap,
-                             const GeometryTypeCriterion::GeometryType& geometryType);
-
-  /*
-   * Removes all reviews from the map
-   */
-  void _removeConflateReviews(OsmMapPtr& map);
-
-  /*
-   * Copies all ways that are tagged with MetadataTags::HootConnectedWayOutsideBounds() out of a map
-   */
-  OsmMapPtr _getImmediatelyConnectedOutOfBoundsWays(const ConstOsmMapPtr& map) const;
-
-  /*
-   * Snaps unnconnected ways with a map to each other
-   *
-   * @param map the map to snap ways within
-   * @param snapWayStatuses the statuses the ways being snapped must have
-   * @param snapToWayStatuses the statuses the ways being snapped to must have
-   * @param typeCriterionClassName optional filter criteria that snapped/snapped to ways must have
-   * @param markSnappedWays if true, snapped ways are marked with a custom metadata tag
-   * @param debugFileName name prefix for any debug map files generated during snapping
-   */
-  void _snapUnconnectedWays(
-    OsmMapPtr& map, const QStringList& snapWayStatuses, const QStringList& snapToWayStatuses,
-    const QString& typeCriterionClassName, const bool markSnappedWays,
-    const QString& debugFileName);
-
-  /*
-   * Removes all ways from the map with both MetadataTags::HootConnectedWayOutsideBounds() and
-   * MetadataTags::HootSnapped()=snapped_way tags
-   */
-  void _removeUnsnappedImmediatelyConnectedOutOfBoundsWays(OsmMapPtr& map);
-
-  /*
-   * Excludes all features within the specified bounds from deletion during changeset derivation
-   */
-  void _excludeFeaturesFromChangesetDeletion(OsmMapPtr& map);
-
-  /*
-   * Final data cleanup after the changeset replacement maps have been generated to fix any errors
-   * introduced.
-   */
-  virtual void _cleanup(OsmMapPtr& map);
-
-  /*
-   * Runs the default hoot cleaning on the data. This helps solve a lot of problems with output, but
-   * its likely a subset of the cleaning ops could be run instead to be more efficient.
-   */
-  virtual void _clean(OsmMapPtr& map);
->>>>>>> 74d60025
 };
 
 }

--- conflicted
+++ resolved
@@ -304,14 +304,6 @@
       "Copying map of size: " << StringUtils::formatLargeNumber(cachedMap->size()) <<
       " from: " << cachedMap->getName() << "...");
     map.reset(new OsmMap(cachedMap));
-<<<<<<< HEAD
-    //IoUtils::cropToBounds(map, _replacementBounds, keepImmediatelyConnectedWaysOutsideBounds);
-  }
-  // This is a temp C&R only fix for #4375 to prevent pulling down too much data. Some how the
-  // changes from #4361 caused ApiDbReader to bring back more data for certain C&R pulls despite none
-  // of the reader tests failing. Still working on a more permanent fix for this.
-  IoUtils::cropToBounds(map, _replacementBounds, keepImmediatelyConnectedWaysOutsideBounds);
-=======
   }
   // Formerly, we let ApiDbReader do the cropping and only if the crop options here were different
   // than the default. However, its been found that the way ApiDbReader returns relations can result
@@ -321,7 +313,6 @@
   LOG_STATUS(
     "Loaded " << mapName << " map from: ..." << inputUrl.right(_maxFilePrintLength) << " with " <<
     StringUtils::formatLargeNumber(map->size()) << " features...");
->>>>>>> 00caed6b
 
   if (warnOnZeroVersions)
   {

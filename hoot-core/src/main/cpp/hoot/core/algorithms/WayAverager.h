--- conflicted
+++ resolved
@@ -50,19 +50,11 @@
 public:
 
   /**
-<<<<<<< HEAD
-   * TODO
-   *
-   * @param map
-   * @param w1
-   * @param w2
-=======
    * Constructor
    *
    * @param map map owning ways to be averaged
    * @param w1 the first way to be averaged
    * @param w2 the second way to be averaged
->>>>>>> 67bffb2e
    */
   WayAverager(const OsmMapPtr& map, const WayPtr& w1, const WayPtr& w2);
 
@@ -75,14 +67,6 @@
   WayPtr replaceWaysWithAveragedWay();
 
   /**
-<<<<<<< HEAD
-   * TODO
-   *
-   * @param map
-   * @param w1
-   * @param w2
-   * @return
-=======
    * Averages the two input ways into a new output way. The two input ways are removed from their
    * containing map.
    *
@@ -90,7 +74,6 @@
    * @param w1 the first way to be averaged
    * @param w2 the second way to be averaged
    * @return the averaged way
->>>>>>> 67bffb2e
    */
   static WayPtr replaceWaysWithAveragedWay(
     const OsmMapPtr& map, const WayPtr& w1, const WayPtr& w2);

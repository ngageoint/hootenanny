/*
 * This file is part of Hootenanny.
 *
 * Hootenanny is free software: you can redistribute it and/or modify
 * it under the terms of the GNU General Public License as published by
 * the Free Software Foundation, either version 3 of the License, or
 * (at your option) any later version.
 *
 * This program is distributed in the hope that it will be useful,
 * but WITHOUT ANY WARRANTY; without even the implied warranty of
 * MERCHANTABILITY or FITNESS FOR A PARTICULAR PURPOSE.  See the
 * GNU General Public License for more details.
 *
 * You should have received a copy of the GNU General Public License
 * along with this program.  If not, see <http://www.gnu.org/licenses/>.
 *
 * --------------------------------------------------------------------
 *
 * The following copyright notices are generated automatically. If you
 * have a new notice to add, please use the format:
 * " * @copyright Copyright ..."
 * This will properly maintain the copyright information. Maxar
 * copyrights will be updated automatically.
 *
 * @copyright Copyright (C) 2015, 2017, 2018, 2019, 2020, 2021 Maxar (http://www.maxar.com/)
 */

#include "FindNodesInWayFactory.h"

#include <hoot/core/util/Log.h>

using namespace geos::geom;
using namespace std;

namespace hoot
{

int FindNodesInWayFactory::logWarnCount = 0;

FindNodesInWayFactory::FindNodesInWayFactory(const ConstWayPtr& w)
{
  addWay(w);
}

void FindNodesInWayFactory::addWay(const ConstWayPtr& w)
{
  const std::vector<long>& nids = w->getNodeIds();
  _nodesToSearch.insert(nids.begin(), nids.end());
}

NodePtr FindNodesInWayFactory::createNode(
  const OsmMapPtr& map, const Coordinate& c, Status s, double circularError)
{
  LOG_TRACE(
    "Creating node with coord: " << c << ", status: " << s << ", and CE: " << circularError <<
    "...");

  long result = std::numeric_limits<long>::max();

  LOG_VART(_nodesToSearch.size());
  for (set<long>::const_iterator it = _nodesToSearch.begin(); it != _nodesToSearch.end(); ++it)
  {
    long nid = *it;
    LOG_VART(nid);
    ConstNodePtr n = map->getNode(nid);
    if (n && n->toCoordinate() == c)
    {
      // if there are multiple corresponding nodes, throw an exception.
      if (result != std::numeric_limits<long>::max() && result != nid)
      {
        // Logging this as a warning, since it happens every once in awhile and life seems to go
        // on...
        const int logWarnMessageLimit = ConfigOptions().getLogWarnMessageLimit();
        if (logWarnCount < logWarnMessageLimit)
        {
          LOG_WARN("" << "Internal Problem: Two nodes were found with the same coordinate.");
        }
        else if (logWarnCount == logWarnMessageLimit)
        {
          LOG_WARN(className() << ": " << Log::LOG_WARN_LIMIT_REACHED_MESSAGE);
        }
        logWarnCount++;

        LOG_VART(n);
      }
      result = nid;
    }
  }
  LOG_VART(result);

  if (result == std::numeric_limits<long>::max())
  {
<<<<<<< HEAD
    NodePtr n = NodePtr(new Node(s, map->createNextNodeId(), c, circularError));
=======
    NodePtr n = std::make_shared<Node>(s, map->createNextNodeId(), c, circularError);
>>>>>>> a8881c8b
    LOG_VART(n->getElementId());
    map->addNode(n);
    result = n->getId();
    _nodesToSearch.insert(n->getId());
  }

  return map->getNode(result);
}

}<|MERGE_RESOLUTION|>--- conflicted
+++ resolved
@@ -90,11 +90,7 @@
 
   if (result == std::numeric_limits<long>::max())
   {
-<<<<<<< HEAD
-    NodePtr n = NodePtr(new Node(s, map->createNextNodeId(), c, circularError));
-=======
     NodePtr n = std::make_shared<Node>(s, map->createNextNodeId(), c, circularError);
->>>>>>> a8881c8b
     LOG_VART(n->getElementId());
     map->addNode(n);
     result = n->getId();

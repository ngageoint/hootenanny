--- conflicted
+++ resolved
@@ -29,11 +29,6 @@
 
 // hoot
 #include <hoot/core/util/ConfigOptions.h>
-<<<<<<< HEAD
-
-=======
-#include <hoot/core/util/Log.h>
->>>>>>> b449372e
 
 using namespace geos::geom;
 using namespace std;

--- conflicted
+++ resolved
@@ -227,14 +227,6 @@
   _moveCount2++;
   _maxMovement2 = max(_maxMovement2, d * weight1);
 
-<<<<<<< HEAD
-  NodePtr node(
-    new Node(
-      Status::Conflated, _map->createNextNodeId(),
-      node1->getX() * weight1 + node2->getX() * weight2,
-      node1->getY() * weight1 + node2->getY() * weight2,
-      std::min(node1->getCircularError(), node2->getCircularError())));
-=======
   NodePtr node =
     std::make_shared<Node>(
       Node(
@@ -242,7 +234,6 @@
         node1->getX() * weight1 + node2->getX() * weight2,
         node1->getY() * weight1 + node2->getY() * weight2,
         std::min(node1->getCircularError(), node2->getCircularError())));
->>>>>>> 67bffb2e
 
   _map->addNode(node);
   OsmMapWriterFactory::writeDebugMap(_map, "WayAverager-after-merger-add-node");
@@ -282,11 +273,7 @@
 }
 
 Coordinate WayAverager::_moveToLineAsCoordinate(
-<<<<<<< HEAD
-  long ni, double nWeight, const LineString* ls, double lWeight)
-=======
   long ni, double nWeight, const LineString* ls, double lWeight) const
->>>>>>> 67bffb2e
 {
   NodePtr n = _map->getNode(ni);
   std::shared_ptr<Point> point(

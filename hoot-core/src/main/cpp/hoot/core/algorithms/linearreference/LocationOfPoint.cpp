--- conflicted
+++ resolved
@@ -144,15 +144,7 @@
     Coordinate lastCoord = _map->getNode(_way->getNodeId(0))->toCoordinate();
     for (size_t i = 0; i < _way->getNodeCount() - 1; i++)
     {
-<<<<<<< HEAD
-      ConstNodePtr node = _map->getNode(_way->getNodeId(i + 1));
-      if (!node)
-      {
-        LOG_TRACE("null node");
-      }
-=======
       ConstNodePtr node = _map->getNode(_way->getNodeId((long)(i + 1)));
->>>>>>> a8881c8b
       Coordinate nextCoord = node->toCoordinate();
       seg.p0 = lastCoord;
       seg.p1 = nextCoord;

/*
 * This file is part of Hootenanny.
 *
 * Hootenanny is free software: you can redistribute it and/or modify
 * it under the terms of the GNU General Public License as published by
 * the Free Software Foundation, either version 3 of the License, or
 * (at your option) any later version.
 *
 * This program is distributed in the hope that it will be useful,
 * but WITHOUT ANY WARRANTY; without even the implied warranty of
 * MERCHANTABILITY or FITNESS FOR A PARTICULAR PURPOSE.  See the
 * GNU General Public License for more details.
 *
 * You should have received a copy of the GNU General Public License
 * along with this program.  If not, see <http://www.gnu.org/licenses/>.
 *
 * --------------------------------------------------------------------
 *
 * The following copyright notices are generated automatically. If you
 * have a new notice to add, please use the format:
 * " * @copyright Copyright ..."
 * This will properly maintain the copyright information. Maxar
 * copyrights will be updated automatically.
 *
 * @copyright Copyright (C) 2005 VividSolutions (http://www.vividsolutions.com/)
 * @copyright Copyright (C) 2015, 2016, 2017, 2018, 2019, 2020, 2021 Maxar (http://www.maxar.com/)
 */
#ifndef __WAY_LOCATION_H__
#define __WAY_LOCATION_H__

// GEOS
#include <geos/geom/Coordinate.h>

// Hoot
#include <hoot/core/elements/Node.h>
#include <hoot/core/elements/OsmMap.h>
#include <hoot/core/elements/Way.h>

namespace hoot
{

/**
 * The WayLocation has a segment index and segmentFraction. The segment index is
 * [0, node count - 1]. The segment fraction is [0, 1). If a segment fraction >= 1 is passed in then
 * the index is automatically incremented and the segment fraction is set to 0.
 *
 * @author RoadMatcher
 * http://www.vividsolutions.com/products.asp?catg=spaapp&code=roadmatcher
 * The ideas were shamelessly taken from RoadMatcher, but reimplemented in C++ with Hootenanny
 * appropriate data structures.
 */
class WayLocation
{
public:

  static QString className() { return "hoot::WayLocation"; }

  static int logWarnCount;

  // the suggested sloppy segment fraction distance from a node that is still considered on a node.
  static const double SLOPPY_EPSILON;

  WayLocation();

  /**
   * Constructs a way location that is relative to the start of the way. If the location is
   * outside the bounds of the way it will be cropped to the beginning or end of the way. An error
   * will not be reported.
   */
  WayLocation(ConstOsmMapPtr map, ConstWayPtr way, double distance);

  WayLocation(ConstOsmMapPtr map, ConstWayPtr way, int segmentIndex, double segmentFraction);

<<<<<<< HEAD
  WayLocation(const WayLocation& other);

  virtual ~WayLocation() {}
=======
  virtual ~WayLocation() = default;
>>>>>>> 7ccffe81

  Meters calculateDistanceFromEnd() const;

  /**
   * Calculates the meters of distance this location is along the way.
   */
  Meters calculateDistanceOnWay() const;

  static int compareLocationValues(int segmentIndex0, double segmentFraction0,
                                   int segmentIndex1, double segmentFraction1);

  /**
   * Compares this object with the specified object for order.
   *
   * @param other The WayLocation with which this WayLocation is being compared
   * @return a negative integer, zero, or a positive integer as this WayLocation is less than,
   * equal to, or greater than the specified WayLocation.
   */
  int compareTo(const WayLocation& other) const;

  /**
   * Construct a way location that represents the end of the specified way.
   */
  static WayLocation createAtEndOfWay(const ConstOsmMapPtr& map, const ConstWayPtr way);

  /**
   * Computes the location of a point a given length along a line segment.  If the length exceeds
   * the length of the line segment, the last point of the segment is returned.  If the length is
   * negative, the first point of the segment is returned.
   *
   * @param p0 the first point of the line segment
   * @param p1 the last point of the line segment
   * @param length the length to the desired point
   * @return the Coordinate of the desired point
   */
  static geos::geom::Coordinate pointAlongSegmentByFraction(const geos::geom::Coordinate& p0,
                                                                  const geos::geom::Coordinate& p1,
                                                                  double frac);

  const ConstOsmMapPtr& getMap() const { return _map; }

  const ConstWayPtr& getWay() const { return _way; }

  /**
   * Returns the node at this WayLocation. If isNode() returns false, this will thrown an exception.
   */
  ConstNodePtr getNode(double epsilon = 0.0) const;

  int getSegmentIndex() const { return _segmentIndex; }

  double getSegmentFraction() const { return _segmentFraction; }

  /**
   * Returns true if this way location is at one extreme or the other, first or last
   */
  bool isExtreme(double epsilon = 0.0) const { return isFirst(epsilon) || isLast(epsilon); }

  bool isFirst(double epsilon = 0.0) const
  { return _segmentIndex == 0 && _segmentFraction <= epsilon; }

  bool isLast(double epsilon = 0.0) const;

  /**
   * If this is effectively on a node.
   */
  bool isNode(double epsilon = 0.0) const;

  bool isValid() const { return _segmentIndex != -1; }

  geos::geom::Coordinate getCoordinate() const;

  /**
   * Move the location on the way. Negative values will move closer to the beginning of the way.
   * Higher values will move towards the end of the way. This will create a new WayLocation and
   * return it. The result will not go past the beginning or end of the line.
   */
  WayLocation move(Meters distance) const;

  QString toString() const;

private:

  ConstOsmMapPtr _map;
  ConstWayPtr _way;
  int _segmentIndex;
  double _segmentFraction;
};

inline bool operator==(const WayLocation& a, const WayLocation& b)
{
  return a.compareTo(b) == 0;
}

inline bool operator!=(const WayLocation& a, const WayLocation& b)
{
  return a.compareTo(b) != 0;
}

inline bool operator<(const WayLocation& a, const WayLocation& b)
{
  return a.compareTo(b) < 0;
}

inline bool operator>(const WayLocation& a, const WayLocation& b)
{
  return a.compareTo(b) > 0;
}

inline bool operator<=(const WayLocation& a, const WayLocation& b)
{
  return a.compareTo(b) <= 0;
}

inline bool operator>=(const WayLocation& a, const WayLocation& b)
{
  return a.compareTo(b) >= 0;
}

// This could be made much more efficient if necessary.
inline uint qHash(const WayLocation& wl)
{
  return qHash(wl.toString());
}

using WayLocationPtr = std::shared_ptr<WayLocation>;
using ConstWayLocationPtr = std::shared_ptr<const WayLocation>;

}

#endif<|MERGE_RESOLUTION|>--- conflicted
+++ resolved
@@ -71,13 +71,9 @@
 
   WayLocation(ConstOsmMapPtr map, ConstWayPtr way, int segmentIndex, double segmentFraction);
 
-<<<<<<< HEAD
   WayLocation(const WayLocation& other);
 
-  virtual ~WayLocation() {}
-=======
   virtual ~WayLocation() = default;
->>>>>>> 7ccffe81
 
   Meters calculateDistanceFromEnd() const;
 

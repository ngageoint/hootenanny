/*
 * This file is part of Hootenanny.
 *
 * Hootenanny is free software: you can redistribute it and/or modify
 * it under the terms of the GNU General Public License as published by
 * the Free Software Foundation, either version 3 of the License, or
 * (at your option) any later version.
 *
 * This program is distributed in the hope that it will be useful,
 * but WITHOUT ANY WARRANTY; without even the implied warranty of
 * MERCHANTABILITY or FITNESS FOR A PARTICULAR PURPOSE.  See the
 * GNU General Public License for more details.
 *
 * You should have received a copy of the GNU General Public License
 * along with this program.  If not, see <http://www.gnu.org/licenses/>.
 *
 * --------------------------------------------------------------------
 *
 * The following copyright notices are generated automatically. If you
 * have a new notice to add, please use the format:
 * " * @copyright Copyright ..."
 * This will properly maintain the copyright information. DigitalGlobe
 * copyrights will be updated automatically.
 *
 * @copyright Copyright (C) 2018, 2019 DigitalGlobe (http://www.digitalglobe.com/)
 */

#include "WayJoiner.h"

//  Hoot
#include <hoot/core/conflate/NodeToWayMap.h>
#include <hoot/core/index/OsmMapIndex.h>
#include <hoot/core/ops/RecursiveElementRemover.h>
#include <hoot/core/ops/ReplaceElementOp.h>
#include <hoot/core/schema/TagMergerFactory.h>
#include <hoot/core/criterion/OneWayCriterion.h>
#include <hoot/core/criterion/AreaCriterion.h>
#include <hoot/core/algorithms/DirectionFinder.h>

#include <unordered_set>
#include <vector>

using namespace std;

namespace hoot
{

WayJoiner::WayJoiner(const OsmMapPtr &map)
  : _map(map),
    _leavePid(false)
{
}

void WayJoiner::join(const OsmMapPtr &map)
{
  WayJoiner joiner(map);
  joiner.join();
}

void WayJoiner::join()
{
  //  Join back any ways with parent ids
  joinParentChild();
  //  Join any siblings that have the same parent id but the parent isn't connected
  joinSiblings();
  //  Rejoin any ways that are now connected to their parents
  joinParentChild();
  //  Run one last join on ways that share a node and have a parent id
  joinAtNode();
  //  Clear out any remaining unjoined parent ids
  resetParents();
}

void WayJoiner::resetParents()
{
  LOG_DEBUG("Resetting parents...");

  if (_leavePid)
    return;
  WayMap ways = _map->getWays();
  //  Find all ways that have a split parent id and reset them
  for (WayMap::const_iterator it = ways.begin(); it != ways.end(); ++it)
  {
    WayPtr way = it->second;
    if (way->hasPid())
    {
      way->resetPid();
    }
  }
}

void WayJoiner::joinParentChild()
{
  LOG_DEBUG("Joining parents to children...");

  WayMap ways = _map->getWays();
  vector<long> ids;
  //  Find all ways that have a split parent id
  for (WayMap::const_iterator it = ways.begin(); it != ways.end(); ++it)
  {
    WayPtr way = it->second;
    if (way->hasPid())
      ids.push_back(way->getId());
  }
  //  Sort the ids so that the smallest is first (i.e. largest negative id is the last one allocated)
  sort(ids.begin(), ids.end());
  LOG_VARD(ids);
  //  Iterate all of the ids
  for (vector<long>::const_iterator it = ids.begin(); it != ids.end(); ++it)
  {
    WayPtr way = ways[*it];
    if (way)
    {
      LOG_VARD(way->getElementId());
    }
    long parent_id = way->getPid();
    LOG_VARD(parent_id);
    WayPtr parent = ways[parent_id];
    if (parent)
    {
      LOG_VARD(parent->getElementId());
    }
    else
    {
      LOG_DEBUG("Parent with ID: " << parent_id << " does not exist.");
    }
    //  Join this way to the parent
    joinWays(parent, way);
  }
}

void WayJoiner::joinSiblings()
{
  LOG_DEBUG("Joining siblings...");

  WayMap ways = _map->getWays();
  // Get a list of ways that still have a parent
  map<long, deque<long> > w;
  //  Find all ways that have a split parent id
  for (WayMap::const_iterator it = ways.begin(); it != ways.end(); ++it)
  {
    WayPtr way = it->second;
    if (way->hasPid())
    {
      long parent_id = way->getPid();
      w[parent_id].push_back(way->getId());
    }
  }
  //  Rejoin any sibling ways where the parent id no longer exists
  for (map<long, deque<long> >::iterator map_it = w.begin(); map_it != w.end(); ++map_it)
  {
    deque<long>& way_ids = map_it->second;
    LOG_VARD(way_ids);
    while (way_ids.size() > 1)
      rejoinSiblings(way_ids);
  }
}

void WayJoiner::joinAtNode()
{
  LOG_DEBUG("Joining at node...");

  unordered_set<long> ids;
  unordered_set<long>::size_type currentNumSplitParentIds = ids.max_size();
  int numIterations = 0;

  // keep iterating until we're no longer joining any ways
  // TODO: enabled change for #2867 (need to check it toggled on/off for #2888)
  while (currentNumSplitParentIds > 0)
  {
    LOG_DEBUG("joinAtNode iteration: " << numIterations + 1);

    WayMap ways = _map->getWays();
    ids.clear();
    //  Find all ways that have a split parent id
    for (WayMap::const_iterator it = ways.begin(); it != ways.end(); ++it)
    {
      WayPtr way = it->second;
      if (way->hasPid())
        ids.insert(way->getId());
    }

    LOG_VARD(currentNumSplitParentIds);
    // If we didn't reduce the number of ways from the previous iteration or there are none left
    // to reduce, exit out.
    if (currentNumSplitParentIds == ids.size() || ids.size() == 0)
    {
      break;
    }
    currentNumSplitParentIds = ids.size();
    LOG_VARD(currentNumSplitParentIds);

    boost::shared_ptr<NodeToWayMap> nodeToWayMap = _map->getIndex().getNodeToWayMap();
    //  Iterate all of the nodes and check for compatible ways to join them to
    for (unordered_set<long>::iterator it = ids.begin(); it != ids.end(); ++it)
    {
      WayPtr way = ways[*it];
      LOG_VARD(way->getElementId());

      Tags pTags = way->getTags();
      // Ignoring length here during the parent/child tag equals check, since differing values in
      // that field can cause us to miss a way join.  We'll add that value
      // up after joining the combined way.
      // change for #2867
      pTags.remove(MetadataTags::Length());
      //  Check each of the endpoints for ways to merge
      vector<long> endpoints({ way->getFirstNodeId(), way->getLastNodeId() });
      LOG_VARD(endpoints.size());
      LOG_VARD(endpoints);

      for (vector<long>::const_iterator e = endpoints.begin(); e != endpoints.end(); ++e)
      {
        //  Find all ways connected to this node
        const set<long>& way_ids = nodeToWayMap->getWaysByNode(*e);
        LOG_VARD(way_ids.size());
        LOG_VARD(way_ids);
        for (set<long>::const_iterator ways = way_ids.begin(); ways != way_ids.end(); ++ways)
        {
          LOG_VARD(way->getElementId());
          WayPtr child = _map->getWay(*ways);
          if (child)
          {
            LOG_VARD(child->getElementId());
          }
          if (child && way->getId() != child->getId() && areJoinable(way, child))
          {
            Tags cTags = child->getTags();
            // change for #2867
            cTags.remove(MetadataTags::Length());

            //  Check for equivalent tags
            //if (pTags == cTags || pTags.dataOnlyEqual(cTags))
            // TODO: experimental change for #2888
            if ((pTags.getName().isEmpty() && !cTags.getName().isEmpty()) ||
                (cTags.getName().isEmpty() && !pTags.getName().isEmpty()) ||
                Tags::haveMatchingName(pTags, cTags))
            {
              joinWays(way, child);
              break;
            }
            else
            {
              LOG_VARD(pTags);
              LOG_VARD(cTags);
            }
          }
        }
      }
    }
    numIterations++;
  }

  LOG_DEBUG("Num joinAtNode iterations: " << numIterations);
}

bool WayJoiner::areJoinable(const WayPtr& w1, const WayPtr& w2)
{
  return
      //  Same status => Joinable
      w1->getStatus() == w2->getStatus() ||
      //  One (or both) are conflated => Joinable
      (w1->getStatus() == Status::Conflated || w2->getStatus() == Status::Conflated) ||
      //  Don't know if this is the case but one (or both) are invalid => Joinable
      (w1->getStatus() == Status::Invalid || w2->getStatus() == Status::Invalid);
      //  What isn't joinable is one is UNKNOWN1 and the other is UNKNOWN2 or vice-a-versa
}

void WayJoiner::rejoinSiblings(deque<long>& way_ids)
{
  LOG_DEBUG("Rejoining siblings...");
  LOG_VARD(way_ids);

  WayMap ways = _map->getWays();
  WayPtr start;
  WayPtr end;
  size_t failure_count = 0;
  deque<long> sorted;
  //  Try sorting the ways into a connected way by adding other ways before or after
  while (!way_ids.empty() && failure_count < way_ids.size())
  {
    long id = way_ids[0];
    way_ids.pop_front();
    WayPtr way = ways[id];

    if (!way)
    {
      LOG_DEBUG("Way with ID: " << id << " does not exist.");
      continue;
    }
    else
    {
      LOG_VARD(way->getElementId());
    }

    if (sorted.empty())
    {
      //  The first time through the loop, just use that way as the base
      sorted.push_back(id);
      start = way;
      end = way;
    }
    else
    {
      LOG_VARD(way->getElementId());
      LOG_VARD(start->getElementId());
      LOG_VARD(end->getElementId());
      LOG_VARD(way->getFirstNodeId());
      LOG_VARD(way->getLastNodeId());
      LOG_VARD(start->getFirstNodeId());
      LOG_VARD(end->getLastNodeId());

      OneWayCriterion oneWayCrit;

      //  Check if the road is contiguous with the sorted roads
      if (end->getLastNodeId() == way->getFirstNodeId())
      {
        //  Matching up end-to-start works for all roads (one-way and not)
        sorted.push_back(id);
        end = way;
        failure_count = 0;
      }
      else if (start->getFirstNodeId() == way->getLastNodeId())
      {
        //  Matching up start-to-end works for all roads (one-way and not)
        sorted.push_front(id);
        start = way;
        failure_count = 0;
      }
      else if (!oneWayCrit.isSatisfied(end) && !oneWayCrit.isSatisfied(start) &&
               !oneWayCrit.isSatisfied(way))
      {
        //  Roads that aren't one way can be reversed but still be valid
        if (start->getFirstNodeId() == way->getFirstNodeId())
        {
          LOG_DEBUG("Reversing " << way->getElementId() << "...");
          way->reverseOrder();
          sorted.push_front(id);
          start = way;
          failure_count = 0;
        }
        else if (end->getLastNodeId() == way->getLastNodeId())
        {
          LOG_DEBUG("Reversing " << way->getElementId() << "...");
          way->reverseOrder();
          sorted.push_back(id);
          end = way;
          failure_count = 0;
        }
        else
        {
          //  Requeue the way and up the failure count
          LOG_DEBUG("Way with ID: " << id << " cannot be rejoined (1).");
          way_ids.push_back(id);
          failure_count++;
        }
      }
      else
      {
        //  Requeue the way and up the failure count
        LOG_DEBUG("Way with ID: " << id << " cannot be rejoined (2).");
        way_ids.push_back(id);
        failure_count++;
      }
    }
  }
  LOG_VARD(sorted);

  //  Iterate the sorted ways and merge them
  if (sorted.size() > 1)
  {
    WayPtr parent = ways[sorted[0]];
    if (parent)
    {
      LOG_VARD(parent->getElementId());
    }
    for (size_t i = 1; i < sorted.size(); ++i)
    {
      if (ways[sorted[i]])
      {
        LOG_VARD((ways[sorted[i]]->getElementId()));
      }
      joinWays(parent, ways[sorted[i]]);
    }

    //  Remove the parent id tag from both of the ways, joinWays() gets the child, do the parent here
    parent->resetPid();
  }
}

void WayJoiner::joinWays(const WayPtr& parent, const WayPtr& child)
{
  if (!parent || !child)
    return;

  LOG_VARD(parent->getId());
  LOG_VARD(child->getId());

  //  Don't join area ways
  AreaCriterion areaCrit;
  if (areaCrit.isSatisfied(parent) || areaCrit.isSatisfied(child))
  {
    LOG_DEBUG("One or more of the ways to be joined are areas...skipping join.");
    return;
  }

  LOG_VARD(parent->getStatus());
  LOG_VARD(child->getStatus());

  //  Check if the two ways are able to be joined back up
  vector<long> child_nodes = child->getNodeIds();
  LOG_VARD(child_nodes.size());
  LOG_VARD(child_nodes);
  vector<long> parent_nodes = parent->getNodeIds();
  LOG_VARD(parent_nodes.size());
  LOG_VARD(parent_nodes);
  //  Make sure that there are nodes in the ways
  if (parent_nodes.size() == 0 || child_nodes.size() == 0)
  {
    LOG_DEBUG("One or more of the ways to be joined are empty...skipping join.");
    return;
  }

  WayPtr wayWithTagsToKeep;
  WayPtr wayWithTagsToLose;
  const QString tagMergerClassName = ConfigOptions().getTagMergerDefault();
  if (parent->getStatus() == Status::Unknown1)
  {
    if (tagMergerClassName == "hoot::OverwriteTagMerger" ||
        tagMergerClassName == "hoot::OverwriteTag2Merger")
    {
      wayWithTagsToKeep = child;
      wayWithTagsToLose = parent;
    }
    else if (tagMergerClassName == "hoot::OverwriteTag1Merger")
    {
      wayWithTagsToKeep = parent;
      wayWithTagsToLose = child;
    }
    else
    {
      wayWithTagsToKeep = parent;
      wayWithTagsToLose = child;
    }
  }
  else if (child->getStatus() == Status::Unknown1)
  {
    if (tagMergerClassName == "hoot::OverwriteTagMerger" ||
        tagMergerClassName == "hoot::OverwriteTag2Merger")
    {
      wayWithTagsToKeep = parent;
      wayWithTagsToLose = child;
    }
    else if (tagMergerClassName == "hoot::OverwriteTag1Merger")
    {
      wayWithTagsToKeep = child;
      wayWithTagsToLose = parent;
    }
    else
    {
      wayWithTagsToKeep = parent;
      wayWithTagsToLose = child;
    }
  }
  else
  {
    // don't actually know if this case can occur or not
    wayWithTagsToKeep = parent;
    wayWithTagsToLose = child;
  }
  LOG_VARD(wayWithTagsToKeep->getElementId());
  LOG_VARD(wayWithTagsToLose->getElementId());

  // record one way streets
  // TODO: this change fixes on road in the Maldives but breaks another for #2888
  OneWayCriterion oneWayCrit;
  if (oneWayCrit.isSatisfied(wayWithTagsToLose) &&
      !DirectionFinder::isSimilarDirection(
        _map->shared_from_this(), wayWithTagsToKeep, wayWithTagsToLose))
  {
    LOG_DEBUG("Reversing order of " << wayWithTagsToKeep->getElementId());
    wayWithTagsToKeep->reverseOrder();
  }

  //  First make sure that they share the same node
  JoinAtNodeMergeType joinType;
  LOG_VARD(child_nodes[0]);
  LOG_VARD(parent_nodes[parent_nodes.size() - 1]);
  LOG_VARD(child_nodes[child_nodes.size() - 1]);
  LOG_VARD(parent_nodes[0]);
  if (child_nodes[0] == parent_nodes[parent_nodes.size() - 1])
  {
    joinType = JoinAtNodeMergeType::ParentFirst;
  }
  else if (child_nodes[child_nodes.size() - 1] == parent_nodes[0])
  {
    joinType = JoinAtNodeMergeType::ParentLast;
  }
  // TODO: disabled fix for #2867
//  else if (child_nodes[0] == parent_nodes[0])
//  {
//    joinType = JoinAtNodeMergeType::ShareFirstNode;
//  }
  else
  {
    LOG_DEBUG("No join type found.");
    return;
  }
  //  Remove the split parent id
  child->resetPid();

<<<<<<< HEAD
  //  Merge the tags
  Tags tags1;
  Tags tags2;
  LOG_VART(parent->getStatus());
  LOG_VART(child->getStatus());
  if (parent->getStatus() == Status::Unknown1)
  {
    tags1 = parent->getTags();
    tags2 = child->getTags();
  }
  else if (child->getStatus() == Status::Unknown1)
  {
    tags2 = parent->getTags();
    tags1 = child->getTags();
  }
  else
  {
    // don't actually know if this case can occur or not
    tags1 = parent->getTags();
    tags2 = child->getTags();
  }
  LOG_VART(tags1);
  LOG_VART(tags2);
  parent->setTags(TagMergerFactory::mergeTags(tags1, tags2, ElementType::Way));
  LOG_VART(parent->getTags());
=======
  //  const bool eitherStreetIsOneWay = oneWayCrit.isSatisfied(parent) || oneWayCrit.isSatisfied(child);
  //  LOG_VARD(eitherStreetIsOneWay);
  //  if (eitherStreetIsOneWay && joinType == JoinAtNodeMergeType::ShareFirstNode)
  //  {
  //    LOG_DEBUG(
  //      "Skipping reversal required to join ways due to one or more of the ways being one way streets.");
  //    return;
  //  }

  //  Merge the tags

  // TODO: Disabled changes for #2867
//  Tags tags1;
//  Tags tags2;
//  LOG_VARD(parent->getStatus());
//  LOG_VARD(child->getStatus());
//  if (parent->getStatus() == Status::Unknown1)
//  {
//    tags1 = parent->getTags();
//    tags2 = child->getTags();
//  }
//  else if (child->getStatus() == Status::Unknown1)
//  {
//    tags2 = parent->getTags();
//    tags1 = child->getTags();
//  }
//  else
//  {
//    // don't actually know if this case can occur or not
//    tags1 = parent->getTags();
//    tags2 = child->getTags();
//  }
//  LOG_VARD(tags1);
//  LOG_VARD(tags2);

  // #2888 fix #1
  Tags tags1 = parent->getTags();
  Tags tags2 = child->getTags();
  LOG_VARD(parent->getStatus());
  LOG_VARD(child->getStatus());
  //  Reverse child/parent tags if only the child is Unknown1, special case for attribute transfer
  if (child->getStatus() == Status::Unknown1 && parent->getStatus() != Status::Unknown1)
  {
    tags1 = child->getTags();
    tags2 = parent->getTags();
  }
  LOG_VARD(tags1);
  LOG_VARD(tags2);

  // If each of these has a length tag, then we need to add up the new value.
  // This logic should possibly be a part of the default tag merging instead of being done here
  // and should also add the possibility for multiple options for the length tag key...leaving this
  // as is for now.
  // fix for #2867
  double totalLength = 0.0;
  bool eitherTagsHaveLength =
    tags1.contains(MetadataTags::Length()) || tags2.contains(MetadataTags::Length());
  if (eitherTagsHaveLength)
  {
    double length1 = 0.0;
    double length2 = 0.0;
    if (tags1.contains(MetadataTags::Length()))
    {
      bool ok = false;
      length1 = tags1.get(MetadataTags::Length()).toDouble(&ok);
      if (!ok)
      {
        length1 = 0.0;
      }
    }
    if (tags2.contains(MetadataTags::Length()))
    {
      bool ok = false;
      length2 = tags2.get(MetadataTags::Length()).toDouble(&ok);
      if (!ok)
      {
        length2 = 0.0;
      }
    }
    totalLength = length1 + length2;
  }

  //Tags mergedTags =
    //TagMergerFactory::mergeTags(parent->getTags(), child->getTags(), ElementType::Way);
  Tags mergedTags = TagMergerFactory::mergeTags(tags1, tags2, ElementType::Way);
  if (eitherTagsHaveLength)
  {
    mergedTags.set(MetadataTags::Length(), QString::number(totalLength));
  }

  parent->setTags(mergedTags);
  LOG_VARD(parent->getTags());
>>>>>>> 9f03918a

  //  Remove the duplicate node id of the overlap
  if (joinType == JoinAtNodeMergeType::ParentFirst)
  {
    //  Remove the first node of the child and append to parent
    child_nodes.erase(child_nodes.begin());
    parent->addNodes(child_nodes);
  }
  else if (joinType == JoinAtNodeMergeType::ParentLast)
  {
    //  Remove the last of the children and prepend them to the parent
    child_nodes.pop_back();
    parent->setNodes(child_nodes);
    parent->addNodes(parent_nodes);
  }
  // TODO: disabled fix for #2867
//  else if (joinType == JoinAtNodeMergeType::ShareFirstNode)
//  {
//    // remove the first of the child way nodes, reverse the rest, and prepend to the parent
//    child_nodes.erase(child_nodes.begin());
//    std::reverse(child_nodes.begin(), child_nodes.end());
//    parent->setNodes(child_nodes);
//    parent->addNodes(parent_nodes);
//  }

  //  Keep the conflated status in the parent if the child being merged is conflated
  if (parent->getStatus() == Status::Conflated || child->getStatus() == Status::Conflated)
    parent->setStatus(Status::Conflated);

  LOG_VARD(parent->getNodeIds());
  LOG_VARD(child->getNodeIds());

  //  Update any relations that contain the child to use the parent
  ReplaceElementOp(child->getElementId(), parent->getElementId()).apply(_map);
  LOG_VARD(parent->getNodeIds());
  LOG_VARD(child->getNodeIds());
  child->getTags().clear();
  RecursiveElementRemover(child->getElementId()).apply(_map);
  LOG_VARD(parent->getNodeIds());
}

}<|MERGE_RESOLUTION|>--- conflicted
+++ resolved
@@ -73,7 +73,7 @@
 
 void WayJoiner::resetParents()
 {
-  LOG_DEBUG("Resetting parents...");
+  LOG_TRACE("Resetting parents...");
 
   if (_leavePid)
     return;
@@ -91,7 +91,7 @@
 
 void WayJoiner::joinParentChild()
 {
-  LOG_DEBUG("Joining parents to children...");
+  LOG_TRACE("Joining parents to children...");
 
   WayMap ways = _map->getWays();
   vector<long> ids;
@@ -104,25 +104,25 @@
   }
   //  Sort the ids so that the smallest is first (i.e. largest negative id is the last one allocated)
   sort(ids.begin(), ids.end());
-  LOG_VARD(ids);
+  LOG_VART(ids);
   //  Iterate all of the ids
   for (vector<long>::const_iterator it = ids.begin(); it != ids.end(); ++it)
   {
     WayPtr way = ways[*it];
     if (way)
     {
-      LOG_VARD(way->getElementId());
+      LOG_VART(way->getElementId());
     }
     long parent_id = way->getPid();
-    LOG_VARD(parent_id);
+    LOG_VART(parent_id);
     WayPtr parent = ways[parent_id];
     if (parent)
     {
-      LOG_VARD(parent->getElementId());
+      LOG_VART(parent->getElementId());
     }
     else
     {
-      LOG_DEBUG("Parent with ID: " << parent_id << " does not exist.");
+      LOG_TRACE("Parent with ID: " << parent_id << " does not exist.");
     }
     //  Join this way to the parent
     joinWays(parent, way);
@@ -131,7 +131,7 @@
 
 void WayJoiner::joinSiblings()
 {
-  LOG_DEBUG("Joining siblings...");
+  LOG_TRACE("Joining siblings...");
 
   WayMap ways = _map->getWays();
   // Get a list of ways that still have a parent
@@ -150,7 +150,7 @@
   for (map<long, deque<long> >::iterator map_it = w.begin(); map_it != w.end(); ++map_it)
   {
     deque<long>& way_ids = map_it->second;
-    LOG_VARD(way_ids);
+    LOG_VART(way_ids);
     while (way_ids.size() > 1)
       rejoinSiblings(way_ids);
   }
@@ -158,7 +158,7 @@
 
 void WayJoiner::joinAtNode()
 {
-  LOG_DEBUG("Joining at node...");
+  LOG_TRACE("Joining at node...");
 
   unordered_set<long> ids;
   unordered_set<long>::size_type currentNumSplitParentIds = ids.max_size();
@@ -168,7 +168,7 @@
   // TODO: enabled change for #2867 (need to check it toggled on/off for #2888)
   while (currentNumSplitParentIds > 0)
   {
-    LOG_DEBUG("joinAtNode iteration: " << numIterations + 1);
+    LOG_TRACE("joinAtNode iteration: " << numIterations + 1);
 
     WayMap ways = _map->getWays();
     ids.clear();
@@ -180,7 +180,7 @@
         ids.insert(way->getId());
     }
 
-    LOG_VARD(currentNumSplitParentIds);
+    LOG_VART(currentNumSplitParentIds);
     // If we didn't reduce the number of ways from the previous iteration or there are none left
     // to reduce, exit out.
     if (currentNumSplitParentIds == ids.size() || ids.size() == 0)
@@ -188,14 +188,14 @@
       break;
     }
     currentNumSplitParentIds = ids.size();
-    LOG_VARD(currentNumSplitParentIds);
+    LOG_VART(currentNumSplitParentIds);
 
     boost::shared_ptr<NodeToWayMap> nodeToWayMap = _map->getIndex().getNodeToWayMap();
     //  Iterate all of the nodes and check for compatible ways to join them to
     for (unordered_set<long>::iterator it = ids.begin(); it != ids.end(); ++it)
     {
       WayPtr way = ways[*it];
-      LOG_VARD(way->getElementId());
+      LOG_VART(way->getElementId());
 
       Tags pTags = way->getTags();
       // Ignoring length here during the parent/child tag equals check, since differing values in
@@ -205,22 +205,22 @@
       pTags.remove(MetadataTags::Length());
       //  Check each of the endpoints for ways to merge
       vector<long> endpoints({ way->getFirstNodeId(), way->getLastNodeId() });
-      LOG_VARD(endpoints.size());
-      LOG_VARD(endpoints);
+      LOG_VART(endpoints.size());
+      LOG_VART(endpoints);
 
       for (vector<long>::const_iterator e = endpoints.begin(); e != endpoints.end(); ++e)
       {
         //  Find all ways connected to this node
         const set<long>& way_ids = nodeToWayMap->getWaysByNode(*e);
-        LOG_VARD(way_ids.size());
-        LOG_VARD(way_ids);
+        LOG_VART(way_ids.size());
+        LOG_VART(way_ids);
         for (set<long>::const_iterator ways = way_ids.begin(); ways != way_ids.end(); ++ways)
         {
-          LOG_VARD(way->getElementId());
+          LOG_VART(way->getElementId());
           WayPtr child = _map->getWay(*ways);
           if (child)
           {
-            LOG_VARD(child->getElementId());
+            LOG_VART(child->getElementId());
           }
           if (child && way->getId() != child->getId() && areJoinable(way, child))
           {
@@ -240,8 +240,8 @@
             }
             else
             {
-              LOG_VARD(pTags);
-              LOG_VARD(cTags);
+              LOG_VART(pTags);
+              LOG_VART(cTags);
             }
           }
         }
@@ -250,7 +250,7 @@
     numIterations++;
   }
 
-  LOG_DEBUG("Num joinAtNode iterations: " << numIterations);
+  LOG_TRACE("Num joinAtNode iterations: " << numIterations);
 }
 
 bool WayJoiner::areJoinable(const WayPtr& w1, const WayPtr& w2)
@@ -267,8 +267,8 @@
 
 void WayJoiner::rejoinSiblings(deque<long>& way_ids)
 {
-  LOG_DEBUG("Rejoining siblings...");
-  LOG_VARD(way_ids);
+  LOG_TRACE("Rejoining siblings...");
+  LOG_VART(way_ids);
 
   WayMap ways = _map->getWays();
   WayPtr start;
@@ -284,12 +284,12 @@
 
     if (!way)
     {
-      LOG_DEBUG("Way with ID: " << id << " does not exist.");
+      LOG_TRACE("Way with ID: " << id << " does not exist.");
       continue;
     }
     else
     {
-      LOG_VARD(way->getElementId());
+      LOG_VART(way->getElementId());
     }
 
     if (sorted.empty())
@@ -301,13 +301,13 @@
     }
     else
     {
-      LOG_VARD(way->getElementId());
-      LOG_VARD(start->getElementId());
-      LOG_VARD(end->getElementId());
-      LOG_VARD(way->getFirstNodeId());
-      LOG_VARD(way->getLastNodeId());
-      LOG_VARD(start->getFirstNodeId());
-      LOG_VARD(end->getLastNodeId());
+      LOG_VART(way->getElementId());
+      LOG_VART(start->getElementId());
+      LOG_VART(end->getElementId());
+      LOG_VART(way->getFirstNodeId());
+      LOG_VART(way->getLastNodeId());
+      LOG_VART(start->getFirstNodeId());
+      LOG_VART(end->getLastNodeId());
 
       OneWayCriterion oneWayCrit;
 
@@ -332,7 +332,7 @@
         //  Roads that aren't one way can be reversed but still be valid
         if (start->getFirstNodeId() == way->getFirstNodeId())
         {
-          LOG_DEBUG("Reversing " << way->getElementId() << "...");
+          LOG_TRACE("Reversing " << way->getElementId() << "...");
           way->reverseOrder();
           sorted.push_front(id);
           start = way;
@@ -340,7 +340,7 @@
         }
         else if (end->getLastNodeId() == way->getLastNodeId())
         {
-          LOG_DEBUG("Reversing " << way->getElementId() << "...");
+          LOG_TRACE("Reversing " << way->getElementId() << "...");
           way->reverseOrder();
           sorted.push_back(id);
           end = way;
@@ -349,7 +349,7 @@
         else
         {
           //  Requeue the way and up the failure count
-          LOG_DEBUG("Way with ID: " << id << " cannot be rejoined (1).");
+          LOG_TRACE("Way with ID: " << id << " cannot be rejoined (1).");
           way_ids.push_back(id);
           failure_count++;
         }
@@ -357,13 +357,13 @@
       else
       {
         //  Requeue the way and up the failure count
-        LOG_DEBUG("Way with ID: " << id << " cannot be rejoined (2).");
+        LOG_TRACE("Way with ID: " << id << " cannot be rejoined (2).");
         way_ids.push_back(id);
         failure_count++;
       }
     }
   }
-  LOG_VARD(sorted);
+  LOG_VART(sorted);
 
   //  Iterate the sorted ways and merge them
   if (sorted.size() > 1)
@@ -371,13 +371,13 @@
     WayPtr parent = ways[sorted[0]];
     if (parent)
     {
-      LOG_VARD(parent->getElementId());
+      LOG_VART(parent->getElementId());
     }
     for (size_t i = 1; i < sorted.size(); ++i)
     {
       if (ways[sorted[i]])
       {
-        LOG_VARD((ways[sorted[i]]->getElementId()));
+        LOG_VART((ways[sorted[i]]->getElementId()));
       }
       joinWays(parent, ways[sorted[i]]);
     }
@@ -392,31 +392,31 @@
   if (!parent || !child)
     return;
 
-  LOG_VARD(parent->getId());
-  LOG_VARD(child->getId());
+  LOG_VART(parent->getId());
+  LOG_VART(child->getId());
 
   //  Don't join area ways
   AreaCriterion areaCrit;
   if (areaCrit.isSatisfied(parent) || areaCrit.isSatisfied(child))
   {
-    LOG_DEBUG("One or more of the ways to be joined are areas...skipping join.");
+    LOG_TRACE("One or more of the ways to be joined are areas...skipping join.");
     return;
   }
 
-  LOG_VARD(parent->getStatus());
-  LOG_VARD(child->getStatus());
+  LOG_VART(parent->getStatus());
+  LOG_VART(child->getStatus());
 
   //  Check if the two ways are able to be joined back up
   vector<long> child_nodes = child->getNodeIds();
-  LOG_VARD(child_nodes.size());
-  LOG_VARD(child_nodes);
+  LOG_VART(child_nodes.size());
+  LOG_VART(child_nodes);
   vector<long> parent_nodes = parent->getNodeIds();
-  LOG_VARD(parent_nodes.size());
-  LOG_VARD(parent_nodes);
+  LOG_VART(parent_nodes.size());
+  LOG_VART(parent_nodes);
   //  Make sure that there are nodes in the ways
   if (parent_nodes.size() == 0 || child_nodes.size() == 0)
   {
-    LOG_DEBUG("One or more of the ways to be joined are empty...skipping join.");
+    LOG_TRACE("One or more of the ways to be joined are empty...skipping join.");
     return;
   }
 
@@ -467,26 +467,26 @@
     wayWithTagsToKeep = parent;
     wayWithTagsToLose = child;
   }
-  LOG_VARD(wayWithTagsToKeep->getElementId());
-  LOG_VARD(wayWithTagsToLose->getElementId());
+  LOG_VART(wayWithTagsToKeep->getElementId());
+  LOG_VART(wayWithTagsToLose->getElementId());
 
   // record one way streets
-  // TODO: this change fixes on road in the Maldives but breaks another for #2888
+  // TODO: this change fixes one road in the Maldives but breaks merging for others for #2888
   OneWayCriterion oneWayCrit;
   if (oneWayCrit.isSatisfied(wayWithTagsToLose) &&
       !DirectionFinder::isSimilarDirection(
         _map->shared_from_this(), wayWithTagsToKeep, wayWithTagsToLose))
   {
-    LOG_DEBUG("Reversing order of " << wayWithTagsToKeep->getElementId());
+    LOG_TRACE("Reversing order of " << wayWithTagsToKeep->getElementId());
     wayWithTagsToKeep->reverseOrder();
   }
 
   //  First make sure that they share the same node
   JoinAtNodeMergeType joinType;
-  LOG_VARD(child_nodes[0]);
-  LOG_VARD(parent_nodes[parent_nodes.size() - 1]);
-  LOG_VARD(child_nodes[child_nodes.size() - 1]);
-  LOG_VARD(parent_nodes[0]);
+  LOG_VART(child_nodes[0]);
+  LOG_VART(parent_nodes[parent_nodes.size() - 1]);
+  LOG_VART(child_nodes[child_nodes.size() - 1]);
+  LOG_VART(parent_nodes[0]);
   if (child_nodes[0] == parent_nodes[parent_nodes.size() - 1])
   {
     joinType = JoinAtNodeMergeType::ParentFirst;
@@ -502,44 +502,17 @@
 //  }
   else
   {
-    LOG_DEBUG("No join type found.");
+    LOG_TRACE("No join type found.");
     return;
   }
   //  Remove the split parent id
   child->resetPid();
 
-<<<<<<< HEAD
-  //  Merge the tags
-  Tags tags1;
-  Tags tags2;
-  LOG_VART(parent->getStatus());
-  LOG_VART(child->getStatus());
-  if (parent->getStatus() == Status::Unknown1)
-  {
-    tags1 = parent->getTags();
-    tags2 = child->getTags();
-  }
-  else if (child->getStatus() == Status::Unknown1)
-  {
-    tags2 = parent->getTags();
-    tags1 = child->getTags();
-  }
-  else
-  {
-    // don't actually know if this case can occur or not
-    tags1 = parent->getTags();
-    tags2 = child->getTags();
-  }
-  LOG_VART(tags1);
-  LOG_VART(tags2);
-  parent->setTags(TagMergerFactory::mergeTags(tags1, tags2, ElementType::Way));
-  LOG_VART(parent->getTags());
-=======
   //  const bool eitherStreetIsOneWay = oneWayCrit.isSatisfied(parent) || oneWayCrit.isSatisfied(child);
-  //  LOG_VARD(eitherStreetIsOneWay);
+  //  LOG_VART(eitherStreetIsOneWay);
   //  if (eitherStreetIsOneWay && joinType == JoinAtNodeMergeType::ShareFirstNode)
   //  {
-  //    LOG_DEBUG(
+  //    LOG_TRACE(
   //      "Skipping reversal required to join ways due to one or more of the ways being one way streets.");
   //    return;
   //  }
@@ -549,8 +522,8 @@
   // TODO: Disabled changes for #2867
 //  Tags tags1;
 //  Tags tags2;
-//  LOG_VARD(parent->getStatus());
-//  LOG_VARD(child->getStatus());
+//  LOG_VART(parent->getStatus());
+//  LOG_VART(child->getStatus());
 //  if (parent->getStatus() == Status::Unknown1)
 //  {
 //    tags1 = parent->getTags();
@@ -567,22 +540,22 @@
 //    tags1 = parent->getTags();
 //    tags2 = child->getTags();
 //  }
-//  LOG_VARD(tags1);
-//  LOG_VARD(tags2);
+//  LOG_VART(tags1);
+//  LOG_VART(tags2);
 
   // #2888 fix #1
   Tags tags1 = parent->getTags();
   Tags tags2 = child->getTags();
-  LOG_VARD(parent->getStatus());
-  LOG_VARD(child->getStatus());
+  LOG_VART(parent->getStatus());
+  LOG_VART(child->getStatus());
   //  Reverse child/parent tags if only the child is Unknown1, special case for attribute transfer
   if (child->getStatus() == Status::Unknown1 && parent->getStatus() != Status::Unknown1)
   {
     tags1 = child->getTags();
     tags2 = parent->getTags();
   }
-  LOG_VARD(tags1);
-  LOG_VARD(tags2);
+  LOG_VART(tags1);
+  LOG_VART(tags2);
 
   // If each of these has a length tag, then we need to add up the new value.
   // This logic should possibly be a part of the default tag merging instead of being done here
@@ -626,8 +599,7 @@
   }
 
   parent->setTags(mergedTags);
-  LOG_VARD(parent->getTags());
->>>>>>> 9f03918a
+  LOG_VART(parent->getTags());
 
   //  Remove the duplicate node id of the overlap
   if (joinType == JoinAtNodeMergeType::ParentFirst)
@@ -657,16 +629,16 @@
   if (parent->getStatus() == Status::Conflated || child->getStatus() == Status::Conflated)
     parent->setStatus(Status::Conflated);
 
-  LOG_VARD(parent->getNodeIds());
-  LOG_VARD(child->getNodeIds());
+  LOG_VART(parent->getNodeIds());
+  LOG_VART(child->getNodeIds());
 
   //  Update any relations that contain the child to use the parent
   ReplaceElementOp(child->getElementId(), parent->getElementId()).apply(_map);
-  LOG_VARD(parent->getNodeIds());
-  LOG_VARD(child->getNodeIds());
+  LOG_VART(parent->getNodeIds());
+  LOG_VART(child->getNodeIds());
   child->getTags().clear();
   RecursiveElementRemover(child->getElementId()).apply(_map);
-  LOG_VARD(parent->getNodeIds());
+  LOG_VART(parent->getNodeIds());
 }
 
 }
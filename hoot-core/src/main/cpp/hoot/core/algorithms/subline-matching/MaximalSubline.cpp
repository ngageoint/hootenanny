/*
 * This file is part of Hootenanny.
 *
 * Hootenanny is free software: you can redistribute it and/or modify
 * it under the terms of the GNU General Public License as published by
 * the Free Software Foundation, either version 3 of the License, or
 * (at your option) any later version.
 *
 * This program is distributed in the hope that it will be useful,
 * but WITHOUT ANY WARRANTY; without even the implied warranty of
 * MERCHANTABILITY or FITNESS FOR A PARTICULAR PURPOSE.  See the
 * GNU General Public License for more details.
 *
 * You should have received a copy of the GNU General Public License
 * along with this program.  If not, see <http://www.gnu.org/licenses/>.
 *
 * --------------------------------------------------------------------
 *
 * The following copyright notices are generated automatically. If you
 * have a new notice to add, please use the format:
 * " * @copyright Copyright ..."
 * This will properly maintain the copyright information. DigitalGlobe
 * copyrights will be updated automatically.
 *
 * @copyright Copyright (C) 2015, 2016, 2017, 2018, 2019, 2020, 2021 DigitalGlobe (http://www.digitalglobe.com/)
 */
#include "MaximalSubline.h"

// geos
#include <geos/geom/LineString.h>
#include <geos/geom/Point.h>

// hoot
#include <hoot/core/algorithms/BufferedLineSegmentIntersector.h>
#include <hoot/core/algorithms/ExpectationIntersection.h>
#include <hoot/core/algorithms/WayHeading.h>
#include <hoot/core/algorithms/linearreference/LocationOfPoint.h>
#include <hoot/core/algorithms/linearreference/WayLocation.h>
#include <hoot/core/geometry/ElementToGeometryConverter.h>
#include <hoot/core/util/Log.h>
#include <hoot/core/algorithms/linearreference/WaySublineMatch.h>
#include <hoot/core/util/Exception.h>
#include <hoot/core/util/StringUtils.h>

using namespace cv;
using namespace geos::geom;
using namespace std;

namespace hoot
{

int MaximalSubline::logWarnCount = 0;

MaximalSubline::MaximalSubline(MatchCriteria* criteria, Meters minSplitSize) :
_criteria(criteria),
_spacing(ConfigOptions().getMaximalSublineSpacing()),
_minSplitSize(minSplitSize),
_maxRecursions(-1),
_findBestMatchesRecursionCount(0)
{
}

MaximalSubline::ThresholdMatchCriteria::ThresholdMatchCriteria(Meters maxDistance,
  Radians maxAngleDiff)
{
  _maxDistance = maxDistance;
  _maxAngleDiff = maxAngleDiff;
}

double MaximalSubline::ThresholdMatchCriteria::match(int index1, int index2) const
{
  Coordinate c11 = _map->getNode(_w1->getNodeId(index1))->toCoordinate();
  Coordinate c12 = _map->getNode(_w1->getNodeId(index1 + 1))->toCoordinate();
  Coordinate c21 = _map->getNode(_w2->getNodeId(index2))->toCoordinate();
  Coordinate c22 = _map->getNode(_w2->getNodeId(index2 + 1))->toCoordinate();

  LineSegment ls1(c11, c12);
  LineSegment ls2(c21, c22);

  Radians heading1, heading2;

  // if the line segment is zero length
  if (ls1.p0 == ls1.p1)
  {
    // calculate heading based on location in way. See #4765 for the drama associated with this fix.
    // This should find way headings appropriately even if there are one or more duplicate nodes in
    // the way. This is done by calculating the way location before and after this node location.
    // There may be some edge conditions when this will fail, but that seems very unlikely.
    heading1 = WayHeading::calculateHeading(WayLocation(_map, _w1, index1, 0));
  }
  else
  {
    // little faster than above and better defined.
    heading1 = ls1.angle();
  }

  // if the line segment is zero length
  if (ls2.p0 == ls2.p1)
  {
    // calculate heading based on location in way
    heading2 = WayHeading::calculateHeading(WayLocation(_map, _w2, index2, 0));
  }
  else
  {
    // little faster than above and better defined.
    heading2 = ls2.angle();
  }

  Radians angleDiff = WayHeading::deltaMagnitude(heading1, heading2);

  if (angleDiff > _maxAngleDiff)
  {
    return 0.0;
  }

  double maxD;

  // Treat this as a variation of Frechet's Distance. This means that we're looking for the longest
  // subline that is within _maxDistance of the other linestring.

  // find the subline that is within _maxDistance. Ultimately we'll need to integrate a proper
  // implementation of Frechet's distance.
  matchingSubline(ls1, ls2);

  // previously I found the maximalNearest subline, but that causes issues when there is a large
  // offset between the two datasets.
  //maximalNearestSubline(ls1, ls2);

  maxD = max(ls1.p0.distance(ls2.p0), ls1.p1.distance(ls2.p1));
  double mns = min(ls1.getLength(), ls2.getLength());
  const double epsilon = 1e-6;
  if (maxD > _maxDistance + epsilon)
  {
    return 0.0;
  }

  return 1.0 * mns;
}

void MaximalSubline::ThresholdMatchCriteria::matchingSubline(LineSegment& a, LineSegment& b) const
{
  BufferedLineSegmentIntersector bi;

  LineSegment sublineA, sublineB;
  bi.intersect(a, _maxDistance, b, sublineB);
  bi.intersect(b, _maxDistance, a, sublineA);

  a = sublineA;
  b = sublineB;
}

void MaximalSubline::MatchCriteria::maximalNearestSubline(LineSegment& a,
  LineSegment& b) const
{
  Coordinate a1, a2;
  Coordinate b1, b2;

  a.closestPoint(b.p0, a1);
  a.closestPoint(b.p1, a2);

  b.closestPoint(a.p0, b1);
  b.closestPoint(a.p1, b2);

  a.p0 = a1;
  a.p1 = a2;

  b.p0 = b1;
  b.p1 = b2;
}

WayLocation MaximalSubline::_calculateEndWayLocation(const ConstOsmMapPtr &map,
  const ConstWayPtr& a, const ConstWayPtr& b, int indexA, int indexB)
{
  Coordinate ca1 = map->getNode(a->getNodeId(indexA))->toCoordinate();
  Coordinate ca2 = map->getNode(a->getNodeId(indexA + 1))->toCoordinate();
  Coordinate cb2 = map->getNode(b->getNodeId(indexB + 1))->toCoordinate();

  LineSegment lsA(ca1, ca2);
  Coordinate start;
  lsA.closestPoint(cb2, start);

  return LocationOfPoint(map, a).locateAfter(start, WayLocation(map, a, indexA, 0));
}

WayLocation MaximalSubline::_calculateStartWayLocation(const ConstOsmMapPtr& map,
  const ConstWayPtr& a, const ConstWayPtr& b, int indexA, int indexB)
{
  Coordinate ca1 = map->getNode(a->getNodeId(indexA))->toCoordinate();
  Coordinate ca2 = map->getNode(a->getNodeId(indexA + 1))->toCoordinate();
  Coordinate cb1 = map->getNode(b->getNodeId(indexB))->toCoordinate();

  LineSegment lsA(ca1, ca2);
  Coordinate start;
  lsA.closestPoint(cb1, start);

  return LocationOfPoint(map, a).locate(start);
}

void MaximalSubline::_calculateSublineScores(const ConstOsmMapPtr& map, const ConstWayPtr& way1,
  const ConstWayPtr& way2, Sparse2dMatrix& scores)
{
  LOG_TRACE("Calculating subline scores...");

  _criteria->setWays(map, way1, way2);

  for (int n1 = 0; n1 < (int)way1->getNodeCount() - 1; n1++)
  {
    for (int n2 = 0; n2 < (int)way2->getNodeCount() - 1; n2++)
    {
      double s = _criteria->match(n1, n2);

      if (s > 0.0)
      {
        scores.set(n1, n2, s);
      }
    }
  }
}

vector<pair<WayLocation, WayLocation>> MaximalSubline::_discretizePointPairs(
  const ConstOsmMapPtr& map, const ConstWayPtr& w1, const ConstWayPtr& w2,
  vector<WaySublineMatch>& rawSublineMatches)
{
  LOG_TRACE("Discretizing point pairs...");

  // TODO: this requires a more robust mechanism for generating point pairs - r2701 (need to port
  // issue to github)

  LOG_TRACE("Calculating offset...");

  // figure out where to start on the lines
  double diff =
    rawSublineMatches[0].getSubline1().getStart().calculateDistanceOnWay() -
      rawSublineMatches[0].getSubline2().getStart().calculateDistanceOnWay();

  LOG_TRACE("Converting to line strings...");

  Meters w1Offset = max(0.0, diff);
  Meters w2Offset = max(0.0, -diff);
  Meters w1Length = ElementToGeometryConverter(map).convertToLineString(w1)->getLength();
  Meters w2Length = ElementToGeometryConverter(map).convertToLineString(w2)->getLength();

  const int count = min((w1Length - w1Offset) / _spacing, (w2Length - w2Offset) / _spacing) + 1;
  LOG_VART(count);

  vector<pair<WayLocation, WayLocation>> result(count);

  LOG_TRACE("Calculating results...");

  WayLocation lastMatch(map, w2, 0, 0);
  for (int i = 0; i < count; i++)
  {
    const double loc = (double)i * _spacing;

    WayLocation wl1(map, w1, loc + w1Offset);
    WayLocation wl2(LocationOfPoint(map, w2).locateAfter(wl1.getCoordinate(), lastMatch));
    result[i] = pair<WayLocation, WayLocation>(wl1, wl2);
    lastMatch = wl2;
  }

  return result;
}

vector<WaySublineMatch> MaximalSubline::_extractAllMatches(const ConstOsmMapPtr& map,
  const ConstWayPtr& w1, const ConstWayPtr& w2, Sparse2dMatrix& sublineMatrix)
{
  LOG_TRACE("Extracting all matches...");

  vector<Sparse2dCellId> endMatches = _findEndMatches(sublineMatrix);
  vector<Sparse2dCellId> startMatches(endMatches.size());

  for (size_t i = 0; i < endMatches.size(); i++)
  {
    startMatches[i] = _findStartMatch(sublineMatrix, endMatches[i]);
  }

  vector<WaySublineMatch> result;
  result.reserve(endMatches.size());

  // calculate the way locations for each subline on each way.
  for (size_t i = 0; i < endMatches.size(); i++)
  {
    WayLocation start1 =
      _calculateStartWayLocation(map, w1, w2, startMatches[i].row(), startMatches[i].col());
    WayLocation start2 =
      _calculateStartWayLocation(map, w2, w1, startMatches[i].col(), startMatches[i].row());
    _snapToStart(start1);
    _snapToStart(start2);

    WayLocation end1 =
      _calculateEndWayLocation(map, w1, w2, endMatches[i].row(), endMatches[i].col());
    WayLocation end2 =
      _calculateEndWayLocation(map, w2, w1, endMatches[i].col(), endMatches[i].row());
    _snapToEnd(end1);
    _snapToEnd(end2);

    WaySubline ws1(start1, end1);
    WaySubline ws2(start2, end2);

    if (ws1.isValid() && ws1.isZeroLength() == false &&
        ws2.isValid() && ws2.isZeroLength() == false)
    {
      result.push_back(WaySublineMatch(ws1, ws2));
    }
  }

  return result;
}

vector<WaySublineMatch> MaximalSubline::findAllMatches(const ConstOsmMapPtr& map,
  const ConstWayPtr& w1, const ConstWayPtr& w2, double& bestScore, bool snapIntersections)
{
  bestScore = 0.0;
  _findBestMatchesRecursionCount = 0;

  // create a sparse matrix of line segment scores
  Sparse2dMatrix scores;
  _calculateSublineScores(map, w1, w2, scores);

  // create an empty sparse matrix of subline scores where the upper left is the start and the lower
  // right is the end score (total) for a subline. See #2550 for a small PPT describing the routine.
  Sparse2dMatrix sublineMatrix;

  double score;

  // incrementally update the subline scores and find the highest subline score, this is our maximal
  // subline.
  Sparse2dMatrix::CellId endMatch;
  _populateTotalScores(scores, sublineMatrix, endMatch, score);
  LOG_VART(scores.size());
  LOG_VART(scores.toString());

  vector<WaySublineMatch> rawSublines;

  // if there were no matches.
  if (endMatch.row() < 0 || endMatch.col() < 0)
  {
    return rawSublines;
  }

  rawSublines = _findBestMatches(map, w1, w2, sublineMatrix, bestScore);

  vector<WaySublineMatch> result;
  // Until the point pair matching is more sophisticated, we can only snap when it is a simple
  // single match.
  if (rawSublines.size() == 1 && snapIntersections)
  {
    LOG_TRACE("Snapping intersections...");
    result = _snapIntersections(map, w1, w2, rawSublines);
  }
  else
  {
    LOG_TRACE("Not snapping intersections.");
    result = rawSublines;
  }

  return result;
}

vector<WaySublineMatch> MaximalSubline::_findBestMatches(const ConstOsmMapPtr &map,
  const ConstWayPtr& w1, const ConstWayPtr& w2, Sparse2dMatrix& sublineMatrix, double& bestScore)
{
  LOG_TRACE("Finding best matches...");

  vector<WaySublineMatch> result;

  vector<WaySublineMatch> sublines = _extractAllMatches(map, w1, w2, sublineMatrix);
  LOG_VART(sublines.size());

  // use a exhaustive approach to find the best sublines. The number of matching sublines is
  // typically quite small.

  vector<bool> keepers(sublines.size(), false);
  bestScore = _findBestMatchesRecursive(sublines, keepers, 0);

  for (size_t i = 0; i < keepers.size(); i++)
  {
    LOG_VART(sublines[i].toString());
    if (keepers[i])
    {
      result.push_back(sublines[i]);
    }
  }

  LOG_TRACE("best sublines count: " << result.size());

  return result;
}

double MaximalSubline::_findBestMatchesRecursive(
  vector<WaySublineMatch>& candidates, vector<bool>& keepers, size_t offset)
{
  _findBestMatchesRecursionCount++;
  // kick out if we've made too many calls to this
  if (_maxRecursions != -1 && _findBestMatchesRecursionCount > _maxRecursions)
  {
    throw RecursiveComplexityException(
<<<<<<< HEAD
      "MaximalSubline recursive complexity exceeded at " +
      QString::number(_findBestMatchesRecursionCount) + " recursions");
=======
      "MaximalSubline reached configured maximum complexity threshold of : " +
      QString::number(_maxRecursions));
  }
  else if (_findBestMatchesRecursionCount > MAX_RECURSIONS_UPPER_LIMIT)
  {
    throw RecursiveComplexityException(
      "MaximalSubline reached default maximum complexity threshold of : " +
      QString::number(MAX_RECURSIONS_UPPER_LIMIT));
>>>>>>> 4e010acb
  }
  else if (_findBestMatchesRecursionCount %
           (ConfigOptions().getTaskStatusUpdateInterval() * 100) == 0)
  {
    PROGRESS_TRACE(
      "Maximal subline find best matches recursive call count: " << _findBestMatchesRecursionCount);
  }

  if (offset == candidates.size())
  {
    return 0.0;
  }

  bool conflict = false;
  for (size_t i = 0; i < offset; i++)
  {
    if (candidates[offset].overlaps(candidates[i]))
    {
      LOG_TRACE("Found conflict.");
      conflict = true;
    }
  }

  double score1 = 0.0;
  vector<bool> test1;

  if (!conflict)
  {
    // see what happens if we keep this candidate in
    keepers[offset] = true;
    score1 = candidates[offset].getSubline1().getLength();
    score1 += _findBestMatchesRecursive(candidates, keepers, offset + 1);
    test1 = keepers;
  }

  // see what happens if we throw this candidate out
  keepers[offset] = false;
  double score2 = 0.0;
  score2 += _findBestMatchesRecursive(candidates, keepers, offset + 1);

  double result;
  if (score1 > score2)
  {
    keepers = test1;
    result = score1;
  }
  else
  {
    result = score2;
  }

  return result;
}

vector<Sparse2dCellId> MaximalSubline::_findEndMatches(Sparse2dMatrix& sublines)
{
  LOG_TRACE("Finding end matches...");

  vector<Sparse2dCellId> result;
  // go through all the scores
  for (Sparse2dMatrix::const_iterator it = sublines.begin(); it != sublines.end(); ++it)
  {
    Sparse2dMatrix::CellId cid = it->first;

    // if this is the end of a subline match.
    if (sublines.get(cid.row(), cid.col() + 1) == 0.0 &&
        sublines.get(cid.row() + 1, cid.col()) == 0.0 &&
        sublines.get(cid.row() + 1, cid.col() + 1) == 0.0)
    {
      result.push_back(cid);
    }
  }
  return result;
}

double MaximalSubline::findMaximalSubline(const ConstOsmMapPtr& map, const ConstWayPtr& w1,
  const ConstWayPtr& w2, vector<WayLocation>& wl1, vector<WayLocation>& wl2)
{
  // create a sparse matrix of line segment scores
  Sparse2dMatrix scores;
  _calculateSublineScores(map, w1, w2, scores);

  // create an empty sparse matrix of subline scores where the upper left is the start and the lower
  // right is the end score (total) for a subline. See #2550 for a small PPT describing the routine.
  Sparse2dMatrix sublines;

  double score;

  // incrementally update the subline scores and find the highest subline score, this is our maximal
  // subline.
  Sparse2dMatrix::CellId endMatch;
  _populateTotalScores(scores, sublines, endMatch, score);

  // if there were no matches.
  if (endMatch.row() < 0 || endMatch.col() < 0)
  {
    return 0.0;
  }

  // traverse the subline matrix backwards to find the starting line segement
  Sparse2dMatrix::CellId startMatch;
  startMatch = _findStartMatch(sublines, endMatch);

  // calculate the way locations for the maximal subline on each way.
  wl1.resize(2);
  wl2.resize(2);
  wl1[0] = _calculateStartWayLocation(map, w1, w2, startMatch.row(), startMatch.col());
  wl2[0] = _calculateStartWayLocation(map, w2, w1, startMatch.col(), startMatch.row());
  wl1[1] = _calculateEndWayLocation(map, w1, w2, endMatch.row(), endMatch.col());
  wl2[1] = _calculateEndWayLocation(map, w2, w1, endMatch.col(), endMatch.row());

  // snap to the terminals if they're just a bit off
  _snapToStart(wl1[0]);
  _snapToStart(wl2[0]);
  _snapToEnd(wl1[1]);
  _snapToEnd(wl2[1]);

  return score;
}

Sparse2dMatrix::CellId MaximalSubline::_findStartMatch(Sparse2dMatrix& sublines,
  Sparse2dMatrix::CellId end)
{
  Sparse2dMatrix::CellId result = end;

  bool done = false;
  while (!done)
  {
    Sparse2dMatrix::CellId best = result;
    double bestScore = 0.0;
    double s;

    s = sublines.get(result.row() - 1, result.col() - 1);
    if (s > bestScore)
    {
      bestScore = s;
      best = Sparse2dMatrix::CellId(result.row() - 1, result.col() - 1);
    }

    s = sublines.get(result.row(), result.col() - 1);
    if (s > bestScore)
    {
      bestScore = s;
      best = Sparse2dMatrix::CellId(result.row(), result.col() - 1);
    }

    s = sublines.get(result.row() - 1, result.col());
    if (s > bestScore)
    {
      bestScore = s;
      best = Sparse2dMatrix::CellId(result.row() - 1, result.col());
    }

    if (best == result)
    {
      done = true;
    }
    else
    {
      result = best;
    }
  }

  return result;
}

void MaximalSubline::_populateTotalScores(const Sparse2dMatrix& scores, Sparse2dMatrix& sublines,
  Sparse2dMatrix::CellId& bestCid, double& bestScore)
{
  LOG_TRACE("Populating total scores...");

  bool change;
  double highestScore = 0.0;
  bestCid.row() = -1;
  bestCid.col() = -1;

  // TODO: this could be made more efficient by using Dijkstras or similar
  do
  {
    change = false;
    // go through all the scores
    for (Sparse2dMatrix::const_iterator it = scores.begin(); it != scores.end(); ++it)
    {
      Sparse2dMatrix::CellId cid = it->first;
      double matchScore = it->second;
      // update the subline cell by determining the best score based on the neighbors
      double highestNeighbor = 0.0;
      highestNeighbor = max(highestNeighbor, sublines.get(cid.row(), cid.col() - 1));
      highestNeighbor = max(highestNeighbor, sublines.get(cid.row() - 1, cid.col() - 1));
      highestNeighbor = max(highestNeighbor, sublines.get(cid.row() - 1, cid.col()));

      double currentSum = sublines.get(cid.row(), cid.col());

      double newSum = highestNeighbor + matchScore;
      if (newSum > currentSum)
      {
        sublines.set(cid.row(), cid.col(), newSum);
        change = true;

        if (newSum > highestScore)
        {
          highestScore = newSum;
          bestCid = cid;
        }
      }
    }
  } while (change);

  bestScore = highestScore;
}

bool lessThan(const WaySublineMatch& ws1, const WaySublineMatch& ws2)
{
  return ws1.getSubline1().getStart() < ws2.getSubline1().getStart();
}

bool MaximalSubline::_checkForSortedSecondSubline(
  const vector<WaySublineMatch>& rawSublineMatches) const
{
  for (size_t i = 2; i < rawSublineMatches.size(); i++)
  {
    if (rawSublineMatches[i].getSubline2().getStart() >
        rawSublineMatches[i - 1].getSubline2().getStart())
    {
      return false;
    }
  }
  return true;
}

bool MaximalSubline::_rawSublinesTooSmall(const vector<WaySublineMatch>& rawSublineMatches) const
{
  for (size_t i = 0; i < rawSublineMatches.size(); i++)
  {

    if (rawSublineMatches[i].getSubline1().getLength() < _spacing * 2 ||
        rawSublineMatches[i].getSubline2().getLength() < _spacing * 2)
    {
      return true;
    }
  }
  return false;
}

cv::Mat MaximalSubline::_createConstraintMatrix(const vector<int>& starts, const vector<int>& ends,
                                                const vector<pair<WayLocation, WayLocation>>& pairs,
                                                vector<int>& matchIndexes)
{
  LOG_TRACE("Creating constraint matrix...");

  // create the matrix of constraints.
  vector<int> finalStarts;
  vector<int> finalEnds;

  if (starts[0] != 0)
  {
    finalStarts.push_back(0);
    finalEnds.push_back(starts[0] + (ends[0] - starts[0]) / 3);
  }

  for (size_t i = 0; i < starts.size(); i++)
  {
    if (starts[i] == numeric_limits<int>::max())
    {
      // Due to poor subline pair matching we cannot properly snap these intersections. Warn the
      // user and move on. It is likely they aren't a good match anyways.
      throw HootException("A solid set of point pair matches could not be found.");
    }
    matchIndexes[i] = finalStarts.size();
    finalStarts.push_back(starts[i]);
    finalEnds.push_back(ends[i]);

    if (i != starts.size() - 1)
    {
      finalStarts.push_back(ends[i] - (ends[i] - starts[i]) / 3);
      finalEnds.push_back(starts[i + 1] + (ends[i + 1] - starts[i + 1]) / 3);
    }
  }

  int last = ends.size() - 1;
  if ((size_t)ends[last] != pairs.size() - 1)
  {
    finalStarts.push_back(ends[last] - (ends[last] - starts[last]) / 3);
    finalEnds.push_back(pairs.size() - 1);
  }

  LOG_TRACE("finalStarts: " << finalStarts);
  LOG_TRACE("finalEnds: " << finalEnds);

  Mat ranges(finalStarts.size(), 2, CV_32S);
  for (size_t i = 0; i < finalStarts.size(); i++)
  {
    ranges.at<int>(i, 0) = finalStarts[i];
    ranges.at<int>(i, 1) = finalEnds[i];
  }

  return ranges;
}

void MaximalSubline::_calculateSnapStarts(const WaySublineMatch& rawSublineMatch,
                                          const int matchIndex, const vector<double>& splits,
                                          const vector<pair<WayLocation, WayLocation>>& pairs,
                                          const ConstOsmMapPtr& map, const ConstWayPtr& w1,
                                          const ConstWayPtr& w2, WayLocation& w1Start,
                                          WayLocation& w2Start)
{
  // if this is the first subline, then it starts at the beginning of the subline.
  if (matchIndex == 0)
  {
    w1Start = WayLocation(rawSublineMatch.getSubline1().getStart());
    w2Start = WayLocation(rawSublineMatch.getSubline2().getStart());
  }
  else
  {
    int wi = (int)splits[matchIndex - 1];
    LOG_TRACE("start split: " << wi);
    double r = splits[matchIndex - 1] - wi;
    Meters offset1 =
      pairs[wi].first.calculateDistanceOnWay() * r +
      pairs[wi + 1].first.calculateDistanceOnWay() * (1 - r);
    Meters offset2 =
      pairs[wi].second.calculateDistanceOnWay() * r +
      pairs[wi + 1].second.calculateDistanceOnWay() * (1 - r);

    LOG_TRACE("offset1: " << offset1 << " r: " << r);
    LOG_TRACE("offset2: " << offset2 << " r: " << r);
    w1Start = WayLocation(map, w1, offset1);
    w2Start = WayLocation(map, w2, offset2);
  }

  LOG_VART(w1Start);
  LOG_VART(w2Start);

  // if we are passed the point where we have a node pairing, then snap it back to a legit pair.
  if (w1Start < pairs.front().first.move(-_spacing))
  {
    w1Start = pairs.front().first;
  }
  if (w2Start < pairs.front().second.move(-_spacing))
  {
    w2Start = pairs.front().second;
  }

  LOG_VART(w1Start);
  LOG_VART(w2Start);
}

void MaximalSubline::_calculateSnapEnds(const int matchIndex, const vector<double>& splits,
                                        const vector<pair<WayLocation, WayLocation>>& pairs,
                                        const ConstOsmMapPtr& map, const ConstWayPtr& w1,
                                        const ConstWayPtr& w2, WayLocation& w1End,
                                        WayLocation& w2End)
{
  // convert the end split location into a WayLocation
  if (matchIndex < (int)splits.size())
  {
    int wi = (int)splits[matchIndex];
    double r = splits[matchIndex] - wi;
    Meters offset1 =
      pairs[wi].first.calculateDistanceOnWay() * r +
      pairs[wi + 1].first.calculateDistanceOnWay() * (1 - r);
    Meters offset2 =
      pairs[wi].second.calculateDistanceOnWay() * r +
      pairs[wi + 1].second.calculateDistanceOnWay() * (1 - r);

    w1End = WayLocation(map, w1, offset1);
    w2End = WayLocation(map, w2, offset2);

    LOG_TRACE("offset1: " << offset1 << " r: " << r);
    LOG_TRACE("offset2: " << offset2 << " r: " << r);
  }

  // if we are passed the point where we have a node pairing, then snap it back to a legit pair.
  LOG_VART(w1End);
  LOG_VART(pairs.back().first.move(_spacing));
  if (w1End > pairs.back().first.move(_spacing))
  {
    w1End = pairs.back().first;
  }
  if (w2End > pairs.back().second.move(_spacing))
  {
    w2End = pairs.back().second;
  }
  LOG_TRACE("w1End: " << w1End.toString());
  LOG_TRACE("w2End: " << w2End.toString());
}

void MaximalSubline::_calculatePointPairMatches(const double way1CircularError,
                                                const double way2CircularError,
                                                const vector<WaySublineMatch>& rawSublineMatches,
                                                const vector<pair<WayLocation, WayLocation>>& pairs,
                                                cv::Mat& m, vector<int>& starts, vector<int>& ends)
{
  LOG_TRACE("Calculating point pair matches...");

  // extract features on the point pairs and populate a matrix.
  Meters acc = way1CircularError + way2CircularError;

  size_t currentSubline = 0;

  for (size_t i = 0; i < pairs.size(); i++)
  {
    WayLocation wl1 = pairs[i].first;
    WayLocation wl2 = pairs[i].second;
    // If the rawSublineMatches is smaller than _spacing, then it may not directly overlap with
    // one of the point pairs. To avoid this, we create a subline that surrounds the point pair
    // and will guarantee that each rawSublineMatches will touch at least one point pair.
    WaySubline ws1 = WaySubline(wl1.move(-_spacing / 2.0), wl1.move(_spacing / 2.0));
    WaySubline ws2 = WaySubline(wl2.move(-_spacing / 2.0), wl2.move(_spacing / 2.0));

    if (currentSubline < rawSublineMatches.size())
    {
      // figure out the first and last match for this subline.
      if (rawSublineMatches[currentSubline].getSubline1().touches(ws1) ||
          rawSublineMatches[currentSubline].getSubline2().touches(ws2))
      {
        starts[currentSubline] = min<int>(starts[currentSubline], i);
        ends[currentSubline] = max<int>(ends[currentSubline], i);
      }
      else
      {
        // if this is past the current subline, advance to the right subline.
        while (currentSubline < rawSublineMatches.size() &&
               rawSublineMatches[currentSubline].getSubline1().getEnd() < ws1.getStart() &&
               rawSublineMatches[currentSubline].getSubline2().getEnd() < ws2.getStart())
        {
          currentSubline++;
        }
      }
    }

    Meters distance = wl1.getCoordinate().distance(wl2.getCoordinate());
    Radians angle1 = WayHeading::calculateHeading(wl1);
    Radians angle2 = WayHeading::calculateHeading(wl2);
    Radians angleDiff = WayHeading::deltaMagnitude(angle1, angle2);

    m.at<double>(i, 0) = distance / acc;
    m.at<double>(i, 1) = angleDiff;
  }

  LOG_TRACE("starts: " << starts);
  LOG_TRACE("ends: " << ends);
}

vector<WaySublineMatch> MaximalSubline::_snapIntersections(const ConstOsmMapPtr& map,
  const ConstWayPtr& w1, const ConstWayPtr& w2, vector<WaySublineMatch>& rawSublineMatches)
{
  // this only works if the rawSublineMatches are in order. We order by subline1
  sort(rawSublineMatches.begin(), rawSublineMatches.end(), lessThan);

  // make sure that ordering by subline1 results in sorted subline2s. If this isn't the case then
  // there isn't much we can do.
  if (!_checkForSortedSecondSubline(rawSublineMatches))
  {
    if (logWarnCount < Log::getWarnMessageLimit())
    {
      LOG_WARN(
        "Way matches sublines out of order. This is unusual and may give a sub-optimal result.");
    }
    else if (logWarnCount == Log::getWarnMessageLimit())
    {
      LOG_WARN(className() << ": " << Log::LOG_WARN_LIMIT_REACHED_MESSAGE);
    }
    logWarnCount++;
    return rawSublineMatches;
  }

  // if any of the raw sublines are crazy small, then don't try to snap the intersections.
  if (_rawSublinesTooSmall(rawSublineMatches))
  {
    return rawSublineMatches;
  }

  ////
  /// calculate a series of point pair matches along the lines.
  ////

  // discretize the first line into a series of points.
  vector<pair<WayLocation, WayLocation>> pairs;
  pairs = _discretizePointPairs(map, w1, w2, rawSublineMatches);
  LOG_VART(pairs.size());
  assert(pairs.size() > 0);
  LOG_VART(pairs);

  vector<int> starts(rawSublineMatches.size(), numeric_limits<int>::max());
  vector<int> ends(rawSublineMatches.size(), 0);
  cv::Mat m(pairs.size(), 2, CV_64F);
  _calculatePointPairMatches(
    w1->getCircularError(), w2->getCircularError(), rawSublineMatches, pairs, m, starts, ends);

  // this maps finalStarts indexes to the rawSublineMatches indexes. E.g.
  // rawSublineMatches[i] maps to finalStarts[matchIndexes[i]]
  vector<int> matchIndexes(starts.size());
  cv::Mat ranges;
  try
  {
    ranges = _createConstraintMatrix(starts, ends, pairs, matchIndexes);
  }
  catch (const HootException& e)
  {
    if (logWarnCount < Log::getWarnMessageLimit())
    {
      LOG_WARN(e.getWhat());
    }
    else if (logWarnCount == Log::getWarnMessageLimit())
    {
      LOG_WARN(className() << ": " << Log::LOG_WARN_LIMIT_REACHED_MESSAGE);
    }
    logWarnCount++;
    return rawSublineMatches;
  }

  // run ExpectationIntersection to determine new intersection points.
  ExpectationIntersection ei;
  vector<double> splits = ei.snapMatches(m, ranges);

  LOG_VART(splits);

  vector<WaySublineMatch> result = rawSublineMatches;

  LOG_TRACE("Performing point pair matching...");

  for (size_t i = 0; i < matchIndexes.size(); i++)
  {
    LOG_VART(rawSublineMatches[i]);

    const int mi = matchIndexes[i];

    WayLocation w1Start;
    WayLocation w2Start;
    _calculateSnapStarts(rawSublineMatches[i], mi, splits, pairs, map, w1, w2, w1Start, w2Start);

    WayLocation w1End(rawSublineMatches[i].getSubline1().getEnd());
    WayLocation w2End(rawSublineMatches[i].getSubline2().getEnd());
    _calculateSnapEnds(mi, splits, pairs, map, w1, w2, w1End, w2End);

    WaySubline ws1Expanded = rawSublineMatches[i].getSubline1().expand(
          max(_minSplitSize, _spacing));
    WaySubline ws2Expanded = rawSublineMatches[i].getSubline2().expand(
          max(_minSplitSize, _spacing));
    if (ws1Expanded.contains(w1Start) == false ||
        ws2Expanded.contains(w2Start) == false ||
        ws1Expanded.contains(w1End) == false ||
        ws2Expanded.contains(w2End) == false ||
        w1Start > w1End ||
        w2Start > w2End)
    {
      LOG_TRACE("Point pair matching failed, skipping intersection snapping.");
      return rawSublineMatches;
    }

    // snap to the start if we're within spacing distance.
    _snapToStart(w1Start, max(_minSplitSize, _spacing));
    _snapToStart(w2Start, max(_minSplitSize, _spacing));

    // snap to the end if we're within spacing distance.
    _snapToEnd(w1End, max(_minSplitSize, _spacing));
    _snapToEnd(w2End, max(_minSplitSize, _spacing));

    LOG_VART(w1End);
    LOG_VART(w2End);

    WaySubline ws1(w1Start, w1End);
    WaySubline ws2(w2Start, w2End);
    result[i] = WaySublineMatch(ws1, ws2);
  }

  // Put the updated intersection points into the result.
  return result;
}

void MaximalSubline::_snapToTerminal(WayLocation& wl, bool startOfLines, double thresh)
{
  Meters d1 = wl.calculateDistanceOnWay();

  // if we're not at the start of the line
  if (!startOfLines)
  {
    // calculate the distance from the end to this way location.
    d1 = ElementToGeometryConverter(wl.getMap()).convertToLineString(wl.getWay())->getLength() - d1;
  }

  if (thresh == -1)
  {
    thresh = _minSplitSize;
  }

  // if we should snap the end points
  if (d1 <= thresh)
  {
    // if we're at the start of the line
    if (startOfLines)
    {
      // snap to the beginning
      wl = WayLocation(wl.getMap(), wl.getWay(), 0, 0.0);
    }
    // if we're at the end of the line
    else
    {
      // snap to the end
      wl = WayLocation(wl.getMap(), wl.getWay(), wl.getWay()->getNodeCount(), 0.0);
    }
  }
}

}


<|MERGE_RESOLUTION|>--- conflicted
+++ resolved
@@ -395,10 +395,6 @@
   if (_maxRecursions != -1 && _findBestMatchesRecursionCount > _maxRecursions)
   {
     throw RecursiveComplexityException(
-<<<<<<< HEAD
-      "MaximalSubline recursive complexity exceeded at " +
-      QString::number(_findBestMatchesRecursionCount) + " recursions");
-=======
       "MaximalSubline reached configured maximum complexity threshold of : " +
       QString::number(_maxRecursions));
   }
@@ -407,7 +403,6 @@
     throw RecursiveComplexityException(
       "MaximalSubline reached default maximum complexity threshold of : " +
       QString::number(MAX_RECURSIONS_UPPER_LIMIT));
->>>>>>> 4e010acb
   }
   else if (_findBestMatchesRecursionCount %
            (ConfigOptions().getTaskStatusUpdateInterval() * 100) == 0)

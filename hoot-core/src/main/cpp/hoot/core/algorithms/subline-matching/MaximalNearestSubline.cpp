/*
 * This file is part of Hootenanny.
 *
 * Hootenanny is free software: you can redistribute it and/or modify
 * it under the terms of the GNU General Public License as published by
 * the Free Software Foundation, either version 3 of the License, or
 * (at your option) any later version.
 *
 * This program is distributed in the hope that it will be useful,
 * but WITHOUT ANY WARRANTY; without even the implied warranty of
 * MERCHANTABILITY or FITNESS FOR A PARTICULAR PURPOSE.  See the
 * GNU General Public License for more details.
 *
 * You should have received a copy of the GNU General Public License
 * along with this program.  If not, see <http://www.gnu.org/licenses/>.
 *
 * --------------------------------------------------------------------
 *
 * The following copyright notices are generated automatically. If you
 * have a new notice to add, please use the format:
 * " * @copyright Copyright ..."
 * This will properly maintain the copyright information. Maxar
 * copyrights will be updated automatically.
 *
 * @copyright Copyright (C) 2005 VividSolutions (http://www.vividsolutions.com/)
 * @copyright Copyright (C) 2015, 2017, 2018, 2019, 2020, 2021 Maxar (http://www.maxar.com/)
 */

#include "MaximalNearestSubline.h"

// GEOS
#include <geos/geom/LineString.h>
#include <geos/geom/GeometryFactory.h>
#include <geos/geom/Point.h>
#include <geos/operation/distance/DistanceOp.h>

// Hoot
#include <hoot/core/elements/OsmMap.h>
#include <hoot/core/algorithms/linearreference/WaySubline.h>
#include <hoot/core/algorithms/WayHeading.h>
#include <hoot/core/elements/Way.h>
#include <hoot/core/geometry/ElementToGeometryConverter.h>
#include <hoot/core/algorithms/FindNodesInWayFactory.h>

using namespace geos::geom;
using namespace std;

namespace hoot
{

Meters MaximalNearestSubline::_headingDelta = -1;

MaximalNearestSubline::MaximalNearestSubline(
  const ConstOsmMapPtr& map, ConstWayPtr a, ConstWayPtr b, Meters minSplitSize,
  Meters maxRelevantDistance, Radians maxRelevantAngle, Meters headingDelta) :
_a(a), _b(b),
_aPtLocator(map, a),
_map(map)
{
  _a = a;
  _b = b;
  _maxInterval.resize(2);
  _minSplitSize = minSplitSize;
  _maxRelevantDistance = maxRelevantDistance;
  _maxRelevantAngle = maxRelevantAngle;
  _headingDelta = headingDelta;
}

Meters MaximalNearestSubline::_calculateIntervalLength()
{
  Meters result = -1;
  if (_maxInterval[0].isValid() && _maxInterval[1].isValid())
  {
    Meters d0 = _maxInterval[0].calculateDistanceOnWay();
    Meters d1 = _maxInterval[1].calculateDistanceOnWay();
    result = max(d0, d1) - min(d0, d1);
  }

  return result;
}

void MaximalNearestSubline::_expandInterval(WayLocation& loc)
{
  // expand maximal interval if this point is outside it
  if (_maxInterval[0].isValid() == false || loc.compareTo(_maxInterval[0]) < 0)
  {
    _maxInterval[0] = loc;
  }

  if (_maxInterval[1].isValid() == false || loc.compareTo(_maxInterval[1]) > 0)
  {
    _maxInterval[1] = loc;
  }
}

WayPtr MaximalNearestSubline::getMaximalNearestSubline(const OsmMapPtr& map,
    ConstWayPtr a, ConstWayPtr b, Meters minSplitSize, Meters maxRelevantDistance)
{
  MaximalNearestSubline mns(map, a, b, minSplitSize, maxRelevantDistance);

  vector<WayLocation> interval = mns.getInterval();

  if (interval[0].isValid() && interval[1].isValid())
  {
    return WaySubline(interval[0], interval[1]).toWay(map);
  }
  else
  {
    return WayPtr();
  }
}

const vector<WayLocation>& MaximalNearestSubline::getInterval()
{
  LOG_TRACE("Getting interval...");

  vector<WayLocation> testPoints;

  // clear the working interval
  _maxInterval[0] = WayLocation();
  _maxInterval[1] = WayLocation();

  /**
   * The basic strategy is to pick test points on B and find their nearest point on A.
   * The interval containing these nearest points is approximately the MaximalNeareastSubline of A.
   */
  // Heuristic #1: use every vertex of B as a test point
  for (size_t ib = 0; ib < _b->getNodeCount(); ib++)
  {
<<<<<<< HEAD
    ConstNodePtr node = _map->getNode(_b->getNodeId(ib));
=======
    ConstNodePtr node = _map->getNode(_b->getNodeId((long)ib));
>>>>>>> a8881c8b
    LOG_VART(node.get());
    if (node)
    {
      Coordinate bPt = node->toCoordinate();
      WayLocation nearestLocationOnA = _aPtLocator.locate(bPt);
      LOG_VART(nearestLocationOnA.isValid());
      if (nearestLocationOnA.isValid())
      {
        testPoints.push_back(nearestLocationOnA);
      }
    }
  }

  /**
   * Heuristic #2:
   *
   * Find the nearest point on B to all vertices of A and use those points of B as test points.
   * For efficiency use only vertices of A outside current max interval.
   */
  // find all the b points using heuristic 2
  LocationOfPoint bPtLocator(_map, _b);
  for (size_t ia = 0; ia < _a->getNodeCount(); ia++)
  {
<<<<<<< HEAD
    ConstNodePtr node = _map->getNode(_a->getNodeId(ia));
=======
    ConstNodePtr node = _map->getNode(_a->getNodeId((long)ia));
>>>>>>> a8881c8b
    LOG_VART(node.get());
    if (node)
    {
      WayLocation bLoc = bPtLocator.locate(node->toCoordinate());
      if (bLoc.isValid())
      {
        Coordinate bPt = bLoc.getCoordinate();
        WayLocation nearestLocationOnA = _aPtLocator.locate(bPt);
        if (nearestLocationOnA.isValid())
        {
          testPoints.push_back(nearestLocationOnA);
        }
      }
    }
  }

  // sort the locations
  sort(testPoints.begin(), testPoints.end());

  std::shared_ptr<LineString> bls = ElementToGeometryConverter(_map).convertToLineString(_b);
  if (!bls)
  {
    return _maxInterval;
  }
  double bestLength = -1;
  vector<WayLocation> bestInterval;
  bestInterval.resize(2);

  // start at the beginning and look for the longest contiguous match
  for (size_t i = 0; i < testPoints.size(); i++)
  {
    // if the point is within the specified distance and angle
    if (_isInBounds(testPoints[i], bls))
    {
      // expand the interval
      _expandInterval(testPoints[i]);
    }
    // if the point is outside the specified distance
    else
    {
      Meters l = _calculateIntervalLength();
      // if this interval is the best & it is at least _minSplitSize in length
      if (l > bestLength)
      {
        // save the interval
        bestLength = l;
        bestInterval = _maxInterval;
      }
      // clear the working interval
      _maxInterval[0] = WayLocation();
      _maxInterval[1] = WayLocation();
    }
  }

  Meters l = _calculateIntervalLength();
  // if this interval is the best & it is at least _minSplitSize in length
  if (l > bestLength)
    bestInterval = _maxInterval;

  _maxInterval = bestInterval;

  return _maxInterval;
}

bool MaximalNearestSubline::_isInBounds(const WayLocation& wl,
                                        const std::shared_ptr<LineString>& ls)
{
  // calculate the distance from the test point to b
  std::shared_ptr<Point> tp(GeometryFactory::getDefaultInstance()->createPoint(
      wl.getCoordinate()));

  geos::operation::distance::DistanceOp dop(tp.get(), ls.get());
  bool result = true;

  if (_maxRelevantDistance > 0)
  {
    Meters d = dop.distance();
    if (d > _maxRelevantDistance)
    {
      result = false;
    }
  }

  if (result && _maxRelevantAngle >= 0)
  {
    std::shared_ptr<CoordinateSequence> cs(dop.nearestPoints());

    LocationOfPoint loc(_map, _b);
    WayLocation wl2 = loc.locate(cs->getAt(1));
    if (wl2.isValid())
    {
      Radians h1 = WayHeading::calculateHeading(wl, _headingDelta);
      Radians h2 = WayHeading::calculateHeading(wl2, _headingDelta);

      if (WayHeading::deltaMagnitude(h1, h2) > _maxRelevantAngle)
      {
        result = false;
      }
    }
  }

  return result;
}

bool MaximalNearestSubline::_isOutsideInterval(int ia)
{
  if (ia <= _maxInterval[0].getSegmentIndex())
    return true;
  if (ia > _maxInterval[1].getSegmentIndex())
    return true;
  return false;
}

vector<WayPtr> MaximalNearestSubline::splitWay(OsmMapPtr map, int& mnsIndex)
{
  vector<WayPtr> result;
  _map = map;

  vector<WayLocation> interval = getInterval();
  WayLocation start = interval[0];
  WayLocation end = interval[1];

  // if we didn't find an applicable subline (due to distance constraint?)
  if (start.getSegmentIndex() < 0 || end.getSegmentIndex() < 0)
  {
    mnsIndex = -1;
    // return an empty result.
    return result;
  }

  // There are four possible scenarios ('x' is a split point):
  // a. x---x----
  // b. --x---x--
  // c. ----x---x
  // d. x-------x

  std::shared_ptr<FindNodesInWayFactory> nf(new FindNodesInWayFactory(_a));

  // if this is b or c
  if (start.getSegmentIndex() != 0 || start.getSegmentFraction() > 0.0)
  {
    WayLocation wl(map, _a, 0, 0.0);
    WayPtr way1 = WaySubline(wl, start).toWay(map, nf.get());

    double l = ElementToGeometryConverter(map).convertToLineString(way1)->getLength();
    // if the way is too short, round to the first way.
    if (l < _minSplitSize)
    {
      start = WayLocation(map, _a, 0, 0.0);
    }
    else
    {
      result.push_back(way1);
    }
  }

  // if this is a or b
  if (end.getSegmentIndex() < (int)_a->getNodeCount() - 1 || end.getSegmentFraction() < 1.0)
  {
    WayPtr way3 = WaySubline(end, WayLocation(map, _a, _a->getNodeCount() - 1, 0.0)).
      toWay(map, nf.get());

    double l = ElementToGeometryConverter(map).convertToLineString(way3)->getLength();
    // if the way is too short, round to the first way.
    if (l < _minSplitSize)
    {
      end = WayLocation(map, _a, _a->getNodeCount() - 1, 0.0);
    }
    else
    {
      result.push_back(way3);
    }
  }

  // in all cases we add the middle line.
  WayPtr way2 = WaySubline(start, end).toWay(map, nf.get());
  double l = ElementToGeometryConverter(map).convertToLineString(way2)->getLength();
  // if the way is big enough then add it on.
  if (l > _minSplitSize)
  {
    mnsIndex = result.size();
    result.push_back(way2);
  }
  else
  {
    result.clear();
  }

  // if we didn't split the way, return the original way.
  if (result.size() <= 1)
  {
    mnsIndex = 0;
    result.clear();
    result.push_back(map->getWay(_a->getId()));
  }

  return result;
}

}<|MERGE_RESOLUTION|>--- conflicted
+++ resolved
@@ -127,11 +127,7 @@
   // Heuristic #1: use every vertex of B as a test point
   for (size_t ib = 0; ib < _b->getNodeCount(); ib++)
   {
-<<<<<<< HEAD
-    ConstNodePtr node = _map->getNode(_b->getNodeId(ib));
-=======
     ConstNodePtr node = _map->getNode(_b->getNodeId((long)ib));
->>>>>>> a8881c8b
     LOG_VART(node.get());
     if (node)
     {
@@ -155,11 +151,7 @@
   LocationOfPoint bPtLocator(_map, _b);
   for (size_t ia = 0; ia < _a->getNodeCount(); ia++)
   {
-<<<<<<< HEAD
-    ConstNodePtr node = _map->getNode(_a->getNodeId(ia));
-=======
     ConstNodePtr node = _map->getNode(_a->getNodeId((long)ia));
->>>>>>> a8881c8b
     LOG_VART(node.get());
     if (node)
     {

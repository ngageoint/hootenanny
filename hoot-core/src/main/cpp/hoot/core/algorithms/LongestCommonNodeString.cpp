--- conflicted
+++ resolved
@@ -62,15 +62,9 @@
   int *swap = 0;
   int maxSubstr = 0;
 
-<<<<<<< HEAD
-  for (size_t i = 0; i< str1.size(); ++i)
+  for (size_t i = 0; i < str1.size(); ++i)
   {
-    for (size_t j = 0; j< str2.size(); ++j)
-=======
-  for(size_t i = 0; i < str1.size(); ++i)
-  {
-    for(size_t j = 0; j < str2.size(); ++j)
->>>>>>> 3ec078cd
+    for (size_t j = 0; j < str2.size(); ++j)
     {
       if (str1[i] != str2[j])
       {

/*
 * This file is part of Hootenanny.
 *
 * Hootenanny is free software: you can redistribute it and/or modify
 * it under the terms of the GNU General Public License as published by
 * the Free Software Foundation, either version 3 of the License, or
 * (at your option) any later version.
 *
 * This program is distributed in the hope that it will be useful,
 * but WITHOUT ANY WARRANTY; without even the implied warranty of
 * MERCHANTABILITY or FITNESS FOR A PARTICULAR PURPOSE.  See the
 * GNU General Public License for more details.
 *
 * You should have received a copy of the GNU General Public License
 * along with this program.  If not, see <http://www.gnu.org/licenses/>.
 *
 * --------------------------------------------------------------------
 *
 * The following copyright notices are generated automatically. If you
 * have a new notice to add, please use the format:
 * " * @copyright Copyright ..."
 * This will properly maintain the copyright information. Maxar
 * copyrights will be updated automatically.
 *
 * @copyright Copyright (C) 2015, 2016, 2017, 2018, 2019, 2020, 2021 Maxar (http://www.maxar.com/)
 */

#include "RubberSheet.h"

// Hoot
#include <hoot/core/conflate/ConflateUtils.h>
#include <hoot/core/criterion/ConflatableElementCriterion.h>
#include <hoot/core/criterion/LinearCriterion.h>
#include <hoot/core/criterion/NotCriterion.h>
#include <hoot/core/criterion/PolygonCriterion.h>
#include <hoot/core/criterion/WayNodeCriterion.h>
#include <hoot/core/elements/MapProjector.h>
#include <hoot/core/elements/NodeToWayMap.h>
#include <hoot/core/index/OsmMapIndex.h>
#include <hoot/core/io/OsmMapWriterFactory.h>
#include <hoot/core/ops/CopyMapSubsetOp.h>
#include <hoot/core/schema/MetadataTags.h>
#include <hoot/core/util/ConfigOptions.h>
#include <hoot/core/util/Factory.h>
#include <hoot/core/util/HootException.h>
#include <hoot/core/util/Log.h>
#include <hoot/core/util/StringUtils.h>
#include <hoot/core/visitors/WorstCircularErrorVisitor.h>

// Tgs
#include <tgs/Statistics/Normal.h>
#include <tgs/Interpolation/DelaunayInterpolator.h>
#include <tgs/Interpolation/IdwInterpolator.h>
#include <tgs/Interpolation/KernelEstimationInterpolator.h>
#include <tgs/RandomForest/DataFrame.h>

// Qt
#include <QElapsedTimer>

using namespace geos::geom;
using namespace std;
using namespace Tgs;

namespace hoot
{

int RubberSheet::logWarnCount = 0;

HOOT_FACTORY_REGISTER(OsmMapOperation, RubberSheet)

// register the interpolators that exist in TGS
HOOT_FACTORY_REGISTER(Interpolator, DelaunayInterpolator)
HOOT_FACTORY_REGISTER(Interpolator, KernelEstimationInterpolator)
HOOT_FACTORY_REGISTER(Interpolator, IdwInterpolator)

bool compareMatches(const RubberSheet::Match& m1, const RubberSheet::Match& m2)
{
  return m1.p > m2.p;
}

RubberSheet::RubberSheet()
{
  _emptyMatch.score = 0.0;
  _emptyMatch.p = 0.0;

  setConfiguration(conf());
}

void RubberSheet::setConfiguration(const Settings& conf)
{
  ConfigOptions config = ConfigOptions(conf);

  setReference(config.getRubberSheetRef());
  setDebug(config.getRubberSheetDebug());
  setMinimumTies(config.getRubberSheetMinimumTies());
  setFailWhenMinimumTiePointsNotFound(config.getRubberSheetFailWhenMinimumTiePointsNotFound());
  setLogWarningWhenRequirementsNotFound(config.getRubberSheetLogMissingRequirementsAsWarning());
  setMaxAllowedWays(config.getRubberSheetMaxAllowedWays());

  LOG_VARD(_ref);
  LOG_VARD(_minimumTies);
  LOG_VARD(_failWhenMinTiePointsNotFound);
  LOG_VARD(_logWarningWhenRequirementsNotFound);
}

void RubberSheet::setCriteria(const QStringList& criteria, OsmMapPtr map)
{
  LOG_VARD(criteria.size());

  _criteria.reset();
  if (!criteria.isEmpty())
  {
    _criteria = std::make_shared<OrCriterion>();
    for (int i = 0; i < criteria.size(); i++)
    {
      const QString critName = criteria.at(i).trimmed();
      if (!critName.isEmpty())
      {
        LOG_VART(critName);

        // Element criteria are used to control what gets rubbersheeted at conflate time. An
        // additional check is done here against the conflate configuration to ensure we don't
        // rubbersheet any elements we're not conflating.
        if (_conflateInfoCache &&
            !_conflateInfoCache->elementCriterionInUseByActiveMatcher(critName))
        {
          LOG_TRACE(
            "Excluding " << critName << " filter due it not being in use by an active conflate " <<
            "matcher.");
          continue;
        }

        ElementCriterionPtr crit =
          Factory::getInstance().constructObject<ElementCriterion>(critName.trimmed());
        LOG_VART(crit.get());

        std::shared_ptr<ConflatableElementCriterion> conflatableCrit =
          std::dynamic_pointer_cast<ConflatableElementCriterion>(crit);
        LOG_VART(conflatableCrit.get());
        std::shared_ptr<WayNodeCriterion> wayNodeCrit =
          std::dynamic_pointer_cast<WayNodeCriterion>(crit);
        LOG_VART(wayNodeCrit.get());
        if (!conflatableCrit && !wayNodeCrit)
        {
          throw IllegalArgumentException(
            "RubberSheet ElementCrition must be a ConflatableElementCriterion or WayNodeCriterion.");
        }

        if (conflatableCrit)
        {
          const GeometryTypeCriterion::GeometryType geometryType =
            conflatableCrit->getGeometryType();
          if (geometryType != GeometryTypeCriterion::GeometryType::Line &&
              geometryType != GeometryTypeCriterion::GeometryType::Polygon)
          {
            throw IllegalArgumentException(
              "RubberSheet element criterion must have a linear geometry type.");
          }
        }

        std::shared_ptr<ConstOsmMapConsumer> mapConsumer =
          std::dynamic_pointer_cast<ConstOsmMapConsumer>(crit);
        LOG_VART(mapConsumer.get());
        if (mapConsumer)
        {
          if (!map)
          {
            throw IllegalArgumentException("No map available to pass to map consumer.");
          }
          mapConsumer->setOsmMap(map.get());
        }

        _criteria->addCriterion(crit);
      }
    }
  }
}

void RubberSheet::apply(std::shared_ptr<OsmMap>& map)
{
  _numAffected = 0;

  if (!_criteria)
  {
    // This has to be done here vs setConfiguration, b/c we may need a map to pass to some criteria.
    setCriteria(ConfigOptions().getRubberSheetElementCriteria(), map);
  }

  if (!_criteria)
  {
    // check our way limit first
    if (_maxAllowedWays != -1 && map->getWayCount() > _maxAllowedWays)
    {
      LOG_WARN(
        "Skipping rubber sheeting of map having " <<
        StringUtils::formatLargeNumber(map->getWayCount()) << " ways out of a " <<
        StringUtils::formatLargeNumber(_maxAllowedWays) <<
        " maximum allowed for rubber sheeting.");
      return;
    }

    // no filtering criteria, so rubbersheet everything
    _calcAndApplyTransform(map);
  }
  else
  {
    // rubbersheet a filtered subset of the input
    _filterCalcAndApplyTransform(map);
  }
  _numProcessed = map->getWayCount();
  //  Cache the rubbersheet for use later
  map->setCachedRubberSheet(this->clone());
}

bool RubberSheet::_calcAndApplyTransform(const OsmMapPtr& map)
{
  LOG_INFO(
    "Rubber sheeting map having " <<
    StringUtils::formatLargeNumber(map->getWayCount()) << " ways out of a " <<
    StringUtils::formatLargeNumber(_maxAllowedWays) << " maximum allowed for rubber sheeting.");
  OsmMapWriterFactory::writeDebugMap(map, className(), "before-transform-calc");

  std::shared_ptr<OGRSpatialReference> oldSrs = _projection;
  bool success = calculateTransform(map);
  _projection = oldSrs;
  OsmMapWriterFactory::writeDebugMap(map, className(), "after-calculate-transform");

  if (success)
  {
    success = applyTransform(map);
    _numAffected = map->getWayCount();
    OsmMapWriterFactory::writeDebugMap(map, className(), "after-apply-transform");
  }

  return success;
}

void RubberSheet::_filterCalcAndApplyTransform(OsmMapPtr& map)
{
  // Potentially filtering out potentially multiple feature types here. Not sure if it would be
  // beneficial to rubbersheet each criterion separately...
  LOG_DEBUG("Filtering map before rubbersheeting...");
  OsmMapWriterFactory::writeDebugMap(map, className(), "before-filtering");

  _projection = map->getProjection();

  std::shared_ptr<CopyMapSubsetOp> mapCopier;

  // copy out elements meeting the filter criteria into a map
  OsmMapPtr toModify = std::make_shared<OsmMap>();
  LOG_VARD(_criteria->toString());
  mapCopier = std::make_shared<CopyMapSubsetOp>(map, _criteria);
  mapCopier->apply(toModify);
  LOG_DEBUG(
    "Element count for map being modified: " <<
    StringUtils::formatLargeNumber(toModify->getElementCount()));
  if (toModify->size() == 0)
  {
    // nothing to rubbersheet
    return;
  }

  // check our way limit
  if (_maxAllowedWays != -1 && toModify->getWayCount() > _maxAllowedWays)
  {
    LOG_WARN(
      "Skipping rubber sheeting of map having " <<
      StringUtils::formatLargeNumber(toModify->getWayCount()) << " ways out of a " <<
      StringUtils::formatLargeNumber(_maxAllowedWays) << " maximum allowed for rubber sheeting.");
    return;
  }

  OsmMapWriterFactory::writeDebugMap(toModify, className(), "to-modify");

  // copy out elements not meeting filter criteria into another map
  OsmMapPtr toNotModify = std::make_shared<OsmMap>();
  mapCopier = std::make_shared<CopyMapSubsetOp>(map, std::make_shared<NotCriterion>(_criteria));
  mapCopier->apply(toNotModify);
  LOG_DEBUG(
    "Element count for map not being modified: " <<
    StringUtils::formatLargeNumber(toNotModify->getElementCount()));
  OsmMapWriterFactory::writeDebugMap(toNotModify, className(), "to-not-modify");

  // run the rubbersheeting on just the elements we want to modify
  if (_calcAndApplyTransform(toModify))
  {
    // preserve any roundabouts that may have been removed and temporarily stored on the map
    std::vector<std::shared_ptr<Roundabout>> roundabouts = map->getRoundabouts();
    map.reset(); // reduce some unnecessary memory consumption

    if (_projection.get() != nullptr)
    {
      MapProjector::project(toNotModify, _projection);
      MapProjector::project(toModify, _projection);
    }
    OsmMapWriterFactory::writeDebugMap(toNotModify, className(), "to-not-modify-after-reproject");
    OsmMapWriterFactory::writeDebugMap(toModify, className(), "to-modify-after-reproject");

    // append what we rubbersheeted back to what we didn't rubbersheet to become the final map
    toNotModify->append(toModify, true);
    map = toNotModify;
    map->setRoundabouts(roundabouts);
    LOG_DEBUG(
      "Element count for result map: " << StringUtils::formatLargeNumber(map->getElementCount()));
    OsmMapWriterFactory::writeDebugMap(map, className(), "result-map");
  }
}

bool RubberSheet::applyTransform(const OsmMapPtr& map)
{
  LOG_DEBUG("Applying transform...");

  _map = map;

  if (!_interpolator2to1)
  {
    const QString msg =
      "No appropriate interpolator was specified, skipping rubber sheet transform.";
    if (_logWarningWhenRequirementsNotFound)
    {
      LOG_WARN(msg);
    }
    else
    {
      LOG_INFO(msg);
    }
    return false;
  }

  if (_projection.get() != nullptr)
  {
    MapProjector::project(_map, _projection);
  }
  else
  {
    // if it is already planar then nothing will be done.
    MapProjector::projectToPlanar(_map);
  }

  int ctr = 0;
  const NodeMap& nm = map->getNodes();
  for (NodeMap::const_iterator it = nm.begin(); it != nm.end(); ++it)
  {
    const NodePtr& n = it->second;

    if (_ref == false || n->getStatus() == Status::Unknown2)
    {
      Coordinate c = n->toCoordinate();
      Coordinate newC = _translate(c, n->getStatus());

      n->setX(newC.x);
      n->setY(newC.y);
    }

    ctr++;
    if (ctr % 1000 == 0)
    {
      PROGRESS_INFO(
        "Applied rubber sheet transform to " << StringUtils::formatLargeNumber(ctr) << " of " <<
        StringUtils::formatLargeNumber(nm.size()) << " nodes...");
    }
  }

  return true;
}

std::shared_ptr<DataFrame> RubberSheet::_buildDataFrame(Status s) const
{
  std::shared_ptr<DataFrame> df = std::make_shared<DataFrame>();
  vector<string> labels;
  labels.emplace_back("x");
  labels.emplace_back("y");
  labels.emplace_back("dx");
  labels.emplace_back("dy");
  vector<int> types(4, DataFrame::Numerical);
  df->setFactorLabels(labels);
  df->setFactorTypes(types);

  vector<double> d(4);

  // TODO: This should be replaced with an circular error based method at some point.
  double multiplier;
  if (_ref)
  {
    multiplier = 1.0;
  }
  else
  {
    multiplier = 0.5;
  }

  for (size_t i = 0; i < _ties.size(); i++)
  {
    if (s == Status::Unknown1)
    {
      d[0] = _ties[i].c1.x;
      d[1] = _ties[i].c1.y;
      d[2] = -_ties[i].dx() * multiplier;
      d[3] = -_ties[i].dy() * multiplier;
    }
    else
    {
      d[0] = _ties[i].c2.x;
      d[1] = _ties[i].c2.y;
      d[2] = _ties[i].dx() * multiplier;
      d[3] = _ties[i].dy() * multiplier;
    }
    LOG_VART(d);
    df->addDataVector("", d);
  }

  return df;
}

std::shared_ptr<Interpolator> RubberSheet::_buildInterpolator(Status s) const
{
  std::shared_ptr<DataFrame> df = _buildDataFrame(s);

  vector<QString> candidates;
  if (_interpolatorClassName.isEmpty())
  {
    candidates = Factory::getInstance().getObjectNamesByBase(Interpolator::className());
  }
  else
  {
    candidates.push_back(_interpolatorClassName);
  }

  double bestError = numeric_limits<double>::max();
  std::shared_ptr<Interpolator> bestCandidate;
  for (size_t i = 0; i < candidates.size(); i++)
  {
    QElapsedTimer timer;
    timer.start();
    LOG_INFO(
      "Running rubber sheet interpolator: (" << (i + 1) << " of " <<
      candidates.size() << "): " << candidates[i] << "...");

    std::shared_ptr<Interpolator> candidate(
      Factory::getInstance().constructObject<Interpolator>(candidates[i]));
    // Setting this upper limit prevents some runaway optimizations.  Those conditions were going
    // to be fixed as part of #2893 at one point but that was cancelled. The default config value
    // was determined in a way to be high enough so as not to affect existing tests, as well as
    // accomodate a reasonable runtime based on the size of the dataset.  Some tweaking to the value
    // may need to occur over time.
    int maxOptIterations = ConfigOptions().getRubberSheetMaxInterpolatorIterations();
    if (maxOptIterations == -1)
    {
      maxOptIterations = INT_MAX;
    }
    candidate->setMaxAllowedPerLoopOptimizationIterations(maxOptIterations);
    vector<string> ind;
    ind.emplace_back("x");
    ind.emplace_back("y");
    vector<string> dep;
    dep.emplace_back("dx");
    dep.emplace_back("dy");

    candidate->setData(df);
    candidate->setIndependentColumns(ind);
    candidate->setDependentColumns(dep);
    double error = candidate->estimateError();
    LOG_DEBUG("candidate: " << candidate->toString() << " RMSE: " << error);
    if (error < bestError)
    {
      bestCandidate = candidate;
      bestError = error;
    }
    LOG_DEBUG(
      "Max interpolator loop iterations: " << candidate->getMaxOptimizationLoopIterations());

    LOG_INFO(
      "Rubber sheet interpolation complete in " <<
      StringUtils::millisecondsToDhms(timer.elapsed()) << " total for: " << candidates[i] << ".");
  }

  if (bestCandidate.get() == nullptr)
  {
    throw HootException("Unable to determine rubber sheeting interpolation candidate.");
  }

  LOG_INFO("Using interpolator: " << bestCandidate->toString());

  return bestCandidate;
}

bool RubberSheet::calculateTransform(const OsmMapPtr& map)
{
  LOG_DEBUG("Calculating transform...");

  _map = map;

  // if it is already planar then nothing will be done.
  MapProjector::projectToPlanar(_map);
  _projection = _map->getProjection();

  return _findTies();
}

bool RubberSheet::_findTies()
{
  _nm.setMap(_map);
  // The search radius is two times the max circular error which handles if
  // both nodes are the worst circular error.
  _searchRadius = WorstCircularErrorVisitor::getWorstCircularError(_map) * 2;

  int ctr = 0;

  std::shared_ptr<NodeToWayMap> n2w = _map->getIndex().getNodeToWayMap();
  // go through all the intersections w/ 2 or more ways intersecting
  for (NodeToWayMap::const_iterator it = n2w->begin(); it != n2w->end(); ++it)
  {
    long nid = it->first;
    LOG_VART(nid);
    const set<long>& wids = it->second;
    LOG_VART(wids);
    // find all the potential matches
    if (wids.size() >= 3)
    {
      // calculate the probability of each match and add it to our list
      _addIntersection(nid, wids);
    }

    ctr++;
    if (ctr % 1000 == 0)
    {
      PROGRESS_INFO(
        "Processed intersections for " << StringUtils::formatLargeNumber(ctr) << " of " <<
        StringUtils::formatLargeNumber(n2w->size()) << " nodes...");
    }
  }

  // go through all the paired intersections
  ctr = 0;
  for (MatchList::const_iterator it = _matches.begin(); it != _matches.end(); ++it)
  {
    NodePtr n = _map->getNode(it->first);
    LOG_VART(n->getElementId());
    LOG_VART(n->getStatus());
    // only look if this is Unknown1
    if (n->getStatus() == Status::Unknown1)
    {
      const list<Match>& l = it->second;
      for (list<Match>::const_iterator lt = l.begin(); lt != l.end(); ++lt)
      {
        // set the new score for the pair to the product of the pair
        Match m1 = *lt;
        LOG_TRACE(m1.score);
        const Match& m2 = _findMatch(m1.nid2, m1.nid1);
        LOG_TRACE(m2.score);
        m1.p = m1.p * m2.p;
        _finalPairs.push_back(m1);
      }
    }

    ctr++;
    if (ctr % 100 == 0)
    {
      PROGRESS_INFO(
        "Processed paired intersections for " << StringUtils::formatLargeNumber(ctr) << " of " <<
        StringUtils::formatLargeNumber(_matches.size()) << " matches...");
    }
  }
  LOG_VART(_finalPairs.size());
  sort(_finalPairs.begin(), _finalPairs.end(), compareMatches);

  set<long> touched;
  LOG_DEBUG("Found " << _finalPairs.size() << " potential tie points.");

  ctr = 0;
  for (size_t i = 0; i < _finalPairs.size(); ++i)
  {
    NodePtr n1 = _map->getNode(_finalPairs[i].nid1);
    LOG_VART(n1->getElementId());
    NodePtr n2 = _map->getNode(_finalPairs[i].nid2);
    LOG_VART(n2->getElementId());
    if (touched.find(n1->getId()) == touched.end() &&
        touched.find(n2->getId()) == touched.end())
    {
      if (_finalPairs[i].p > 0.5)
      {
        Tie t;
        t.c1 = n1->toCoordinate();
        t.c2 = n2->toCoordinate();
        LOG_VART(t.c1);
        LOG_VART(t.c2);
        _ties.push_back(t);
      }
      touched.insert(n1->getId());
      touched.insert(n2->getId());

      if (_debug)
      {
        n1->getTags()[MetadataTags::HootMatchScore()] = QString("%1").arg(_finalPairs[i].score);
        n1->getTags()[MetadataTags::HootMatchP()] = QString("%1").arg(_finalPairs[i].p);
        n1->getTags()[MetadataTags::HootMatchOrder()] =
          QString("%1 of %2").arg(i).arg(_finalPairs.size());
        n2->getTags()[MetadataTags::HootMatchP()] = QString("%1").arg(_finalPairs[i].p);
        n2->getTags()[MetadataTags::HootMatchOrder()] =
          QString("%1 of %2").arg(i).arg(_finalPairs.size());
      }
    }

    ctr++;
    if (ctr % 100 == 0)
    {
      PROGRESS_INFO(
        "Potential tie points processed: " << StringUtils::formatLargeNumber(ctr) << " of " <<
        StringUtils::formatLargeNumber(_finalPairs.size()));
    }
  }

  LOG_VARD(_ties.size());
  LOG_VARD(_minimumTies);
  if ((long)_ties.size() >= _minimumTies)
  {
    LOG_DEBUG(
      "Found " << StringUtils::formatLargeNumber(_ties.size()) << " tie points out of a " <<
      "required minimum of " << _minimumTies << ", which is enough to perform rubbersheeting.");

    // experimentally determine the best interpolator.
    _interpolatorClassName = "";
    _interpolator2to1 = _buildInterpolator(Status::Unknown2);
    // make sure we use the same interpolator for both directions.
    _interpolatorClassName = _interpolator2to1->getName();
    LOG_DEBUG(_interpolator2to1->toString());
    if (_ref == false)
    {
      _interpolator1to2 = _buildInterpolator(Status::Unknown1);
      LOG_DEBUG(_interpolator1to2->toString());
    }
  }
  else
  {
    LOG_VARD(_failWhenMinTiePointsNotFound);
    if (_failWhenMinTiePointsNotFound)
    {
      throw HootException(
        QString("Error rubbersheeting due to not finding enough tie points.  ") +
        QString("The minimum allowable tie points configured is %1 and %2 tie points were found.")
          .arg(QString::number(_minimumTies))
          .arg(QString::number(_ties.size())));
    }
    else
    {
      const QString msg =
        QString("Skipping rubbersheeting due to not finding enough tie points.  ") +
        QString("The minimum allowable tie points configured is %1 and %2 tie points were found.")
          .arg(QString::number(_minimumTies))
          .arg(QString::number(_ties.size()));
      if (_logWarningWhenRequirementsNotFound)
      {
        LOG_WARN(msg);
      }
      else
      {
        LOG_INFO(msg);
      }
    }

    _interpolator1to2.reset();
    _interpolator2to1.reset();
    _interpolatorClassName = "";

    return false;
  }

  return true;
}

const RubberSheet::Match& RubberSheet::_findMatch(long nid1, long nid2)
{
  const list<Match>& matches = _matches[nid1];

  for (list<Match>::const_iterator it = matches.begin(); it != matches.end(); ++it)
  {
    LOG_VART(it->nid2);
    if (it->nid2 == nid2)
    {
      return *it;
    }
  }

  return _emptyMatch;
}

std::shared_ptr<Interpolator> RubberSheet::_readInterpolator(QIODevice& is)
{
  QDataStream ds(&is);
  QString projStr;
  ds >> projStr;
<<<<<<< HEAD
  _projection.reset(new OGRSpatialReference());
  _projection->SetAxisMappingStrategy(OAMS_TRADITIONAL_GIS_ORDER);
=======
  _projection = std::make_shared<OGRSpatialReference>();
>>>>>>> e468b232
  _projection->importFromProj4(projStr.toUtf8().data());

  QString interpolatorClass;
  ds >> interpolatorClass;
  std::shared_ptr<Interpolator> result =
    Factory::getInstance().constructObject<Interpolator>(interpolatorClass);
  result->readInterpolator(is);
  return result;
}

Coordinate RubberSheet::_translate(const Coordinate& c, Status s)
{
  _matchPoint.resize(2);
  _matchPoint[0] = c.x;
  _matchPoint[1] = c.y;

  const vector<double>* delta;
  if (s == Status::Unknown1)
  {
    delta = &_interpolator1to2->interpolate(_matchPoint);
  }
  else
  {
    delta = &_interpolator2to1->interpolate(_matchPoint);
  }

  return Coordinate(c.x + (*delta)[0], c.y + (*delta)[1]);
}

void RubberSheet::_addIntersection(long nid, const set<long>& /*wids*/)
{
  NodePtr from = _map->getNode(nid);
  LOG_VART(from->getElementId());
  // the status type we're searching for
  Status s;
  if (from->getStatus() == Status::Unknown1)
  {
    s = Status::Unknown2;
  }
  else if (from->getStatus() == Status::Unknown2)
  {
    s = Status::Unknown1;
  }
  else
  {
    throw HootException("Expected either Unknown1 or Unknown2.");
  }
  LOG_VART(s);

  std::shared_ptr<NodeToWayMap> n2w = _map->getIndex().getNodeToWayMap();
  double sum = 0.0;
  list<Match>& matches = _matches[nid];
  LOG_VART(matches.size());
  vector<long> neighbors = _map->getIndex().findNodes(from->toCoordinate(), _searchRadius);
  for (size_t i = 0; i < neighbors.size(); ++i)
  {
    NodePtr aNeighbor = _map->getNode(neighbors[i]);
    LOG_VART(aNeighbor->getElementId());
    NodeToWayMap::const_iterator it = n2w->find(neighbors[i]);
    if (aNeighbor->getStatus() == s && it != n2w->end() && it->second.size() >= 2)
    {
      double score = _nm.scorePair(nid, neighbors[i]);
      LOG_VART(QString::number(score, 'g', 10));

      if (score > 0.0)
      {
        Match m;
        m.nid1 = nid;
        m.nid2 = neighbors[i];
        m.score = score;
        matches.push_back(m);
        sum += m.score;
      }
    }
  }
  LOG_VART(matches.size());

  // don't go any lower than 1.0, that would scale the values up and made it look unrealistically
  // confident if there was only one intersection in a region.
  sum = max(1.0, sum);
  LOG_VART(sum);

  for (list<Match>::iterator it = matches.begin(); it != matches.end(); ++it)
  {
    it->p = it->score / sum;
    LOG_VART(it->p);
  }
}

void RubberSheet::_writeInterpolator(
  const std::shared_ptr<const Interpolator>& interpolator, QIODevice& os) const
{
  // this could be modified to write an empty or null interpolator if needed.
  if (!interpolator)
  {
    throw HootException("An invalid interpolator was specified. Too few tie points?");
  }
  QDataStream ds(&os);
  char* projStr = nullptr;
  _projection->exportToProj4(&projStr);
  ds << QString(projStr);
  delete [] projStr;

  ds << interpolator->getName();
  interpolator->writeInterpolator(os);
}

vector<double> RubberSheet::calculateTiePointDistances()
{
  if (_ties.empty())
  {
    throw HootException("No tie points have been generated.");
  }

  vector<double> tiePointDistances;
  for (vector<Tie>::const_iterator it = _ties.begin(); it != _ties.end(); ++it)
  {
    Tie tiePoint = *it;
    LOG_TRACE(tiePoint.toString());
    tiePointDistances.push_back(tiePoint.c1.distance(tiePoint.c2));
  }
  return tiePointDistances;
}

QStringList RubberSheet::getCriteria() const
{
  QStringList criteria;
  criteria.append(LinearCriterion::className());
  criteria.append(PolygonCriterion::className());
  return criteria;
}

}<|MERGE_RESOLUTION|>--- conflicted
+++ resolved
@@ -689,12 +689,8 @@
   QDataStream ds(&is);
   QString projStr;
   ds >> projStr;
-<<<<<<< HEAD
-  _projection.reset(new OGRSpatialReference());
+  _projection = std::make_shared<OGRSpatialReference>();
   _projection->SetAxisMappingStrategy(OAMS_TRADITIONAL_GIS_ORDER);
-=======
-  _projection = std::make_shared<OGRSpatialReference>();
->>>>>>> e468b232
   _projection->importFromProj4(projStr.toUtf8().data());
 
   QString interpolatorClass;

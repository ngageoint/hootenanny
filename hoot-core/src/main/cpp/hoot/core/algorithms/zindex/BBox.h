--- conflicted
+++ resolved
@@ -39,11 +39,7 @@
 
   static std::string className() { return "hoot::BBox"; }
 
-<<<<<<< HEAD
-  BBox(const vector<double>& min, const vector<double>& max);
-=======
-  BBox(std::vector<double> min, std::vector<double> max);
->>>>>>> 4be3f9bc
+  BBox(const std::vector<double>& min, const std::vector<double>& max);
 
   BBox(geos::geom::Envelope envelope);
 

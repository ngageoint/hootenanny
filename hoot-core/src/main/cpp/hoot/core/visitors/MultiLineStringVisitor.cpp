/*
 * This file is part of Hootenanny.
 *
 * Hootenanny is free software: you can redistribute it and/or modify
 * it under the terms of the GNU General Public License as published by
 * the Free Software Foundation, either version 3 of the License, or
 * (at your option) any later version.
 *
 * This program is distributed in the hope that it will be useful,
 * but WITHOUT ANY WARRANTY; without even the implied warranty of
 * MERCHANTABILITY or FITNESS FOR A PARTICULAR PURPOSE.  See the
 * GNU General Public License for more details.
 *
 * You should have received a copy of the GNU General Public License
 * along with this program.  If not, see <http://www.gnu.org/licenses/>.
 *
 * --------------------------------------------------------------------
 *
 * The following copyright notices are generated automatically. If you
 * have a new notice to add, please use the format:
 * " * @copyright Copyright ..."
 * This will properly maintain the copyright information. Maxar
 * copyrights will be updated automatically.
 *
 * @copyright Copyright (C) 2015, 2017, 2018, 2019, 2020, 2021 Maxar (http://www.maxar.com/)
 */
#include "MultiLineStringVisitor.h"

// geos
#include <geos/geom/GeometryFactory.h>
#include <geos/geom/LineString.h>

// hoot
#include <hoot/core/elements/OsmMap.h>
#include <hoot/core/elements/Way.h>
#include <hoot/core/geometry/ElementToGeometryConverter.h>
#include <hoot/core/util/Log.h>
#include <hoot/core/util/Factory.h>

using namespace geos::geom;
using namespace std;

namespace hoot
{

HOOT_FACTORY_REGISTER(ElementVisitor, MultiLineStringVisitor)

MultiLineStringVisitor::MultiLineStringVisitor() :
_ls(nullptr)
{
}

std::shared_ptr<geos::geom::MultiLineString> MultiLineStringVisitor::createMultiLineString()
{
  if (_ls != nullptr)
  {
    // GeometryFactory takes ownership of _ls here. It seems like there is a potential memory leak
    // here. If this method never gets called, then ownership of _ls is never transferred and the
    // memory is never deleted (which fortunately we're not doing anywhere currently). Tried
    // tracking the ownership transfer and deleting in the destructor, but that causes a test to
    // hang.
    return
      std::shared_ptr<geos::geom::MultiLineString>(
        GeometryFactory::getDefaultInstance()->createMultiLineString(_ls));
  }
  else
  {
<<<<<<< HEAD
    return GeometryFactory::getDefaultInstance()->createMultiLineString().release();
=======
    return
      std::shared_ptr<geos::geom::MultiLineString>(
        GeometryFactory::getDefaultInstance()->createMultiLineString());
>>>>>>> e468b232
  }
}

void MultiLineStringVisitor::visit(const ConstElementPtr& e)
{
  if (!e)
  {
    return;
  }

  if (e->getElementType() == ElementType::Way)
  {
    visit(std::dynamic_pointer_cast<const Way>(e));
  }
}

void MultiLineStringVisitor::visit(const ConstWayPtr& w)
{
  if (!w)
  {
    return;
  }

  if (w->getNodeCount() >= 2)
  {
    if (_ls == nullptr)
    {
      // We'll pass ownership of this pointer off in createMultiLineString.
      _ls = new vector<Geometry*>();
    }
<<<<<<< HEAD

    Geometry* g = ElementToGeometryConverter(_provider).convertToLineString(w)->clone().release();
    _ls->push_back(g);
=======
    _ls->push_back(ElementToGeometryConverter(_provider).convertToLineString(w)->clone());
>>>>>>> e468b232
  }
}

}<|MERGE_RESOLUTION|>--- conflicted
+++ resolved
@@ -65,13 +65,9 @@
   }
   else
   {
-<<<<<<< HEAD
-    return GeometryFactory::getDefaultInstance()->createMultiLineString().release();
-=======
     return
       std::shared_ptr<geos::geom::MultiLineString>(
-        GeometryFactory::getDefaultInstance()->createMultiLineString());
->>>>>>> e468b232
+        GeometryFactory::getDefaultInstance()->createMultiLineString().release());
   }
 }
 
@@ -102,13 +98,7 @@
       // We'll pass ownership of this pointer off in createMultiLineString.
       _ls = new vector<Geometry*>();
     }
-<<<<<<< HEAD
-
-    Geometry* g = ElementToGeometryConverter(_provider).convertToLineString(w)->clone().release();
-    _ls->push_back(g);
-=======
-    _ls->push_back(ElementToGeometryConverter(_provider).convertToLineString(w)->clone());
->>>>>>> e468b232
+    _ls->push_back(ElementToGeometryConverter(_provider).convertToLineString(w)->clone().release());
   }
 }
 

--- conflicted
+++ resolved
@@ -73,15 +73,12 @@
   {
     GeometryTypeId gtype = ElementConverter::getGeometryType(e, false);
 
-<<<<<<< HEAD
     // If we don't know what it is, no point in translating it.
     if (gtype == ElementConverter::UNKNOWN_GEOMETRY)
     {
       return;
     }
 
-=======
->>>>>>> 1f77f88d
     if (_toOgr)
     {
 

--- conflicted
+++ resolved
@@ -39,13 +39,7 @@
 /**
  * Sums numeric tag values with a specified key
  *
-<<<<<<< HEAD
- * TODO: make configurable
- * TODO: have this support multiple keys
- * TODO: have this support substrings
-=======
  * In the future, we may want to have this support substrings as well.
->>>>>>> 63c35cfb
  */
 class SumNumericTagsVisitor : public ConstElementVisitor, public SingleStatistic,
   public Configurable
@@ -78,14 +72,8 @@
 
 private:
 
-<<<<<<< HEAD
-  QString _key;
-  //TODO: should be double
-  long _sum;
-=======
   QStringList _keys;
   double _sum;
->>>>>>> 63c35cfb
 };
 
 }

--- conflicted
+++ resolved
@@ -78,13 +78,8 @@
       }
     }
   }
-<<<<<<< HEAD
   LOG_VART(_typeKvps);
   LOG_VART(_typeKeys);
-=======
-  LOG_VARD(_typeKvps);
-  LOG_VARD(_typeKeys);
->>>>>>> 01838515
 }
 
 void MultilineStringMergeRelationCollapser::setConfiguration(const Settings& conf)
@@ -116,7 +111,6 @@
 
   // Create a list of types to search for on the relations we process. Any types found will be
   // transferred to relation members.
-<<<<<<< HEAD
   const QStringList types = opts.getMultilinestringRelationCollapserTypes();
   LOG_VART(types);
   if (types.size() == 1 && types.contains("*"))
@@ -128,18 +122,11 @@
     setTypes(opts.getMultilinestringRelationCollapserTypes());
   }
   LOG_VART(_mergeAllTypes);
-=======
-  setTypes(opts.getMultilinestringRelationCollapserTypes());
->>>>>>> 01838515
 }
 
 void MultilineStringMergeRelationCollapser::visit(const ElementPtr& e)
 {
-<<<<<<< HEAD
   if (!_mergeAllTypes && _typeKeys.isEmpty() && _typeKvps.isEmpty())
-=======
-  if (_typeKeys.isEmpty() && _typeKvps.isEmpty())
->>>>>>> 01838515
   {
     throw IllegalArgumentException(
       "MultilineStringMergeRelationCollapser has not been configured with any feature types.");
@@ -225,27 +212,6 @@
             memberElement->setTag(Tags::kvpToKey(matchingType), Tags::kvpToVal(matchingType));
           }
 
-<<<<<<< HEAD
-=======
-          // Insert the member element into any relation that the relation being collapsed was a
-          // part of at the same index.
-          for (std::vector<ConstRelationPtr>::const_iterator owningRelationsItr =
-                 relationsOwningMsRelation.begin();
-               owningRelationsItr != relationsOwningMsRelation.end(); ++owningRelationsItr)
-          {
-            RelationPtr relationOwningMsRelation =
-              std::const_pointer_cast<Relation>(*owningRelationsItr);
-            if (relationOwningMsRelation)
-            {
-              // Use relation merger here, as will make the member insert indexes be correct.
-              // Prevent the merger from deleting the merged ms relation, as we may need to merge it
-              // with multiple parent relations and will delete it outside of this loop.
-              _relationMerger.merge(
-                relationOwningMsRelation->getElementId(), relation->getElementId());
-            }
-          }
-
->>>>>>> 01838515
           _numRelationMembersModified++;
         }
       }

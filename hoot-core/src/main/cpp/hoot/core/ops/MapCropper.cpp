/*
 * This file is part of Hootenanny.
 *
 * Hootenanny is free software: you can redistribute it and/or modify
 * it under the terms of the GNU General Public License as published by
 * the Free Software Foundation, either version 3 of the License, or
 * (at your option) any later version.
 *
 * This program is distributed in the hope that it will be useful,
 * but WITHOUT ANY WARRANTY; without even the implied warranty of
 * MERCHANTABILITY or FITNESS FOR A PARTICULAR PURPOSE.  See the
 * GNU General Public License for more details.
 *
 * You should have received a copy of the GNU General Public License
 * along with this program.  If not, see <http://www.gnu.org/licenses/>.
 *
 * --------------------------------------------------------------------
 *
 * The following copyright notices are generated automatically. If you
 * have a new notice to add, please use the format:
 * " * @copyright Copyright ..."
 * This will properly maintain the copyright information. DigitalGlobe
 * copyrights will be updated automatically.
 *
 * @copyright Copyright (C) 2015, 2016, 2017, 2018, 2019 DigitalGlobe (http://www.digitalglobe.com/)
 */

#include "MapCropper.h"

// GEOS
#include <geos/geom/GeometryFactory.h>
#include <geos/geom/MultiLineString.h>
#include <geos/geom/Point.h>
#include <geos/geom/Polygon.h>
#include <geos/io/WKBReader.h>
#include <geos/io/WKBWriter.h>
#include <geos/util/GEOSException.h>

// Hoot
#include <hoot/core/elements/OsmMap.h>
#include <hoot/core/elements/Way.h>
#include <hoot/core/elements/NodeToWayMap.h>
#include <hoot/core/index/OsmMapIndex.h>
#include <hoot/core/ops/RemoveWayByEid.h>
#include <hoot/core/ops/RemoveNodeByEid.h>
#include <hoot/core/schema/OsmSchema.h>
#include <hoot/core/elements/ElementConverter.h>
#include <hoot/core/util/Factory.h>
#include <hoot/core/algorithms/FindNodesInWayFactory.h>
#include <hoot/core/util/ConfigOptions.h>
#include <hoot/core/util/GeometryUtils.h>
#include <hoot/core/util/HootException.h>
#include <hoot/core/util/Log.h>
#include <hoot/core/util/MapProjector.h>
#include <hoot/core/util/Validate.h>
#include <hoot/core/ops/RemoveEmptyRelationsOp.h>
#include <hoot/core/util/StringUtils.h>
#include <hoot/core/elements/OsmUtils.h>

// Standard
#include <limits>

// TGS
#include <tgs/StreamUtils.h>

using namespace geos::geom;
using namespace std;
using namespace Tgs;

namespace hoot
{

HOOT_FACTORY_REGISTER(OsmMapOperation, MapCropper)

MapCropper::MapCropper() :
_invert(false),
_keepEntireFeaturesCrossingBounds(false),
_keepOnlyFeaturesInsideBounds(false),
_statusUpdateInterval(1000),
_numWaysInBounds(0),
_numWaysOutOfBounds(0),
_numWaysCrossingThreshold(0),
_numCrossingWaysKept(0),
_numCrossingWaysRemoved(0),
_numNodesRemoved(0)
{
}

MapCropper::MapCropper(const Envelope& envelope) :
_envelope(envelope),
_envelopeG(GeometryFactory::getDefaultInstance()->toGeometry(&_envelope)),
_invert(false),
_keepEntireFeaturesCrossingBounds(false),
_keepOnlyFeaturesInsideBounds(false),
_statusUpdateInterval(1000),
_numWaysInBounds(0),
_numWaysOutOfBounds(0),
_numWaysCrossingThreshold(0),
_numCrossingWaysKept(0),
_numCrossingWaysRemoved(0),
_numNodesRemoved(0)
{
}

MapCropper::MapCropper(const std::shared_ptr<const Geometry>& g) :
_envelopeG(g),
_invert(false),
_keepEntireFeaturesCrossingBounds(false),
_keepOnlyFeaturesInsideBounds(false),
_statusUpdateInterval(1000),
_numWaysInBounds(0),
_numWaysOutOfBounds(0),
_numWaysCrossingThreshold(0),
_numCrossingWaysKept(0),
_numCrossingWaysRemoved(0),
_numNodesRemoved(0)
{
}

void MapCropper::setBounds(const geos::geom::Envelope& bounds)
<<<<<<< HEAD
{
  _nodeBounds = bounds;
  _envelope = bounds,
  _envelopeG.reset(GeometryFactory::getDefaultInstance()->toGeometry(&_envelope));
}

void MapCropper::setBounds(const std::shared_ptr<const geos::geom::Geometry>& g)
{
=======
{
  _nodeBounds = bounds;
  _envelope = bounds,
  _envelopeG.reset(GeometryFactory::getDefaultInstance()->toGeometry(&_envelope));
}

void MapCropper::setBounds(const std::shared_ptr<const geos::geom::Geometry>& g)
{
>>>>>>> d50c2e4c
  _envelopeG = g;
}

void MapCropper::setInvert(bool invert)
{
  _invert = invert;
  // Haven't seen evidence that these options make sense when we're doing inverted cropping so
  // let's leave them turned off if inverting is selected.
  if (!_invert)
  {
    _keepOnlyFeaturesInsideBounds = false;
    _keepEntireFeaturesCrossingBounds = false;
  }
}

void MapCropper::setKeepEntireFeaturesCrossingBounds(bool keep)
{
  // this option is ignored when set to invert
  if (_invert)
  {
    _keepEntireFeaturesCrossingBounds = false;
  }
  // this option is incomptible with the option to keep only features inside the bounds
  else if (keep && _keepOnlyFeaturesInsideBounds)
  {
    throw IllegalArgumentException(
      QString("Incompatible crop options: _keepOnlyFeaturesInsideBounds and ") +
      QString("_keepEntireFeaturesCrossingBounds cannot both be enabled."));
  }
  else
  {
    _keepEntireFeaturesCrossingBounds = keep;
  }
}

void MapCropper::setKeepOnlyFeaturesInsideBounds(bool keep)
{
  // this option is ignored when set to invert
  if (_invert)
  {
    _keepOnlyFeaturesInsideBounds = false;
  }
  // this option is incomptible with the option to keep features crossing the bounds
  else if (keep && _keepEntireFeaturesCrossingBounds)
  {
    throw IllegalArgumentException(
      QString("Incompatible crop options: _keepOnlyFeaturesInsideBounds and ") +
      QString("_keepEntireFeaturesCrossingBounds cannot both be enabled."));
  }
  else
  {
    _keepOnlyFeaturesInsideBounds = keep;
  }
}

void MapCropper::setConfiguration(const Settings& conf)
{
  ConfigOptions confOpts = ConfigOptions(conf);
  const QString boundsStr = confOpts.getCropBounds();
  if (!boundsStr.isEmpty())
  {
    _envelope = GeometryUtils::envelopeFromConfigString(boundsStr);
    LOG_VARD(_envelope);
    _envelopeG.reset(GeometryFactory::getDefaultInstance()->toGeometry(&_envelope));
  }
  // invert must be set before the two options following it
  setInvert(confOpts.getCropInvert());
  setKeepEntireFeaturesCrossingBounds(confOpts.getCropKeepEntireFeaturesCrossingBounds());
  setKeepOnlyFeaturesInsideBounds(confOpts.getCropKeepOnlyFeaturesInsideBounds());

  _statusUpdateInterval = confOpts.getTaskStatusUpdateInterval();
}

void MapCropper::apply(OsmMapPtr& map)
{
  _numAffected = 0;
  _numWaysInBounds = 0;
  _numWaysOutOfBounds = 0;
  _numWaysCrossingThreshold = 0;
  _numCrossingWaysKept = 0;
  _numCrossingWaysRemoved = 0;
  _numNodesRemoved = 0;
<<<<<<< HEAD
  _explicitlyIncludedWayIds.clear();

  //OsmMapPtr result = map;

=======

  OsmMapPtr result = map;

>>>>>>> d50c2e4c
  LOG_VARD(_invert);
  LOG_VARD(_keepEntireFeaturesCrossingBounds);
  LOG_VARD(_keepOnlyFeaturesInsideBounds);
  LOG_VARD(_envelope);
  if (_envelopeG)
  {
    LOG_VARD(_envelopeG->toString());
  }

  if (MapProjector::isGeographic(map) == false && _nodeBounds.isNull() == false)
  {
    throw HootException("If the node bounds is set the projection must be geographic.");
  }

<<<<<<< HEAD
  // TODO:
  //_inclusionCrit

=======
>>>>>>> d50c2e4c
  LOG_DEBUG("Cropping ways...");

  // go through all the ways
  long wayCtr = 0;
  const WayMap ways = /*result*/map->getWays();
  for (WayMap::const_iterator it = ways.begin(); it != ways.end(); ++it)
  {
    const std::shared_ptr<Way>& w = it->second;
    LOG_TRACE("Checking " << w->getElementId() << " for cropping...");
<<<<<<< HEAD

=======
>>>>>>> d50c2e4c
    std::shared_ptr<LineString> ls = ElementConverter(map).convertToLineString(w);
    const Envelope& wayEnv = *(ls->getEnvelopeInternal());
    LOG_VART(wayEnv);

<<<<<<< HEAD
    if (_inclusionCrit && _inclusionCrit->isSatisfied(w))
    {
      // keep the way
      LOG_TRACE("Keeping explicitly included way: " << w->getElementId() << "...");
      _explicitlyIncludedWayIds.insert(w->getId());
      _numWaysInBounds++;
    }
    else if (_isWhollyOutside(wayEnv))
    {
      // remove the way
      LOG_TRACE("Dropping wholly outside way: " << w->getElementId() << "...");
      RemoveWayByEid::removeWayFully(/*result*/map, w->getId());
=======
    if (_isWhollyOutside(wayEnv))
    {
      // remove the way
      LOG_TRACE("Dropping wholly outside way: " << w->getElementId() << "...");
      RemoveWayByEid::removeWayFully(result, w->getId());
>>>>>>> d50c2e4c
      _numWaysOutOfBounds++;
    }
    else if (_isWhollyInside(wayEnv))
    {
      // keep the way
      LOG_TRACE("Keeping wholly inside way: " << w->getElementId() << "...");
      _numWaysInBounds++;
    }
    else if (_keepOnlyFeaturesInsideBounds)
    {
      // Way isn't wholly inside and the configuration requires it to be, so remove the way.
      LOG_TRACE(
        "Dropping due to _keepOnlyFeaturesInsideBounds=true: " << w->getElementId() << "...");
<<<<<<< HEAD
      RemoveWayByEid::removeWayFully(/*result*/map, w->getId());
=======
      RemoveWayByEid::removeWayFully(result, w->getId());
>>>>>>> d50c2e4c
      _numWaysOutOfBounds++;
    }
    else if (!_keepEntireFeaturesCrossingBounds)
    {
      // Way crosses the boundary and we're not configured to keep ways that cross the bounds, so
      // do an expensive operation to decide how much to keep, if any.
      LOG_TRACE(
        "Cropping due to _keepEntireFeaturesCrossingBounds=false: " << w->getElementId() << "...");
<<<<<<< HEAD
      _cropWay(/*result*/map, w->getId());
=======
      _cropWay(result, w->getId());
>>>>>>> d50c2e4c
      _numWaysCrossingThreshold++;
    }
    else
    {
      // keep the way
      LOG_TRACE("Keeping way: " << w->getElementId() << "...");
      _numWaysInBounds++;
    }

    wayCtr++;
    if (wayCtr % _statusUpdateInterval == 0)
    {
      PROGRESS_INFO(
        "Cropped " << StringUtils::formatLargeNumber(wayCtr) << " / " <<
        StringUtils::formatLargeNumber(ways.size()) << " ways.");
    }
  }

  std::shared_ptr<NodeToWayMap> n2w = /*result*/map->getIndex().getNodeToWayMap();
  //NodeToWayMap& n2w = *n2wp;

  LOG_DEBUG("Removing nodes...");

  // go through all the nodes
  long nodeCtr = 0;
  long nodesRemoved = 0;
  const NodeMap nodes = /*result*/map->getNodes();
  for (NodeMap::const_iterator it = nodes.begin(); it != nodes.end(); ++it)
  {
<<<<<<< HEAD
    NodePtr node = it->second;
    LOG_VART(node->getElementId());

    if (_inclusionCrit && _explicitlyIncludedWayIds.size() > 0 &&
        OsmUtils::nodeContainedByAnyWay(node->getId(), _explicitlyIncludedWayIds, map))
    {
      LOG_TRACE(
        "Skipping delete for: " << node->getElementId() <<
        " belonging to explicitly included way(s)...");
      continue;
    }

=======
    LOG_VART(it->second->getElementId());
>>>>>>> d50c2e4c
    const Coordinate& c = it->second->toCoordinate();
    LOG_VART(c.toString());
    bool nodeInside = false;
    if (_envelope.isNull() == false)
    {
      if (_invert == false)
      {
        nodeInside = _envelope.covers(c);
        LOG_TRACE(
          "Node inside check: non-inverted crop and the envelope covers the element=" <<
          nodeInside);
      }
      else
      {
        nodeInside = !_envelope.covers(c);
        LOG_TRACE(
          "Node inside check: inverted crop and the envelope covers the element=" << !nodeInside);
      }
    }
    else
    {
      std::shared_ptr<Point> p(GeometryFactory::getDefaultInstance()->createPoint(c));
      if (_invert == false)
      {
        nodeInside = _envelopeG->intersects(p.get());
        LOG_TRACE(
          "Node inside check: non-inverted crop and the envelope intersects the element=" <<
          nodeInside);
      }
      else
      {
        nodeInside = !_envelopeG->intersects(p.get());
        LOG_TRACE(
          "Node inside check: inverted crop and the envelope intersects the element=" <<
          !nodeInside);
      }
    }
    LOG_VART(nodeInside);

    // if the node is outside
    if (!nodeInside)
    {
      // if the node is within the limiting bounds.
      LOG_VART(_nodeBounds.isNull());
      if (!_nodeBounds.isNull())
      {
        LOG_VART(_nodeBounds.contains(c));
      }
      if (_nodeBounds.isNull() == true || _nodeBounds.contains(c))
      {
        // if the node is not part of a way
        if (n2w->find(it->first) == n2w->end())
        {
          // remove the node
          LOG_TRACE(
            "Removing node with coords: " << it->second->getX() << " : " << it->second->getY());
          RemoveNodeByEid::removeNodeNoCheck(/*result*/map, it->second->getId());
          nodesRemoved++;
        }
      }
    }

    nodeCtr++;
    if (nodeCtr % _statusUpdateInterval == 0)
    {
      PROGRESS_INFO("Cropped " << nodeCtr << " / " << nodes.size() << " nodes.");
    }
  }

  RemoveEmptyRelationsOp().apply(map);

  LOG_VARD(_numWaysInBounds);
  LOG_VARD(_numWaysOutOfBounds);
  LOG_VARD(_numWaysCrossingThreshold);
  LOG_VARD(_numCrossingWaysKept);
  LOG_VARD(_numCrossingWaysRemoved);
  LOG_VARD(_numNodesRemoved);
}

void MapCropper::_cropWay(const OsmMapPtr& map, long wid)
{
  LOG_TRACE("Cropping way crossing bounds: " << wid << "...");

  std::shared_ptr<Way> way = map->getWay(wid);
  std::shared_ptr<Geometry> fg = ElementConverter(map).convertToGeometry(way);

  // perform the intersection with the geometry
  std::shared_ptr<Geometry> g;
  try
  {
    if (_invert)
      g.reset(fg->difference(_envelopeG.get()));
    else
      g.reset(fg->intersection(_envelopeG.get()));
  }
  catch (const geos::util::GEOSException&)
  {
    // try cleaning up the geometry and try again.
    fg.reset(GeometryUtils::validateGeometry(fg.get()));
    if (_invert)
      g.reset(fg->difference(_envelopeG.get()));
    else
      g.reset(fg->intersection(_envelopeG.get()));
  }

  std::shared_ptr<FindNodesInWayFactory> nodeFactory(new FindNodesInWayFactory(way));
  GeometryConverter gc(map);
  gc.setNodeFactory(nodeFactory);
  std::shared_ptr<Element> e =
    gc.convertGeometryToElement(g.get(), way->getStatus(), way->getCircularError());
  LOG_VART(e.get());

  if (e == 0)
  {
    LOG_TRACE("Removing way during crop check: " << way->getElementId() << "...");
    RemoveWayByEid::removeWayFully(map, way->getId());
    _numCrossingWaysRemoved++;
  }
  else
  {
    LOG_TRACE(
      "Replacing way during crop check: " << way->getElementId() << " with element: " <<
      e->getElementId() << "...");

    e->setTags(way->getTags());

    // retain the parent ID
    if (e->getElementType() == ElementType::Way)
    {
      WayPtr newWay = std::dynamic_pointer_cast<Way>(e);
      newWay->setPid(way->getId());
    }
    else if (e->getElementType() == ElementType::Relation)
    {
      RelationPtr newRelation = std::dynamic_pointer_cast<Relation>(e);
      const vector<RelationData::Entry>& members = newRelation->getMembers();
      for (size_t i = 0; i < members.size(); i++)
      {
        RelationData::Entry element = members[i];
        if (element.getElementId().getType() == ElementType::Way)
        {
          WayPtr memberWay = map->getWay(element.getElementId().getId());
          memberWay->setPid(way->getId());
        }
      }
    }

    map->replace(way, e);

    _numCrossingWaysKept++;
  }
}

long MapCropper::_findNodeId(const std::shared_ptr<const OsmMap>& map,
                             const std::shared_ptr<const Way>& w, const Coordinate& c)
{
  long result = std::numeric_limits<long>::max();
  const std::vector<long>& nodeIds = w->getNodeIds();

  for (size_t i = 0; i < nodeIds.size(); i++)
  {
    ConstNodePtr n = map->getNode(nodeIds[i]);
    if (n->toCoordinate() == c)
    {
      // We used to throw an exception here.
      if (result != std::numeric_limits<long>::max() && result != nodeIds[i])
      {
        LOG_ERROR(
          "" << "Internal Error: Two nodes were found with the same coordinate. way: " <<
          w->getId());
      }
      result = nodeIds[i];
    }
  }

  return result;
}

bool MapCropper::_isWhollyInside(const Envelope& e)
{
  bool result = false;
  LOG_VART(_envelope.isNull());
  if (_envelope.isNull() == false)
  {
    if (_invert)
    {
      result = !_envelope.intersects(e);
      LOG_TRACE(
        "Wholly inside check: inverted crop and the envelope intersects with the element=" <<
        !result);
    }
    else
    {
      result = _envelope.covers(e);
      LOG_TRACE(
        "Wholly inside check: non-inverted crop and the envelope covers the element=" << result);
    }
  }
  else
  {
    if (_invert)
    {
      result = !_envelopeG->getEnvelopeInternal()->intersects(e);
      LOG_TRACE(
        "Wholly inside way check: inverted crop and the envelope intersects with the element=" <<
        !result);
    }
    else
    {
      // If it isn't inverted, we need to do an expensive check.
      result = _envelopeG->getEnvelopeInternal()->covers(e);
      LOG_TRACE(
        "Wholly inside way check: non-inverted crop and the envelope covers the element=" << result);
    }
  }
  LOG_TRACE("Wholly inside way check result: " << result);
  return result;
}

bool MapCropper::_isWhollyOutside(const Envelope& e)
{
  bool result = false;
  LOG_VART(_envelope.isNull());
  if (_envelope.isNull() == false)
  {
    if (_invert)
    {
      result = _envelope.covers(e);
      LOG_TRACE(
        "Wholly outside check: inverted crop and the envelope covers the element=" << result);
    }
    else
    {
      result = !_envelope.intersects(e);
      LOG_TRACE(
        "Wholly outside way check: non-inverted crop and the envelope intersects with the element=" <<
        !result);
    }
  }
  else
  {
    if (_invert == false)
    {
      result = !_envelopeG->getEnvelopeInternal()->intersects(e);
      LOG_TRACE(
        "Wholly outside way check: non-inverted crop and the envelope intersects with the element=" <<
        !result);
    }
    else
    {
      result = _envelopeG->getEnvelopeInternal()->covers(e);
      LOG_TRACE(
        "Wholly outside way check: inverted crop and the envelope covers the element=" << result);
    }
  }
  LOG_TRACE("Wholly outside way check result: " << result);
  return result;
}

void MapCropper::readObject(QDataStream& is)
{
  is >> _invert;
  uint egSize;
  is >> egSize;
  _envelopeG.reset();
  // if this is a polygon for cropping
  if (egSize > 0)
  {
    string s;
    s.resize(egSize, '*');
    char* data = (char*)s.data();
    is.readRawData(data, egSize);
    stringstream ss(s, ios_base::in);
    _envelopeG.reset(geos::io::WKBReader().read(ss));
    _envelope.setToNull();
  }
  // if this is a simple envelope
  else
  {
    double minx, miny, maxx, maxy;
    is >> minx >> miny >> maxx >> maxy;
    _envelope = Envelope(minx, maxx, miny, maxy);
    _envelopeG.reset(GeometryFactory::getDefaultInstance()->toGeometry(&_envelope));
  }
}

void MapCropper::writeObject(QDataStream& os) const
{
  os << _invert;
  // if this is a polygon for cropping
  if (_envelope.isNull())
  {
    stringstream ss;
    // use WKB to avoid small differences in the geometries before/after serialization.
    geos::io::WKBWriter().write(*_envelopeG, ss);
    const string& s = ss.str();
    os << (uint)s.size();
    os.writeRawData(s.data(), s.size());
  }
  // if this is a simple envelope
  else
  {
    os << 0;
    os << _envelope.getMinX();
    os << _envelope.getMinY();
    os << _envelope.getMaxX();
    os << _envelope.getMaxY();
  }
}

}<|MERGE_RESOLUTION|>--- conflicted
+++ resolved
@@ -118,7 +118,6 @@
 }
 
 void MapCropper::setBounds(const geos::geom::Envelope& bounds)
-<<<<<<< HEAD
 {
   _nodeBounds = bounds;
   _envelope = bounds,
@@ -127,16 +126,6 @@
 
 void MapCropper::setBounds(const std::shared_ptr<const geos::geom::Geometry>& g)
 {
-=======
-{
-  _nodeBounds = bounds;
-  _envelope = bounds,
-  _envelopeG.reset(GeometryFactory::getDefaultInstance()->toGeometry(&_envelope));
-}
-
-void MapCropper::setBounds(const std::shared_ptr<const geos::geom::Geometry>& g)
-{
->>>>>>> d50c2e4c
   _envelopeG = g;
 }
 
@@ -212,6 +201,15 @@
 
 void MapCropper::apply(OsmMapPtr& map)
 {
+  //OsmMapPtr result = map;
+
+  if (MapProjector::isGeographic(map) == false && _nodeBounds.isNull() == false)
+  {
+    throw HootException("If the node bounds is set the projection must be geographic.");
+  }
+
+  LOG_DEBUG("Cropping ways...");
+
   _numAffected = 0;
   _numWaysInBounds = 0;
   _numWaysOutOfBounds = 0;
@@ -219,16 +217,8 @@
   _numCrossingWaysKept = 0;
   _numCrossingWaysRemoved = 0;
   _numNodesRemoved = 0;
-<<<<<<< HEAD
   _explicitlyIncludedWayIds.clear();
 
-  //OsmMapPtr result = map;
-
-=======
-
-  OsmMapPtr result = map;
-
->>>>>>> d50c2e4c
   LOG_VARD(_invert);
   LOG_VARD(_keepEntireFeaturesCrossingBounds);
   LOG_VARD(_keepOnlyFeaturesInsideBounds);
@@ -238,19 +228,6 @@
     LOG_VARD(_envelopeG->toString());
   }
 
-  if (MapProjector::isGeographic(map) == false && _nodeBounds.isNull() == false)
-  {
-    throw HootException("If the node bounds is set the projection must be geographic.");
-  }
-
-<<<<<<< HEAD
-  // TODO:
-  //_inclusionCrit
-
-=======
->>>>>>> d50c2e4c
-  LOG_DEBUG("Cropping ways...");
-
   // go through all the ways
   long wayCtr = 0;
   const WayMap ways = /*result*/map->getWays();
@@ -258,15 +235,11 @@
   {
     const std::shared_ptr<Way>& w = it->second;
     LOG_TRACE("Checking " << w->getElementId() << " for cropping...");
-<<<<<<< HEAD
-
-=======
->>>>>>> d50c2e4c
+
     std::shared_ptr<LineString> ls = ElementConverter(map).convertToLineString(w);
     const Envelope& wayEnv = *(ls->getEnvelopeInternal());
     LOG_VART(wayEnv);
 
-<<<<<<< HEAD
     if (_inclusionCrit && _inclusionCrit->isSatisfied(w))
     {
       // keep the way
@@ -279,13 +252,6 @@
       // remove the way
       LOG_TRACE("Dropping wholly outside way: " << w->getElementId() << "...");
       RemoveWayByEid::removeWayFully(/*result*/map, w->getId());
-=======
-    if (_isWhollyOutside(wayEnv))
-    {
-      // remove the way
-      LOG_TRACE("Dropping wholly outside way: " << w->getElementId() << "...");
-      RemoveWayByEid::removeWayFully(result, w->getId());
->>>>>>> d50c2e4c
       _numWaysOutOfBounds++;
     }
     else if (_isWhollyInside(wayEnv))
@@ -299,11 +265,7 @@
       // Way isn't wholly inside and the configuration requires it to be, so remove the way.
       LOG_TRACE(
         "Dropping due to _keepOnlyFeaturesInsideBounds=true: " << w->getElementId() << "...");
-<<<<<<< HEAD
       RemoveWayByEid::removeWayFully(/*result*/map, w->getId());
-=======
-      RemoveWayByEid::removeWayFully(result, w->getId());
->>>>>>> d50c2e4c
       _numWaysOutOfBounds++;
     }
     else if (!_keepEntireFeaturesCrossingBounds)
@@ -312,11 +274,7 @@
       // do an expensive operation to decide how much to keep, if any.
       LOG_TRACE(
         "Cropping due to _keepEntireFeaturesCrossingBounds=false: " << w->getElementId() << "...");
-<<<<<<< HEAD
       _cropWay(/*result*/map, w->getId());
-=======
-      _cropWay(result, w->getId());
->>>>>>> d50c2e4c
       _numWaysCrossingThreshold++;
     }
     else
@@ -346,7 +304,6 @@
   const NodeMap nodes = /*result*/map->getNodes();
   for (NodeMap::const_iterator it = nodes.begin(); it != nodes.end(); ++it)
   {
-<<<<<<< HEAD
     NodePtr node = it->second;
     LOG_VART(node->getElementId());
 
@@ -359,9 +316,6 @@
       continue;
     }
 
-=======
-    LOG_VART(it->second->getElementId());
->>>>>>> d50c2e4c
     const Coordinate& c = it->second->toCoordinate();
     LOG_VART(c.toString());
     bool nodeInside = false;

--- conflicted
+++ resolved
@@ -58,14 +58,10 @@
 
   virtual QString getDescription() const override { return ""; }
 
-  virtual void setProgress(Progress progress) { _progress = progress; }
-  virtual unsigned int getNumSteps() const { return _namedOps.size(); }
+  virtual void setProgress(Progress progress) override { _progress = progress; }
+  virtual unsigned int getNumSteps() const override { return _namedOps.size(); }
 
-<<<<<<< HEAD
-  QString _getInitMessage(const QString& message, int opCount, const std::shared_ptr<OperationStatusInfo>& statusInfo);
-=======
 private:
->>>>>>> 71040bb0
 
   const Settings* _conf;
   QStringList _namedOps;
@@ -79,9 +75,9 @@
    */
   void _substituteForContainingOps();
 
-  QString _getInitMessage(const QString message,
-                          boost::shared_ptr<OperationStatusInfo> statusInfo) const;
-  void _updateProgress(const int currentStep, const QString message);
+  QString _getInitMessage(const QString& message, 
+                          const std::shared_ptr<OperationStatusInfo>& statusInfo) const;
+  void _updateProgress(const int currentStep, const QString& message);
 };
 
 }

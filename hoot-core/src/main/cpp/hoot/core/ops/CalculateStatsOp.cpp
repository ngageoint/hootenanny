/*
 * This file is part of Hootenanny.
 *
 * Hootenanny is free software: you can redistribute it and/or modify
 * it under the terms of the GNU General Public License as published by
 * the Free Software Foundation, either version 3 of the License, or
 * (at your option) any later version.
 *
 * This program is distributed in the hope that it will be useful,
 * but WITHOUT ANY WARRANTY; without even the implied warranty of
 * MERCHANTABILITY or FITNESS FOR A PARTICULAR PURPOSE.  See the
 * GNU General Public License for more details.
 *
 * You should have received a copy of the GNU General Public License
 * along with this program.  If not, see <http://www.gnu.org/licenses/>.
 *
 * --------------------------------------------------------------------
 *
 * The following copyright notices are generated automatically. If you
 * have a new notice to add, please use the format:
 * " * @copyright Copyright ..."
 * This will properly maintain the copyright information. DigitalGlobe
 * copyrights will be updated automatically.
 *
 * @copyright Copyright (C) 2015, 2016, 2017, 2018, 2019 DigitalGlobe (http://www.digitalglobe.com/)
 */
#include "CalculateStatsOp.h"

#include <hoot/core/util/MapProjector.h>
#include <hoot/core/elements/OsmMap.h>
#include <hoot/core/criterion/BuildingCriterion.h>
#include <hoot/core/criterion/ChainCriterion.h>
#include <hoot/core/criterion/ElementTypeCriterion.h>
#include <hoot/core/criterion/HighwayCriterion.h>
#include <hoot/core/criterion/LinearCriterion.h>
#include <hoot/core/criterion/NeedsReviewCriterion.h>
#include <hoot/core/criterion/NoInformationCriterion.h>
#include <hoot/core/criterion/NotCriterion.h>
#include <hoot/core/criterion/PoiCriterion.h>
#include <hoot/core/criterion/StatsAreaCriterion.h>
#include <hoot/core/criterion/StatusCriterion.h>
#include <hoot/core/criterion/TagCriterion.h>
#include <hoot/core/criterion/LinearWaterwayCriterion.h>
#include <hoot/core/schema/ScriptSchemaTranslatorFactory.h>
#include <hoot/core/visitors/CalculateAreaVisitor.h>
#include <hoot/core/visitors/CalculateAreaForStatsVisitor.h>
#include <hoot/core/visitors/CountUniqueReviewsVisitor.h>
#include <hoot/core/visitors/ElementCountVisitor.h>
#include <hoot/core/visitors/FeatureCountVisitor.h>
#include <hoot/core/visitors/FilteredVisitor.h>
#include <hoot/core/visitors/LengthOfWaysVisitor.h>
#include <hoot/core/visitors/LongestTagVisitor.h>
#include <hoot/core/visitors/MaxIdVisitor.h>
#include <hoot/core/visitors/MinIdVisitor.h>
#include <hoot/core/visitors/TranslatedTagCountVisitor.h>
#include <hoot/core/visitors/UniqueNamesVisitor.h>
#include <hoot/core/util/ConfigOptions.h>
#include <hoot/core/util/HootException.h>
#include <hoot/core/visitors/TagCountVisitor.h>
#include <hoot/core/conflate/matching/MatchFactory.h>
#include <hoot/core/visitors/MatchCandidateCountVisitor.h>
#include <hoot/core/util/Factory.h>
#include <hoot/core/conflate/stats/DataProducer.h>
#include <hoot/core/schema/ScriptSchemaTranslator.h>
#include <hoot/core/visitors/SumNumericTagsVisitor.h>
#include <hoot/core/criterion/poi-polygon/PoiPolygonPoiCriterion.h>
#include <hoot/core/criterion/poi-polygon/PoiPolygonPolyCriterion.h>
#include <hoot/core/visitors/AddressCountVisitor.h>
#include <hoot/core/visitors/PhoneNumberCountVisitor.h>
#include <hoot/core/criterion/HasAddressCriterion.h>
#include <hoot/core/criterion/HasPhoneNumberCriterion.h>
#include <hoot/core/criterion/HasNameCriterion.h>
#include <hoot/core/criterion/OneWayCriterion.h>
#include <hoot/core/criterion/MultiUseBuildingCriterion.h>
#include <hoot/core/criterion/NonBuildingAreaCriterion.h>
#include <hoot/core/criterion/RoundaboutCriterion.h>
#include <hoot/core/criterion/BridgeCriterion.h>
#include <hoot/core/criterion/TunnelCriterion.h>
#include <hoot/core/visitors/BuildingHeightVisitor.h>
#include <hoot/core/visitors/BuildingLevelsVisitor.h>
#include <hoot/core/visitors/NodesPerWayVisitor.h>
#include <hoot/core/visitors/MembersPerRelationVisitor.h>

#include <math.h>

using namespace std;

namespace hoot
{

HOOT_FACTORY_REGISTER(OsmMapOperation, CalculateStatsOp)

CalculateStatsOp::CalculateStatsOp(QString mapName, bool inputIsConflatedMapOutput) :
  _mapName(mapName),
  _quick(false),
  _inputIsConflatedMapOutput(inputIsConflatedMapOutput)
{
}

CalculateStatsOp::CalculateStatsOp(ElementCriterionPtr criterion, QString mapName,
                                   bool inputIsConflatedMapOutput) :
  _criterion(criterion),
  _mapName(mapName),
  _quick(false),
  _inputIsConflatedMapOutput(inputIsConflatedMapOutput)
{
  LOG_VART(_inputIsConflatedMapOutput);
}

shared_ptr<MatchCreator> CalculateStatsOp::getMatchCreator(
  const vector<shared_ptr<MatchCreator>>& matchCreators,
  const QString& matchCreatorName,
  CreatorDescription::BaseFeatureType& featureType)
{
  for (vector<shared_ptr<MatchCreator>>::const_iterator matchIt = matchCreators.begin();
       matchIt != matchCreators.end(); ++matchIt)
  {
    vector<CreatorDescription> desc = (*matchIt)->getAllCreators();
    for (vector<CreatorDescription>::const_iterator descIt = desc.begin();
         descIt != desc.end(); ++descIt)
    {
      QString testName = QString::fromStdString(descIt->className);
      LOG_VART(testName);
      if (0 == matchCreatorName.compare(testName))
      {
        featureType = descIt->baseFeatureType;
        LOG_VART(featureType);
        return (*matchIt);
      }
    }
  }
  return shared_ptr<MatchCreator>(); // empty if not found
}

void CalculateStatsOp::apply(const OsmMapPtr& map)
{
  QString logMsg = "Calculating map statistics";
  if (!_mapName.isEmpty())
  {
    logMsg += " for " + _mapName;
  }
  logMsg += "...";
  LOG_INFO(logMsg);

  MapProjector::projectToPlanar(map);

  _constMap = map;

  // These arrays will move to json files
  StatData quickStats[] =
  {
    {"Nodes", "hoot::ElementCountVisitor", "hoot::NodeTypeCriterion", StatCall::None },
    {"Ways", "hoot::ElementCountVisitor", "hoot::WayTypeCriterion", StatCall::None },
    {"Relations", "hoot::ElementCountVisitor", "hoot::RelationTypeCriterion", StatCall::None },
    {"Minimum Node ID", "hoot::MinIdVisitor", "hoot::NodeTypeCriterion", StatCall::None },
    {"Maximum Node ID", "hoot::MaxIdVisitor", "hoot::NodeTypeCriterion", StatCall::None },
    {"Minimum Way ID", "hoot::MinIdVisitor", "hoot::WayTypeCriterion", StatCall::None },
    {"Maximum Way ID", "hoot::MaxIdVisitor", "hoot::WayTypeCriterion", StatCall::None },
    {"Minimum Relation ID", "hoot::MinIdVisitor", "hoot::RelationTypeCriterion", StatCall::None },
    {"Maximum Relation ID", "hoot::MaxIdVisitor", "hoot::RelationTypeCriterion", StatCall::None },
  };

  StatData slowStats[] =
  {
    {"Least Nodes in a Way", "hoot::NodesPerWayVisitor", "", StatCall::Min },
    {"Most Nodes in a Way", "hoot::NodesPerWayVisitor", "", StatCall::Max },
    {"Average Nodes Per Way", "hoot::NodesPerWayVisitor", "", StatCall::Average },
    {"Total Way Nodes", "hoot::NodesPerWayVisitor", "", StatCall::Stat },

    {"Least Members in a Relation", "hoot::MembersPerRelationVisitor", "", StatCall::Min },
    {"Most Members in a Relation", "hoot::MembersPerRelationVisitor", "", StatCall::Max },
    {"Average Members Per Relation", "hoot::MembersPerRelationVisitor", "", StatCall::Average },
    {"Total Relation Members", "hoot::MembersPerRelationVisitor", "", StatCall::Stat },

    {"Total Feature Tags", "hoot::TagCountVisitor", "", StatCall::Stat },
    {"Total Feature Information Tags", "hoot::TagCountVisitor", "", StatCall::InfoCount },
    {"Total Feature Metadata Tags","hoot::TagCountVisitor", "", StatCall::InfoDiff },

    {"Least Tags on a Feature", "hoot::TagCountVisitor", "", StatCall::Min },
    {"Most Tags on a Feature", "hoot::TagCountVisitor", "", StatCall::Max },
    {"Average Tags Per Feature", "hoot::TagCountVisitor", "", StatCall::Average },

    {"Least Information Tags on a Feature", "hoot::TagCountVisitor", "", StatCall::InfoMin },
    {"Most Information Tags on a Feature", "hoot::TagCountVisitor", "", StatCall::InfoMax },
    {"Average Information Tags Per Feature", "hoot::TagCountVisitor", "", StatCall::InfoAverage },

    {"Features with Names", "hoot::ElementCountVisitor", "hoot::HasNameCriterion", StatCall::None },
    {"Unique Names", "hoot::UniqueNamesVisitor", "", StatCall::Stat },
    {"Unique Road Names", "hoot::UniqueNamesVisitor", "hoot::HighwayCriterion", StatCall::None },

    {"Unique Building Names", "hoot::UniqueNamesVisitor", "hoot::BuildingCriterion", StatCall::None },
    {"Meters of Linear Features", "hoot::LengthOfWaysVisitor", "hoot::LinearCriterion", StatCall::None },
    {"Meters Squared of Area Features", "hoot::CalculateAreaForStatsVisitor",   "hoot::StatsAreaCriterion", StatCall::None },
    {"Meters of Roads", "hoot::LengthOfWaysVisitor", "hoot::HighwayCriterion", StatCall::None },
    {"Meters Squared of Buildings", "hoot::CalculateAreaVisitor", "hoot::BuildingCriterion", StatCall::None },

    {"Bridges", "hoot::ElementCountVisitor", "hoot::BridgeCriterion", StatCall::None },
    {"Tunnels", "hoot::ElementCountVisitor", "hoot::TunnelCriterion", StatCall::None },
    {"One-Way Streets", "hoot::ElementCountVisitor", "hoot::OneWayCriterion", StatCall::None },
    {"Road Roundabouts", "hoot::ElementCountVisitor", "hoot::RoundaboutCriterion", StatCall::None },
    {"Multi-Use Buildings", "hoot::ElementCountVisitor", "hoot::MultiUseBuildingCriterion", StatCall::None },

    {"Buildings With Height Info", "hoot::BuildingHeightVisitor", "", StatCall::Stat },
    {"Shortest Building Height", "hoot::BuildingHeightVisitor", "", StatCall::Min },
    {"Tallest Building Height", "hoot::BuildingHeightVisitor", "", StatCall::Max },
    {"Average Height Per Building", "hoot::BuildingHeightVisitor", "", StatCall::Average },

    {"Buildings With Level Info", "hoot::BuildingLevelsVisitor", "", StatCall::Stat },
    {"Least Levels in a Building", "hoot::BuildingLevelsVisitor", "", StatCall::Min },
    {"Most Levels in a Building", "hoot::BuildingLevelsVisitor", "", StatCall::Max },
    {"Average Levels Per Building", "hoot::BuildingLevelsVisitor", "", StatCall::Average },

    {"Non-Building Areas", "hoot::ElementCountVisitor", "hoot::NonBuildingAreaCriterion", StatCall::None },
    {"Features with Addresses", "hoot::ElementCountVisitor", "hoot::HasAddressCriterion", StatCall::None },
    {"Total Addresses", "hoot::AddressCountVisitor", "", StatCall::Stat },
    {"Features with Phone Numbers", "hoot::ElementCountVisitor", "hoot::HasPhoneNumberCriterion", StatCall::None },
    {"Total Phone Numbers", "hoot::PhoneNumberCountVisitor", "", StatCall::Stat },
    {"Total Features", "hoot::FeatureCountVisitor", "", StatCall::Stat },
  };

  for (StatData d : quickStats) _interpretStatData(_constMap, d);
  if (!_quick) for (StatData d : slowStats) _interpretStatData(_constMap, d);

  if (!_quick)
  {
    FeatureCountVisitor featureCountVisitor;
    _applyVisitor(&featureCountVisitor);
    const long featureCount = featureCountVisitor.getCount();
    LOG_VART(featureCount);

    // _addStat("Total Features", featureCount);

    vector<shared_ptr<MatchCreator>> matchCreators =
      MatchFactory::getInstance().getCreators();
    LOG_VARD(matchCreators.size());
    double conflatedFeatureCount =
        _applyVisitor(new StatusCriterion(Status::Conflated), new FeatureCountVisitor());

    //We're tailoring the stats to whether the map being examined is the input to a conflation job
    //or the output from a conflation job.  When the stats option is called from the conflate
    //command, this is accomplished by allowing the conflate command to notify this op which kind
    //of map is being examined.  When the stats command is called by itself, there is no mechanism
    //for doing that, so we're assuming if there are any conflated features in the map, that the map
    //should be considered an the output of a conflation job.  This logic, of course, breaks down if
    //the same data is conflated more than once.  In that case, it may be wise to let the stats
    //command pass in a variable stating whether the map is input/output, like the conflate command
    //does.
    if (conflatedFeatureCount > 0)
    {
      _inputIsConflatedMapOutput = true;
    }
    boost::any matchCandidateCountsData;
    double conflatableFeatureCount =
      _applyVisitor(
        FilteredVisitor(
          ChainCriterion(
            ElementCriterionPtr(
              new NotCriterion(new StatusCriterion(Status::Conflated))),
            ElementCriterionPtr(
              new NotCriterion(new NeedsReviewCriterion(_constMap)))),
          ConstElementVisitorPtr(new MatchCandidateCountVisitor(matchCreators))),
        matchCandidateCountsData);
    LOG_VARD(matchCreators.size());
    SumNumericTagsVisitor tagSumVis(QStringList(MetadataTags::HootPoiPolygonPoisMerged()));
    _constMap->visitRo(tagSumVis);
    long poisMergedIntoPolys = tagSumVis.getStat();
    //we need to add any pois that may have been merged into polygons by poi/poly into the total
    //conflated feature count
    conflatedFeatureCount += poisMergedIntoPolys;

    if (_inputIsConflatedMapOutput)
    {
      //The conflatable stat has no meaning on a conflated output map, since everything in the
      //output is either conflated, passed through, marked for review, or left unconflated.
      conflatableFeatureCount = 0.0;
    }
    _addStat("Total Conflatable Features", conflatableFeatureCount);
    _addStat("Percentage of Total Features Conflatable",
             ((double)conflatableFeatureCount / (double)featureCount) * 100.0);
    const double numFeaturesMarkedForReview =
      _applyVisitor(new NeedsReviewCriterion(_constMap), new FeatureCountVisitor());

    CountUniqueReviewsVisitor curv;
    _constMap->visitRo(curv);
    const double numReviewsToBeMade = curv.getStat();
    const double untaggedFeatureCount =
      _applyVisitor(new NoInformationCriterion(),new FeatureCountVisitor());
    _addStat("Untagged Features", untaggedFeatureCount);
    long unconflatableFeatureCount = -1.0;
    if (!_inputIsConflatedMapOutput)
    {
      unconflatableFeatureCount =
        fmax((featureCount - untaggedFeatureCount - conflatableFeatureCount), (long)0);
    }
    else
    {
      //this stat has no meaning on a conflated output map (see total feature conflatable stat
      //comment)
      unconflatableFeatureCount = 0.0;
    }
    _addStat("Total Unconflatable Features", unconflatableFeatureCount);
    _addStat("Percentage of Total Features Unconflatable",
             ((double)unconflatableFeatureCount / (double)featureCount) * 100.0);

    _addStat("Match Creators", matchCreators.size());
    QMap<CreatorDescription::BaseFeatureType, double> conflatableFeatureCounts;
    for (CreatorDescription::BaseFeatureType ft = CreatorDescription::POI;
         ft < CreatorDescription::Unknown;
         ft = CreatorDescription::BaseFeatureType(ft+1))
    {
      conflatableFeatureCounts[ft] = 0.0;
    }

    const QMap<QString, long> matchCandidateCountsByMatchCreator =
      boost::any_cast<QMap<QString, long>>(matchCandidateCountsData);
    LOG_VARD(matchCandidateCountsByMatchCreator.size());
    LOG_VARD(matchCandidateCountsByMatchCreator);
    for (QMap<QString, long >::const_iterator iterator = matchCandidateCountsByMatchCreator.begin();
         iterator != matchCandidateCountsByMatchCreator.end(); ++iterator)
    {
      const QString matchCreatorName = iterator.key();
      LOG_VARD(matchCreatorName);
      CreatorDescription::BaseFeatureType featureType = CreatorDescription::Unknown;
      /*shared_ptr<MatchCreator> matchCreator =*/
        getMatchCreator(matchCreators, iterator.key(), featureType);

      double conflatableFeatureCountForFeatureType = 0.0;
      if (!_inputIsConflatedMapOutput)
      {
        conflatableFeatureCountForFeatureType = matchCandidateCountsByMatchCreator[matchCreatorName];
        LOG_VARD(conflatableFeatureCountForFeatureType);
      }

      //Poi/poly is a special case in that it conflates two different types of features, so it must
      //be treated with different logic than the rest of the single feature type conflation logic
      //here and in MatchCandidateCountVisitor.
      if (featureType == CreatorDescription::Polygon)
      {
        double conflatablePolyCount = 0.0;
        if (!_inputIsConflatedMapOutput)
        {
          //see comment in _generateFeatureStats as to why ElementCountVisitor is used here
          //instead of FeatureCountVisitor
          conflatablePolyCount =
              _applyVisitor(new PoiPolygonPolyCriterion(), new ElementCountVisitor());
        }
        _addStat("Polygons Conflatable by: " + matchCreatorName, conflatablePolyCount);
        conflatableFeatureCounts[CreatorDescription::Polygon] += conflatablePolyCount;

        double conflatablePoiPolyPoiCount = 0.0;
        if (!_inputIsConflatedMapOutput)
        {
          //see comment in _generateFeatureStats as to why ElementCountVisitor is used here
          //instead of FeatureCountVisitor
          conflatablePoiPolyPoiCount =
            _applyVisitor(new PoiPolygonPoiCriterion(), new ElementCountVisitor());
        }
        _addStat("POIs Conflatable by: " + matchCreatorName, conflatablePoiPolyPoiCount);
        conflatableFeatureCounts[CreatorDescription::PoiPolygonPOI] += conflatablePoiPolyPoiCount;
      }
      _addStat("Features Conflatable by: " + matchCreatorName, conflatableFeatureCountForFeatureType);
      conflatableFeatureCounts[featureType] += conflatableFeatureCountForFeatureType;
    }

    _addStat("Total Conflated Features", conflatedFeatureCount);
    _addStat("Percentage of Total Features Conflated",
              ((double)conflatedFeatureCount / (double)featureCount) * 100.0);
    _addStat("Total Features Marked for Review", numFeaturesMarkedForReview);
    _addStat("Percentage of Total Features Marked for Review",
             ((double)numFeaturesMarkedForReview / (double)featureCount) * 100.0);
    _addStat("Total Reviews to be Made", numReviewsToBeMade);
    const double unconflatedFeatureCount =
      _applyVisitor(new NotCriterion(new StatusCriterion(Status::Conflated)),
          new FeatureCountVisitor());
    _addStat("Total Unmatched Features", unconflatedFeatureCount);
    _addStat("Percentage of Total Features Unmatched",
             ((double)unconflatedFeatureCount / (double)featureCount) * 100.0);

    for (QMap<CreatorDescription::BaseFeatureType, double>::const_iterator it =
           conflatableFeatureCounts.begin();
         it != conflatableFeatureCounts.end(); ++it)
    {
      // Unknown does not get us a usable element criterion, so skip it
      if (hoot::CreatorDescription::Unknown != it.key())
      {
        _generateFeatureStats(it.key(), it.value(),
                              CreatorDescription::getFeatureCalcType(it.key()),
                              CreatorDescription::getElementCriterion(it.key(), map),
                              poisMergedIntoPolys);
      }
    }

    LongestTagVisitor v2;
    _applyVisitor(&v2);
    _addStat("Longest Tag", v2.getStat());

    // TODO: this should be moved into _generateFeatureStats
    LOG_DEBUG("config script: " + ConfigOptions().getStatsTranslateScript());
    if (ConfigOptions().getStatsTranslateScript() != "")
    {
<<<<<<< HEAD
      shared_ptr<ScriptTranslator> st(
        ScriptTranslatorFactory::getInstance().createTranslator(
=======
      std::shared_ptr<ScriptSchemaTranslator> st(
        ScriptSchemaTranslatorFactory::getInstance().createTranslator(
>>>>>>> 2922c085
          ConfigOptions().getStatsTranslateScript()));
      st->setErrorTreatment(StrictOff);
      TranslatedTagCountVisitor tcv(st);
      _applyVisitor(&tcv);
      _addStat("Translated Populated Tag Percent", tcv.getStat());
      _addStat("Translated Populated Tags", tcv.getPopulatedCount());
      _addStat("Translated Default Tags", tcv.getDefaultCount());
      _addStat("Translated Null Tags", tcv.getNullCount());

      _addStat("Building Translated Populated Tag Percent",
        _applyVisitor(new BuildingCriterion(map), new TranslatedTagCountVisitor(st)));
      _addStat("Road Translated Populated Tag Percent",
        _applyVisitor(new HighwayCriterion(map), new TranslatedTagCountVisitor(st)));
      _addStat("POI Translated Populated Tag Percent",
        _applyVisitor(new PoiCriterion(), new TranslatedTagCountVisitor(st)));
      _addStat("Waterway Translated Populated Tag Percent",
        _applyVisitor(new LinearWaterwayCriterion(), new TranslatedTagCountVisitor(st)));
      _addStat("Polygon Conflatable POI Translated Populated Tag Percent",
        _applyVisitor(new PoiPolygonPoiCriterion(), new TranslatedTagCountVisitor(st)));
      _addStat("Polygon Translated Populated Tag Percent",
        _applyVisitor(new PoiPolygonPolyCriterion(), new TranslatedTagCountVisitor(st)));
    }
    else
    {
      LOG_DEBUG("Skipping stats translation");
    }
  }

  logMsg = "Map statistics calculated";
  if (!_mapName.isEmpty())
  {
    logMsg += " for " + _mapName;
  }
  logMsg += ".";
  LOG_DEBUG(logMsg);
}

void CalculateStatsOp::_addStat(const QString& name, double value)
{
  _stats.append(SingleStat(name,value));
}

void CalculateStatsOp::_addStat(const char* name, double value)
{
  _stats.append(SingleStat(QString(name),value));
}

void CalculateStatsOp::_interpretStatData(shared_ptr<const OsmMap>& constMap, StatData& d)
{
  shared_ptr<ElementCriterion> pCrit;

  if (d.criterion.length() > 0)
  {
    if (_criterionCache.contains(d.criterion))
    {
      pCrit = _criterionCache[d.criterion];
    }
    else
    {
      try
      {
        // create criterion
        pCrit = shared_ptr<ElementCriterion>(
            static_cast<ElementCriterion *>(
              Factory::getInstance().constructObject<ElementCriterion>(d.criterion)));

        // make sure the map is set before we use it
        ConstOsmMapConsumer* pMapConsumer = dynamic_cast<ConstOsmMapConsumer*>(pCrit.get());
        if(pMapConsumer) pMapConsumer->setOsmMap(constMap.get());
      }
      catch (...)
      {
        throw HootException(QString("Unable to construct criterion '%1' in stats data entry '%2'").arg(d.criterion, d.name) );
      }

      _criterionCache[d.criterion] = pCrit;
    }
  }

  if (d.visitor.length() > 0)
  {
    double val;

    if (pCrit)
    {
      // if a criterion is specified, we apply a FilteredVisitor
      // this is not cached as there is only one value and it's unlikely to be repeated
      shared_ptr<ConstElementVisitor> pCriterionVisitor;

      try
      {
        // create visitor to set in FilteredVisitor
        pCriterionVisitor = shared_ptr<ConstElementVisitor>(
              static_cast<ConstElementVisitor *>(
                Factory::getInstance().constructObject<ElementVisitor>(d.visitor)));
      }
      catch (...)
      {
        throw HootException(QString("Unable to construct visitor '%1' in stats data entry '%2'").arg(d.visitor, d.name) );
      }

      FilteredVisitor filteredVisitor = FilteredVisitor(pCrit, ConstElementVisitorPtr(pCriterionVisitor));
      val = _applyVisitor(filteredVisitor);
    }
    else
    {
      if (d.statCall == None)
      {
        throw HootException(QString("Stats data entry '%1' is invalid").arg(d.name) );
      }
      else
      {
        shared_ptr<ConstElementVisitor> pVisitor;

        if (_appliedVisitorCache.contains(d.visitor))
        {
          pVisitor = _appliedVisitorCache[d.visitor];
        }
        else
        {
          try
          {
            pVisitor = shared_ptr<ConstElementVisitor>(
                  static_cast<ConstElementVisitor *>(
                    Factory::getInstance().constructObject<ElementVisitor>(d.visitor)));
          }
          catch (...)
          {
            throw HootException(QString("Unable to construct visitor '%1' in stats data entry '%2'").arg(d.visitor, d.name) );
          }

          // without criterion, apply the visitor directly and interpret as NumericStatistic
          _applyVisitor(pVisitor.get());
          _appliedVisitorCache[d.visitor] = pVisitor;
        }

        SingleStatistic* ss = dynamic_cast<SingleStatistic*>(pVisitor.get());
        NumericStatistic* ns = NULL;

        if (d.statCall != Stat)
        {
          ns = dynamic_cast<NumericStatistic*>(pVisitor.get());
        }

        switch (d.statCall)
        {
          case None: val = 0; break;
          case Min: val = ns->getMin(); break;
          case Max: val = ns->getMax(); break;
          case Average: val = ns->getAverage(); break;
          case Stat: val = ss->getStat(); break;
          case InfoCount: val = ns->getInformationCount(); break;
          case InfoMin: val = ns->getInformationMin(); break;
          case InfoMax: val = ns->getInformationMax(); break;
          case InfoAverage: val = ns->getInformationAverage(); break;
          case InfoDiff: val = ns->getInformationCountDiff(); break;
        }
      }
    }

    //LOG_VARD(val);
    //_addStat("-------> " + d.name, val);
    _addStat(d.name, val);
  }
}

bool CalculateStatsOp::_matchDescriptorCompare(const CreatorDescription& m1,
                                               const CreatorDescription& m2)
{
  return m1.className > m2.className;
}

double CalculateStatsOp::_applyVisitor(ElementCriterion* pCrit, ConstElementVisitor* pVis)
{
  return _applyVisitor(FilteredVisitor(pCrit, pVis));
}

double CalculateStatsOp::_applyVisitor(const FilteredVisitor& v)
{
  boost::any emptyVisitorData;
  return _applyVisitor(v, emptyVisitorData);
}

double CalculateStatsOp::_applyVisitor(const FilteredVisitor& v, boost::any& visitorData)
{
  // this is a hack to let C++ pass v as a temporary. Bad Jason.
  FilteredVisitor* fv = const_cast<FilteredVisitor*>(&v);
  shared_ptr<FilteredVisitor> critFv;
  if (_criterion)
  {
    critFv.reset(new FilteredVisitor(*_criterion, *fv));
    fv = critFv.get();
  }
  SingleStatistic* ss = dynamic_cast<SingleStatistic*>(&v.getChildVisitor());
  assert(ss != 0);

  _constMap->visitRo(*fv);

  DataProducer* dataProducer = dynamic_cast<DataProducer*>(&v.getChildVisitor());
  if (dataProducer != 0)
  {
    visitorData = dataProducer->getData();
  }

  return ss->getStat();
}

void CalculateStatsOp::_applyVisitor(ConstElementVisitor *v)
{
  shared_ptr<FilteredVisitor> critFv;
  if (_criterion)
  {
    critFv.reset(new FilteredVisitor(*_criterion, *v));
    v = critFv.get();
  }
  _constMap->visitRo(*v);
}

double CalculateStatsOp::getSingleStat(const QString& n) const
{
  for (int i = 0; i < _stats.size(); i++)
  {
    if (_stats[i].name == n)
    {
      return _stats[i].value;
    }
  }
  throw InternalErrorException("Could not find the specified stat: " + n);
}

bool CalculateStatsOp::hasSingleStat(const QString& n) const
{
  for (int i = 0; i < _stats.size(); i++)
  {
    if (_stats[i].name == n)
    {
      return true;
    }
  }
  return false;
}

long CalculateStatsOp::indexOfSingleStat(const QString& n) const
{
  for (int i = 0; i < _stats.size(); i++)
  {
    if (_stats[i].name == n)
    {
      return i;
    }
  }
  return -1;
}

void CalculateStatsOp::printStats()
{
  LOG_INFO("Number of statistics calculated: " + QString::number(_stats.size()));
  for (int i = 0; i < _stats.size(); i++)
  {
    LOG_INFO(_stats[i].toString());
  }
}

ConstElementVisitorPtr CalculateStatsOp::_getElementVisitorForFeatureType(
  const CreatorDescription::BaseFeatureType& featureType)
{
  if (featureType == CreatorDescription::PoiPolygonPOI ||
      featureType == CreatorDescription::Polygon)
  {
    //Poi/poly doesn't have the restriction that an element have a tag information count > 0 to
    //be considered for conflation.
    return ConstElementVisitorPtr(new ElementCountVisitor());
  }
  else
  {
    return ConstElementVisitorPtr(new FeatureCountVisitor());
  }
}

void CalculateStatsOp::_generateFeatureStats(const CreatorDescription::BaseFeatureType& featureType,
                                             const float conflatableCount,
                                             const CreatorDescription::FeatureCalcType& type,
                                             ElementCriterionPtr criterion,
                                             const long poisMergedIntoPolys)
{
  LOG_VARD(poisMergedIntoPolys);
  const QString description = CreatorDescription::baseFeatureTypeToString(featureType);
  LOG_VARD(description);

  double totalFeatures = 0.0;
  totalFeatures = _applyVisitor(FilteredVisitor(criterion->clone(), _getElementVisitorForFeatureType(featureType)));
  LOG_VARD(totalFeatures);
  _addStat(QString("%1s").arg(description), totalFeatures);
  _addStat(QString("Conflatable %1s").arg(description), conflatableCount);

  double conflatedFeatureCount =
    _applyVisitor(
      FilteredVisitor(
        ChainCriterion(
          new StatusCriterion(Status::Conflated), criterion->clone()),
      _getElementVisitorForFeatureType(featureType)));
  LOG_VARD(conflatedFeatureCount);
  if (featureType == CreatorDescription::PoiPolygonPOI)
  {
    //we need to add any pois that may have been merged into polygons by poi/poly into the
    //conflated feature count for this feature type
    conflatedFeatureCount += poisMergedIntoPolys;
    LOG_VARD(conflatedFeatureCount);
  }

  const double featuresMarkedForReview =
    _applyVisitor(
      FilteredVisitor(
        ChainCriterion(
          new NeedsReviewCriterion(_constMap),
          criterion->clone()),
      _getElementVisitorForFeatureType(featureType)));
  _addStat(QString("Conflated %1s").arg(description), conflatedFeatureCount);
  _addStat(QString("%1s Marked for Review").arg(description), featuresMarkedForReview);
  const double numFeatureReviewsToBeMade =
    _applyVisitor(
       FilteredVisitor(
         criterion->clone(),
         ConstElementVisitorPtr(new CountUniqueReviewsVisitor())));
  _addStat(QString("%1 Reviews to be Made").arg(description), numFeatureReviewsToBeMade);

  double unconflatedFeatureCount =
    _applyVisitor(
      FilteredVisitor(
        ChainCriterion(
          new NotCriterion(new StatusCriterion(Status::Conflated)),
          criterion->clone()),
      _getElementVisitorForFeatureType(featureType)));
  LOG_VARD(unconflatedFeatureCount);
  if (featureType == CreatorDescription::PoiPolygonPOI)
  {
    //we need to subtract any pois that may have been merged into polygons by poi/poly from the
    //unconflated feature count for this feature type
    unconflatedFeatureCount -= poisMergedIntoPolys;
    LOG_VARD(unconflatedFeatureCount);
  }
  _addStat(QString("Unmatched %1s").arg(description), unconflatedFeatureCount);

  if (type == CreatorDescription::CalcTypeLength)
  {
    _addStat(QString("Meters of %1 Processed by Conflation").arg(description),
      _applyVisitor(
        FilteredVisitor(ChainCriterion(ElementCriterionPtr(new StatusCriterion(Status::Conflated)),
        criterion->clone()), ConstElementVisitorPtr(new LengthOfWaysVisitor()))));
  }
  else if (type == CreatorDescription::CalcTypeArea)
  {
    _addStat(QString("Meters Squared of %1s Processed by Conflation").arg(description),
      _applyVisitor(FilteredVisitor(ChainCriterion(ElementCriterionPtr(new StatusCriterion(Status::Conflated)),
        criterion->clone()), ConstElementVisitorPtr(new CalculateAreaVisitor()))));
  }

  double percentageOfTotalFeaturesConflated = 0.0;
  if (totalFeatures > 0.0)
  {
    percentageOfTotalFeaturesConflated =
      ((double)conflatedFeatureCount / (double)totalFeatures) * 100.0;
  }
  LOG_VARD(percentageOfTotalFeaturesConflated);
  _addStat(QString("Percentage of %1s Conflated").arg(description), percentageOfTotalFeaturesConflated);
  double percentageOfTotalFeaturesMarkedForReview = 0.0;
  if (totalFeatures > 0.0)
  {
    percentageOfTotalFeaturesMarkedForReview =
      ((double)featuresMarkedForReview / (double)totalFeatures) * 100.0;
  }
  _addStat(QString("Percentage of %1s Marked for Review").arg(description),
           percentageOfTotalFeaturesMarkedForReview);
  double percentageOfTotalFeaturesUnconflated = 0.0;
  if (totalFeatures > 0.0)
  {
    percentageOfTotalFeaturesUnconflated =
      ((double)unconflatedFeatureCount / (double)totalFeatures) * 100.0;
  }
  LOG_VARD(percentageOfTotalFeaturesUnconflated);
  _addStat(QString("Percentage of Unmatched %1s").arg(description), percentageOfTotalFeaturesUnconflated);
}

}<|MERGE_RESOLUTION|>--- conflicted
+++ resolved
@@ -398,13 +398,8 @@
     LOG_DEBUG("config script: " + ConfigOptions().getStatsTranslateScript());
     if (ConfigOptions().getStatsTranslateScript() != "")
     {
-<<<<<<< HEAD
-      shared_ptr<ScriptTranslator> st(
-        ScriptTranslatorFactory::getInstance().createTranslator(
-=======
-      std::shared_ptr<ScriptSchemaTranslator> st(
+      shared_ptr<ScriptSchemaTranslator> st(
         ScriptSchemaTranslatorFactory::getInstance().createTranslator(
->>>>>>> 2922c085
           ConfigOptions().getStatsTranslateScript()));
       st->setErrorTreatment(StrictOff);
       TranslatedTagCountVisitor tcv(st);

/*
 * This file is part of Hootenanny.
 *
 * Hootenanny is free software: you can redistribute it and/or modify
 * it under the terms of the GNU General Public License as published by
 * the Free Software Foundation, either version 3 of the License, or
 * (at your option) any later version.
 *
 * This program is distributed in the hope that it will be useful,
 * but WITHOUT ANY WARRANTY; without even the implied warranty of
 * MERCHANTABILITY or FITNESS FOR A PARTICULAR PURPOSE.  See the
 * GNU General Public License for more details.
 *
 * You should have received a copy of the GNU General Public License
 * along with this program.  If not, see <http://www.gnu.org/licenses/>.
 *
 * --------------------------------------------------------------------
 *
 * The following copyright notices are generated automatically. If you
 * have a new notice to add, please use the format:
 * " * @copyright Copyright ..."
 * This will properly maintain the copyright information. DigitalGlobe
 * copyrights will be updated automatically.
 *
 * @copyright Copyright (C) 2015, 2016, 2017, 2018, 2019 DigitalGlobe (http://www.digitalglobe.com/)
 */
#include "CalculateStatsOp.h"

#include <hoot/core/util/MapProjector.h>
#include <hoot/core/elements/OsmMap.h>
#include <hoot/core/criterion/BuildingCriterion.h>
#include <hoot/core/criterion/ChainCriterion.h>
#include <hoot/core/criterion/ElementTypeCriterion.h>
#include <hoot/core/criterion/HighwayCriterion.h>
#include <hoot/core/criterion/LinearCriterion.h>
#include <hoot/core/criterion/NeedsReviewCriterion.h>
#include <hoot/core/criterion/NoInformationCriterion.h>
#include <hoot/core/criterion/NotCriterion.h>
#include <hoot/core/criterion/PoiCriterion.h>
#include <hoot/core/criterion/StatsAreaCriterion.h>
#include <hoot/core/criterion/StatusCriterion.h>
#include <hoot/core/criterion/TagCriterion.h>
#include <hoot/core/criterion/LinearWaterwayCriterion.h>
#include <hoot/core/io/ScriptTranslatorFactory.h>
#include <hoot/core/visitors/CalculateAreaVisitor.h>
#include <hoot/core/visitors/CalculateAreaForStatsVisitor.h>
#include <hoot/core/visitors/CountUniqueReviewsVisitor.h>
#include <hoot/core/visitors/ElementCountVisitor.h>
#include <hoot/core/visitors/FeatureCountVisitor.h>
#include <hoot/core/visitors/FilteredVisitor.h>
#include <hoot/core/visitors/LengthOfWaysVisitor.h>
#include <hoot/core/visitors/LongestTagVisitor.h>
#include <hoot/core/visitors/MaxIdVisitor.h>
#include <hoot/core/visitors/MinIdVisitor.h>
#include <hoot/core/visitors/TranslatedTagCountVisitor.h>
#include <hoot/core/visitors/UniqueNamesVisitor.h>
#include <hoot/core/util/ConfigOptions.h>
#include <hoot/core/util/HootException.h>
#include <hoot/core/visitors/TagCountVisitor.h>
#include <hoot/core/conflate/matching/MatchFactory.h>
#include <hoot/core/visitors/MatchCandidateCountVisitor.h>
#include <hoot/core/util/Factory.h>
#include <hoot/core/conflate/stats/DataProducer.h>
#include <hoot/core/io/ScriptTranslator.h>
#include <hoot/core/visitors/SumNumericTagsVisitor.h>
#include <hoot/core/criterion/poi-polygon/PoiPolygonPoiCriterion.h>
#include <hoot/core/criterion/poi-polygon/PoiPolygonPolyCriterion.h>
#include <hoot/core/visitors/AddressCountVisitor.h>
#include <hoot/core/visitors/PhoneNumberCountVisitor.h>
#include <hoot/core/criterion/HasAddressCriterion.h>
#include <hoot/core/criterion/HasPhoneNumberCriterion.h>
#include <hoot/core/criterion/HasNameCriterion.h>
#include <hoot/core/criterion/OneWayCriterion.h>
#include <hoot/core/criterion/MultiUseBuildingCriterion.h>
#include <hoot/core/criterion/NonBuildingAreaCriterion.h>
#include <hoot/core/criterion/RoundaboutCriterion.h>
#include <hoot/core/criterion/BridgeCriterion.h>
#include <hoot/core/criterion/TunnelCriterion.h>
#include <hoot/core/visitors/BuildingHeightVisitor.h>
#include <hoot/core/visitors/BuildingLevelsVisitor.h>
#include <hoot/core/visitors/NodesPerWayVisitor.h>
#include <hoot/core/visitors/MembersPerRelationVisitor.h>

#include <math.h>

using namespace boost;
using namespace std;

namespace hoot
{

HOOT_FACTORY_REGISTER(OsmMapOperation, CalculateStatsOp)

CalculateStatsOp::CalculateStatsOp(QString mapName, bool inputIsConflatedMapOutput) :
  _mapName(mapName),
  _quick(false),
  _inputIsConflatedMapOutput(inputIsConflatedMapOutput)
{
}

CalculateStatsOp::CalculateStatsOp(ElementCriterionPtr criterion, QString mapName,
                                   bool inputIsConflatedMapOutput) :
  _criterion(criterion),
  _mapName(mapName),
  _quick(false),
  _inputIsConflatedMapOutput(inputIsConflatedMapOutput)
{
  LOG_VART(_inputIsConflatedMapOutput);
}

boost::shared_ptr<MatchCreator> CalculateStatsOp::getMatchCreator(
    const vector<boost::shared_ptr<MatchCreator>>& matchCreators,
    const QString& matchCreatorName,
    CreatorDescription::BaseFeatureType& featureType)
{
  for (vector<boost::shared_ptr<MatchCreator>>::const_iterator matchIt = matchCreators.begin();
       matchIt != matchCreators.end(); ++matchIt)
  {
    vector<CreatorDescription> desc = (*matchIt)->getAllCreators();
    for (vector<CreatorDescription>::const_iterator descIt = desc.begin();
         descIt != desc.end(); ++descIt)
    {
      QString testName = QString::fromStdString(descIt->className);
      LOG_VART(testName);
      if (0 == matchCreatorName.compare(testName))
      {
        featureType = descIt->baseFeatureType;
        LOG_VART(featureType);
        return (*matchIt);
      }
    }
  }
  return boost::shared_ptr<MatchCreator>(); // empty if not found
}

void CalculateStatsOp::apply(const OsmMapPtr& map)
{
  QString logMsg = "Calculating map statistics";
  if (!_mapName.isEmpty())
  {
    logMsg += " for " + _mapName;
  }
  logMsg += "...";
  LOG_INFO(logMsg);

  MapProjector::projectToPlanar(map);

  boost::shared_ptr<const OsmMap> constMap = map;

  _stats.append(SingleStat("Nodes",
    _applyVisitor(constMap, FilteredVisitor(ElementTypeCriterion(ElementType::Node),
      ConstElementVisitorPtr(new ElementCountVisitor())))));
  _stats.append(SingleStat("Ways",
    _applyVisitor(constMap, FilteredVisitor(ElementTypeCriterion(ElementType::Way),
      ConstElementVisitorPtr(new ElementCountVisitor())))));
  _stats.append(SingleStat("Relations",
    _applyVisitor(constMap, FilteredVisitor(ElementTypeCriterion(ElementType::Relation),
      ConstElementVisitorPtr(new ElementCountVisitor())))));
  _stats.append(SingleStat("Minimum Node ID",
    _applyVisitor(constMap, FilteredVisitor(ElementTypeCriterion(ElementType::Node),
      ConstElementVisitorPtr(new MinIdVisitor())))));
  _stats.append(SingleStat("Maximum Node ID",
    _applyVisitor(constMap, FilteredVisitor(ElementTypeCriterion(ElementType::Node),
      ConstElementVisitorPtr(new MaxIdVisitor())))));
  _stats.append(SingleStat("Minimum Way ID",
    _applyVisitor(constMap, FilteredVisitor(ElementTypeCriterion(ElementType::Way),
      ConstElementVisitorPtr(new MinIdVisitor())))));
  _stats.append(SingleStat("Maximum Way ID",
    _applyVisitor(constMap, FilteredVisitor(ElementTypeCriterion(ElementType::Way),
      ConstElementVisitorPtr(new MaxIdVisitor())))));
  _stats.append(SingleStat("Minimum Relation ID",
    _applyVisitor(constMap, FilteredVisitor(ElementTypeCriterion(ElementType::Relation),
      ConstElementVisitorPtr(new MinIdVisitor())))));
  _stats.append(SingleStat("Maximum Relation ID",
    _applyVisitor(constMap, FilteredVisitor(ElementTypeCriterion(ElementType::Relation),
      ConstElementVisitorPtr(new MaxIdVisitor())))));

  if (!_quick)
  {
    NodesPerWayVisitor nodesPerWayVis;
    _applyVisitor(constMap, &nodesPerWayVis);
    _stats.append(SingleStat("Least Nodes in a Way", nodesPerWayVis.getMin()));
    _stats.append(SingleStat("Most Nodes in a Way", nodesPerWayVis.getMax()));
    _stats.append(SingleStat("Average Nodes Per Way", nodesPerWayVis.getAverage()));
    _stats.append(SingleStat("Total Way Nodes", nodesPerWayVis.getStat()));

    MembersPerRelationVisitor membersPerRelationVis;
    _applyVisitor(constMap, &membersPerRelationVis);
    _stats.append(SingleStat("Least Members in a Relation", membersPerRelationVis.getMin()));
    _stats.append(SingleStat("Most Members in a Relation", membersPerRelationVis.getMax()));
    _stats.append(SingleStat("Average Members Per Relation", membersPerRelationVis.getAverage()));
    _stats.append(SingleStat("Total Relation Members", membersPerRelationVis.getStat()));

    TagCountVisitor tagCountVisitor;
    _applyVisitor(constMap, &tagCountVisitor);
    const long numTotalTags = (long)tagCountVisitor.getStat();
    _stats.append(SingleStat("Total Feature Tags", numTotalTags));
    const long numInformationTags = tagCountVisitor.getInformationCount();
    _stats.append(SingleStat("Total Feature Information Tags", numInformationTags));
    _stats.append(SingleStat("Total Feature Metadata Tags", numTotalTags - numInformationTags));
    _stats.append(SingleStat("Least Tags on a Feature", tagCountVisitor.getMin()));
    _stats.append(SingleStat("Most Tags on a Feature", tagCountVisitor.getMax()));
    _stats.append(SingleStat("Average Tags Per Feature", tagCountVisitor.getAverage()));
    _stats.append(
      SingleStat("Least Information Tags on a Feature", tagCountVisitor.getInformationMin()));
    _stats.append(
      SingleStat("Most Information Tags on a Feature", tagCountVisitor.getInformationMax()));
    _stats.append(
      SingleStat("Average Information Tags Per Feature", tagCountVisitor.getInformationAverage()));

    _stats.append(SingleStat("Features with Names",
      _applyVisitor(
        constMap, FilteredVisitor(HasNameCriterion(),
        ConstElementVisitorPtr(new ElementCountVisitor())))));
    UniqueNamesVisitor v;
    _applyVisitor(constMap, &v);
    _stats.append(SingleStat("Unique Names", v.getStat()));
    _stats.append(
      SingleStat("Unique Road Names",
      _applyVisitor(
      constMap,
      FilteredVisitor(HighwayCriterion(), ConstElementVisitorPtr(new UniqueNamesVisitor())))));
    _stats.append(
      SingleStat("Unique Building Names",
      _applyVisitor(
      constMap,
      FilteredVisitor(BuildingCriterion(map), ConstElementVisitorPtr(new UniqueNamesVisitor())))));

    _stats.append(
      SingleStat("Meters of Linear Features",
      _applyVisitor(
        constMap,
        FilteredVisitor(LinearCriterion(), ConstElementVisitorPtr(new LengthOfWaysVisitor())))));
    _stats.append(
      SingleStat("Meters Squared of Area Features",
      _applyVisitor(
        constMap,
        FilteredVisitor(StatsAreaCriterion(),
          ConstElementVisitorPtr(new CalculateAreaForStatsVisitor())))));
    _stats.append(
      SingleStat("Meters of Roads",
      _applyVisitor(
        constMap,
        FilteredVisitor(HighwayCriterion(map), ConstElementVisitorPtr(new LengthOfWaysVisitor())))));
    _stats.append(
<<<<<<< HEAD
      SingleStat("Highway Unique Name Count",
      _applyVisitor(
      constMap,
      FilteredVisitor(HighwayCriterion(map), ConstElementVisitorPtr(new UniqueNamesVisitor())))));
    _stats.append(
=======
>>>>>>> 873c2a26
      SingleStat("Meters Squared of Buildings",
      _applyVisitor(
      constMap,
      FilteredVisitor(BuildingCriterion(map), ConstElementVisitorPtr(new CalculateAreaVisitor())))));

    _stats.append(SingleStat("Bridges",
      _applyVisitor(
        constMap, FilteredVisitor(BridgeCriterion(),
        ConstElementVisitorPtr(new ElementCountVisitor())))));
    _stats.append(SingleStat("Tunnels",
      _applyVisitor(
        constMap, FilteredVisitor(TunnelCriterion(),
        ConstElementVisitorPtr(new ElementCountVisitor())))));
    _stats.append(SingleStat("One-Way Streets",
      _applyVisitor(
        constMap, FilteredVisitor(OneWayCriterion(),
        ConstElementVisitorPtr(new ElementCountVisitor())))));
    _stats.append(SingleStat("Road Roundabouts",
      _applyVisitor(
        constMap, FilteredVisitor(RoundaboutCriterion(),
        ConstElementVisitorPtr(new ElementCountVisitor())))));

    _stats.append(SingleStat("Multi-Use Buildings",
      _applyVisitor(
        constMap, FilteredVisitor(MultiUseBuildingCriterion(),
        ConstElementVisitorPtr(new ElementCountVisitor())))));
    BuildingHeightVisitor buildingHeightVis;
    _applyVisitor(constMap, &buildingHeightVis);
    _stats.append(SingleStat("Buildings With Height Info", buildingHeightVis.numWithStat()));
    _stats.append(SingleStat("Shortest Building Height", buildingHeightVis.getMin()));
    _stats.append(SingleStat("Tallest Building Height", buildingHeightVis.getMax()));
    _stats.append(SingleStat("Average Height Per Building", buildingHeightVis.getAverage()));
    BuildingLevelsVisitor buildingLevelVis;
    _applyVisitor(constMap, &buildingLevelVis);
    _stats.append(SingleStat("Buildings With Level Info", buildingLevelVis.numWithStat()));
    _stats.append(SingleStat("Least Levels in a Building", buildingLevelVis.getMin()));
    _stats.append(SingleStat("Most Levels in a Building", buildingHeightVis.getMax()));
    _stats.append(
      SingleStat("Average Levels Per Building", buildingHeightVis.getAverage()));

    _stats.append(SingleStat("Non-Building Areas",
      _applyVisitor(
        constMap, FilteredVisitor(NonBuildingAreaCriterion(),
        ConstElementVisitorPtr(new ElementCountVisitor())))));

    _stats.append(SingleStat("Features with Addresses",
      _applyVisitor(
        constMap, FilteredVisitor(HasAddressCriterion(),
        ConstElementVisitorPtr(new ElementCountVisitor())))));
    AddressCountVisitor addressCountVis;
    _applyVisitor(constMap, &addressCountVis);
    _stats.append(SingleStat("Total Addresses", addressCountVis.getStat()));

    _stats.append(SingleStat("Features with Phone Numbers",
      _applyVisitor(
        constMap, FilteredVisitor(HasPhoneNumberCriterion(),
        ConstElementVisitorPtr(new ElementCountVisitor())))));
    PhoneNumberCountVisitor phoneCountVis;
    _applyVisitor(constMap, &phoneCountVis);
    _stats.append(SingleStat("Total Phone Numbers", phoneCountVis.getStat()));

    FeatureCountVisitor featureCountVisitor;
    _applyVisitor(constMap, &featureCountVisitor);
    const long featureCount = featureCountVisitor.getCount();
    LOG_VART(featureCount);
    _stats.append(SingleStat("Total Features", featureCount));
    vector< boost::shared_ptr<MatchCreator> > matchCreators =
      MatchFactory::getInstance().getCreators();
    LOG_VARD(matchCreators.size());
    double conflatedFeatureCount =
      _applyVisitor(
        constMap,
        FilteredVisitor(
          StatusCriterion(Status::Conflated), ConstElementVisitorPtr(new FeatureCountVisitor())));

    //We're tailoring the stats to whether the map being examined is the input to a conflation job
    //or the output from a conflation job.  When the stats option is called from the conflate
    //command, this is accomplished by allowing the conflate command to notify this op which kind
    //of map is being examined.  When the stats command is called by itself, there is no mechanism
    //for doing that, so we're assuming if there are any conflated features in the map, that the map
    //should be considered an the output of a conflation job.  This logic, of course, breaks down if
    //the same data is conflated more than once.  In that case, it may be wise to let the stats
    //command pass in a variable stating whether the map is input/output, like the conflate command
    //does.
    if (conflatedFeatureCount > 0)
    {
      _inputIsConflatedMapOutput = true;
    }
    any matchCandidateCountsData;
    double conflatableFeatureCount =
      _applyVisitor(
        constMap,
        FilteredVisitor(
          ChainCriterion(
            ElementCriterionPtr(
              new NotCriterion(ElementCriterionPtr(new StatusCriterion(Status::Conflated)))),
            ElementCriterionPtr(
              new NotCriterion(ElementCriterionPtr(new NeedsReviewCriterion(constMap))))),
          ConstElementVisitorPtr(new MatchCandidateCountVisitor(matchCreators))),
        matchCandidateCountsData);
    LOG_VARD(matchCreators.size());
    SumNumericTagsVisitor tagSumVis(QStringList(MetadataTags::HootPoiPolygonPoisMerged()));
    constMap->visitRo(tagSumVis);
    long poisMergedIntoPolys = tagSumVis.getStat();
    //we need to add any pois that may have been merged into polygons by poi/poly into the total
    //conflated feature count
    conflatedFeatureCount += poisMergedIntoPolys;

    if (_inputIsConflatedMapOutput)
    {
      //The conflatable stat has no meaning on a conflated output map, since everything in the
      //output is either conflated, passed through, marked for review, or left unconflated.
      conflatableFeatureCount = 0.0;
    }
    _stats.append(SingleStat("Total Conflatable Features", conflatableFeatureCount));
    _stats.append(
      SingleStat(
        "Percentage of Total Features Conflatable",
        ((double)conflatableFeatureCount / (double)featureCount) * 100.0));
    const double numFeaturesMarkedForReview =
      _applyVisitor(
        constMap,
        FilteredVisitor(new NeedsReviewCriterion(constMap), new FeatureCountVisitor()));

    CountUniqueReviewsVisitor curv;
    constMap->visitRo(curv);
    const double numReviewsToBeMade = curv.getStat();
    const double untaggedFeatureCount =
      _applyVisitor(
        constMap, FilteredVisitor(new NoInformationCriterion(),new FeatureCountVisitor()));
    _stats.append(SingleStat("Untagged Features", untaggedFeatureCount));
    long unconflatableFeatureCount = -1.0;
    if (!_inputIsConflatedMapOutput)
    {
      unconflatableFeatureCount =
        fmax((featureCount - untaggedFeatureCount - conflatableFeatureCount), (long)0);
    }
    else
    {
      //this stat has no meaning on a conflated output map (see total feature conflatable stat
      //comment)
      unconflatableFeatureCount = 0.0;
    }
    _stats.append(SingleStat("Total Unconflatable Features", unconflatableFeatureCount));
    _stats.append(
      SingleStat(
        "Percentage of Total Features Unconflatable",
        ((double)unconflatableFeatureCount / (double)featureCount) * 100.0));

    _stats.append(SingleStat("Match Creators", matchCreators.size()));
    QMap<CreatorDescription::BaseFeatureType, double> conflatableFeatureCounts;
    for (CreatorDescription::BaseFeatureType ft = CreatorDescription::POI;
         ft < CreatorDescription::Unknown;
         ft = CreatorDescription::BaseFeatureType(ft+1))
    {
      conflatableFeatureCounts[ft] = 0.0;
    }

    const QMap<QString, long> matchCandidateCountsByMatchCreator =
      any_cast<QMap<QString, long> >(matchCandidateCountsData);
    LOG_VARD(matchCandidateCountsByMatchCreator.size());
    LOG_VARD(matchCandidateCountsByMatchCreator);
    for (QMap<QString, long >::const_iterator iterator = matchCandidateCountsByMatchCreator.begin();
         iterator != matchCandidateCountsByMatchCreator.end(); ++iterator)
    {
      const QString matchCreatorName = iterator.key();
      LOG_VARD(matchCreatorName);
      CreatorDescription::BaseFeatureType featureType = CreatorDescription::Unknown;
      /*boost::shared_ptr<MatchCreator> matchCreator =*/
        getMatchCreator(matchCreators, iterator.key(), featureType);

      double conflatableFeatureCountForFeatureType = 0.0;
      if (!_inputIsConflatedMapOutput)
      {
        conflatableFeatureCountForFeatureType = matchCandidateCountsByMatchCreator[matchCreatorName];
        LOG_VARD(conflatableFeatureCountForFeatureType);
      }

      //Poi/poly is a special case in that it conflates two different types of features, so it must
      //be treated with different logic than the rest of the single feature type conflation logic
      //here and in MatchCandidateCountVisitor.
      if (featureType == CreatorDescription::Polygon)
      {
        double conflatablePolyCount = 0.0;
        if (!_inputIsConflatedMapOutput)
        {
          conflatablePolyCount =
            _applyVisitor(
              constMap,
              //see comment in _generateFeatureStats as to why ElementCountVisitor is used here
              //instead of FeatureCountVisitor
              FilteredVisitor(
                PoiPolygonPolyCriterion(), ConstElementVisitorPtr(new ElementCountVisitor())));
        }
        _stats.append(
          SingleStat(
            "Polygons Conflatable by: " + matchCreatorName, conflatablePolyCount));
        conflatableFeatureCounts[CreatorDescription::Polygon] += conflatablePolyCount;

        double conflatablePoiPolyPoiCount = 0.0;
        if (!_inputIsConflatedMapOutput)
        {
          conflatablePoiPolyPoiCount =
            _applyVisitor(
              constMap,
              //see comment in _generateFeatureStats as to why ElementCountVisitor is used here
              //instead of FeatureCountVisitor
              FilteredVisitor(
                PoiPolygonPoiCriterion(), ConstElementVisitorPtr(new ElementCountVisitor())));
        }
        _stats.append(
          SingleStat(
            "POIs Conflatable by: " + matchCreatorName, conflatablePoiPolyPoiCount));
        conflatableFeatureCounts[CreatorDescription::PoiPolygonPOI] += conflatablePoiPolyPoiCount;
      }
      _stats.append(
        SingleStat(
          "Features Conflatable by: " + matchCreatorName, conflatableFeatureCountForFeatureType));
      conflatableFeatureCounts[featureType] += conflatableFeatureCountForFeatureType;
    }

    _stats.append(SingleStat("Total Conflated Features", conflatedFeatureCount));
    _stats.append(
      SingleStat(
        "Percentage of Total Features Conflated",
        ((double)conflatedFeatureCount / (double)featureCount) * 100.0));
    _stats.append(
      SingleStat("Total Features Marked for Review", numFeaturesMarkedForReview));
    _stats.append(
      SingleStat(
        "Percentage of Total Features Marked for Review",
        ((double)numFeaturesMarkedForReview / (double)featureCount) * 100.0));
    _stats.append(
      SingleStat("Total Reviews to be Made", numReviewsToBeMade));
    const double unconflatedFeatureCount =
      _applyVisitor(
        constMap,
        FilteredVisitor(
            new NotCriterion(new StatusCriterion(Status::Conflated)),
          new FeatureCountVisitor()));
    _stats.append(SingleStat("Total Unmatched Features", unconflatedFeatureCount));
    _stats.append(
      SingleStat(
        "Percentage of Total Features Unmatched",
        ((double)unconflatedFeatureCount / (double)featureCount) * 100.0));

    for (QMap<CreatorDescription::BaseFeatureType, double>::const_iterator it =
           conflatableFeatureCounts.begin();
         it != conflatableFeatureCounts.end(); ++it)
    {
      // Unknown does not get us a usable element criterion, so skip it
      if (hoot::CreatorDescription::Unknown != it.key())
      {
        _generateFeatureStats(constMap, it.key(), it.value(),
                              CreatorDescription::getFeatureCalcType(it.key()),
                              CreatorDescription::getElementCriterion(it.key(), map),
                              poisMergedIntoPolys);
      }
    }

    LongestTagVisitor v2;
    _applyVisitor(constMap, &v2);
    _stats.append(SingleStat("Longest Tag", v2.getStat()));

    // TODO: this should be moved into _generateFeatureStats
    LOG_DEBUG("config script: " + ConfigOptions().getStatsTranslateScript());
    if (ConfigOptions().getStatsTranslateScript() != "")
    {
      boost::shared_ptr<ScriptTranslator> st(
        ScriptTranslatorFactory::getInstance().createTranslator(
          ConfigOptions().getStatsTranslateScript()));
      st->setErrorTreatment(StrictOff);
      TranslatedTagCountVisitor tcv(st);
      _applyVisitor(constMap, &tcv);
      _stats.append(SingleStat("Translated Populated Tag Percent", tcv.getStat()));
      _stats.append(SingleStat("Translated Populated Tags", tcv.getPopulatedCount()));
      _stats.append(SingleStat("Translated Default Tags", tcv.getDefaultCount()));
      _stats.append(SingleStat("Translated Null Tags", tcv.getNullCount()));

      _stats.append(SingleStat("Building Translated Populated Tag Percent",
        _applyVisitor(constMap, FilteredVisitor(BuildingCriterion(map),
          ConstElementVisitorPtr(new TranslatedTagCountVisitor(st))))));
<<<<<<< HEAD
      _stats.append(SingleStat("Highway Translated Populated Tag Percent",
        _applyVisitor(constMap, FilteredVisitor(HighwayCriterion(map),
=======
      _stats.append(SingleStat("Road Translated Populated Tag Percent",
        _applyVisitor(constMap, FilteredVisitor(HighwayCriterion(),
>>>>>>> 873c2a26
          ConstElementVisitorPtr(new TranslatedTagCountVisitor(st))))));
      _stats.append(SingleStat("POI Translated Populated Tag Percent",
        _applyVisitor(constMap, FilteredVisitor(PoiCriterion(),
          ConstElementVisitorPtr(new TranslatedTagCountVisitor(st))))));
      _stats.append(SingleStat("Waterway Translated Populated Tag Percent",
        _applyVisitor(constMap, FilteredVisitor(LinearWaterwayCriterion(),
          ConstElementVisitorPtr(new TranslatedTagCountVisitor(st))))));
      _stats.append(SingleStat("Polygon Conflatable POI Translated Populated Tag Percent",
        _applyVisitor(constMap, FilteredVisitor(PoiPolygonPoiCriterion(),
          ConstElementVisitorPtr(new TranslatedTagCountVisitor(st))))));
      _stats.append(SingleStat("Polygon Translated Populated Tag Percent",
        _applyVisitor(constMap, FilteredVisitor(PoiPolygonPolyCriterion(),
          ConstElementVisitorPtr(new TranslatedTagCountVisitor(st))))));
    }
    else
    {
      LOG_DEBUG("Skipping stats translation");
    }
  }

  logMsg = "Map statistics calculated";
  if (!_mapName.isEmpty())
  {
    logMsg += " for " + _mapName;
  }
  logMsg += ".";
  LOG_DEBUG(logMsg);
}

bool CalculateStatsOp::_matchDescriptorCompare(const CreatorDescription& m1,
                                               const CreatorDescription& m2)
{
  return m1.className > m2.className;
}

double CalculateStatsOp::_applyVisitor(boost::shared_ptr<const OsmMap> &map,
                                       const FilteredVisitor& v)
{
  any emptyVisitorData;
  return _applyVisitor(map, v, emptyVisitorData);
}

double CalculateStatsOp::_applyVisitor(boost::shared_ptr<const OsmMap> &map,
                                       const FilteredVisitor& v, any& visitorData)
{
  // this is a hack to let C++ pass v as a temporary. Bad Jason.
  FilteredVisitor* fv = const_cast<FilteredVisitor*>(&v);
  boost::shared_ptr<FilteredVisitor> critFv;
  if (_criterion)
  {
    critFv.reset(new FilteredVisitor(*_criterion, *fv));
    fv = critFv.get();
  }
  SingleStatistic* ss = dynamic_cast<SingleStatistic*>(&v.getChildVisitor());
  assert(ss != 0);

  map->visitRo(*fv);

  DataProducer* dataProducer = dynamic_cast<DataProducer*>(&v.getChildVisitor());
  if (dataProducer != 0)
  {
    visitorData = dataProducer->getData();
  }

  return ss->getStat();
}

void CalculateStatsOp::_applyVisitor(boost::shared_ptr<const OsmMap>& map, ConstElementVisitor *v)
{
  boost::shared_ptr<FilteredVisitor> critFv;
  if (_criterion)
  {
    critFv.reset(new FilteredVisitor(*_criterion, *v));
    v = critFv.get();
  }
  map->visitRo(*v);
}

double CalculateStatsOp::getSingleStat(const QString& n) const
{
  for (int i = 0; i < _stats.size(); i++)
  {
    if (_stats[i].name == n)
    {
      return _stats[i].value;
    }
  }
  throw InternalErrorException("Could not find the specified stat: " + n);
}

bool CalculateStatsOp::hasSingleStat(const QString& n) const
{
  for (int i = 0; i < _stats.size(); i++)
  {
    if (_stats[i].name == n)
    {
      return true;
    }
  }
  return false;
}

long CalculateStatsOp::indexOfSingleStat(const QString& n) const
{
  for (int i = 0; i < _stats.size(); i++)
  {
    if (_stats[i].name == n)
    {
      return i;
    }
  }
  return -1;
}

void CalculateStatsOp::printStats()
{
  LOG_INFO("Number of statistics calculated: " + QString::number(_stats.size()));
  for (int i = 0; i < _stats.size(); i++)
  {
    LOG_INFO(_stats[i].toString());
  }
}

ConstElementVisitorPtr CalculateStatsOp::_getElementVisitorForFeatureType(
  const CreatorDescription::BaseFeatureType& featureType)
{
  if (featureType == CreatorDescription::PoiPolygonPOI ||
      featureType == CreatorDescription::Polygon)
  {
    //Poi/poly doesn't have the restriction that an element have a tag information count > 0 to
    //be considered for conflation.
    return ConstElementVisitorPtr(new ElementCountVisitor());
  }
  else
  {
    return ConstElementVisitorPtr(new FeatureCountVisitor());
  }
}

void CalculateStatsOp::_generateFeatureStats(boost::shared_ptr<const OsmMap>& map,
                                             const CreatorDescription::BaseFeatureType& featureType,
                                             const float conflatableCount,
                                             const CreatorDescription::FeatureCalcType& type,
                                             ElementCriterionPtr criterion,
                                             const long poisMergedIntoPolys)
{
  LOG_VARD(poisMergedIntoPolys);
  const QString description = CreatorDescription::baseFeatureTypeToString(featureType);
  LOG_VARD(description);

  double totalFeatures = 0.0;
  totalFeatures =
    _applyVisitor(
      map, FilteredVisitor(criterion->clone(), _getElementVisitorForFeatureType(featureType)));
  LOG_VARD(totalFeatures);
  _stats.append(SingleStat(QString("%1s").arg(description), totalFeatures));
  _stats.append(SingleStat(QString("Conflatable %1s").arg(description), conflatableCount));

  double conflatedFeatureCount =
    _applyVisitor(
      map,
      FilteredVisitor(
        ChainCriterion(
          new StatusCriterion(Status::Conflated), criterion->clone()),
      _getElementVisitorForFeatureType(featureType)));
  LOG_VARD(conflatedFeatureCount);
  if (featureType == CreatorDescription::PoiPolygonPOI)
  {
    //we need to add any pois that may have been merged into polygons by poi/poly into the
    //conflated feature count for this feature type
    conflatedFeatureCount += poisMergedIntoPolys;
    LOG_VARD(conflatedFeatureCount);
  }

  const double featuresMarkedForReview =
    _applyVisitor(
      map,
      FilteredVisitor(
        ChainCriterion(
          new NeedsReviewCriterion(map),
          criterion->clone()),
      _getElementVisitorForFeatureType(featureType)));
  _stats.append(
    SingleStat(QString("Conflated %1s").arg(description), conflatedFeatureCount));
  _stats.append(
    SingleStat(QString("%1s Marked for Review").arg(description), featuresMarkedForReview));
  const double numFeatureReviewsToBeMade =
    _applyVisitor(
      map,
       FilteredVisitor(
         criterion->clone(),
         ConstElementVisitorPtr(new CountUniqueReviewsVisitor())));
  _stats.append(
    SingleStat(QString("%1 Reviews to be Made").arg(description), numFeatureReviewsToBeMade));

  double unconflatedFeatureCount =
    _applyVisitor(
      map,
      FilteredVisitor(
        ChainCriterion(
          new NotCriterion(new StatusCriterion(Status::Conflated)),
          criterion->clone()),
      _getElementVisitorForFeatureType(featureType)));
  LOG_VARD(unconflatedFeatureCount);
  if (featureType == CreatorDescription::PoiPolygonPOI)
  {
    //we need to subtract any pois that may have been merged into polygons by poi/poly from the
    //unconflated feature count for this feature type
    unconflatedFeatureCount -= poisMergedIntoPolys;
    LOG_VARD(unconflatedFeatureCount);
  }
  _stats.append(SingleStat(QString("Unmatched %1s").arg(description), unconflatedFeatureCount));

  if (type == CreatorDescription::CalcTypeLength)
  {
    _stats.append(
      SingleStat(
        QString("Meters of %1 Processed by Conflation").arg(description),
      _applyVisitor(
        map,
        FilteredVisitor(ChainCriterion(ElementCriterionPtr(new StatusCriterion(Status::Conflated)),
        criterion->clone()), ConstElementVisitorPtr(new LengthOfWaysVisitor())))));
  }
  else if (type == CreatorDescription::CalcTypeArea)
  {
    _stats.append(SingleStat(QString("Meters Squared of %1s Processed by Conflation").arg(description),
      _applyVisitor(map, FilteredVisitor(ChainCriterion(ElementCriterionPtr(new StatusCriterion(Status::Conflated)),
        criterion->clone()), ConstElementVisitorPtr(new CalculateAreaVisitor())))));
  }

  double percentageOfTotalFeaturesConflated = 0.0;
  if (totalFeatures > 0.0)
  {
    percentageOfTotalFeaturesConflated =
      ((double)conflatedFeatureCount / (double)totalFeatures) * 100.0;
  }
  LOG_VARD(percentageOfTotalFeaturesConflated);
  _stats.append(
    SingleStat(
      QString("Percentage of %1s Conflated").arg(description), percentageOfTotalFeaturesConflated));
  double percentageOfTotalFeaturesMarkedForReview = 0.0;
  if (totalFeatures > 0.0)
  {
    percentageOfTotalFeaturesMarkedForReview =
      ((double)featuresMarkedForReview / (double)totalFeatures) * 100.0;
  }
  _stats.append(
    SingleStat(
      QString(
        "Percentage of %1s Marked for Review").arg(description),
        percentageOfTotalFeaturesMarkedForReview));
  double percentageOfTotalFeaturesUnconflated = 0.0;
  if (totalFeatures > 0.0)
  {
    percentageOfTotalFeaturesUnconflated =
      ((double)unconflatedFeatureCount / (double)totalFeatures) * 100.0;
  }
  LOG_VARD(percentageOfTotalFeaturesUnconflated);
  _stats.append(
    SingleStat(
      QString("Percentage of Unmatched %1s").arg(description), percentageOfTotalFeaturesUnconflated));
}

}<|MERGE_RESOLUTION|>--- conflicted
+++ resolved
@@ -243,14 +243,6 @@
         constMap,
         FilteredVisitor(HighwayCriterion(map), ConstElementVisitorPtr(new LengthOfWaysVisitor())))));
     _stats.append(
-<<<<<<< HEAD
-      SingleStat("Highway Unique Name Count",
-      _applyVisitor(
-      constMap,
-      FilteredVisitor(HighwayCriterion(map), ConstElementVisitorPtr(new UniqueNamesVisitor())))));
-    _stats.append(
-=======
->>>>>>> 873c2a26
       SingleStat("Meters Squared of Buildings",
       _applyVisitor(
       constMap,
@@ -533,13 +525,8 @@
       _stats.append(SingleStat("Building Translated Populated Tag Percent",
         _applyVisitor(constMap, FilteredVisitor(BuildingCriterion(map),
           ConstElementVisitorPtr(new TranslatedTagCountVisitor(st))))));
-<<<<<<< HEAD
-      _stats.append(SingleStat("Highway Translated Populated Tag Percent",
+      _stats.append(SingleStat("Road Translated Populated Tag Percent",
         _applyVisitor(constMap, FilteredVisitor(HighwayCriterion(map),
-=======
-      _stats.append(SingleStat("Road Translated Populated Tag Percent",
-        _applyVisitor(constMap, FilteredVisitor(HighwayCriterion(),
->>>>>>> 873c2a26
           ConstElementVisitorPtr(new TranslatedTagCountVisitor(st))))));
       _stats.append(SingleStat("POI Translated Populated Tag Percent",
         _applyVisitor(constMap, FilteredVisitor(PoiCriterion(),

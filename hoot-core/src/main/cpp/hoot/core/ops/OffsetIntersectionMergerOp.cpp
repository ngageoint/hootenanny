/*
 * This file is part of Hootenanny.
 *
 * Hootenanny is free software: you can redistribute it and/or modify
 * it under the terms of the GNU General Public License as published by
 * the Free Software Foundation, either version 3 of the License, or
 * (at your option) any later version.
 *
 * This program is distributed in the hope that it will be useful,
 * but WITHOUT ANY WARRANTY; without even the implied warranty of
 * MERCHANTABILITY or FITNESS FOR A PARTICULAR PURPOSE.  See the
 * GNU General Public License for more details.
 *
 * You should have received a copy of the GNU General Public License
 * along with this program.  If not, see <http://www.gnu.org/licenses/>.
 *
 * --------------------------------------------------------------------
 *
 * The following copyright notices are generated automatically. If you
 * have a new notice to add, please use the format:
 * " * @copyright Copyright ..."
 * This will properly maintain the copyright information. Maxar
 * copyrights will be updated automatically.
 *
 * @copyright Copyright (C) 2021 Maxar (http://www.maxar.com/)
 */

#include "OffsetIntersectionMergerOp.h"

// Hoot
#include <hoot/core/algorithms/Distance.h>
#include <hoot/core/algorithms/WayHeading.h>
#include <hoot/core/algorithms/linearreference/WayLocation.h>
#include <hoot/core/criterion/ChainCriterion.h>
#include <hoot/core/criterion/LinearCriterion.h>
#include <hoot/core/criterion/WayLengthCriterion.h>
#include <hoot/core/elements/MapProjector.h>
#include <hoot/core/elements/Node.h>
#include <hoot/core/elements/NodeToWayMap.h>
#include <hoot/core/elements/OsmMap.h>
#include <hoot/core/elements/Way.h>
#include <hoot/core/index/OsmMapIndex.h>
#include <hoot/core/ops/RecursiveElementRemover.h>
#include <hoot/core/ops/ReplaceElementOp.h>
#include <hoot/core/util/Factory.h>
#include <hoot/core/util/Log.h>


// Standard
#include <iostream>

// TGS
#include <tgs/StreamUtils.h>
using namespace Tgs;

using namespace std;

namespace hoot
{

HOOT_FACTORY_REGISTER(OsmMapOperation, OffsetIntersectionMergerOp)

OffsetIntersectionMergerOp::OffsetIntersectionMergerOp()
  : _offsetMax(ConfigOptions().getOffsetIntersectionMax())
{
}

void OffsetIntersectionMergerOp::mergeOffsetIntersections(std::shared_ptr<OsmMap> map)
{
  OffsetIntersectionMergerOp op;
  op.apply(map);
}

void OffsetIntersectionMergerOp::apply(std::shared_ptr<OsmMap>& map)
{
  _numAffected = 0;
  //  Project to planar for calculating the way length
  MapProjector::projectToPlanar(map);
  //  Linear ways less than or equal to offset max
<<<<<<< HEAD
  WayLengthCriterion criterion(_offsetMax, NumericComparisonType::LessThanOrEqualTo, map);
=======
  ChainCriterion criterion(std::make_shared<LinearCriterion>(),
                           std::make_shared<WayLengthCriterion>(_offsetMax, NumericComparisonType::LessThanOrEqualTo, map));
>>>>>>> f8b9ccf9
  const WayMap& ways = map->getWays();
  std::shared_ptr<NodeToWayMap> nodeToWays = map->getIndex().getNodeToWayMap();
  std::set<long> intersectionWays;
  //  Iterate all of the ways looking for ways shorter or equal in length to the threshold
  for (WayMap::const_iterator it = ways.begin(); it != ways.end(); ++it)
  {
    ConstWayPtr way = it->second;
    _numProcessed++;
    //  Small ways only containing two nodes
    if (way->getNodeCount() != 2)
      continue;
    long id1 = way->getFirstNodeId();
    long id2 = way->getLastNodeId();
    const std::set<long>& nodes1 = nodeToWays->getWaysByNode(id1);
    const std::set<long>& nodes2 = nodeToWays->getWaysByNode(id2);
    if (nodes1.size() != 3 || nodes2.size() != 3)
      continue;
    //  Check the criteria
    if (criterion.isSatisfied(way))
      intersectionWays.insert(way->getId());
  }

  //  Iterate all of the intersection ways found to merge the intersection
  for (std::set<long>::iterator it = intersectionWays.begin(); it != intersectionWays.end(); ++it)
  {
    WayPtr way = map->getWay(*it);
    long id1 = way->getFirstNodeId();
    long id2 = way->getLastNodeId();
    //  Remove the way recursively
    RecursiveElementRemover(way->getElementId()).apply(map);
    //  Join the two nodes by replacing one with the other and deleting the replaced one
    long replace = id1;
    long remove = id2;
    if ((id1 < 0 && id2 < 0 && id1 < id2) ||
        (id1 > 0 && id2 > 0 && id1 > id2) ||
        (id1 < 0 && id2 > 0))
    {
      replace = id2;
      remove = id1;
    }
    //  Replace all instances of "remove" with "replace" and then remove "remove"
    ReplaceElementOp(ElementId::node(remove), ElementId::node(replace), true).apply(map);
    //  Increment the number affected
    _numAffected++;
  }
}

}<|MERGE_RESOLUTION|>--- conflicted
+++ resolved
@@ -77,12 +77,8 @@
   //  Project to planar for calculating the way length
   MapProjector::projectToPlanar(map);
   //  Linear ways less than or equal to offset max
-<<<<<<< HEAD
-  WayLengthCriterion criterion(_offsetMax, NumericComparisonType::LessThanOrEqualTo, map);
-=======
   ChainCriterion criterion(std::make_shared<LinearCriterion>(),
                            std::make_shared<WayLengthCriterion>(_offsetMax, NumericComparisonType::LessThanOrEqualTo, map));
->>>>>>> f8b9ccf9
   const WayMap& ways = map->getWays();
   std::shared_ptr<NodeToWayMap> nodeToWays = map->getIndex().getNodeToWayMap();
   std::set<long> intersectionWays;

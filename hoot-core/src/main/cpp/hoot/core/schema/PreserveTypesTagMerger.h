/*
 * This file is part of Hootenanny.
 *
 * Hootenanny is free software: you can redistribute it and/or modify
 * it under the terms of the GNU General Public License as published by
 * the Free Software Foundation, either version 3 of the License, or
 * (at your option) any later version.
 *
 * This program is distributed in the hope that it will be useful,
 * but WITHOUT ANY WARRANTY; without even the implied warranty of
 * MERCHANTABILITY or FITNESS FOR A PARTICULAR PURPOSE.  See the
 * GNU General Public License for more details.
 *
 * You should have received a copy of the GNU General Public License
 * along with this program.  If not, see <http://www.gnu.org/licenses/>.
 *
 * --------------------------------------------------------------------
 *
 * The following copyright notices are generated automatically. If you
 * have a new notice to add, please use the format:
 * " * @copyright Copyright ..."
 * This will properly maintain the copyright information. DigitalGlobe
 * copyrights will be updated automatically.
 *
 * @copyright Copyright (C) 2018, 2019 DigitalGlobe (http://www.digitalglobe.com/)
 */
#ifndef PRESERVETYPESTAGMERGER_H
#define PRESERVETYPESTAGMERGER_H

#include <hoot/core/schema/TagMerger.h>
#include <hoot/core/schema/OsmSchema.h>

namespace hoot
{

/**
 * This is used to preserve types when merging multiple elements into one.
 *
 * e.g. merging multiple POIs into a multi-use building
 */
class PreserveTypesTagMerger : public TagMerger
{
public:

  static QString ALT_TYPES_TAG_KEY;

  static std::string className() { return "hoot::PreserveTypesTagMerger"; }

  /**
   * Constructor
   *
   * @param skipTagKeys optional; Any additional type tags found during merging with a key in this
   * list will be not be preserved.
   * @param categoryFilter optional; Any additional type tags found during merging that do fall
   * within the specified category will be skipped
   */
  PreserveTypesTagMerger(const std::set<QString>& skipTagKeys = std::set<QString>(),
                         const OsmSchemaCategory& categoryFilter = OsmSchemaCategory::Empty);

  /**
   * @see TagMerger
   */
  virtual Tags mergeTags(const Tags& t1, const Tags& t2, ElementType et) const override;

  virtual QString getDescription() const
  { return "Keeps tags from both features and preserves overlapping type tags"; }

  void setOverwrite1(bool overwrite) { _overwrite1 = overwrite; }
  void setSkipTagKeys(const std::set<QString>& keys) { _skipTagKeys = keys; }
  void setCategoryFilter(const OsmSchemaCategory& filter) { _categoryFilter = filter; }

private:

<<<<<<< HEAD
  // if true the first set of tags passed into mergeTags are overwritten; otherwise the second set
  // is overwritten
  bool _overwrite1;
  // any type tag that would otherwise be preserved will be skipped if in this list
=======
  // see descriptions for these in constructor
>>>>>>> f71956ca
  std::set<QString> _skipTagKeys;
  // optional filter to check a type tag against before preserving it
  OsmSchemaCategory _categoryFilter;

  Tags _preserveAltTypes(const Tags& source, const Tags& target) const;
  // can probably eventually get rid of this by correcting logic that's duplicating tags in
  // mergeTags
  void _removeRedundantAltTypeTags(Tags& tags) const;
};

}

#endif // PRESERVETYPESTAGMERGER_H<|MERGE_RESOLUTION|>--- conflicted
+++ resolved
@@ -71,14 +71,10 @@
 
 private:
 
-<<<<<<< HEAD
   // if true the first set of tags passed into mergeTags are overwritten; otherwise the second set
   // is overwritten
   bool _overwrite1;
   // any type tag that would otherwise be preserved will be skipped if in this list
-=======
-  // see descriptions for these in constructor
->>>>>>> f71956ca
   std::set<QString> _skipTagKeys;
   // optional filter to check a type tag against before preserving it
   OsmSchemaCategory _categoryFilter;

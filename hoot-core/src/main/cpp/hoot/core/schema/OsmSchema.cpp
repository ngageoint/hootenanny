--- conflicted
+++ resolved
@@ -1608,166 +1608,6 @@
   return false;
 }
 
-<<<<<<< HEAD
-=======
-bool OsmSchema::isPoiPolygonPoly(const ConstElementPtr& e, const QStringList tagIgnoreList) const
-{
-  const Tags& tags = e->getTags();
-
-//  if (isLinearHighway(tags, e->getElementType()))
-//  {
-//    return false;
-//  }
-  //Using this looser definition b/c isLinearHighway will return false if any tag is in an area
-  //category and not a linestring category, which still gives us some features we don't want to
-  //conflate with poi/poly.
-  if (tags.contains("highway"))
-  {
-    return false;
-  }
-
-  //types we don't care about at all - see #1172 as to why this can't be handled in the schema
-  //files
-  if (containsTagFromList(tags, tagIgnoreList))
-  {
-    LOG_TRACE("Contains tag from tag ignore list");
-    return false;
-  }
-  LOG_TRACE("Does not contain tag from tag ignore list");
-
-  //TODO: should use be added as a category here?
-  const bool inABuildingOrPoiCategory =
-    getCategories(tags).intersects(OsmSchemaCategory::building() | OsmSchemaCategory::poi());
-  //isArea includes building too
-  const bool isPoly =
-    isArea(tags, e->getElementType()) && (inABuildingOrPoiCategory || tags.getNames().size() > 0);
-
-  //LOG_VART(e);
-  //LOG_VART(isPoly);
-  return isPoly;
-}
-
-bool OsmSchema::isPoiPolygonPoi(const ConstElementPtr& e, const QStringList tagIgnoreList) const
-{
-  const Tags& tags = e->getTags();
-
-  //see note in isPoiPolygonPoly
-  if (containsTagFromList(tags, tagIgnoreList))
-  {
-    LOG_TRACE("Contains tag from tag ignore list");
-    return false;
-  }
-  LOG_TRACE("Does not contain tag from tag ignore list");
-
-  const bool isNode = e->getElementType() == ElementType::Node;
-  if (!isNode)
-  {
-    return false;
-  }
-
-  //TODO: should use be added as a category here?
-  const bool inABuildingOrPoiCategory =
-    getCategories(tags).intersects(OsmSchemaCategory::building() | OsmSchemaCategory::poi());
-  bool isPoi = isNode && (inABuildingOrPoiCategory || tags.getNames().size() > 0);
-  LOG_VART(inABuildingOrPoiCategory);
-  LOG_VART(tags.get("uuid"));
-  LOG_VART(tags.getNames());
-  LOG_VART(isPoi);
-
-  if (!isPoi && ConfigOptions().getPoiPolygonPromotePointsWithAddressesToPois())
-  {
-    if (AddressParser().hasAddress(e))
-    {
-      isPoi = true;
-    }
-  }
-
-  //LOG_VART(e);
-  //LOG_VART(isPoi);
-  return isPoi;
-}
-
-bool OsmSchema::isArea(const ConstElementPtr& e) const
-{
-  return isArea(e->getTags(), e->getElementType());
-}
-
-bool OsmSchema::isNonBuildingArea(const ConstElementPtr& e) const
-{
-  return isArea(e) && !isBuilding(e);
-}
-
-bool OsmSchema::isAreaForStats(const Tags& t, const ElementType& type) const
-{
-  bool result = false;
-
-  // don't process if a node
-  if (type == ElementType::Node)
-  {
-    return false;
-  }
-
-  // don't process if a building part
-  if (t.isTrue(MetadataTags::BuildingPart()))
-  {
-    return false;
-  }
-
-  // don't process if a relation
-  if (type == ElementType::Relation)
-  {
-    return false;
-  }
-
-  result |= isBuilding(t, type);
-  result |= t.isTrue("area");
-
-  // if at least one of the tags is marked as an area, but not a linestring tag then we consider
-  // this to be an area feature.
-  for (Tags::const_iterator it = t.constBegin(); it != t.constEnd(); ++it)
-  {
-    const SchemaVertex& tv = getTagVertex(it.key() + "=" + it.value());
-    uint16_t g = tv.geometries;
-    if (g & OsmGeometries::Area && !(g & (OsmGeometries::LineString | OsmGeometries::ClosedWay)))
-    {
-      result = true;
-      break;
-    }
-  }
-
-  return result;
-}
-
-bool OsmSchema::isAreaForStats(const ConstElementPtr& e) const
-{
-  return isAreaForStats(e->getTags(), e->getElementType());
-}
-
->>>>>>> 2568598b
-bool OsmSchema::allowsFor(const Tags& t, const ElementType& /*type*/, OsmGeometries::Type geometries)
-{
-  //  Empty tags shouldn't allow for anything
-  if (t.size() == 0)
-    return false;
-  int usableTags = 0;
-  OsmGeometries::Type value = OsmGeometries::All;
-  for (Tags::const_iterator it = t.constBegin(); it != t.constEnd(); ++it)
-  {
-    const SchemaVertex& tv = getTagVertex(it.key() + "=" + it.value());
-    //  Unknown vertex types aren't usable tags
-    if (tv.getType() != SchemaVertex::UnknownVertexType && tv.geometries != OsmGeometries::Empty)
-    {
-      value = static_cast<OsmGeometries::Type>(value & tv.geometries);
-      usableTags++;
-    }
-  }
-  //  Unusable tags shouldn't allow for anything
-  if (usableTags == 0)
-    return false;
-  //  Check geometries against usable tags
-  return (value & geometries) != OsmGeometries::Empty;
-}
-
 bool OsmSchema::allowsFor(const ConstElementPtr& e, OsmGeometries::Type geometries)
 {
   return allowsFor(e->getTags(), e->getElementType(), geometries);

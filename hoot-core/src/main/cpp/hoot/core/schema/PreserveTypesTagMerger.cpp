--- conflicted
+++ resolved
@@ -57,12 +57,7 @@
   Tags t1Copy = t1;
   Tags t2Copy = t2;
 
-<<<<<<< HEAD
   if (_overwrite1)
-=======
-  LOG_VART(ConfigOptions().getTagMergerDefault());
-  if (ConfigOptions().getTagMergerDefault() == "hoot::OverwriteTag1Merger")
->>>>>>> f71956ca
   {
     TagComparator::getInstance().mergeNames(t2Copy, t1Copy, result);
     TagComparator::getInstance().mergeText(t2Copy, t1Copy, result);

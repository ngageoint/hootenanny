--- conflicted
+++ resolved
@@ -59,14 +59,10 @@
    */
   static Tags mergeTags(const Tags& t1, const Tags& t2, ElementType et);
 
-<<<<<<< HEAD
-  void resetDefault() { _default = 0; }
-=======
   /**
    * Reset all cached information. This is necessary if the default tag config information changes.
    */
   void reset();
->>>>>>> 7731c06a
 
 private:
   QHash<QString, shared_ptr<const TagMerger> > _mergers;

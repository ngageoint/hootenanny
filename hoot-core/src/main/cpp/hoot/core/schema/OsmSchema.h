/*
 * This file is part of Hootenanny.
 *
 * Hootenanny is free software: you can redistribute it and/or modify
 * it under the terms of the GNU General Public License as published by
 * the Free Software Foundation, either version 3 of the License, or
 * (at your option) any later version.
 *
 * This program is distributed in the hope that it will be useful,
 * but WITHOUT ANY WARRANTY; without even the implied warranty of
 * MERCHANTABILITY or FITNESS FOR A PARTICULAR PURPOSE.  See the
 * GNU General Public License for more details.
 *
 * You should have received a copy of the GNU General Public License
 * along with this program.  If not, see <http://www.gnu.org/licenses/>.
 *
 * --------------------------------------------------------------------
 *
 * The following copyright notices are generated automatically. If you
 * have a new notice to add, please use the format:
 * " * @copyright Copyright ..."
 * This will properly maintain the copyright information. DigitalGlobe
 * copyrights will be updated automatically.
 *
 * @copyright Copyright (C) 2015, 2016, 2017, 2018 DigitalGlobe (http://www.digitalglobe.com/)
 */

#ifndef OSMSCHEMA_H
#define OSMSCHEMA_H

// hoot
#include <hoot/core/elements/Element.h>
#include <hoot/core/schema/SchemaVertex.h>

// Qt
#include <QSet>
#include <QString>

// Standard
#include <stdint.h>
#include <vector>

namespace hoot
{

class Tags;

enum EdgeType
{
  CanHave,
  IsA,
  SimilarTo,
  ParentOf,
  AssociatedWith,
  CompoundComponent,
};

struct OsmSchemaCategory {
  enum Type
  {
    Empty =           0x00,
    Poi =             0x01,
    Building =        0x02,
    Transportation =  0x04,
    Use =             0x08,
    Name =            0x10,
    PseudoName =      0x20,
    HgisPoi =         0x40, // Human Geography POI. See ticket #6853 for a definition of a "HGIS POI"
    Multiuse =        0x80,
    All = Poi | Building | Transportation | Use | Name | HgisPoi | Multiuse
  };

  OsmSchemaCategory() : _type(Empty) {}
  OsmSchemaCategory(Type t) : _type(t) {}

  static OsmSchemaCategory building() { return OsmSchemaCategory(Building); }
  static OsmSchemaCategory hgisPoi() { return OsmSchemaCategory(HgisPoi); }
  static OsmSchemaCategory poi() { return OsmSchemaCategory(Poi); }
  static OsmSchemaCategory transportation() { return OsmSchemaCategory(Transportation); }
  static OsmSchemaCategory use() { return OsmSchemaCategory(Use); }
  static OsmSchemaCategory name() { return OsmSchemaCategory(Name); }
  static OsmSchemaCategory pseudoName() { return OsmSchemaCategory(PseudoName); }
  static OsmSchemaCategory multiUse() { return OsmSchemaCategory(Multiuse); }

  bool operator==(OsmSchemaCategory t) const { return t._type == _type; }
  bool operator!=(OsmSchemaCategory t) const { return t._type != _type; }

  Type getEnum() const { return _type; }

  static OsmSchemaCategory fromString(const QString& s)
  {
    if (s == "poi")
    {
      return Poi;
    }
    else if (s == "building")
    {
      return Building;
    }
    else if (s == "transportation")
    {
      return Transportation;
    }
    else if (s == "use")
    {
      return Use;
    }
    else if (s == "name")
    {
      return Name;
    }
    else if (s == "pseudoname")
    {
      return PseudoName;
    }
    else if (s == "hgispoi")
    {
      return HgisPoi;
    }
    else if (s == "multiuse")
    {
      return Multiuse;
    }
    else if (s == "")
    {
      return Empty;
    }
    else
    {
      throw IllegalArgumentException("Unknown category. " + s);
    }
  }

  static OsmSchemaCategory fromStringList(const QStringList& s);

  /**
   * Returns true if all of the categories in c are in this. If this is empty then it always returns
   * true.
   */
  bool contains(const OsmSchemaCategory& c) const
  {
    return (getEnum() & c.getEnum()) == c.getEnum();
  }

  /**
   * Returns true if any of the categories in c are the same as the categories in this. If one or
   * both are empty then it returns false.
   */
  bool intersects(const OsmSchemaCategory& c) const
  {
    return (getEnum() & c.getEnum()) != Empty;
  }

  QString toString() const { return toStringList().join(","); }

  QStringList toStringList() const
  {
    QStringList result;

    if (_type & Poi)
    {
      result << "poi";
    }
    if (_type & Building)
    {
      result << "building";
    }
    if (_type & Transportation)
    {
      result << "transportation";
    }
    if (_type & Use)
    {
      result << "use";
    }
    if (_type & Name)
    {
      result << "name";
    }
    if (_type & PseudoName)
    {
      result << "pseudoname";
    }
    if (_type & HgisPoi)
    {
      result << "hgispoi";
    }
    if (_type & Multiuse)
    {
      result << "multiuse";
    }

    return result;
  }

private:

  Type _type;
};

inline OsmSchemaCategory operator&(const OsmSchemaCategory t1, const OsmSchemaCategory t2)
{
  return OsmSchemaCategory((OsmSchemaCategory::Type)(t1.getEnum() & t2.getEnum()));
}

inline OsmSchemaCategory operator|(const OsmSchemaCategory t1, const OsmSchemaCategory t2)
{
  return OsmSchemaCategory((OsmSchemaCategory::Type)(t1.getEnum() | t2.getEnum()));
}

// explicitly put these types in their own name scope. Use with OsmGeometries::Node, etc.
<<<<<<< HEAD
struct OsmGeometries {
  enum Type : uint16_t
=======
struct OsmGeometries
{
  enum e
>>>>>>> 69227564
  {
    Empty =       0x00,
    Node =        0x01,
    Area =        0x02,
    LineString =  0x04,
    ClosedWay =   0x08,
    Way =         Area | LineString | ClosedWay,
    Relation =    0x10,
    All =         Relation | Way | Node
  };

  static Type fromString(const QString& s);
};

struct TagEdge
{
public:

  TagEdge()
  {
    show = true;
  }

  enum EdgeType type;
  double similarToWeight;
  double averageWeight;
  bool show;
  double w1;
  double w2;
};

class OsmSchemaData;
class Relation;
class Way;

/**
 * This class is reentrant, but not thread safe.
 */
class OsmSchema
{
public:

  OsmSchema();

  virtual ~OsmSchema();

  void addAssociatedWith(QString name1, QString name2);

  void addIsA(QString name1, QString name2);

  void addSimilarTo(QString name1, QString name2, double weight, bool oneway = false);

  QString average(const QString& kvp1, double w1, const QString& kvp2, double w2, double& best);

  QString average(const QString& kvp1, const QString& kvp2, double& best);

  /**
   * ONLY FOR UNIT TESTING. Be a good neighbor and call loadDefault() when you're done.
   */
  void createTestingGraph();

  /**
   * Searches for the first common ancestor between two key value pairs. If there is no common
   * ancestor then an empty TagVertex is returned.
   */
  const SchemaVertex& getFirstCommonAncestor(const QString& kvp1, const QString& kvp2);

  std::vector<SchemaVertex> getAssociatedTags(QString name);

  OsmSchemaCategory getCategories(const Tags& t) const;
  OsmSchemaCategory getCategories(const QString& k, const QString& v) const;
  OsmSchemaCategory getCategories(const QString& kvp) const;

  std::vector<SchemaVertex> getAllTags();

  QSet<QString> getAllTagKeys();

  bool hasTagKey(const QString key);

  std::vector<SchemaVertex> getChildTags(QString name);

  static OsmSchema& getInstance();

  double getIsACost() const;

  /**
   * Returns all tags that have a similar score >= minimumScore.
   *
   * minimumScore must be > 0.
   */
  std::vector<SchemaVertex> getSimilarTags(QString name, double minimumScore);

  std::vector<SchemaVertex> getTagByCategory(OsmSchemaCategory c) const;

  /**
   * Returns the tag vertex for a given kvp. If the vertex is compound then an empty vertex will
   * be returned.
   */
  const SchemaVertex& getTagVertex(const QString& kvp) const;

  /**
   * Returns all schema vertices that are represented in the set of tags. This will return both
   * compound vertices and tag vertices.
   */
  std::vector<SchemaVertex> getSchemaVertices(const Tags& tags) const;

  /**
   * Returns all the schema vertices in the set of tags that do not also have parent vertices in the
   * set of tags. E.g. returns railway_platform, but not public_transit=platform.
   *
   * "Unique" may not be the best modifier in the method name, but "WithParentTagsRemoved" seemed
   * a bit verbose. Open to suggestions. -JRS
   */
  std::vector<SchemaVertex> getUniqueSchemaVertices(const Tags& tags) const;

  /**
   * Returns true if at least one tag in the set of specified tags is part of the specified
   * category.
   */
  bool hasCategory(const Tags& t, const QString& category) const;

  /**
   * Returns true if the specified kvp is part of the specified category.
   */
  bool hasCategory(const QString& kvp, const QString& category) const;

  bool isAncestor(const QString& childKvp, const QString& parentKvp);

  bool isArea(const Tags& t, const ElementType& type) const;
  bool isArea(const ConstElementPtr& e) const;

  bool isAreaForStats(const Tags& t, const ElementType& type) const;
  bool isAreaForStats(const ConstElementPtr& e) const;

  bool allowsFor(const Tags& t, const ElementType& type, OsmGeometries::Type geometries);
  bool allowsFor(const ConstElementPtr& e, OsmGeometries::Type geometries);

  bool isNonBuildingArea(const ConstElementPtr& e) const;

  bool isBuilding(const Tags& t, const ElementType& type) const;
  bool isBuilding(const ConstElementPtr& e) const;

  /**
   * Returns true if this is a building:part. This is mutually exclusive with isBuilding.
   */
  bool isBuildingPart(const Tags& t, const ElementType& type) const;
  bool isBuildingPart(const ConstElementPtr& e) const;

  /**
   * Determines whether the element passed in is a polygon under the POI to Polygon conflation
   * definition
   *
   * @param e element to determine type of
   * @param tagIgnoreList if the input feature contains any of the tags in this list this method
   * will always return false
   * @return true if the element meets the specified criteria; false otherwise
   */
  bool isPoiPolygonPoly(const ConstElementPtr& e,
                        const QStringList tagIgnoreList = QStringList()) const;

  /**
   * Determines whether the element passed in is a POI under the POI to Polygon conflation
   * definition
   *
   * @param e element to determine type of
   * @param tagIgnoreList if the input feature contains any of the tags in this list this method
   * will always return false
   * @return true if the element meets the specified criteria; false otherwise
   */
  bool isPoiPolygonPoi(const ConstElementPtr& e,
                       const QStringList tagIgnoreList = QStringList()) const;

  /**
   * Returns true if this is a geometry collection.
   */
  bool isCollection(const Element& e) const;

  /**
   * Returns true if this is a POI as defined by the Tampa DG group.
   */
  bool isHgisPoi(const Element& e) const;

  /**
   * Returns true if the element is a highway type (e.g. road, primary, path, etc.)
   *
   * This is not an exhaustive list, be sure and check the function to make sure it will do what
   * you expect in your instance.
   */
  bool isLinearHighway(const Tags& t, const ElementType& type) const;

  /**
   * Returns true if the element is a linear object (e.g. road, etc.)
   *
   * This is not an exhaustive list, be sure and check the function to make sure it will do what
   * you expect in your instance.
   */
  bool isLinear(const Element& e) const;

  /**
   * Returns true if the specified element is a linear waterway.
   */
  bool isLinearWaterway(const Element& e);

  /**
   * Returns true if the specified element is a power utility line.
   */
  bool isPowerLine(const Element& e) const;

  /**
   * Returns true if the element is a roundabout
   *
   * This is not an exhaustive check, feel free to add more criteria
   */
  bool isRoundabout(const Tags& tags, const ElementType& type) const;

  /**
   * Returns true if the specified element is a multi-use building.
   */
  bool isMultiUseBuilding(const Element& e) const;

  /**
   * Returns true if the specified element is multi-use.
   */
  bool isMultiUse(const Element& e) const;

  /**
   * Returns true if this is a list of values. Right now this just looks for a semicolon in value,
   * but in the future the list of valid list keys may be stored in the schema file.
   */
  bool isList(const QString& key, const QString& value) const;

  /**
   * Returns true if the kvp contains metadata about the feature as opposed to real information
   * about the features.
   *
   * Tags such as "hoot:status", "source", "uuid" are all metadata.
   *
   * Tags such as "name", "highway" and "height" are not metadata.
   */
  bool isMetaData(const QString& key, const QString& value);

  bool isMultiLineString(const Relation& r) const;

  /**
   * Returns true if this is a unidirectional way (e.g. oneway=true)
   */
  bool isOneWay(const Element &e) const;

  bool isPoi(const Element& e) const;

  /**
   * Determines whether an element has a name
   *
   * @param element the element to examine
   * @return true if the element has a name tag; false otherwie
   */
  bool hasName(const Element& element) const;

  /**
   * Returns true if the specified element is a railway.
   */
  bool isRailway(const Element& e);

  /**
   * Returns true if this is a reversed unidirectional way. (E.g. oneway=reverse)
   */
  bool isReversed(const Element& e) const;

  /**
   * Return true if this tag can contain free-form text.
   */
  bool isTextTag(const QString& key) { return getTagVertex(key).valueType == Text; }

  /**
   * Loads the default configuration. This should only be used by unit tests.
   */
  void loadDefault();

  double score(const QString& kvp1, const QString& kvp2);
  double score(const SchemaVertex& v1, const SchemaVertex& v2);

  /**
   * @brief scoreOneWay Returns a oneway score. E.g. highway=primary is similar to highway=road,
   *  but a highway=road isn't necessarily similar to a highway=primary (so it gets a low score).
   */
  double scoreOneWay(const QString& kvp1, const QString& kvp2);

  /**
   * Sets the cost when traversing up the tree to a parent node. This is useful for strict score
   * checking rather than equivalent tags.
   */
  void setIsACost(double cost);

  QString toGraphvizString() const;

  static QString toKvp(const QString& key, const QString& value);

  void update();

  void updateOrCreateVertex(const SchemaVertex& tv);

  /**
   * Determines tags are contained in a list of tags
   *
   * @param tags tags to examine
   * @param tagList string tag list to check against
   * @return true if any tag in a set of input tags is contained in a string list of tags; false
   * otherwise
   * @todo If we came up with a way to support key=* wildcards in the Tags class, then we could
   * probably get rid of this method altogether and just check against the tags whereever this
   * method is being called.
   */
  bool containsTagFromList(const Tags& tags, const QStringList tagList) const;

private:

  // the templates we're including take a crazy long time to include, so I'm isolating the
  // implementation.
  OsmSchemaData* d;
  static boost::shared_ptr<OsmSchema> _theInstance;
  SchemaVertex _empty;

  /// Provide caching for isMetaData
  QHash<QString, bool> _metadataKey;

  QSet<QString> _allTagKeysCache;
};

}

#endif // OSMSCHEMA_H<|MERGE_RESOLUTION|>--- conflicted
+++ resolved
@@ -209,14 +209,9 @@
 }
 
 // explicitly put these types in their own name scope. Use with OsmGeometries::Node, etc.
-<<<<<<< HEAD
-struct OsmGeometries {
+struct OsmGeometries
+{
   enum Type : uint16_t
-=======
-struct OsmGeometries
-{
-  enum e
->>>>>>> 69227564
   {
     Empty =       0x00,
     Node =        0x01,

/*
 * This file is part of Hootenanny.
 *
 * Hootenanny is free software: you can redistribute it and/or modify
 * it under the terms of the GNU General Public License as published by
 * the Free Software Foundation, either version 3 of the License, or
 * (at your option) any later version.
 * 
 * This program is distributed in the hope that it will be useful,
 * but WITHOUT ANY WARRANTY; without even the implied warranty of
 * MERCHANTABILITY or FITNESS FOR A PARTICULAR PURPOSE.  See the
 * GNU General Public License for more details.
 *
 * You should have received a copy of the GNU General Public License
 * along with this program.  If not, see <http://www.gnu.org/licenses/>.
 *
 * --------------------------------------------------------------------
 *
 * The following copyright notices are generated automatically. If you
 * have a new notice to add, please use the format:
 * " * @copyright Copyright ..."
 * This will properly maintain the copyright information. DigitalGlobe
 * copyrights will be updated automatically.
 *
 * @copyright Copyright (C) 2015 DigitalGlobe (http://www.digitalglobe.com/)
 */

#ifndef OSMSCHEMA_H
#define OSMSCHEMA_H

// hoot
#include <hoot/core/elements/Element.h>
#include <hoot/core/elements/Tags.h>
#include <hoot/core/util/Log.h>

// Qt
#include <QString>

// Standard
#include <stdint.h>
#include <vector>

namespace hoot
{

  using namespace std;

enum TagValueType
{
  Boolean,
  Text,
  Enumeration,
  Int,
  Unknown
};

enum EdgeType
{
  CanHave,
  IsA,
  SimilarTo,
  ParentOf,
  AssociatedWith
};

struct OsmSchemaCategory {
  typedef enum Type
  {
    Empty = 0,
    Poi = 1,
    Building = 2,
    Transportation = 4,
    Use = 8,
    Name = 16,
    PseudoName = 32,
    // Human Geography POI. See ticket #6853 for a definition of a "HGIS POI"
    HgisPoi = 64,
    All = Poi | Building | Transportation | Use | Name | HgisPoi
  } Type;

  OsmSchemaCategory() : _type(Empty) {}
  OsmSchemaCategory(OsmSchemaCategory::Type t) : _type(t) {}

  static OsmSchemaCategory building() { return OsmSchemaCategory(Building); }
<<<<<<< HEAD
  static OsmSchemaCategory hgisPoi() { return OsmSchemaCategory(Poi); }
=======
  static OsmSchemaCategory hgisPoi() { return OsmSchemaCategory(HgisPoi); }
>>>>>>> a601ac8c
  static OsmSchemaCategory poi() { return OsmSchemaCategory(Poi); }
  static OsmSchemaCategory transportation() { return OsmSchemaCategory(Transportation); }
  static OsmSchemaCategory use() { return OsmSchemaCategory(Use); }
  static OsmSchemaCategory name() { return OsmSchemaCategory(Name); }
  static OsmSchemaCategory pseudoName() { return OsmSchemaCategory(PseudoName); }

  bool operator==(OsmSchemaCategory t) const { return t._type == _type; }
  bool operator!=(OsmSchemaCategory t) const { return t._type != _type; }

  Type getEnum() const { return _type; }

  static OsmSchemaCategory fromString(const QString& s)
  {
    if (s == "poi")
    {
      return Poi;
    }
    else if (s == "building")
    {
      return Building;
    }
    else if (s == "transportation")
    {
      return Transportation;
    }
    else if (s == "use")
    {
      return Use;
    }
    else if (s == "name")
    {
      return Name;
    }
    else if (s == "pseudoname")
    {
      return PseudoName;
    }
    else if (s == "hgispoi")
    {
      return HgisPoi;
    }
    else if (s == "")
    {
      return Empty;
    }
    else
    {
      throw IllegalArgumentException("Unknown category. " + s);
    }
  }

  static OsmSchemaCategory fromStringList(const QStringList& s);

  /**
   * Returns true if all of the categories in c are in this. If this is empty then it always returns
   * true.
   */
  bool contains(const OsmSchemaCategory& c) const
  {
    return (getEnum() & c.getEnum()) == c.getEnum();
  }

  /**
   * Returns true if any of the categories in c are the same as the categories in this. If one or
   * both are emtpy then it returns false.
   */
  bool intersects(const OsmSchemaCategory& c) const
  {
    return (getEnum() & c.getEnum()) != Empty;
  }

  QString toString() const { return toStringList().join(","); }

  QStringList toStringList() const
  {
    QStringList result;

    if (_type & Poi)
    {
      result << "poi";
    }
    if (_type & Building)
    {
      result << "building";
    }
    if (_type & Transportation)
    {
      result << "transportation";
    }
    if (_type & Use)
    {
      result << "use";
    }
    if (_type & Name)
    {
      result << "name";
    }
    if (_type & PseudoName)
    {
      result << "pseudoname";
    }
    if (_type & HgisPoi)
    {
      result << "hgispoi";
    }

    return result;
  }

private:
  OsmSchemaCategory::Type _type;
};

inline OsmSchemaCategory operator&(const OsmSchemaCategory t1, const OsmSchemaCategory t2)
{
  return OsmSchemaCategory((OsmSchemaCategory::Type)((int)t1.getEnum() & (int)t2.getEnum()));
}

inline OsmSchemaCategory operator|(const OsmSchemaCategory t1, const OsmSchemaCategory t2)
{
  return OsmSchemaCategory((OsmSchemaCategory::Type)((int)t1.getEnum() | (int)t2.getEnum()));
}

inline OsmSchemaCategory operator|(const OsmSchemaCategory::Type t1, const OsmSchemaCategory t2)
{
  return OsmSchemaCategory((OsmSchemaCategory::Type)((int)t1 | (int)t2.getEnum()));
}

inline OsmSchemaCategory operator|(const OsmSchemaCategory t1, const OsmSchemaCategory::Type t2)
{
  return OsmSchemaCategory((OsmSchemaCategory::Type)((int)t1.getEnum() | (int)t2));
}

// explicitly put these types in their own name scope. Use with OsmGeometries::Node, etc.
struct OsmGeometries {
  enum e
  {
    Node=0x01,
    Area=0x02,
    LineString=0x04,
    ClosedWay=0x08,
    Way=Area | LineString | ClosedWay,
    Relation=0x10
  };

  static uint16_t fromString(const QString& s);
};

struct TagEdge
{
public:

  TagEdge()
  {
    show = true;
  }

  enum EdgeType type;
  double similarToWeight;
  double averageWeight;
  bool show;
  double w1;
  double w2;
};

struct TagVertex
{

  TagVertex()
  {
    influence = -1.0;
    valueType = Unknown;
    childWeight = -1.0;
    mismatchScore = -1.0;
    geometries = 0;
  }

  bool isEmpty() const
  {
    return name.isEmpty();
  }

  bool isValid() const { return !isEmpty(); }

  QString toString() const
  {
    QString result = QString("name: %1\n").arg(name)
        + QString("key: %1\n").arg(key)
        + QString("value: %1\n").arg(value)
        + QString("influence: %1\n").arg(influence)
        + QString("childWeight: %1\n").arg(childWeight)
        + QString("mismatchScore: %1\n").arg(mismatchScore)
        + QString("valueType: %1\n").arg(valueType)
        + QString("aliases: %1\n").arg(Tgs::toString(aliases))
        + QString("geometries: %1\n").arg(geometries)
        + QString("categories: %1\n").arg(Tgs::toString(categories));
    return result;
  }

  QString name;
  QString description;
  QString key;
  QString value;
  double influence;
  double childWeight;

  /**
   * The mismatchScore is used only with wildcard enumerated types. (e.g. addr:housenumber=*).
   * This score is the score returned when two wildcard enumerated types are compared that have
   * different values.
   */
  double mismatchScore;
  enum TagValueType valueType;
  QStringList aliases;

  /**
   * Each tag can have categories associated with it. This can help when grouping a number of
   * disparate tags into a category. E.g. building=school, amenity=restaurant and tourism=attraction
   * are all POIs, but don't fit neatly into a single hierarchy.
   *
   * If a category is set on an ancestor then it is also set in the category tag.
   */
  QStringList categories;
  uint16_t geometries;
};


class OsmSchemaData;
class Relation;

/**
 * This class is reentrant, but not thread safe.
 */
class OsmSchema
{
public:

  static QString errorCircularKey() { return "error:circular"; }

  OsmSchema();

  virtual ~OsmSchema();

  void addAssociatedWith(QString name1, QString name2);

  void addIsA(QString name1, QString name2);

  void addSimilarTo(QString name1, QString name2, double weight);

  QString average(const QString& kvp1, double w1, const QString& kvp2, double w2, double& best);

  QString average(const QString& kvp1, const QString& kvp2, double& best);

  /**
   * ONLY FOR UNIT TESTING. Be a good neighbor and call loadDefault() when you're done.
   */
  void createTestingGraph();

  /**
   * Searches for the first common ancestor between two key value pairs. If there is no common
   * ancestor then an empty TagVertex is returned.
   */
  const TagVertex& getFirstCommonAncestor(const QString& kvp1, const QString& kvp2);

  vector<TagVertex> getAssociatedTags(QString name);

  OsmSchemaCategory getCategories(const Tags& t) const;
  OsmSchemaCategory getCategories(const QString& k, const QString& v) const;
  OsmSchemaCategory getCategories(const QString& kvp) const;

  vector<TagVertex> getChildTags(QString name);

  static OsmSchema& getInstance();

  double getIsACost() const;

  vector<TagVertex> getTagByCategory(OsmSchemaCategory c) const;

  const TagVertex& getTagVertex(const QString& kvp) const;

  /**
   * Returns true if at least one tag in the set of specified tags is part of the specified
   * category.
   */
  bool hasCategory(const Tags& t, const QString& category) const;

  /**
   * Returns true if the specified kvp is part of the specified category.
   */
  bool hasCategory(const QString& kvp, const QString& category) const;

  bool isAncestor(const QString& childKvp, const QString& parentKvp);

  bool isArea(const Tags& t, ElementType type) const;
  bool isArea(const ConstElementPtr& e) const;

  bool isAreaForStats(const Tags& t, ElementType type) const;
  bool isAreaForStats(const ConstElementPtr& e) const;

  bool isBuilding(const Tags& t, ElementType type) const;
  bool isBuilding(const ConstElementPtr& e) const;

  /**
   * Returns true if this is a building:part. This is mutually exclusive with isBuilding.
   */
  bool isBuildingPart(const Tags& t, ElementType type) const;

  /**
   * Returns true if this is a geometry collection.
   */
  bool isCollection(const Element& e) const;

  /**
   * Returns true if this is a POI as defined by the Tampa DG group.
   */
  bool isHgisPoi(const Element& e);

  /**
   * Returns true if the element is a highway type (e.g. road, primary, path, etc.)
   *
   * This is not an exhaustive list, be sure and check the function to make sure it will do what
   * you expect in your instance.
   */
  bool isLinearHighway(const Tags& t, ElementType type);

  /**
   * Returns true if the element is a linear object (e.g. road, etc.)
   *
   * This is not an exhaustive list, be sure and check the function to make sure it will do what
   * you expect in your instance.
   */
  bool isLinear(const Element& e);

  /**
   */
  bool isLinearWaterway(const Element &e);

  /**
   * Returns true if this is a list of values. Right now this just looks for a semicolon in value,
   * but in the future the list of valid list keys may be stored in the schema file.
   */
  bool isList(const QString& key, const QString& value);

  /**
   * Returns true if the kvp contains metadata about the feature as opposed to real information
   * about the features.
   *
   * Tags such as "hoot:status", "source", "uuid" are all metadata.
   *
   * Tags such as "name", "highway" and "height" are not metadata.
   */
  bool isMetaData(const QString& key, const QString& value);

  bool isMultiLineString(const Relation& r) const;

  bool isPoi(const Element& e);

  /**
   * Return true if this tag can contain free-form text.
   */
  bool isTextTag(const QString& key) { return getTagVertex(key).valueType == Text; }

  /**
   * Loads the default configuration. This should only be used by unit tests.
   */
  void loadDefault();

  double score(const QString& kvp1, const QString& kvp2);

  /**
   * Sets the cost when traversing up the tree to a parent node. This is useful for strict score
   * checking rather than equivalent tags.
   */
  void setIsACost(double cost);

  QString toGraphvizString() const;

  static QString toKvp(const QString& key, const QString& value);

  void update();

  void updateOrCreateVertex(const TagVertex& tv);

private:
  // the templates we're including take a crazy long time to include, so I'm isolating the
  // implementation.
  OsmSchemaData* d;
  static OsmSchema* _theInstance;
  TagVertex _empty;
};

}

#endif // OSMSCHEMA_H<|MERGE_RESOLUTION|>--- conflicted
+++ resolved
@@ -82,11 +82,7 @@
   OsmSchemaCategory(OsmSchemaCategory::Type t) : _type(t) {}
 
   static OsmSchemaCategory building() { return OsmSchemaCategory(Building); }
-<<<<<<< HEAD
-  static OsmSchemaCategory hgisPoi() { return OsmSchemaCategory(Poi); }
-=======
   static OsmSchemaCategory hgisPoi() { return OsmSchemaCategory(HgisPoi); }
->>>>>>> a601ac8c
   static OsmSchemaCategory poi() { return OsmSchemaCategory(Poi); }
   static OsmSchemaCategory transportation() { return OsmSchemaCategory(Transportation); }
   static OsmSchemaCategory use() { return OsmSchemaCategory(Use); }

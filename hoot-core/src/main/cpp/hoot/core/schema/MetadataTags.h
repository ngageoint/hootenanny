/*
 * This file is part of Hootenanny.
 *
 * Hootenanny is free software: you can redistribute it and/or modify
 * it under the terms of the GNU General Public License as published by
 * the Free Software Foundation, either version 3 of the License, or
 * (at your option) any later version.
 *
 * This program is distributed in the hope that it will be useful,
 * but WITHOUT ANY WARRANTY; without even the implied warranty of
 * MERCHANTABILITY or FITNESS FOR A PARTICULAR PURPOSE.  See the
 * GNU General Public License for more details.
 *
 * You should have received a copy of the GNU General Public License
 * along with this program.  If not, see <http://www.gnu.org/licenses/>.
 *
 * --------------------------------------------------------------------
 *
 * The following copyright notices are generated automatically. If you
 * have a new notice to add, please use the format:
 * " * @copyright Copyright ..."
 * This will properly maintain the copyright information. DigitalGlobe
 * copyrights will be updated automatically.
 *
 * @copyright Copyright (C) 2017, 2018, 2019 DigitalGlobe (http://www.digitalglobe.com/)
 */

#ifndef METADATA_TAGS_H
#define METADATA_TAGS_H

// Qt
#include <QString>

namespace hoot
{

/**
 * Metadata tag names that are used throughout the code.  This class centralizes them
 * into one place in the code base.  This class also includes a couple of key values too.
 *
 * These static methods cause the QString to be recreated from the ASCII version every time
 * the method is called. This does two things.
 * 1. The QString is recreated and duplicate RAM is allocated, used then freed
 * 2. The QString must parse the ASCII which takes time.
 *
 * In some non-critical places this isn't a big deal, however in other spots it can significantly
 * impact the code. If this is the case, please entertain creating a static variable and returning
 * a reference to that variable. @sa ErrorCircular() and ERROR_CIRCULAR
 */
class MetadataTags
{
public:
  inline static const QString HootTagPrefix()           { return "hoot:"; }

  static const QString ACCURACY;
  inline static const QString& Accuracy()               { return ACCURACY; }
  static const QString ERROR_CIRCULAR;
  inline static const QString& ErrorCircular()          { return ERROR_CIRCULAR; }
  inline static const QString SourceDateTime()          { return "source:datetime"; }

  inline static const QString HootBuildingMatch()       { return "hoot:building:match"; }

  /// These tags are used when evaluating multiary conflation results.
  /// See MultiaryMatchComparator
  inline static const QString HootActual()              { return "hoot:actual"; }
  inline static const QString HootExpected()            { return "hoot:expected"; }
  inline static const QString HootMismatch()            { return "hoot:mismatch"; }
  inline static const QString HootWrong()               { return "hoot:wrong"; }
  inline static const QString HootCorrectReview()       { return "hoot:correct_review"; }

  inline static const QString HootEdge()                { return "hoot:edge"; }
  inline static const QString HootEdgeId()              { return "hoot:edge:id"; }
  inline static const QString HootEdgeScore()           { return "hoot:edge:score"; }
  inline static const QString HootEdgeScore12()         { return "hoot:edge:score12"; }
  inline static const QString HootEdgeScore21()         { return "hoot:edge:score21"; }

  inline static const QString HootVertex()              { return "hoot:vertex"; }
  inline static const QString HootVertexScore()         { return "hoot:vertex:score"; }
  inline static const QString HootVertexScore12()       { return "hoot:vertex:score12"; }
  inline static const QString HootVertexScore21()       { return "hoot:vertex:score21"; }

  static const QString HOOT_ID;
  inline static const QString& HootId()                 { return HOOT_ID; }
  inline static const QString HootHash()                { return "hoot:hash"; }

  inline static const QString HootLayername()           { return "hoot:layername"; }

  inline static const QString HootMatchOrder()          { return "hoot:match:order"; }
  inline static const QString HootMatchP()              { return "hoot:match:p"; }
  inline static const QString HootMatchScore()          { return "hoot:match:score"; }

  inline static const QString HootPertied()             { return "hoot:pertied"; }

  inline static const QString HootPoiPolygonPoisMerged(){ return "hoot:poipolygon:poismerged"; }
  inline static const QString HootMergeTarget()         { return "hoot:merge:target"; }

  inline static const QString HootReviewTagPrefix()     { return "hoot:review:"; }
  inline static const QString HootReviewChoices()       { return "hoot:review:choices"; }
  inline static const QString HootReviewMembers()       { return "hoot:review:members"; }
  inline static const QString HootReviewNeeds()         { return "hoot:review:needs"; }
  inline static const QString HootReviewNote()          { return "hoot:review:note"; }
  inline static const QString HootReviewScore()         { return "hoot:review:score"; }
  inline static const QString HootReviewSortOrder()     { return "hoot:review:sort_order"; }
  inline static const QString HootReviewType()          { return "hoot:review:type"; }
  inline static const QString HootReviewUuid()          { return "hoot:review:uuid"; }

  inline static const QString HootScoreMatch()          { return "hoot:score:match"; }
  inline static const QString HootScoreMiss()           { return "hoot:score:miss"; }
  inline static const QString HootScoreReview()         { return "hoot:score:review"; }
  inline static const QString HootScoreUuid()           { return "hoot:score:uuid"; }

  static const QString HOOT_STATUS;
  inline static const QString& HootStatus()             { return HOOT_STATUS; }

  inline static const QString HootSource()              { return "hoot:source"; }

  inline static const QString HootSpecial()             { return "hoot:special"; }
<<<<<<< HEAD
=======
  inline static const QString RoundaboutCenter()        { return "roundabout_center"; }
  inline static const QString RoundaboutConnector()     { return "roundabout_connector"; }
>>>>>>> 8bae0c9d

  inline static const QString HootSplitParentId()       { return "hoot:split_parent_id"; }

  inline static const QString HootStub()                { return "hoot:stub"; }

  inline static const QString Ref1()                    { return "REF1"; }
  inline static const QString Ref2()                    { return "REF2"; }

  inline static const QString Unknown1()                { return "Unknown1"; }
  inline static const QString Unknown2()                { return "Unknown2"; }

  inline static const QString BuildingPart()            { return "building:part"; }

  inline static const QString RelationBoundary()        { return "boundary"; }
  inline static const QString RelationBuilding()        { return "building"; }
  inline static const QString RelationCollection()      { return "collection"; }
  inline static const QString RelationInner()           { return "inner"; }
  inline static const QString RelationMultilineString() { return "multilinestring"; }
  inline static const QString RelationMultiPolygon()    { return "multipolygon"; }
  inline static const QString RelationMultiPoint()      { return "multipoint"; }
  inline static const QString RelationNetwork()         { return "network"; }
  inline static const QString RelationOuter()           { return "outer"; }
  inline static const QString RelationRestriction()     { return "restriction"; }
  inline static const QString RelationReview()          { return "review"; }
  inline static const QString RelationRoute()           { return "route"; }
  inline static const QString RelationRouteMaster()     { return "route_master"; }
  inline static const QString RelationSuperRoute()      { return "superroute"; }
  inline static const QString RelationWaterway()        { return "waterway"; }
  inline static const QString RelationType()            { return "type"; }

  inline static const QString RoleInner()               { return RelationInner(); }
  inline static const QString RoleOuter()               { return RelationOuter(); }
  inline static const QString RoleOutline()             { return "outline"; }
  inline static const QString RolePart()                { return "part"; }
  inline static const QString RoleReviewee()            { return "reviewee"; }

  inline static const QString Length()                  { return "length"; }

  /**
   * ID Unique to a training data set with multiary training data.
   * @sa MultiaryMatchComparator
   */
  inline static const QString TrainingId()              { return "ID"; }
  /**
   * Refers to a match between two or more elements in a multiary training data set.
   * @sa MultiaryMatchComparator
   */
  inline static const QString TrainingMatch()           { return "MATCH"; }
  /**
   * Refers to a review between two or more elements in a multiary training data set.
   * @sa MultiaryMatchComparator
   */
  inline static const QString TrainingReview()          { return "REVIEW"; }

private:

  MetadataTags() { }
};

}

#endif // METADATA_TAGS_H<|MERGE_RESOLUTION|>--- conflicted
+++ resolved
@@ -115,11 +115,8 @@
   inline static const QString HootSource()              { return "hoot:source"; }
 
   inline static const QString HootSpecial()             { return "hoot:special"; }
-<<<<<<< HEAD
-=======
   inline static const QString RoundaboutCenter()        { return "roundabout_center"; }
   inline static const QString RoundaboutConnector()     { return "roundabout_connector"; }
->>>>>>> 8bae0c9d
 
   inline static const QString HootSplitParentId()       { return "hoot:split_parent_id"; }
 

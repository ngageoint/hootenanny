--- conflicted
+++ resolved
@@ -204,10 +204,6 @@
   _v.resize(rows);
 
   for (size_t i = 0; i < rows; i++)
-<<<<<<< HEAD
-  {
-=======
->>>>>>> bc42df5c
     _v[i].resize(cols, (_type)0.0);
 }
 

--- conflicted
+++ resolved
@@ -704,15 +704,12 @@
 
 void OsmMap::visitRw(ElementVisitor& visitor)
 {
-<<<<<<< HEAD
-=======
   OsmMapConsumer* consumer = dynamic_cast<OsmMapConsumer*>(&visitor);
   if (consumer != 0)
   {
     consumer->setOsmMap(this);
   }
 
->>>>>>> 1f0599a8
   // make a copy so we can iterate through even if there are changes.
   const NodeMap allNodes = getNodes();
   for (NodeMap::const_iterator it = allNodes.begin(); it != allNodes.end(); ++it)

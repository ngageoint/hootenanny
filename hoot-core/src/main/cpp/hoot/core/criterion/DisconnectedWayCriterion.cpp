--- conflicted
+++ resolved
@@ -57,13 +57,9 @@
     ConstWayPtr way = std::dynamic_pointer_cast<const Way>(e);
     LOG_VART(way->getNodeCount());
     LOG_VART(WayUtils::hasConnectedWays(way->getId(), _map));
-<<<<<<< HEAD
-    return way->getNodeCount() > 0 && !WayUtils::hasConnectedWays(way->getId(), _map);
-=======
     return
       way->getNodeCount() > 0 && !way->isClosedArea() &&
       !WayUtils::hasConnectedWays(way->getId(), _map);
->>>>>>> 066fbb42
   }
   return false;
 }

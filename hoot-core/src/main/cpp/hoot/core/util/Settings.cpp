/*
 * This file is part of Hootenanny.
 *
 * Hootenanny is free software: you can redistribute it and/or modify
 * it under the terms of the GNU General Public License as published by
 * the Free Software Foundation, either version 3 of the License, or
 * (at your option) any later version.
 *
 * This program is distributed in the hope that it will be useful,
 * but WITHOUT ANY WARRANTY; without even the implied warranty of
 * MERCHANTABILITY or FITNESS FOR A PARTICULAR PURPOSE.  See the
 * GNU General Public License for more details.
 *
 * You should have received a copy of the GNU General Public License
 * along with this program.  If not, see <http://www.gnu.org/licenses/>.
 *
 * --------------------------------------------------------------------
 *
 * The following copyright notices are generated automatically. If you
 * have a new notice to add, please use the format:
 * " * @copyright Copyright ..."
 * This will properly maintain the copyright information. Maxar
 * copyrights will be updated automatically.
 *
 * @copyright Copyright (C) 2015, 2016, 2017, 2018, 2019, 2020, 2021 Maxar (http://www.maxar.com/)
 */

#include "Settings.h"

// hoot
#include <hoot/core/Hoot.h>
#include <hoot/core/criterion/ElementCriterion.h>
#include <hoot/core/ops/OsmMapOperation.h>
#include <hoot/core/schema/MetadataTags.h>
#include <hoot/core/util/ConfigDefaults.h>
#include <hoot/core/util/ConfigOptions.h>
#include <hoot/core/util/ConfPath.h>
#include <hoot/core/util/Factory.h>
#include <hoot/core/visitors/ElementVisitor.h>

// Boost
#include <boost/property_tree/ptree.hpp>
#include <boost/property_tree/json_parser.hpp>
#include <boost/foreach.hpp>

// Standard
#include <fstream>
#include <sstream>
#include <unistd.h>

using namespace std;

namespace pt = boost::property_tree;

namespace hoot
{

const char* BASE_CONFIG_OPTION_KEY = "base.config";

class JsonLoader
{
public:

  JsonLoader(Settings* s) : _s(s)
  {
  }

  void load(QString path)
  {
    fstream is(path.toUtf8().constData(), ios::in);

    if (is.good() == false)
    {
      throw IllegalArgumentException(QString("Error reading %1").arg(path));
    }

    try
    {
      load(is);
    }
    catch (const HootException& e)
    {
      throw HootException("Error parsing file: " + path + ". " + e.what());
    }
  }

  void load(istream& is)
  {
    try
    {
      pt::ptree pt;
      pt::read_json(is, pt);
      _loadTags(pt);
    }
    catch (const std::exception& e)
    {
      QString reason = e.what();
      throw HootException("Error parsing JSON " + reason);
    }
  }

  void loadFromString(QString json)
  {
    stringstream ss(json.toUtf8().constData(), ios::in);

    if (ss.good() == false)
    {
      throw HootException(QString("Error reading from JSON string:\n%1").arg(json));
    }

    load(ss);
  }

private:

  Settings* _s;

  void _loadTags(pt::ptree& tree)
  {
    pt::ptree::assoc_iterator it = tree.find(BASE_CONFIG_OPTION_KEY);

    if (it != tree.not_found())
    {
      //  Split the base configs and process them in order
      QString base = it->second.data().c_str();
      const QStringList baseConfigs =
        base.trimmed().split(",", QString::SplitBehavior::SkipEmptyParts);
      for (const QString value : baseConfigs)
      {
        LOG_DEBUG("Loading base config: " << value << "...");
        load(ConfPath::search(value));
      }
    }

    //  Iterate all of the children key/value pairs
    for (pt::ptree::value_type& element : tree.get_child(""))
    {
      const QString optionName = QString::fromUtf8(element.first.c_str());
      LOG_VART(optionName);

      //  Skip comments
      if (optionName.startsWith("#"))
        continue;

      //  Skip base config
      if (optionName == BASE_CONFIG_OPTION_KEY)
        continue;

      //  Throw an exception for unrecognized keys
      if (!_s->hasKey(optionName))
        throw IllegalArgumentException("Unknown JSON setting: (" + optionName + ")");

      //  Set key/value pair as name and data, data() turns everything to a string
      const QString optionVal = QString::fromUtf8(element.second.data().c_str());
      LOG_VART(optionVal);
      if (optionVal.contains("->"))
      {
        // '->' replaces one option val with another and there can be multiple list replacement
        // entries within a single opt val string
        const QStringList values = optionVal.split(";", QString::SkipEmptyParts);
        Settings::replaceListOptionEntryValues(*_s, optionName, values);
      }
      else
      {
        _s->set(optionName, optionVal);
      }
    }
  }
};

std::shared_ptr<Settings> Settings::_theInstance = nullptr;

Settings::Settings() :
_dynamicRegex("\\$\\{([\\w\\.]+)\\}"),
_staticRegex("\\$\\(([\\w\\.]+)\\)")
{
  _dynamicRegex.optimize();
  _staticRegex.optimize();
}

void Settings::prepend(const QString& key, const QStringList& values)
{
  QStringList l = getList(key, QStringList());
  for (int i = values.size() - 1; i == 0; i--)
  {
    l.prepend(values.at(i));
  }
  set(key, l);
}

void Settings::append(const QString& key, const QStringList& values)
{
  QStringList l = getList(key, QStringList());
  l.append(values);
  set(key, l);
}

void Settings::_checkConvert(const QString& key, const QVariant& value, QVariant::Type type) const
{
  if (value.isNull() || value.canConvert(QVariant::Bool) == false)
  {
    throw HootException(
      QString("Unable to convert key: '%1', value: '%2' to %3.")
        .arg(key).arg(value.toString()).arg(QVariant::typeToName(type)));
  }
}

void Settings::clear()
{
  // This can be very handy when determining why/when settings got cleared.
  if (this == _theInstance.get())
  {
    LOG_DEBUG("Clearing global settings.");
  }
  _settings.clear();
}

void Settings::_updateClassNamesInList(QStringList& list)
{
  QStringList moddedList;
  for (int i = 0; i < list.size(); i++)
  {
    QString val = list.at(i);
    moddedList.append(val);
  }
  list = moddedList;
}

QVariant Settings::get(const QString& key) const
{
  if (hasKey(key) == false)
  {
    throw IllegalArgumentException("Error finding option with key: " + key);
  }
  QVariant result = _settings.value(key);

  if (result.type() == QVariant::String)
  {
    std::set<QString> used;
    QString val = _replaceVariables(key, used);
    result = val;
  }
  return result;
}

bool Settings::getBool(const QString& key) const
{
  const QVariant v = get(key);
  _checkConvert(key, v, QVariant::Bool);
  return v.toBool();
}

bool Settings::getBool(const QString& key, bool defaultValue) const
{
  if (hasKey(key) == false)
  {
    return defaultValue;
  }
  const QVariant v = get(key);
  _checkConvert(key, v, QVariant::Bool);
  return v.toBool();
}

double Settings::getDouble(const QString& key) const
{
  const QVariant v = get(key);
  _checkConvert(key, v, QVariant::Double);
  return v.toDouble();
}

double Settings::getDouble(const QString& key, double defaultValue) const
{
  if (hasKey(key) == false)
  {
    return defaultValue;
  }
  const QVariant v = get(key);
  _checkConvert(key, v, QVariant::Double);
  return v.toDouble();
}

double Settings::getDouble(const QString& key, double defaultValue, double min, double max) const
{
  double retVal = getDouble(key, defaultValue);
  if (retVal < min)
  {
    retVal = min;
  }
  else if (retVal > max)
  {
    retVal = max;
  }
  return retVal;
}

double Settings::getDoubleValue(const QString& value) const
{
  QVariant v = getValue(value);

  if (v.isNull() || v.canConvert(QVariant::Double) == false)
  {
    throw HootException("Unable to convert " + v.toString() + " to a double.");
  }
  return v.toDouble();
}

Settings& Settings::getInstance()
{
  if (_theInstance == nullptr)
  {
    _theInstance = std::make_shared<Settings>();
    _theInstance->loadDefaults();
  }
  return *_theInstance;
}

int Settings::getInt(const QString& key) const
{
  const QVariant v = get(key);
  _checkConvert(key, v, QVariant::Int);
  return v.toInt();
}

int Settings::getInt(const QString& key, int defaultValue) const
{
  if (hasKey(key) == false)
  {
    return defaultValue;
  }
  const QVariant v = get(key);
  _checkConvert(key, v, QVariant::Int);
  return v.toInt();
}

int Settings::getInt(const QString& key, int defaultValue, int min, int max) const
{
  int retVal = getInt(key, defaultValue);

  if ( retVal < min )
  {
    retVal = min;
  }
  else if ( retVal > max )
  {
    retVal = max;
  }

  return retVal;
}

long Settings::getLong(const QString& key) const
{
  const QVariant v = get(key);
  _checkConvert(key, v, QVariant::LongLong);
  return v.toLongLong();
}

long Settings::getLong(const QString& key, long defaultValue) const
{
  if (hasKey(key) == false)
  {
    return defaultValue;
  }
  const QVariant v = get(key);
  _checkConvert(key, v, QVariant::LongLong);
  return v.toLongLong();
}

long Settings::getLong(const QString& key, long defaultValue, long min, long max) const
{
  long retVal = getLong(key, defaultValue);
  if ( retVal < min )
  {
    retVal = min;
  }
  else if ( retVal > max )
  {
    retVal = max;
  }
  return retVal;
}

QStringList Settings::getList(const QString& key) const
{
  QStringList list = getString(key).split(";");
  _updateClassNamesInList(list);
  return list;
}

QStringList Settings::getList(const QString& key, const QString& defaultValue) const
{
  QStringList list = getString(key, defaultValue).split(";", QString::SkipEmptyParts);
  _updateClassNamesInList(list);
  return list;
}

QStringList Settings::getList(const QString& key, const QStringList& defaultValue) const
{
  QStringList result;
  if (hasKey(key))
  {
    result = getString(key).split(";", QString::SkipEmptyParts);
  }
  else
  {
    for (int i = 0; i < defaultValue.size(); i++)
    {
      result.append(_replaceVariablesValue(defaultValue[i]));
    }
  }
  _updateClassNamesInList(result);
  return result;
}

QString Settings::getString(const QString& key) const
{
  return get(key).toString();
}

QString Settings::getString(const QString& key, const QString& defaultValue) const
{
  if (hasKey(key) == false)
  {
    std::set<QString> used;
    used.insert(key);
    return _replaceVariablesValue(defaultValue, used);
  }
  return getString(key);
}

QVariant Settings::getValue(const QString& value) const
{
  return QVariant(_replaceVariablesValue(value));
}

void Settings::loadEnvironment()
{
  LOG_DEBUG("Loading environment...");
  for (int n = 0; environ[n]; n++)
  {
    QString e = environ[n];
    int i = e.indexOf("=");
    QString k = e.mid(0, i);
    QString v = e.mid(i + 1);
    set(k, v);
  }
}

void Settings::loadDefaults()
{
  ConfigDefaults::populateDefaults(*this);
  QString path = ConfPath::search("hoot.json");
  loadEnvironment();
  loadJson(path);
  try
  {
    QString localPath = ConfPath::search("LocalHoot.json");
    loadJson(localPath);
  }
  catch (const FileNotFoundException&)
  {
    // pass
  }
}

void Settings::loadFromString(QString json)
{
  JsonLoader l(this);
  l.loadFromString(json);
}

void Settings::loadJson(QString path)
{
  JsonLoader l(this);
  l.load(ConfPath::search(path));
}

void Settings::_validateOperatorRefs(const QStringList& operators)
{
  for (int i = 0; i < operators.size(); i++)
  {
    QString operatorName = operators[i];
    operatorName = operatorName.remove("\"");
    LOG_VARD(operatorName);
    const QString errorMsg = "Invalid option operator class name: " + operatorName;

    // Should either be a visitor, op, or criterion, but we don't know which one, so check for all
    // of them.
    std::shared_ptr<OsmMapOperation> op;
    try
    {
      op = Factory::getInstance().constructObject<OsmMapOperation>(operatorName);
    }
    catch (const boost::bad_any_cast&)
    {
    }
    catch (const HootException&)
    {
    }

    if (!op)
    {
      std::shared_ptr<ElementVisitor> vis;
      try
      {
        vis = Factory::getInstance().constructObject<ElementVisitor>(operatorName);
      }
      catch (const boost::bad_any_cast&)
      {
      }
      catch (const HootException&)
      {
      }
      if (!vis)
      {
        std::shared_ptr<ElementCriterion> crit;
        try
        {
          crit = Factory::getInstance().constructObject<ElementCriterion>(operatorName);
        }
        catch (const boost::bad_any_cast&)
        {
        }
        catch (const HootException&)
        {
        }
        if (!crit)
        {
          throw IllegalArgumentException(errorMsg);
        }
      }
    }
  }
}

void Settings::parseCommonArguments(QStringList& args, const QStringList toIgnore)
{
  LOG_DEBUG("Parsing command arguments...");
  LOG_VART(args);

  bool foundOne = true;

  const QString optionInputFormatErrorMsg =
    "Define with -D must take the form key=value, key+=value, key++=value, or key-=value";

  while (!args.empty() && foundOne)
  {
    if (args[0] == "--conf" || args[0] == "-C")
    {
      if (args.size() < 2)
      {
        throw IllegalArgumentException("--conf must be followed by a file name.");
      }
      LOG_DEBUG("Loading " << args[1] << "...");
      conf().loadJson(args[1]);
      // move on to the next argument.
      args = args.mid(2);
    }
    else if (args[0] == "--trace")
    {
      Log::getInstance().setLevel(Log::Trace);
      args = args.mid(1);
    }
    else if (args[0] == "--debug")
    {
      Log::getInstance().setLevel(Log::Debug);
      args = args.mid(1);
    }
    else if (args[0] == "--info")
    {
      Log::getInstance().setLevel(Log::Info);
      args = args.mid(1);
    }
    else if (args[0] == "--status")
    {
      Log::getInstance().setLevel(Log::Status);
      args = args.mid(1);
    }
    else if (args[0] == "--warn")
    {
      Log::getInstance().setLevel(Log::Warn);
      args = args.mid(1);
    }
    else if (args[0] == "--error")
    {
      Log::getInstance().setLevel(Log::Error);
      args = args.mid(1);
    }
    else if (args[0] == "--fatal")
    {
      Log::getInstance().setLevel(Log::Fatal);
      args = args.mid(1);
    }
<<<<<<< HEAD
    // HootTest settings have already been parsed by this point.
    else if (toIgnore.contains(args[0]))
=======
    else if (args[0] == "--color")
    {
      Log::getInstance().setDecorateLogs(true);
      args.pop_front();
    }
    // HootTest settings have already been parsed by this point
    else if (hootTestCmdsIgnore.contains(args[0]))
>>>>>>> 500ae186
    {
      args = args.mid(1);
    }
    else if (args[0] == "--define" || args[0] == "-D")
    {
      if (args.size() < 2)
      {
        throw IllegalArgumentException(optionInputFormatErrorMsg + ": " + args.join(";"));
      }

      QString kv = args[1];
      bool append = false;
      bool remove = false;
      bool prepend = true;
      bool replace = false;

      // '++=' prepends an option to an option list
      QStringList kvl = kv.split("++=");
      if (kvl.size() != 2)
      {
        // '+=' appends an option to an option list
        int sep = kv.indexOf("+=");
        kvl.clear();
        if (sep != -1)
        {
          kvl << kv.mid(0, sep);
          kvl << kv.mid(sep + 2);
        }
        append = true;
        remove = false;
        prepend = false;
        replace = false;
      }

      if (kvl.size() != 2)
      {
        // '-=' removes an option from an option list
        int sep = kv.indexOf("-=");
        kvl.clear();
        if (sep != -1)
        {
          kvl << kv.mid(0, sep);
          kvl << kv.mid(sep + 2);
        }
        append = false;
        remove = true;
        prepend = false;
        replace = false;
      }

      if (kvl.size() != 2)
      {
        // split on the first '='
        int sep = kv.indexOf('=');
        kvl.clear();
        if (sep != -1)
        {
          kvl << kv.mid(0, sep);
          kvl << kv.mid(sep + 1);
        }
        append = false;
        remove = false;
        prepend = false;
        if (kv.contains("->"))
        {
          // '->' replaces one option val with another and there can be multiple list replacement
          // entries within a single opt val string
          replace = true;
        }
        else
        {
          replace = false;
        }
      }

      LOG_VART(append);
      LOG_VART(remove);
      LOG_VART(prepend);
      LOG_VART(replace);

      if (kvl.size() != 2)
      {
        throw IllegalArgumentException(optionInputFormatErrorMsg + ": " + kvl.join(";"));
      }

      const QString optionName = kvl[0];
      LOG_VART(optionName);
      const QString optionVal = kvl[1];
      LOG_VART(optionVal);

      if (!conf().hasKey(optionName))
      {
        throw IllegalArgumentException("Unknown settings option: (" + optionName + ")");
      }

      const QStringList values = optionVal.split(";", QString::SkipEmptyParts);
      LOG_VART(values);

      // There are many more options that take class names as input than this. It would be
      // difficult to validate all of them since they inherit from various base classes, so just
      // starting with these more commonly used options whose values are classes that all inherit
      // from ElementVisitor, OsmMapOperation, or ElementCriterion.
      if (optionName == ConfigOptions::getConvertOpsKey() ||
          optionName == ConfigOptions::getConflatePreOpsKey() ||
          optionName == ConfigOptions::getConflatePostOpsKey())
      {
        _validateOperatorRefs(values);
      }

      if (append)
      {
        conf().append(optionName, values);
      }
      else if (remove)
      {
        foreach (QString v, values)
        {
          QStringList newList = conf().getList(optionName);

          // Let's be lenient for class name entries as to whether they have the namespace prepended
          // to them or not.
          bool itemRemoved = false;
          QString listItemToRemove = v;
          if (newList.contains(listItemToRemove))
          {
            newList.removeAll(listItemToRemove);
            itemRemoved = true;
          }
          if (!itemRemoved && newList.contains(listItemToRemove))
          {
            newList.removeAll(listItemToRemove);
            itemRemoved = true;
          }
          if (!itemRemoved)
          {
            listItemToRemove = v;
            if (newList.contains(listItemToRemove))
            {
              newList.removeAll(listItemToRemove);
              itemRemoved = true;
            }
          }
          if (!itemRemoved)
          {
            throw IllegalArgumentException("Option list does not contain value: (" + v + ")");
          }

          conf().set(optionName, newList);
        }
      }
      else if (prepend)
      {
        conf().prepend(optionName, values);
      }
      else if (replace)
      {
        replaceListOptionEntryValues(conf(), optionName, values);
      }
      else
      {
        conf().set(optionName, optionVal);
      }

      // move on to the next argument
      args = args.mid(2);
    }
    else
    {
      foundOne = false;
    }
  }

  // Re-initialize the logger and other resources after the settings have been parsed.
  Hoot::getInstance().reinit();
}

void Settings::replaceListOptionEntryValues(
  Settings& settings, const QString& optionName, const QStringList& listReplacementEntryValues)
{
  LOG_DEBUG(optionName << " before replacement: " << conf().getList(optionName));
  foreach (QString v, listReplacementEntryValues)
  {
    const QStringList valEntryParts = v.split("->");
    if (valEntryParts.size() != 2)
    {
      throw IllegalArgumentException(
        "When replacing one configuration option value with another, the replacement string "
        "must have the form: "
        "\"<old optionValueEntry 1>-><new optionValueEntry 1>;<old optionValueEntry 2>-><new optionValueEntry 2>...\"");
    }
    const QString oldValEntry = valEntryParts[0];
    LOG_VART(oldValEntry);
    const QString newValEntry = valEntryParts[1];
    LOG_VART(newValEntry);
    QStringList newListVal = conf().getList(optionName);
    LOG_VART(newListVal);
    if (!newListVal.contains(oldValEntry))
    {
      throw IllegalArgumentException(
        "Option list: " + optionName + " does not contain value entry: (" + oldValEntry + ")");
    }
    // replace existing option val entry with new one
    newListVal = newListVal.replaceInStrings(oldValEntry, newValEntry);
    LOG_VART(newListVal);
    settings.set(optionName, newListVal);
  }
  LOG_DEBUG(optionName << " after replacement: " << conf().getList(optionName));
}

QString Settings::_replaceVariables(const QString& key, std::set<QString> used) const
{
  if (used.find(key) != used.end())
  {
    throw IllegalArgumentException("Recursive key in configuration file. (" + key + ")");
  }
  // If the variable doesn't exist, then it defaults to an empty string.
  if (_settings.contains(key) == false)
  {
    return "";
  }
  QString value = _settings.value(key).toString();

  used.insert(key);
  return _replaceVariablesValue(value, used);
}

QString Settings::_replaceStaticVariables(QString value) const
{
  bool done = false;
  int offset = 0;

  while (!done)
  {
    done = true;
    QRegularExpressionMatch match = _staticRegex.match(value, offset);
    if (match.hasMatch())
    {
      QString varStr = match.captured(0);
      QString subKey = match.captured(1);
      QString expanded = "";
      if (hasKey(subKey))
        expanded = getString(subKey);
      value.replace(varStr, expanded);
      offset += expanded.length();
      done = false;
    }
  }

  return value;
}

QString Settings::_replaceVariablesValue(QString value) const
{
  std::set<QString> used;
  return _replaceVariablesValue(value, used);
}

QString Settings::_replaceVariablesValue(QString value, const std::set<QString>& used) const
{
  bool done = false;
  int offset = 0;

  while (!done)
  {
    done = true;
    QRegularExpressionMatch match = _dynamicRegex.match(value, offset);
    if (match.hasMatch())
    {
      QString varStr = match.captured(0);
      QString subKey = match.captured(1);
      QString expanded = _replaceVariables(subKey, used);
      value.replace(varStr, expanded);
      offset += expanded.length();
      done = false;
    }
  }

  return value;
}

void Settings::set(const QString& key, const QStringList& value)
{
  set(key, value.join(";"));
}

void Settings::set(const QString& key, const QString& value)
{
  _settings[key] = _replaceStaticVariables(value);
}

void Settings::storeJson(const QString& path) const
{
  fstream os(path.toUtf8().constData(), ios::out);

  if (os.good() == false)
  {
    throw IllegalArgumentException(QString("Error opening %1 for writing.").arg(path));
  }

  os << toString().toUtf8().constData();
}

QString Settings::toString() const
{
  QString result = "{\n";

  for (SettingsMap::const_iterator it = _settings.constBegin(); it != _settings.constEnd(); ++it)
  {
    result += QString("  \"%1\":\"%2\",\n").arg(_markup(it.key()))
        .arg(_markup(it.value().toString()));
  }
  result += "  \"#end\": \"\"\n";

  result += "}\n";

  return result;
}

QString Settings::_markup(QString s) const
{
  s.replace("\\", "\\\\");
  s.replace("\n", "\\n");
  s.replace("\t", "\\t");
  s.replace("\"", "\\\"");
  return s;
}

}<|MERGE_RESOLUTION|>--- conflicted
+++ resolved
@@ -591,18 +591,13 @@
       Log::getInstance().setLevel(Log::Fatal);
       args = args.mid(1);
     }
-<<<<<<< HEAD
-    // HootTest settings have already been parsed by this point.
-    else if (toIgnore.contains(args[0]))
-=======
     else if (args[0] == "--color")
     {
       Log::getInstance().setDecorateLogs(true);
       args.pop_front();
     }
     // HootTest settings have already been parsed by this point
-    else if (hootTestCmdsIgnore.contains(args[0]))
->>>>>>> 500ae186
+    else if (toIgnore.contains(args[0]))
     {
       args = args.mid(1);
     }

--- conflicted
+++ resolved
@@ -288,15 +288,9 @@
     const QString& input, const QRegExp& splitExp, const int index);
 
   /**
-<<<<<<< HEAD
-   * TODO
-   *
-   * @param strList
-=======
    * Reverses the ordering of a string list
    *
    * @param strList the list to reverse
->>>>>>> 5f044641
    */
   static void reverse(QStringList& strList);
 

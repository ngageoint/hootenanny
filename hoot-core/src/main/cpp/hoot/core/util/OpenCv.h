/*
 * This file is part of Hootenanny.
 *
 * Hootenanny is free software: you can redistribute it and/or modify
 * it under the terms of the GNU General Public License as published by
 * the Free Software Foundation, either version 3 of the License, or
 * (at your option) any later version.
 *
 * This program is distributed in the hope that it will be useful,
 * but WITHOUT ANY WARRANTY; without even the implied warranty of
 * MERCHANTABILITY or FITNESS FOR A PARTICULAR PURPOSE.  See the
 * GNU General Public License for more details.
 *
 * You should have received a copy of the GNU General Public License
 * along with this program.  If not, see <http://www.gnu.org/licenses/>.
 *
 * --------------------------------------------------------------------
 *
 * The following copyright notices are generated automatically. If you
 * have a new notice to add, please use the format:
 * " * @copyright Copyright ..."
 * This will properly maintain the copyright information. DigitalGlobe
 * copyrights will be updated automatically.
 *
<<<<<<< HEAD
 * @copyright Copyright (C) 2015, 2016, 2017 DigitalGlobe (http://www.digitalglobe.com/)
=======
 * @copyright Copyright (C) 2015, 2017 DigitalGlobe (http://www.digitalglobe.com/)
>>>>>>> 86f42ad1
 */

#include <hoot/core/HootConfig.h>

#ifdef HOOT_HAVE_OPENCV2_OPENCV_HPP
// #1356 - OpenCV and Geos both have an int64 typedef
#define int64 opencv_broken_int
# include <opencv2/opencv.hpp>
#undef int64
#else
# if HOOT_HAVE_OPENCV_CV_H
#define int64 opencv_broken_int
#   include <opencv/cv.h>
#undef int64
# else
#   error "Expected an OpenCV header file to be defined."
# endif
#endif<|MERGE_RESOLUTION|>--- conflicted
+++ resolved
@@ -22,11 +22,7 @@
  * This will properly maintain the copyright information. DigitalGlobe
  * copyrights will be updated automatically.
  *
-<<<<<<< HEAD
- * @copyright Copyright (C) 2015, 2016, 2017 DigitalGlobe (http://www.digitalglobe.com/)
-=======
  * @copyright Copyright (C) 2015, 2017 DigitalGlobe (http://www.digitalglobe.com/)
->>>>>>> 86f42ad1
  */
 
 #include <hoot/core/HootConfig.h>

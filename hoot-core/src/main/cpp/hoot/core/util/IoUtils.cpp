--- conflicted
+++ resolved
@@ -36,13 +36,10 @@
 #include <hoot/core/util/Log.h>
 #include <hoot/core/util/Progress.h>
 #include <hoot/core/ops/MapCropper.h>
-<<<<<<< HEAD
 #include <hoot/core/criterion/ElementTypeCriterion.h>
 #include <hoot/core/criterion/ChainCriterion.h>
 #include <hoot/core/criterion/TagKeyCriterion.h>
 #include <hoot/core/ops/ImmediatelyConnectedOutOfBoundsWayTagger.h>
-=======
->>>>>>> d50c2e4c
 
 // Qt
 #include <QFileInfo>
@@ -137,28 +134,15 @@
   OsmMapWriterFactory::write(map, path);
 }
 
-<<<<<<< HEAD
-void IoUtils::cropToBounds(OsmMapPtr& map, const geos::geom::Envelope& bounds,
-                           const bool keepConnectedOobWays)
+void IoUtils::cropToBounds(OsmMapPtr& map, const geos::geom::Envelope& bounds)
 {
   LOG_INFO("Applying bounds filtering to input data: " << bounds << "...");
   MapCropper cropper(bounds);
 
-=======
-void IoUtils::cropToBounds(OsmMapPtr& map, const geos::geom::Envelope& bounds)
-{
-  LOG_INFO("Applying bounds filtering to input data: " << bounds << "...");
-  MapCropper cropper(bounds);
-  LOG_INFO(cropper.getInitStatusMessage());
-  // We don't reuse MapCropper's version of these options, since we want the freedom to have
-  // different default values than what MapCropper uses.
->>>>>>> d50c2e4c
   cropper.setKeepEntireFeaturesCrossingBounds(
     ConfigOptions().getConvertBoundingBoxKeepEntireFeaturesCrossingBounds());
   cropper.setKeepOnlyFeaturesInsideBounds(
     ConfigOptions().getConvertBoundingBoxKeepOnlyFeaturesInsideBounds());
-<<<<<<< HEAD
-
   // If we want to keep ways that are outside of the crop bounds but connected to a way that's
   // inside the bounds, we need to tag them before cropping and then tell the cropper to leave
   // them alone.
@@ -178,8 +162,6 @@
   cropper.setInclusionCriterion(inclusionCrit);
 
   LOG_INFO(cropper.getInitStatusMessage());
-=======
->>>>>>> d50c2e4c
   cropper.apply(map);
   LOG_DEBUG(cropper.getCompletedStatusMessage());
 }

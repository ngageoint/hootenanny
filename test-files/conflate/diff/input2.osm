--- conflicted
+++ resolved
@@ -1,47 +1,5 @@
 <?xml version='1.0' encoding='UTF-8'?>
 <osm version='0.6' generator='JOSM'>
-<<<<<<< HEAD
-  <bounds minlat='8.6309612' minlon='28.1123065' maxlat='8.6614828' maxlon='28.1522421' origin='hootenanny' />
-  <node id='-45078' action='modify' lat='8.63601395884' lon='28.11488600741' />
-  <node id='-45080' action='modify' lat='8.63711947612' lon='28.11517354373' />
-  <node id='-45082' action='modify' lat='8.63822499016' lon='28.11625979205' />
-  <node id='-45084' action='modify' lat='8.63800388761' lon='28.11804890693' />
-  <node id='-45086' action='modify' lat='8.63699313145' lon='28.11868787653' />
-  <node id='-45088' action='modify' lat='8.63591920006' lon='28.11859203109' />
-  <node id='-45090' action='modify' lat='8.63494002466' lon='28.11913515525' />
-  <node id='-45092' action='modify' lat='8.63437147004' lon='28.11974217637' />
-  <node id='-45094' action='modify' lat='8.63361339587' lon='28.11932684613' />
-  <node id='-45096' action='modify' lat='8.63307642575' lon='28.11840034021' />
-  <node id='-45098' action='modify' lat='8.63345546356' lon='28.11725019493' />
-  <node id='-45100' action='modify' lat='8.63424512445' lon='28.11696265861' />
-  <node id='-45102' action='modify' lat='8.63522430165' lon='28.11718629797' />
-  <node id='-45104' action='modify' lat='8.63576126872' lon='28.11734604037' />
-  <node id='-45106' action='modify' lat='8.63629823502' lon='28.11705850405' />
-  <node id='-45108' action='modify' lat='8.63651933857' lon='28.11625979205' />
-  <node id='-45110' action='modify' lat='8.6356349236' lon='28.11571666789' />
-  <node id='-45112' action='modify' lat='8.63512954268' lon='28.11523744069' />
-  <node id='-45114' action='modify' lat='8.63621924575' lon='28.13994162681' />
-  <node id='-45116' action='modify' lat='8.63513741557' lon='28.13994162681' />
-  <node id='-45118' action='modify' lat='8.63510582924' lon='28.14140326977' />
-  <node id='-45120' action='modify' lat='8.63617976295' lon='28.14136333417' />
-  <node id='-45122' action='modify' lat='8.65070915358' lon='28.13562458845' />
-  <node id='-45124' action='modify' lat='8.65110396616' lon='28.13606388005' />
-  <node id='-45126' action='modify' lat='8.65123820234' lon='28.13679070797' />
-  <node id='-45128' action='modify' lat='8.65169618425' lon='28.13753351013' />
-  <node id='-45130' action='modify' lat='8.65182252399' lon='28.13844404181' />
-  <node id='-45132' action='modify' lat='8.65227260897' lon='28.13891528189' />
-  <node id='-45134' action='modify' lat='8.65244632583' lon='28.13956223861' />
-  <node id='-45136' action='modify' lat='8.65284113659' lon='28.14000153021' />
-  <node id='-45138' action='modify' lat='8.65301485319' lon='28.14073634525' />
-  <node id='-45140' action='modify' lat='8.65348862534' lon='28.14127148229' />
-  <node id='-45142' action='modify' lat='8.65340176716' lon='28.14210214277' />
-  <node id='-45144' action='modify' lat='8.65394660451' lon='28.14263727981' />
-  <node id='-45146' action='modify' lat='8.65392291595' lon='28.14325228805' />
-  <node id='-45516' action='modify' lat='8.65538898164' lon='28.13152312531' />
-  <node id='-45517' action='modify' lat='8.65555374976' lon='28.13211307094' />
-  <node id='-45519' action='modify' lat='8.65509481095' lon='28.13224421989' />
-  <node id='-45521' action='modify' lat='8.65493004263' lon='28.13165427426' />
-=======
   <bounds minlat='8.5975706' minlon='28.0805595' maxlat='8.6915819' maxlon='28.2033124' origin='hootenanny' />
   <node id='-42170' action='modify' lat='8.63601395884' lon='28.11488600741' />
   <node id='-42172' action='modify' lat='8.63711947612' lon='28.11517354373' />
@@ -112,7 +70,6 @@
   <node id='-44911' action='modify' lat='8.66613244142' lon='28.1441283543' />
   <node id='-44913' action='modify' lat='8.66613996428' lon='28.14470669469' />
   <node id='-44915' action='modify' lat='8.6662151929' lon='28.14520132791' />
->>>>>>> a462f6e5
   <node id='1' timestamp='2018-06-11T16:50:55Z' version='1' changeset='540' lat='8.661482784' lon='28.12243422873' />
   <node id='2' timestamp='2018-06-11T16:50:55Z' version='1' changeset='540' lat='8.65852460599' lon='28.1225493169' />
   <node id='3' timestamp='2018-06-11T16:50:55Z' version='1' changeset='540' lat='8.65681795426' lon='28.12347002226' />
@@ -445,175 +402,58 @@
     <tag k='source' v='Unknown;osm' />
     <tag k='uuid' v='{dd5f81c2-e249-467e-985a-914a76ef121e}' />
   </node>
-<<<<<<< HEAD
-  <way id='-45465' action='modify'>
-    <nd ref='-45078' />
-    <nd ref='-45080' />
-    <nd ref='-45082' />
-    <nd ref='-45084' />
-    <nd ref='-45086' />
-    <nd ref='-45088' />
-    <nd ref='-45090' />
-    <nd ref='-45092' />
-    <nd ref='-45094' />
-    <nd ref='-45096' />
-    <nd ref='-45098' />
-    <nd ref='-45100' />
-    <nd ref='-45102' />
-    <nd ref='-45104' />
-    <nd ref='-45106' />
-    <nd ref='-45108' />
-    <nd ref='-45110' />
-    <nd ref='-45112' />
-    <nd ref='-45078' />
-=======
-  <way id='-42581' action='modify'>
-    <nd ref='-42170' />
-    <nd ref='-42172' />
-    <nd ref='-42174' />
-    <nd ref='-42176' />
-    <nd ref='-42178' />
-    <nd ref='-42180' />
-    <nd ref='-42182' />
-    <nd ref='-42184' />
-    <nd ref='-42186' />
-    <nd ref='-42188' />
-    <nd ref='-42190' />
-    <nd ref='-42192' />
-    <nd ref='-42194' />
-    <nd ref='-42196' />
-    <nd ref='-42198' />
-    <nd ref='-42200' />
-    <nd ref='-42202' />
-    <nd ref='-42204' />
-    <nd ref='-42170' />
->>>>>>> a462f6e5
+  <way id='-39450' action='modify'>
+    <nd ref='-39448' />
+    <nd ref='-39449' />
+    <nd ref='-39451' />
+    <nd ref='-39453' />
+    <nd ref='-39455' />
+    <nd ref='-39457' />
+    <nd ref='-39459' />
+    <nd ref='-39461' />
+    <nd ref='-39463' />
+    <nd ref='-39465' />
+    <nd ref='-39467' />
+    <nd ref='-39469' />
+    <nd ref='-39471' />
+    <nd ref='-39473' />
+    <nd ref='-39475' />
+    <nd ref='-39477' />
+    <nd ref='-39479' />
+    <nd ref='-39481' />
+    <nd ref='-39448' />
     <tag k='area' v='yes' />
     <tag k='leisure' v='park' />
     <tag k='name' v='Duck Park' />
     <tag k='security:classification' v='UNCLASSIFIED' />
     <tag k='source:imagery' v='Unknown' />
   </way>
-<<<<<<< HEAD
-  <way id='-45467' action='modify'>
-    <nd ref='-45114' />
-    <nd ref='-45116' />
-    <nd ref='-45118' />
-    <nd ref='-45120' />
-    <nd ref='-45114' />
-=======
-  <way id='-42583' action='modify'>
-    <nd ref='-42206' />
-    <nd ref='-42208' />
-    <nd ref='-42210' />
-    <nd ref='-42212' />
-    <nd ref='-42206' />
->>>>>>> a462f6e5
+  <way id='-39851' action='modify'>
+    <nd ref='-39849' />
+    <nd ref='-39850' />
+    <nd ref='-39852' />
+    <nd ref='-39854' />
+    <nd ref='-39849' />
     <tag k='amenity' v='parking' />
     <tag k='name' v='Fred&apos;s Parking' />
     <tag k='security:classification' v='UNCLASSIFIED' />
     <tag k='source:imagery' v='Unknown' />
   </way>
-<<<<<<< HEAD
-  <way id='-45469' action='modify'>
-    <nd ref='-45122' />
-    <nd ref='-45124' />
-    <nd ref='-45126' />
-    <nd ref='-45128' />
-    <nd ref='-45130' />
-    <nd ref='-45132' />
-    <nd ref='-45134' />
-    <nd ref='-45136' />
-    <nd ref='-45138' />
-    <nd ref='-45140' />
-    <nd ref='-45142' />
-    <nd ref='-45144' />
-    <nd ref='-45146' />
-=======
-  <way id='-42585' action='modify'>
-    <nd ref='-42214' />
-    <nd ref='-42216' />
-    <nd ref='-42218' />
-    <nd ref='-42220' />
-    <nd ref='-42222' />
-    <nd ref='-42224' />
-    <nd ref='-42226' />
-    <nd ref='-42228' />
-    <nd ref='-42230' />
-    <nd ref='-42232' />
-    <nd ref='-42234' />
-    <nd ref='-42236' />
-    <nd ref='-42238' />
->>>>>>> a462f6e5
+  <way id='-39958' action='modify'>
+    <nd ref='-39959' />
+    <nd ref='-39960' />
+    <nd ref='-39961' />
+    <nd ref='-39962' />
+    <nd ref='-39963' />
+    <nd ref='-39964' />
+    <nd ref='-39965' />
+    <nd ref='-39966' />
+    <nd ref='-39967' />
+    <nd ref='-39968' />
+    <nd ref='-39969' />
+    <nd ref='-39970' />
+    <nd ref='-39971' />
     <tag k='barrier' v='retaining_wall' />
-    <tag k='security:classification' v='UNCLASSIFIED' />
-    <tag k='source:imagery' v='Unknown' />
-  </way>
-<<<<<<< HEAD
-  <way id='-45518' action='modify'>
-    <nd ref='-45516' />
-    <nd ref='-45517' />
-    <nd ref='-45519' />
-    <nd ref='-45521' />
-    <nd ref='-45516' />
-    <tag k='amenity' v='bicycle_rental' />
-    <tag k='building' v='yes' />
-    <tag k='name' v='New Name' />
-=======
-  <way id='-42587' action='modify'>
-    <nd ref='-42240' />
-    <nd ref='-42242' />
-    <nd ref='-42244' />
-    <nd ref='-42246' />
-    <nd ref='-42248' />
-    <nd ref='-42250' />
-    <tag k='operator' v='BNSF' />
-    <tag k='railway' v='rail' />
-    <tag k='security:classification' v='UNCLASSIFIED' />
-    <tag k='source:imagery' v='Unknown' />
-  </way>
-  <way id='-42589' action='modify'>
-    <nd ref='-42252' />
-    <nd ref='-42254' />
-    <nd ref='-42256' />
-    <nd ref='-42258' />
-    <nd ref='-42260' />
-    <nd ref='-42262' />
-    <tag k='operator' v='Polar Express Industries, Ltd.' />
-    <tag k='railway' v='rail' />
-    <tag k='security:classification' v='UNCLASSIFIED' />
-    <tag k='source:imagery' v='Unknown' />
-  </way>
-  <way id='-44818' action='modify'>
-    <nd ref='-44816' />
-    <nd ref='-44817' />
-    <nd ref='-44819' />
-    <nd ref='-44821' />
-    <nd ref='-44823' />
-    <nd ref='-44825' />
-    <nd ref='-44827' />
-    <nd ref='-44829' />
-    <nd ref='-44831' />
-    <nd ref='-44833' />
-    <nd ref='-44835' />
-    <nd ref='-44837' />
-    <nd ref='-44839' />
-    <tag k='power' v='line' />
-    <tag k='security:classification' v='UNCLASSIFIED' />
-    <tag k='source:imagery' v='Unknown' />
-  </way>
-  <way id='-44902' action='modify'>
-    <nd ref='-44900' />
-    <nd ref='-44901' />
-    <nd ref='-44903' />
-    <nd ref='-44905' />
-    <nd ref='-44907' />
-    <nd ref='-44909' />
-    <nd ref='-44911' />
-    <nd ref='-44913' />
-    <nd ref='-44915' />
-    <tag k='power' v='line' />
->>>>>>> a462f6e5
     <tag k='security:classification' v='UNCLASSIFIED' />
     <tag k='source:imagery' v='Unknown' />
   </way>

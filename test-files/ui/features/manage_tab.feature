--- conflicted
+++ resolved
@@ -39,9 +39,8 @@
         Then I click on the "About" option in the "settingsSidebar"
         And I should see "Hootenanny Core - Version:"
         And I should see "Hootenanny Web Services - Version:"
-<<<<<<< HEAD
         And I should see "Hootenanny iD "
-
+        
 
     Scenario: Testing Click Events of Dataset Tab
         When I click on the "Datasets" option in the "settingsSidebar"
@@ -94,6 +93,12 @@
         And I context click the "TestFolder" Dataset
         And I click the "Delete" context menu item
         And I accept the alert
-=======
-        And I should see "Hootenanny iD "
->>>>>>> 48bdba33
+
+        
+
+
+
+
+
+
+        
--- conflicted
+++ resolved
@@ -1,19 +1,5 @@
 Feature: Advanced Conflation Options
 
-<<<<<<< HEAD
-	Scenario: I can add data
-            Given I am on Hootenanny
-	    And I resize the window
-	    And I click Get Started
-	    And I press "Add Reference Dataset"
-	    And I click the "AllDataTypesACucumber" Dataset
-	    And I press "Add Layer"
-	    Then I wait 30 "seconds" to see "span.strong" element with text "AllDataTypesACucumber"
-	    And I press "Add Secondary Dataset"
-	    And I click the "AllDataTypesBCucumber" Dataset
-	    And I press "Add Layer"
-	    Then I wait 30 "seconds" to see "span.strong" element with text "AllDataTypesBCucumber"
-=======
     Scenario: I can add data
         Given I am on Hootenanny
         And I resize the window
@@ -26,7 +12,6 @@
         And I click the "AllDataTypesBCucumber" Dataset
         And I press "Add Layer"
         Then I wait 30 "seconds" to see "span.strong" element with text "AllDataTypesBCucumber"
->>>>>>> 15689ff1
 
     Scenario: I can set up standard conflation parameters
         Then I should see "Conflate"

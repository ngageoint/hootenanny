--- conflicted
+++ resolved
@@ -777,31 +777,6 @@
   page.all('td.f1').first.click
 end
 
-<<<<<<< HEAD
-When(/^I click paste tags, overwrite$/) do
-  page.all('button.col6')[0].click
-end
-
-When(/^I click paste tags, append$/) do
-  page.all('button.col6')[1].click
-end
-
-When(/^I click undo$/) do
-  page.all('button.col6')[2].click
-end
-
-When(/^I click redo$/) do
-  page.all('button.col6')[3].click
-end
-
-When(/^I click the tag list toggle$/) do
-  page.all('a.hide-toggle')[1].click
-end
-
-Then(/^I should see "([^"]*)" as the last tag value$/) do |value|
-  tg = page.all('input.value.combobox-input').last
-  tg.value.should eq value
-=======
 Then(/^I should see a node element "([^"]*)" with a selected highlight$/) do |id|
   el = find('div.layer-data').first('g[class*=" ' + id + '"]')
   el[:class].include?('selected').should eq true
@@ -821,5 +796,30 @@
 Then(/^I turn on highlight edited features$/) do
   el = find('div.highlight-edited')
   el.click
->>>>>>> d03063aa
+end
+
+
+When(/^I click paste tags, overwrite$/) do
+  page.all('button.col6')[0].click
+end
+
+When(/^I click paste tags, append$/) do
+  page.all('button.col6')[1].click
+end
+
+When(/^I click undo$/) do
+  page.all('button.col6')[2].click
+end
+
+When(/^I click redo$/) do
+  page.all('button.col6')[3].click
+end
+
+When(/^I click the tag list toggle$/) do
+  page.all('a.hide-toggle')[1].click
+end
+
+Then(/^I should see "([^"]*)" as the last tag value$/) do |value|
+  tg = page.all('input.value.combobox-input').last
+  tg.value.should eq value
 end
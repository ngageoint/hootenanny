--- conflicted
+++ resolved
@@ -32,18 +32,17 @@
   find('div.' + parent).find('a.' + classed).click
 end
 
-<<<<<<< HEAD
 When(/^I select a way map feature with id "([^"]*)"$/) do |id|
   find('div.layer-data').all('path[class*=" ' + id + '"]').last.click
 end
 
 When(/^I select a node map feature with id "([^"]*)"$/) do |id|
   find('div.layer-data').all('g[class*=" ' + id + '"]').last.click
-=======
+end
+
 Then (/^I should (not )?see an element "([^"]*)"$/) do |negate, selector|
   expectation = negate ? :should_not : :should
   page.send(expectation, have_css(selector))
->>>>>>> 2e61f40e
 end
 
 Then(/^I should see "([^"]*)"$/) do |text|
@@ -160,12 +159,6 @@
   page.find('div.combobox').find('a', :text=> opt).click
 end
 
-When(/^I select the "([^"]*)" option labelled "([^"]*)"$/) do |opt, lbl|
-  combobox = page.find('label', :text=> lbl).find(:xpath,"..")
-  combobox.find('.combobox-caret').click
-  page.find('div.combobox').find('a', :text=> opt).click
-end
-
 When(/^I click the "([^"]*)" button$/) do |el|
   find('button.' + el).click
 end
@@ -310,20 +303,6 @@
   oldTimeout = Capybara.default_max_wait_time
   Capybara.default_max_wait_time = Float(timeout) * multiplier
   page.should have_no_content(text)
-  Capybara.default_max_wait_time = oldTimeout
-end
-
-When(/^I wait ([0-9]*) "([^"]*)" to see "([^"]*)" element with text "([^"]*)"$/) do |timeout, unit, el, text|
-  if unit == "seconds"
-    multiplier = 1
-  elsif unit == "minutes"
-    multiplier = 60
-  else
-    throw :badunits
-  end
-  oldTimeout = Capybara.default_max_wait_time
-  Capybara.default_max_wait_time = Float(timeout) * multiplier
-  page.find(el, :text => text)
   Capybara.default_max_wait_time = oldTimeout
 end
 

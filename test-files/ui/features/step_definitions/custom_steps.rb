Given(/^I am on Hootenanny$/) do
  visit "http://localhost:" + (ENV['TOMCAT_PORT'] ? ENV['TOMCAT_PORT'] : "8080") + "/hootenanny-id" # may need to change URL
end

Given(/^I am on Hootenanny at location "([^"]*)"$/) do |location|
  visit "http://localhost:" + (ENV['TOMCAT_PORT'] ? ENV['TOMCAT_PORT'] : "8080") + "/hootenanny-id/#map=" + location # may need to change URL
end

When(/^I click Get Started$/) do
  begin
    el = find_button('Get Started')
  rescue Capybara::ElementNotFound
    # In Capybara 0.4+ #find_field raises an error instead of returning nil
    el = nil
  end
  el.click unless el.nil?
end

When(/^I click the "([^"]*)" icon$/) do |cls|
  find('._icon.' + cls).click
end

When(/^I click the "([^"]*)" icon under the "([^"]*)" link$/) do |cls, txt|
  parent = find('a', :text=> txt).find('._icon.' + cls).click
end

When(/^I click the "([^"]*)" link$/) do |linkText|
  find('a', :text=> linkText).click
end

When(/^I click the "([^"]*)" link under "([^"]*)"$/) do |linkText, parent|
  find('#' + parent).find('a', :text=> linkText).click
end

When(/^I click the "([^"]*)" classed link under "([^"]*)"$/) do |classed, parent|
  find('div.' + parent).find('a.' + classed).click
end

When(/^I select a node map feature with OSM id "([^"]*)"$/) do |id|
  oldTimeout = Capybara.default_max_wait_time
  Capybara.default_max_wait_time = 10
  find('div.layer-data').all('g[class*=" ' + id + '"]').last.click
  Capybara.default_max_wait_time = oldTimeout
end

When(/^I select a way map feature with OSM id "([^"]*)"$/) do |id|
  oldTimeout = Capybara.default_max_wait_time
  Capybara.default_max_wait_time = 10
  find('div.layer-data').all('path[class*=" ' + id + '"]').last.click
  Capybara.default_max_wait_time = oldTimeout
end

When(/^I should (not )?see a way map feature with OSM id "([^"]*)"$/) do |negate, id|
  expectation = negate ? 0 : 1
  find('div.layer-data').assert_selector('path[class*=" ' + id + '"]',:maximum => expectation)
end

When(/^I select a way map feature with class "([^"]*)"$/) do |cls|
  oldTimeout = Capybara.default_max_wait_time
  Capybara.default_max_wait_time = 10
  find('div.layer-data').all('path.' + cls).last.click
  Capybara.default_max_wait_time = oldTimeout
end

When(/^I select a node map feature with class "([^"]*)"$/) do |cls|
  oldTimeout = Capybara.default_max_wait_time
  Capybara.default_max_wait_time = 10
  find('div.layer-data').all('g.' + cls).last.click
  Capybara.default_max_wait_time = oldTimeout
end

Then (/^I should (not )?see an element "([^"]*)"$/) do |negate, selector|
  expectation = negate ? :should_not : :should
  page.send(expectation, have_css(selector))
end

Then (/^I should (not )?see the element (.*)$/) do |negate, selector|
  expectation = negate ? :should_not : :should
  page.send(expectation, have_css(selector))
end

Then(/^I should see "([^"]*)"$/) do |text|
  #page.should have_content(text)
  expect(page).to have_content(text)
end

Then(/^I should not see "([^"]*)"$/) do |text|
  #page.should have_no_content(text)
  expect(page).to have_no_content(text)
end

Then(/^I click on the "([^"]*)" label$/) do |txt|
  find('label', :text=> txt, :match => :prefer_exact).click
end

Then(/^I should see (checkbox )?"([^"]*)" (not )?enabled$/) do |cbox, text,state|
  lbl = find('label', :text=> text, :match => :prefer_exact)
  if cbox
    el = lbl.find('input')
  else
    el = lbl.find(:xpath, '..').find('input')
  end

  if state
    el[:disabled].should eq "true"
  else
    el[:disabled].should_not be
  end
end

Then(/^I should see "([^"]*)" combobox (not )?enabled$/) do |text,state|
  lbl = find('label', :text=> text, :match => :prefer_exact)
  el = lbl.find(:xpath,"..").find('.combobox-input')

  if state
    el[:disabled].should eq "true"
  else
    el[:disabled].should_not be
  end
end

Then(/^I should see checkbox "([^"]*)" (un)?checked$/) do |text, unchk|
  lbl = find('label', :text=> text, :match => :prefer_exact)
  cbox = lbl.find('input')
  if unchk
    expect(cbox).to_not be_checked
  else
    expect(cbox).to be_checked
  end
end

Then(/^I (un)?check the "([^"]*)" checkbox$/) do |unchk,text|
  lbl = find('label', :text=> text, :match => :prefer_exact)
  cbox = lbl.find('input')
  if unchk
    cbox.set(false)
  else
    cbox.set(true)
  end
end

Then(/^I should see an alert containing "([^"]*)"$/) do |text|
  alertText = page.driver.browser.switch_to.alert.text
  expect(alertText).to include text
end

Then (/^I should( not)? see a link "([^"]*)"$/) do |negate, txt|
  expectation = negate ? :should_not : :should
  if negate
    page.should_not have_selector('a', :text=> txt)
  else
    page.should have_selector('a', :text=> txt)
  end
end

When(/^I select the "([^"]*)" div$/) do |cls|
  begin
    el = find('div.' + cls)
  rescue Capybara::ElementNotFound
    el = find('#' + cls)
  end
  el.click
  sleep 1
end

Then(/^I close the modal$/) do
  find('div.modal').find('div.x').click
end

When(/^I select the first "([^"]*)" div$/) do |cls|
  all('div.' + cls).first.click
end

When(/^I select the last "([^"]*)" div$/) do |cls|
  all('div.' + cls).last.click
end

When(/^I click the "([^"]*)" Dataset$/) do |dataset|
  text = page.find('text',:text=>dataset, :match => :prefer_exact)
  parent = text.find(:xpath,"..")
  parent.find('rect').click
end

When(/^I expand the "([^"]*)" folder$/) do |folder|
  text = page.find('text',:text=>folder, :match => :prefer_exact)
  parent = text.find(:xpath,"..")
  begin
    el = parent.find('.folder')
  rescue Capybara::ElementNotFound
    # In Capybara 0.4+ #find_field raises an error instead of returning nil
    el = nil
  end
  parent.find('rect').click unless el.nil?
end

When(/^I click the "([^"]*)" Dataset and the "([^"]*)" Dataset$/) do |d1, d2|
  text1 = page.find('text',:text=>d1, :match => :prefer_exact)
  parent1 = text1.find(:xpath,"..")
  rect1 = parent1.find('rect').click

  text2 = page.find('text',:text=>d2, :match => :prefer_exact)
  parent2 = text2.find(:xpath,"..")

  page.driver.browser.action.key_down(:control).click(parent2.native).key_up(:control).perform
end

When(/^I context click the "([^"]*)" Dataset$/) do |dataset|
  text = page.find('text',:text=>dataset, :match => :prefer_exact)
  parent = text.find(:xpath,"..")
  parent.find('rect').context_click
end

When(/^I context click "([^"]*)"$/) do |txt|
  page.find('a',:text=>txt, :match => :prefer_exact).context_click
end


When(/^I click first "([^"]*)"$/) do |text|
  Capybara.ignore_hidden_elements = false
  elements = all('a', :text => text)
  if elements.empty?
    elements = all(:xpath, '//input[@value="' + text + '"]')
  end
  elements[0].click
  Capybara.ignore_hidden_elements = true
end

When(/^I click second "([^"]*)"$/) do |text|
  Capybara.ignore_hidden_elements = false
  e1 = all('a', :text => text)
  e2 = all(:xpath, '//input[@value="' + text + '"]')
  elements = combine(e1, e2)
  elements[1].click
  Capybara.ignore_hidden_elements = true
end

When(/^I click the "([^"]*)" key$/) do |arg1|
  find("body").native.send_keys(arg1)
end

When(/^I click the control "([^"]*)" key$/) do |arg1|
  find("body").native.send_keys [:control,  arg1]
end

When(/^I click the control shift "([^"]*)" key$/) do |arg1|
  find("body").native.send_keys [:control, :shift, arg1]
end

When(/^I click the control alt "([^"]*)" key$/) do |arg1|
  find("body").native.send_keys [:control, :alt, arg1]
end

When(/^I click the "([^"]*)" key in the "([^"]*)"$/) do |key, el|
  find(el).native.send_keys(key)
end

When(/^I press the escape key$/) do
  find('body').native.send_keys(:escape)
end
Then(/^I should see options in this order:$/) do |table|
  expected_order = table.raw.flatten
  actual_order = page.all('#settingsSidebar label').collect(&:text)
  actual_order.should == expected_order
end

Then(/^I should see these tags in the table:$/) do |table|
  include_hidden_fields do
    expected = table.raw
    keys = page.all('ul.tag-list input.key').map(&:value)
    values = page.all('ul.tag-list input.value').map(&:value)
    actual = keys.zip(values)
    actual.should == expected
  end
end
Then(/^I click on the "([^"]*)" option in the "([^"]*)"$/) do |label,div|
  find('#' + div).find('label', :text => label).click
end

When(/^I select the "([^"]*)" option in the "([^"]*)" combobox$/) do |opt, cb|
  combobox = page.find(:css, 'input[placeholder="' + cb + '"]')
  combobox.find(:xpath, '..').find('.combobox-caret').click
  page.find('div.combobox').find('a', :text=> opt).click
end

When(/^I select the "([^"]*)" option labelled "([^"]*)"$/) do |opt, lbl|
  combobox = page.find('label', :text=> lbl).find(:xpath,"..")
  begin
    page.find('div.combobox').find('a', :text=> opt).click
  rescue Capybara::ElementNotFound
    combobox.find('.combobox-caret').click
    page.find('div.combobox').find('a', :text=> opt).click
  end
end

When(/^I select the "([^"]*)" option in "([^"]*)"$/) do |opt, el|
  combobox = page.find(el)
  combobox.find('.combobox-caret').click
  page.find('div.combobox').find('a', :text=> opt).click
end

When(/^The value of "([^"]*)" option in "([^"]*)"$/) do |opt, el|
  combobox = page.find(el)
  combobox.find('.combobox-caret').click
  page.find('div.combobox').find('a', :text=> opt).click
end

When(/^I click the "([^"]*)" button$/) do |el|
  find('button.' + el).click
end

When(/^I click the "([^"]*)" button and accept the alert$/) do |el|
  find('button.' + el).click
  page.driver.browser.switch_to.alert.accept
end

When(/^I click on the "([^"]*)" button in the "([^"]*)"$/) do |button,div|
  elements = all('#' + div  + ' button.' + button)
  elements[0].click
end

When(/^I click the "([^"]*)" at "([^"]*)","([^"]*)"$/) do |el, x, y|
  find('#' + el).click_at(x,y)
  sleep 3
end

When(/^I double-click the "([^"]*)" at "([^"]*)","([^"]*)"$/) do |el, x, y|
  find('#' + el).double_click_at(x,y)
  sleep 3
end

When(/^I double-click the "([^"]*)"$/) do |el|
  find('#' + el).double_click
  sleep 1
end

When(/^I fill "([^"]*)" with "([^"]*)"$/) do |el, value|
  find('#' + el).set(value)
  sleep 1
end

When(/^I fill "([^"]*)" input with "([^"]*)"$/) do |el, value|
  find('input.' + el).set(value)
  sleep 1
end

When(/^I fill "([^"]*)" textarea with: (.*)$/) do |el, value|
  find('textarea.' + el).set(value)
  sleep 1
end

When(/^I add to "([^"]*)" textarea with: (.*)$/) do |el, value|
  txt = find('textarea.' + el).value + "\n" + value
  find('textarea.' + el).set(txt)
  sleep 1
end

When(/^I fill input under "([^"]*)" with "([^"]*)"$/) do |parent, value|
  all('div.' + parent).last.find('input[type="text"]').set(value)
  sleep 1
end

When(/^I append "([^"]*)" input with "([^"]*)"$/) do |el, value|
  find('input.' + el).native.send_keys(value)
end

When(/^I press enter in the "([^"]*)" input$/) do |selector|
  find('input' + selector).native.send_keys(:enter)
end

When(/^I press tab in the "([^"]*)" input$/) do |selector|
  find('input' + selector).native.send_keys(:tab)
end

When(/^I press escape in the "([^"]*)" input$/) do |selector|
  find('input' + selector).native.send_keys(:escape)
end

When(/^I press the left arrow key$/) do
  find('body').native.send_keys(:arrow_left)
end

When(/^I press the right arrow key$/) do
  find('body').native.send_keys(:arrow_right)
end

When(/^I press the up arrow key on "([^"]*)"$/) do |target|
  find(target).native.send_keys(:arrow_up)
end

When(/^I press the down arrow key on "([^"]*)"$/) do |target|
  find(target).native.send_keys(:arrow_down)
end

When(/^I press "([^"]*)"$/) do |button|
  click_link_or_button(button)
end

When(/^I hover over "([^"]*)"$/) do |el|
  find(el).hover
end

When(/^I click on "([^"]*)"$/) do |el|
  find(el).click
end

When(/^I press "([^"]*)" span with text "([^"]*)"$/) do |cls,txt|
  find('span.' + cls, :text=>txt).click
end

When(/^I press span with text "([^"]*)"$/) do |txt|
  find('span', :text=>txt).click
end

When(/^I click the "([^"]*)" preset$/) do |txt|
  find('div.label', :text=>txt).click
end

When(/^I press "([^"]*)" big loud link$/) do |cls|
  find('a.big.loud.' + cls).click
end


When(/^I wait ([0-9]+) seconds$/) do |seconds|
  sleep Float(seconds)
end

When(/^I wait$/) do
  sleep 5
end

When(/^I remove the first layer$/) do
  trash_cans = all('button._icon.trash')
  trash_cans[0].click
  sleep 5
  page.driver.browser.switch_to.alert.accept
  sleep 2
end

When(/^I wait ([0-9]*) "([^"]*)" to see "([^"]*)"$/) do |timeout, unit, text|
  if unit == "seconds"
    multiplier = 1
  elsif unit == "minutes"
    multiplier = 60
  else
    throw :badunits
  end
  oldTimeout = Capybara.default_max_wait_time
  Capybara.default_max_wait_time = Float(timeout) * multiplier
  page.should have_content(text)
  Capybara.default_max_wait_time = oldTimeout
end

When(/^I wait ([0-9]*) "([^"]*)" to not see "([^"]*)"$/) do |timeout, unit, text|
  if unit == "seconds"
    multiplier = 1
  elsif unit == "minutes"
    multiplier = 60
  else
    throw :badunits
  end
  oldTimeout = Capybara.default_max_wait_time
  Capybara.default_max_wait_time = Float(timeout) * multiplier
  page.should have_no_content(text)
  Capybara.default_max_wait_time = oldTimeout
end

When(/^I wait ([0-9]*) "([^"]*)" to see "([^"]*)" element with text "([^"]*)"$/) do |timeout, unit, el, text|
  if unit == "seconds"
    multiplier = 1
  elsif unit == "minutes"
    multiplier = 60
  else
    throw :badunits
  end
  oldTimeout = Capybara.default_max_wait_time
  Capybara.default_max_wait_time = Float(timeout) * multiplier
  page.find(el, :text => text)
  Capybara.default_max_wait_time = oldTimeout
end

When(/^I close the UI alert$/) do
  find('#alerts').all('.x')[0].click
end

When(/^I change the reference layer color to ([^"]*)$/) do |color|
  page.first('div.big.data').click
  swatch = find('a[data-color="' + color + '"')
  rgb = swatch.native.css_value('background').split(")").first + ')'
  swatch.click
  expect(page.first('path.stroke.tag-hoot').native.css_value('stroke')).to eq(rgb)
end

When(/^I scroll element into view and press "([^"]*)"$/) do |id|
  Capybara.ignore_hidden_elements = false
  element = page.driver.browser.find_element(:id, id)
  page.driver.browser.execute_script("arguments[0].scrollIntoView(true)", element)
  element.click
  Capybara.ignore_hidden_elements = true
end

Then(/^I resize the window$/) do
  if Capybara.javascript_driver != :webkit
    window = Capybara.current_session.driver.browser.manage.window
    window.resize_to(1920, 1080) # width, height
  end
end

When(/^I upload a shapefile/) do
  include_hidden_fields do
    # Seems to be a bug where only the last file in the array gets attached.
    # Then can't be attached separately because then each file gets uploaded
    # individually.
    page.attach_file('taFiles', [ENV['HOOT_HOME'] + '/test-files/translation_assistant/cali-test.shp', ENV['HOOT_HOME'] + '/test-files/translation_assistant/cali-test.dbf', ENV['HOOT_HOME'] + '/test-files/translation_assistant/cali-test.shx', ENV['HOOT_HOME'] + '/test-files/translation_assistant/cali-test.prj'])
    # page.execute_script("var event = document.createEvent('Event'); event.initEvent('change', true, true); d3.select('input[name=taFiles]').node().dispatchEvent(event);")
    puts page.driver.browser.manage.logs.get("browser")
  end
end

When(/^I upload a zipped shapefile/) do
  include_hidden_fields do
    page.attach_file('taFiles', ENV['HOOT_HOME'] + '/test-files/translation_assistant/cali-test.zip')
  end
end

When(/^I upload a zipped folder of shapefiles/) do
  include_hidden_fields do
    page.attach_file('taFiles', ENV['HOOT_HOME'] + '/test-files/translation_assistant/calizip.zip')
  end
end

When(/^I upload an invalid dataset/) do
  include_hidden_fields do
    page.attach_file('taFiles', ENV['HOOT_HOME'] + '/test-files/translation_assistant/cali-test.shx')
  end
end

When(/^I select "([^"]*)" dataset/) do |file|
  include_hidden_fields do
    page.attach_file('ingestfileuploader', ENV['HOOT_HOME'] + file)
  end
end

Then(/^I take a screenshot/) do
  screenshot_and_save_page
end

Then(/^I type "([^"]*)" in input "([^"]*)"$/) do |text, id|
  page.fill_in id, :with => text
end

Then(/^I click the "([^"]*)" with text "([^"]*)"$/) do |el, text|
  page.find(el, :text => text).click
end

Then(/^I hover over the "([^"]*)" with text "([^"]*)"$/) do |el, text|
  page.find(el, :text => text).hover
end

Then(/^I should see a measurement line$/) do
  page.should have_css('line.measure-line-0')
  page.should have_css('text.measure-label-text')
end

Then(/^I should see a measurement area$/) do
  page.should have_css('polygon.measure-area')
  page.should have_css('text.measure-label-text')
end

Then(/^I should (not )?see an image footprint on the map$/) do |negate|
  expectation = negate ? :should_not : :should
  page.send(expectation, have_css('path.carousel-footprint'))
end

Then(/^I should (not )?see an image overlay on the map$/) do |negate|
  oldTimeout = Capybara.default_max_wait_time
  Capybara.default_max_wait_time = 30
  io = all('div.layer-overlay').last
  expectation = negate ? :should_not : :should
  io.send(expectation, have_css('img.tile'))
  Capybara.default_max_wait_time = oldTimeout
end

When(/^I wait ([0-9]*) seconds to see image thumbnails$/) do |timeout|
  oldTimeout = Capybara.default_max_wait_time
  Capybara.default_max_wait_time = Float(timeout)
  list = page.find('ul.carousel-metadata-list')
  images = list.all('li')
  expect( images.size ).to be > 0
  Capybara.default_max_wait_time = oldTimeout
end

When(/^I click the image carousel button$/) do
  find('div.carousel-control').find('button').click
end

Given(/^that the EGD plugin is available$/) do
  pending unless page.has_css?('div.carousel-control')
end

Then(/^I hover over the first thumbnail$/) do
  list = page.find('ul.carousel-metadata-list')
  list.first('li').hover
end

Then(/^I click on the first thumbnail$/) do
  list = page.find('ul.carousel-metadata-list')
  list.first('li').click
end

Then(/^I double click on the first thumbnail$/) do
  list = page.find('ul.carousel-metadata-list')
  list.first('li').double_click
end

Then(/^I accept the alert$/) do
  sleep 5
  page.driver.browser.switch_to.alert.accept
end

Then(/^I should see element "([^"]*)" with value "([^"]*)"$/) do |id, value|
  # expect(page).to have_selector("input[value='" + value + "']")
  # page.should have_xpath("//input[@value='" + value + "']")
  find(id).value.should eq value
end

Then(/^I should see element "([^"]*)" with no value and placeholder "([^"]*)"$/) do |id, value|
  el = find(id)
  el.value.should eq ""
  el['placeholder'].should eq value
end

Then(/^I choose "([^"]*)" radio button$/) do |text|
  choose(text)
end

Then(/^I POST coverage info$/) do
  page.execute_script("(function () { if (window.__coverage__) { d3.xhr('http://localhost:8880/coverage/client').header('Content-Type', 'application/json').post(JSON.stringify(window.__coverage__),function(err, data){});}}())");
end

Then(/^I click the "([^"]*)" context menu item$/) do |text|
  find('div.context-menu').find('li', :text => text).click
end

Then(/^the download file should exists$/) do
  expect( DownloadHelpers::download_exists ).to be true
end

Then(/^the download file "([^"]*)" should exist$/) do |file|
  name = ENV['HOME'] + '/Downloads/' + file
  # puts name
  expect( File.exists?(name) ).to be true
  File.delete(name)
end

Then(/^the download file pattern "([^"]*)" should exist$/) do |file|
  name = ENV['HOME'] + '/Downloads/' + file
  # puts name
  expect( Dir.glob(name).empty? ).to be false
  File.delete(*Dir.glob(name))
end

Then(/^the log file "([^"]*)" should exist$/) do |file|
  name = ENV['HOME'] + '/Downloads/' + file
  # puts name
  expect(!Dir.glob(name).empty?).to be true
  File.delete(Dir[ENV['HOME'] + '/Downloads/' + file].last)
end

Then "the downloaded file content should be:" do |content|
  page.response_headers["Content-Disposition"].should == "attachment"
  page.source.should == content
end

When(/^I click the "([^"]*)" classed element under "([^"]*)" with text "([^"]*)"$/) do |classed, el, text|
  find(el, :text => text).find('.' + classed).click
end

When(/^I select "([^"]*)" basemap/) do |file|
  include_hidden_fields do
    page.attach_file('basemapfileuploader', ENV['HOOT_HOME'] + file)
  end
end

When(/^I click the Background settings button$/) do
  find('div.background-control').find('button').click
end

When(/^I click the "([^"]*)" map layer$/) do |text|
  find('label', :text => text).click
end

When(/^I should see stats "([^"]*)" "([^"]*)" "([^"]*)" "([^"]*)"$/) do |type, row, column, value|
  # And I should see stats "count" "buildings" "merged" "4"
  find('table.' + type).find('td.key', :text => row).find(:xpath,"..").all('td', :text => value).first()
end

Then(/^I click the first "([^"]*)" list item$/) do |cls|
  all('li.' + cls).first.click
end

When(/^I select in row ([0-9]*) the "([^"]*)" dataset$/) do |rowNum, file|
  include_hidden_fields do
    page.attach_file('ingestfileuploader-' + rowNum, ENV['HOOT_HOME'] + file)
  end
end

When(/^I select in row ([0-9]*) the "([^"]*)" option in the "([^"]*)" combobox$/) do |rowNum, opt, cb|
  combobox = find(:xpath, "//input[@row='" + rowNum + "'][@placeholder='" + cb + "']")
  combobox.find(:xpath, '..').find('.combobox-caret').click
  page.find('div.combobox').find('a', :text=> opt).click
end

When(/^I should see row ([0-9]*) input "([^"]*)" with value "([^"]*)"$/) do |rowNum, placeholder, value|
  el = find(:xpath , "//input[@placeholder='" + placeholder + "'][@row='" + rowNum + "']")
  el.value.should eq value
end

When(/^I fill row ([0-9]*) input "([^"]*)" with value "([^"]*)"$/) do |rowNum, placeholder, value|
  el = find(:xpath , "//input[@placeholder='" + placeholder + "'][@row='" + rowNum + "']")
  el.set(value)
end

When(/^I delete any existing "([^"]*)" basemap if necessary$/) do |text|
  begin
    find('span.fill-white.small', :text => text).find('.trash').click
    sleep 2
    page.driver.browser.switch_to.alert.accept
    oldTimeout = Capybara.default_max_wait_time
    Capybara.default_max_wait_time = 30
    page.should have_no_content(text)
    Capybara.default_max_wait_time = oldTimeout
  rescue Capybara::ElementNotFound
  end
end

When(/^I delete any existing "([^"]*)" folder if necessary$/) do |text|
  begin
        step "I context click the \"#{text}\" Dataset"
        step "I click the \"Delete\" context menu item"
        step "I accept the alert"
  rescue Capybara::ElementNotFound
  end
end

Then(/^I open the wfs export url$/) do
  url = find('input.wfsfileExportOutputName').value
  visit url
  # need a way to check the WFS GetCapabilities response is valid
end

Then(/^I should see "([^"]*)" bookmark first and "([^"]*)" bookmark second$/) do |rb1, rb2|
  spans = find('#reviewBookmarksContent').all('span.strong')
  expect(spans.first).to have_content(rb1)
  expect(spans.last).to have_content(rb2)
end

Then(/^I should see "([^"]*)" with a value between "([^"]*)" and "([^"]*)"$/) do |input, low, high|
  el = page.find(input)
  val = el.value.to_f
  expect(val).to be > low.to_f
  expect(val).to be < high.to_f
end

Then(/^I should see "([^"]*)" with a value greater than "([^"]*)"$/) do |el1, el2|
  max = page.find(el1).value.to_f
  min = page.find(el2).value.to_f
  expect(max).to be > min
end

Then(/^I should see a "([^"]*)" on the map$/) do |el|
  page.should have_css(el)
end

Then(/^I wait ([0-9]+) seconds to see "([^"]*)" on the map$/) do |wait, el|
  oldTimeout = Capybara.default_max_wait_time
  Capybara.default_max_wait_time = Float(wait)
  page.should have_css(el)
  Capybara.default_max_wait_time = oldTimeout
end

When(/^I click the review item column in the tag table$/) do
  page.all('td.f1').first.click
end

Then(/^I should see a node element "([^"]*)" with a selected highlight$/) do |id|
  el = find('div.layer-data').first('g[class*=" ' + id + '"]')
  el[:class].include?('selected').should eq true
end

Then(/^I should see element "([^"]*)" with a yellow highlight$/) do |id|
  el = find('div.layer-data').first('g[class*=" ' + id + '"]')
  el[:class].include?('edited').should eq true
  el[:class].include?('unsaved').should eq true
end

When(/^I click to expand Map Data$/) do
  el = find('div.map-control.map-data-control')
  el.click
end

Then(/^I turn on highlight edited features$/) do
  el = find('div.highlight-edited')
  el.click
end

<<<<<<< HEAD

When(/^I click paste tags, overwrite$/) do
  page.all('button.col6')[0].click
end

When(/^I click paste tags, append$/) do
  page.all('button.col6')[1].click
end

When(/^I click undo$/) do
  page.all('button.col6')[2].click
end

When(/^I click redo$/) do
  page.all('button.col6')[3].click
end

When(/^I expand the tag list toggle$/) do
  ttg = page.all('a.hide-toggle')[1]
  unless ttg.has_css?('hide-toggle expanded')
    ttg.click
  end
end

Then(/^I should see the last element "([^"]*)" with value "([^"]*)"$/) do |id, value|
  lel = page.all(id).last
  lel.value.should eq value
=======
When(/^I expand the sidebar$/) do
  resizer = page.find('#resizer')
  resizer.drag_by(150, 0)
end

#for hidden features
Then(/^I should see the previously hidden "([^"]*)" on the page$/) do |input|
  el = page.find(input).should be_visible
end

Then(/^I should not see the "([^"]*)" on the page$/) do |input| 
  el = page.should have_no_css(input, :visible => true)
>>>>>>> be9cf802
end<|MERGE_RESOLUTION|>--- conflicted
+++ resolved
@@ -409,10 +409,6 @@
 
 When(/^I press span with text "([^"]*)"$/) do |txt|
   find('span', :text=>txt).click
-end
-
-When(/^I click the "([^"]*)" preset$/) do |txt|
-  find('div.label', :text=>txt).click
 end
 
 When(/^I press "([^"]*)" big loud link$/) do |cls|
@@ -803,7 +799,6 @@
   el.click
 end
 
-<<<<<<< HEAD
 
 When(/^I click paste tags, overwrite$/) do
   page.all('button.col6')[0].click
@@ -831,7 +826,8 @@
 Then(/^I should see the last element "([^"]*)" with value "([^"]*)"$/) do |id, value|
   lel = page.all(id).last
   lel.value.should eq value
-=======
+end
+
 When(/^I expand the sidebar$/) do
   resizer = page.find('#resizer')
   resizer.drag_by(150, 0)
@@ -844,5 +840,4 @@
 
 Then(/^I should not see the "([^"]*)" on the page$/) do |input| 
   el = page.should have_no_css(input, :visible => true)
->>>>>>> be9cf802
 end
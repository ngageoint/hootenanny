Given(/^I am on Hootenanny$/) do
  visit "http://localhost:" + (ENV['TOMCAT_PORT'] ? ENV['TOMCAT_PORT'] : "8080") + "/hootenanny-id" # may need to change URL
end

When(/^I click Get Started$/) do
  begin
    el = find_button('Get Started')
  rescue Capybara::ElementNotFound
    # In Capybara 0.4+ #find_field raises an error instead of returning nil
    el = nil
  end
  el.click unless el.nil?
end

When(/^I click the "([^"]*)" icon$/) do |cls|
  find('._icon.' + cls).click
end

When(/^I click the "([^"]*)" icon under the "([^"]*)" link$/) do |cls, txt|
  parent = find('a', :text=> txt).find('._icon.' + cls).click
end

When(/^I click the "([^"]*)" link$/) do |linkText|
  find('a', :text=> linkText).click
end

When(/^I click the "([^"]*)" link under "([^"]*)"$/) do |linkText, parent|
  find('#' + parent).find('a', :text=> linkText).click
end

When(/^I click the "([^"]*)" classed link under "([^"]*)"$/) do |classed, parent|
  find('div.' + parent).find('a.' + classed).click
end

When(/^I select a way map feature with id "([^"]*)"$/) do |id|
  find('div.layer-data').all('path[class*=" ' + id + '"]').last.click
end

When(/^I select a node map feature with id "([^"]*)"$/) do |id|
  find('div.layer-data').all('g[class*=" ' + id + '"]').last.click
end

Then (/^I should (not )?see an element "([^"]*)"$/) do |negate, selector|
  expectation = negate ? :should_not : :should
  page.send(expectation, have_css(selector))
end

Then (/^I should (not )?see the element (.*)$/) do |negate, selector|
  expectation = negate ? :should_not : :should
  page.send(expectation, have_css(selector))
end
Then(/^I should see "([^"]*)"$/) do |text|
  #page.should have_content(text)
  expect(page).to have_content(text)
end

Then(/^I should not see "([^"]*)"$/) do |text|
  #page.should have_no_content(text)
  expect(page).to have_no_content(text)
end

Then(/^I should see an alert containing "([^"]*)"$/) do |text|
  alertText = page.driver.browser.switch_to.alert.text
  expect(alertText).to include text
end
<<<<<<< HEAD

=======
>>>>>>> f0eeb5b3
Then (/^I should( not)? see a link "([^"]*)"$/) do |negate, txt|
  expectation = negate ? :should_not : :should
  if negate
    page.should_not have_selector('a', :text=> txt)
  else
    page.should have_selector('a', :text=> txt)
  end
end

When(/^I select the "([^"]*)" div$/) do |cls|
  begin
    el = find('div.' + cls)
  rescue Capybara::ElementNotFound
    el = find('#' + cls)
  end
  el.click
  sleep 1
end

Then(/^I close the modal$/) do
  find('div.modal').find('div.x').click
end

When(/^I select the first "([^"]*)" div$/) do |cls|
  all('div.' + cls).first.click
end

When(/^I select the last "([^"]*)" div$/) do |cls|
  all('div.' + cls).last.click
end

When(/^I click the "([^"]*)" Dataset$/) do |dataset|
  text = page.find('text',:text=>dataset, :match => :prefer_exact)
  parent = text.find(:xpath,"..")
  parent.find('rect').click
end

When(/^I click the "([^"]*)" Dataset and the "([^"]*)" Dataset$/) do |d1, d2|
  text1 = page.find('text',:text=>d1, :match => :prefer_exact)
  parent1 = text1.find(:xpath,"..")
  rect1 = parent1.find('rect').click

  text2 = page.find('text',:text=>d2, :match => :prefer_exact)
  parent2 = text2.find(:xpath,"..")

  page.driver.browser.action.key_down(:control).click(parent2.native).key_up(:control).perform
end

When(/^I context click the "([^"]*)" Dataset$/) do |dataset|
  text = page.find('text',:text=>dataset, :match => :prefer_exact)
  parent = text.find(:xpath,"..")
  parent.find('rect').context_click
end

When(/^I context click "([^"]*)"$/) do |txt|
  page.find('a',:text=>txt, :match => :prefer_exact).context_click
end


When(/^I click first "([^"]*)"$/) do |text|
  Capybara.ignore_hidden_elements = false
  elements = all('a', :text => text)
  if elements.empty?
    elements = all(:xpath, '//input[@value="' + text + '"]')
  end
  elements[0].click
  Capybara.ignore_hidden_elements = true
end

When(/^I click second "([^"]*)"$/) do |text|
  Capybara.ignore_hidden_elements = false
  e1 = all('a', :text => text)
  e2 = all(:xpath, '//input[@value="' + text + '"]')
  elements = combine(e1, e2)
  elements[1].click
  Capybara.ignore_hidden_elements = true
end

When(/^I click the "([^"]*)" key$/) do |arg1|
  find("body").native.send_keys(arg1)
end

Then(/^I should see options in this order:$/) do |table|
  expected_order = table.raw.flatten
  actual_order = page.all('#settingsSidebar label').collect(&:text)
  actual_order.should == expected_order
end

Then(/^I should see these tags in the table:$/) do |table|
  include_hidden_fields do
    expected = table.raw
    keys = page.all('ul.tag-list input.key').map(&:value)
    values = page.all('ul.tag-list input.value').map(&:value)
    actual = keys.zip(values)
    actual.should == expected
  end
end
Then(/^I click on the "([^"]*)" option in the "([^"]*)"$/) do |label,div|
  find('#' + div).find('label', :text => label).click
end

When(/^I select the "([^"]*)" option in the "([^"]*)" combobox$/) do |opt, cb|
  combobox = page.find(:css, 'input[placeholder="' + cb + '"]')
  combobox.find(:xpath, '..').find('.combobox-caret').click
  page.find('div.combobox').find('a', :text=> opt).click
end

When(/^I select the "([^"]*)" option labelled "([^"]*)"$/) do |opt, lbl|
  combobox = page.find('label', :text=> lbl).find(:xpath,"..")
  combobox.find('.combobox-caret').click
  page.find('div.combobox').find('a', :text=> opt).click
end

When(/^I select the "([^"]*)" option in "([^"]*)"$/) do |opt, el|
  combobox = page.find(el)
  combobox.find('.combobox-caret').click
  page.find('div.combobox').find('a', :text=> opt).click
end

When(/^I click the "([^"]*)" button$/) do |el|
  find('button.' + el).click
end

When(/^I click the "([^"]*)" button and accept the alert$/) do |el|
  find('button.' + el).click
  page.driver.browser.switch_to.alert.accept
end

When(/^I click on the "([^"]*)" button in the "([^"]*)"$/) do |button,div|
  elements = all('#' + div  + ' button.' + button)
  elements[0].click
end

When(/^I click the "([^"]*)" at "([^"]*)","([^"]*)"$/) do |el, x, y|
  find('#' + el).click_at(x,y)
  sleep 3
end

When(/^I double-click the "([^"]*)"$/) do |el|
  find('#' + el).double_click
  sleep 1
end

When(/^I fill "([^"]*)" with "([^"]*)"$/) do |el, value|
  find('#' + el).set(value)
  sleep 1
end

When(/^I fill "([^"]*)" input with "([^"]*)"$/) do |el, value|
  find('input.' + el).set(value)
  sleep 1
end

When(/^I fill "([^"]*)" textarea with: (.*)$/) do |el, value|
  find('textarea.' + el).set(value)
  sleep 1
end

When(/^I add to "([^"]*)" textarea with: (.*)$/) do |el, value|
  txt = find('textarea.' + el).value + "\n" + value
  find('textarea.' + el).set(txt)
  sleep 1
end

When(/^I fill input under "([^"]*)" with "([^"]*)"$/) do |parent, value|
  all('div.' + parent).last.find('input[type="text"]').set(value)
  sleep 1
end

When(/^I append "([^"]*)" input with "([^"]*)"$/) do |el, value|
  find('input.' + el).native.send_keys(value)
end

When(/^I press enter in the "([^"]*)" input$/) do |selector|
  find('input' + selector).native.send_keys(:enter)
end

When(/^I press tab in the "([^"]*)" input$/) do |selector|
  find('input' + selector).native.send_keys(:tab)
end

When(/^I press escape in the "([^"]*)" input$/) do |selector|
  find('input' + selector).native.send_keys(:escape)
end

When(/^I press the left arrow key$/) do
  find('body').native.send_keys(:arrow_left)
end

When(/^I press the right arrow key$/) do
  find('body').native.send_keys(:arrow_right)
end

When(/^I press the up arrow key on "([^"]*)"$/) do |target|
  find(target).native.send_keys(:arrow_up)
end

When(/^I press the down arrow key on "([^"]*)"$/) do |target|
  find(target).native.send_keys(:arrow_down)
end

When(/^I press "([^"]*)"$/) do |button|
  click_link_or_button(button)
end

When(/^I hover over "([^"]*)"$/) do |el|
  find(el).hover
end

When(/^I click on "([^"]*)"$/) do |el|
  find(el).click
end

When(/^I press "([^"]*)" big loud span$/) do |txt|
  find('span.big.loud', :text=>txt).click
end

When(/^I press "([^"]*)" big loud link$/) do |cls|
  find('a.big.loud.' + cls).click
end


When(/^I wait ([0-9]+) seconds$/) do |seconds|
  sleep Float(seconds)
end

When(/^I wait$/) do
  sleep 5
end

When(/^I remove the first layer$/) do
  trash_cans = all('button._icon.trash')
  trash_cans[0].click
  sleep 5
  page.driver.browser.switch_to.alert.accept
  sleep 2
end

When(/^I wait ([0-9]*) "([^"]*)" to see "([^"]*)"$/) do |timeout, unit, text|
  if unit == "seconds"
    multiplier = 1
  elsif unit == "minutes"
    multiplier = 60
  else
    throw :badunits
  end
  oldTimeout = Capybara.default_max_wait_time
  Capybara.default_max_wait_time = Float(timeout) * multiplier
  page.should have_content(text)
  Capybara.default_max_wait_time = oldTimeout
end

When(/^I wait ([0-9]*) "([^"]*)" to not see "([^"]*)"$/) do |timeout, unit, text|
  if unit == "seconds"
    multiplier = 1
  elsif unit == "minutes"
    multiplier = 60
  else
    throw :badunits
  end
  oldTimeout = Capybara.default_max_wait_time
  Capybara.default_max_wait_time = Float(timeout) * multiplier
  page.should have_no_content(text)
  Capybara.default_max_wait_time = oldTimeout
end

When(/^I wait ([0-9]*) "([^"]*)" to see "([^"]*)" element with text "([^"]*)"$/) do |timeout, unit, el, text|
  if unit == "seconds"
    multiplier = 1
  elsif unit == "minutes"
    multiplier = 60
  else
    throw :badunits
  end
  oldTimeout = Capybara.default_max_wait_time
  Capybara.default_max_wait_time = Float(timeout) * multiplier
  page.find(el, :text => text)
  Capybara.default_max_wait_time = oldTimeout
end

When(/^I close the UI alert$/) do
  find('#alerts').all('.x')[0].click
end

When(/^I scroll element into view and press "([^"]*)"$/) do |id|
  Capybara.ignore_hidden_elements = false
  element = page.driver.browser.find_element(:id, id)
  page.driver.browser.execute_script("arguments[0].scrollIntoView(true)", element)
  element.click
  Capybara.ignore_hidden_elements = true
end

Then(/^I resize the window$/) do
  if Capybara.javascript_driver != :webkit
    window = Capybara.current_session.driver.browser.manage.window
    window.resize_to(1920, 1080) # width, height
  end
end

When(/^I upload a shapefile/) do
  include_hidden_fields do
    # Seems to be a bug where only the last file in the array gets attached.
    # Then can't be attached separately because then each file gets uploaded
    # individually.
    page.attach_file('taFiles', [ENV['HOOT_HOME'] + '/test-files/translation_assistant/cali-test.shp', ENV['HOOT_HOME'] + '/test-files/translation_assistant/cali-test.dbf', ENV['HOOT_HOME'] + '/test-files/translation_assistant/cali-test.shx', ENV['HOOT_HOME'] + '/test-files/translation_assistant/cali-test.prj'])
    # page.execute_script("var event = document.createEvent('Event'); event.initEvent('change', true, true); d3.select('input[name=taFiles]').node().dispatchEvent(event);")
    puts page.driver.browser.manage.logs.get("browser")
  end
end

When(/^I upload a zipped shapefile/) do
  include_hidden_fields do
    page.attach_file('taFiles', ENV['HOOT_HOME'] + '/test-files/translation_assistant/cali-test.zip')
  end
end

When(/^I upload a zipped folder of shapefiles/) do
  include_hidden_fields do
    page.attach_file('taFiles', ENV['HOOT_HOME'] + '/test-files/translation_assistant/calizip.zip')
  end
end

When(/^I upload an invalid dataset/) do
  include_hidden_fields do
    page.attach_file('taFiles', ENV['HOOT_HOME'] + '/test-files/translation_assistant/cali-test.shx')
  end
end

When(/^I select "([^"]*)" dataset/) do |file|
  include_hidden_fields do
    page.attach_file('ingestfileuploader', ENV['HOOT_HOME'] + file)
  end
end

Then(/^I take a screenshot/) do
  screenshot_and_save_page
end

Then(/^I type "([^"]*)" in input "([^"]*)"$/) do |text, id|
  page.fill_in id, :with => text
end

Then(/^I click the "([^"]*)" with text "([^"]*)"$/) do |el, text|
  page.find(el, :text => text).click
end

Then(/^I accept the alert$/) do
  sleep 2
  page.driver.browser.switch_to.alert.accept
end

Then(/^I should see element "([^"]*)" with value "([^"]*)"$/) do |id, value|
  # expect(page).to have_selector("input[value='" + value + "']")
  # page.should have_xpath("//input[@value='" + value + "']")
  find(id).value.should eq value
end

Then(/^I choose "([^"]*)" radio button$/) do |text|
  choose(text)
end

Then(/^I POST coverage info$/) do
  page.execute_script("(function () { if (window.__coverage__) { d3.xhr('http://localhost:8880/coverage/client').header('Content-Type', 'application/json').post(JSON.stringify(window.__coverage__),function(err, data){});}}())");
end

Then(/^I click the "([^"]*)" context menu item$/) do |text|
  find('div.context-menu').find('li', :text => text).click
end

Then(/^the download file should exists$/) do
  expect( DownloadHelpers::download_exists ).to be true
end

Then(/^the download file "([^"]*)" should exist$/) do |file|
  name = ENV['HOME'] + '/Downloads/' + file
  # puts name
  expect( File.exists?(name) ).to be true
  File.delete(name)
end

Then(/^the log file "([^"]*)" should exist$/) do |file|
  name = ENV['HOME'] + '/Downloads/' + file
  # puts name
  expect(!Dir.glob(name).empty?).to be true
  File.delete(Dir[ENV['HOME'] + '/Downloads/' + file].last)
end

Then "the downloaded file content should be:" do |content|
  page.response_headers["Content-Disposition"].should == "attachment"
  page.source.should == content
end

When(/^I click the "([^"]*)" classed element under "([^"]*)" with text "([^"]*)"$/) do |classed, el, text|
  find(el, :text => text).find('.' + classed).click
end

When(/^I select "([^"]*)" basemap/) do |file|
  include_hidden_fields do
    page.attach_file('basemapfileuploader', ENV['HOOT_HOME'] + file)
  end
end

When(/^I click the map background button$/) do
  find('div.background-control').find('button').click
end

When(/^I click the "([^"]*)" map layer$/) do |text|
  find('label', :text => text).click
end

When(/^I should see stats "([^"]*)" "([^"]*)" "([^"]*)" "([^"]*)"$/) do |type, row, column, value|
  # And I should see stats "count" "buildings" "merged" "4"
  find('table.' + type).find('td.key', :text => row).find(:xpath,"..").all('td', :text => value).first()
end

Then(/^I click the first "([^"]*)" list item$/) do |cls|
  all('li.' + cls).first.click
end

When(/^I select in row ([0-9]*) the "([^"]*)" dataset$/) do |rowNum, file|
  include_hidden_fields do
    page.attach_file('ingestfileuploader-' + rowNum, ENV['HOOT_HOME'] + file)
  end
end

When(/^I select in row ([0-9]*) the "([^"]*)" option in the "([^"]*)" combobox$/) do |rowNum, opt, cb|
  combobox = find(:xpath, "//input[@row='" + rowNum + "'][@placeholder='" + cb + "']")
  combobox.find(:xpath, '..').find('.combobox-caret').click
  page.find('div.combobox').find('a', :text=> opt).click
end

When(/^I should see row ([0-9]*) input "([^"]*)" with value "([^"]*)"$/) do |rowNum, placeholder, value|
  el = find(:xpath , "//input[@placeholder='" + placeholder + "'][@row='" + rowNum + "']")
  el.value.should eq value
end

When(/^I fill row ([0-9]*) input "([^"]*)" with value "([^"]*)"$/) do |rowNum, placeholder, value|
  el = find(:xpath , "//input[@placeholder='" + placeholder + "'][@row='" + rowNum + "']")
  el.set(value)
end

When(/^I delete any existing "([^"]*)" basemap if necessary$/) do |text|
  begin
    find('span.fill-white.small', :text => text).find('.trash').click
    sleep 2
    page.driver.browser.switch_to.alert.accept
    oldTimeout = Capybara.default_max_wait_time
    Capybara.default_max_wait_time = 30
    page.should have_no_content(text)
    Capybara.default_max_wait_time = oldTimeout
  rescue Capybara::ElementNotFound
  end
end

Then(/^I open the wfs export url$/) do
  url = find('input.wfsfileExportOutputName').value
  visit url
  # need a way to check the WFS GetCapabilities response is valid
end<|MERGE_RESOLUTION|>--- conflicted
+++ resolved
@@ -63,10 +63,6 @@
   alertText = page.driver.browser.switch_to.alert.text
   expect(alertText).to include text
 end
-<<<<<<< HEAD
-
-=======
->>>>>>> f0eeb5b3
 Then (/^I should( not)? see a link "([^"]*)"$/) do |negate, txt|
   expectation = negate ? :should_not : :should
   if negate

--- conflicted
+++ resolved
@@ -1,3 +1,5 @@
+
+SHELL=/bin/bash
 
 # If the silent flag is passed to make then make hoot quiet too.
 ifneq (,$(findstring s,$(MAKEFLAGS)))
@@ -6,6 +8,8 @@
   ECHO=true
 endif
 
+CWD=$(shell pwd)
+
 $(shell $(HOOT_HOME)/scripts/ReplaceEnvironmentVariables.sh DbSettings.inc.in DbSettings.inc)
 -include DbSettings.inc
 
@@ -13,9 +17,21 @@
 HOOT_OPTS+= -D hootapi.db.writer.create.user=true -D hootapi.db.writer.overwrite.map=true
 HOOT_OPTS+= -D hootapi.db.writer.email=test@test.com -D hootapi.db.reader.email=test@test.com
 
-<<<<<<< HEAD
 test: load-data
+ifneq (,$(findstring s,$(MAKEFLAGS)))
+	$(HOOT_HOME)/scripts/VerifyTomcatStarted.sh 8080 --quiet 2> >( $(FILTER) >&2 )
+else
+	$(HOOT_HOME)/scripts/VerifyTomcatStarted.sh 8080
+endif
+	echo Running user interface tests...
+	rm -f tmp/TestRun.log*
+	mkdir -p tmp
+ifneq (,$(findstring s,$(MAKEFLAGS)))
+	xvfb-run --server-args="-screen 0, 1024x768x24" cucumber &> tmp/TestRun.log.tmp && mv tmp/TestRun.log.tmp tmp/TestRun.log
+else
 	xvfb-run --server-args="-screen 0, 1024x768x24" cucumber
+endif
+	echo ""
 
 clean:
 	PGPASSWORD=$(PGPASSWORD) psql $(AUTH) -t -A -c "SELECT display_name FROM maps WHERE display_name like '%Cucumber%'" \
@@ -23,33 +39,10 @@
  	   echo hoot delete-map $(HOOT_OPTS) $(DB_URL)/$$mapname | bash ; \
 	done; \
 	true
+	rm -rf tmp
 load-data:
 	hoot convert $(HOOT_OPTS) $(HOOT_HOME)/test-files/DcGisRoads.osm $(DB_URL)/DcGisRoadsCucumber
 	hoot convert $(HOOT_OPTS) $(HOOT_HOME)/test-files/DcTigerRoads.osm $(DB_URL)/DcTigerRoadsCucumber
 	hoot convert $(HOOT_OPTS) $(HOOT_HOME)/test-files/conflate/unified/AllDataTypesA.osm $(DB_URL)/AllDataTypesACucumber
 	hoot convert $(HOOT_OPTS) $(HOOT_HOME)/test-files/conflate/unified/AllDataTypesB.osm $(DB_URL)/AllDataTypesBCucumber
-=======
-test:
-ifneq (,$(findstring s,$(MAKEFLAGS)))
-	$(HOOT_HOME)/scripts/VerifyTomcatStarted.sh 8080 --quiet 2> >( $(FILTER) >&2 )
-else
-	$(HOOT_HOME)/scripts/VerifyTomcatStarted.sh 8080
-endif
-	echo Running user interface tests...
-	rm -f tmp/TestRun.log*
-	hoot convert $(HOOT_OPTS) $(HOOT_HOME)/test-files/DcGisRoads.osm $(DB_URL)/DcGisRoadsCucumber
-	hoot convert $(HOOT_OPTS) $(HOOT_HOME)/test-files/DcTigerRoads.osm $(DB_URL)/DcTigerRoadsCucumber
-	hoot convert $(HOOT_OPTS) $(HOOT_HOME)/test-files/conflate/unified/AllDataTypesA.osm $(DB_URL)/AllDataTypesACucumber
-	hoot convert $(HOOT_OPTS) $(HOOT_HOME)/test-files/conflate/unified/AllDataTypesB.osm $(DB_URL)/AllDataTypesBCucumber
-	mkdir -p tmp
-ifneq (,$(findstring s,$(MAKEFLAGS)))
-	./SetupDisplay.sh cucumber &> tmp/TestRun.log.tmp && mv tmp/TestRun.log.tmp tmp/TestRun.log
-else
-	./SetupDisplay.sh cucumber
-endif
-	echo ""
-
-clean:
-	rm -rf tmp
 	
->>>>>>> d4849943

--- conflicted
+++ resolved
@@ -40,11 +40,7 @@
 
 STEP 9: Executing the changeset SQL on the osm api db...
 Changeset(s) Created: 1
-<<<<<<< HEAD
-Changeset Bounds: min_lat=388467218, max_lat=395944194, min_lon=-1049197586, max_lon=-1047145694
-=======
 Changeset Bounds: min_lat=388467218, max_lat=395944194, min_lon=-1049197585, max_lon=-1047145693
->>>>>>> 2780de67
 Node(s) Created: 144
 Node(s) Modified: 0
 Node(s) Deleted: 117

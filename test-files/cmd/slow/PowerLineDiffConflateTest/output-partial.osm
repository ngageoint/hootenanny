<?xml version="1.0" encoding="UTF-8"?>
<osm version="0.6" generator="hootenanny" srs="+epsg:4326">
    <bounds minlat="37.75899999999857" minlon="-122.3380000000043" maxlat="38.04600000000129" maxlon="-122.0769999999965"/>
    <node visible="true" id="-2369954" timestamp="1970-01-01T00:00:00Z" version="1" lat="37.8766028188999329" lon="-122.1841312676571931"/>
    <node visible="true" id="-2369951" timestamp="1970-01-01T00:00:00Z" version="1" lat="37.8765864820276121" lon="-122.1844060459443142"/>
    <node visible="true" id="-2369948" timestamp="1970-01-01T00:00:00Z" version="1" lat="37.9084764378963328" lon="-122.2098872160555061"/>
    <node visible="true" id="-2369941" timestamp="1970-01-01T00:00:00Z" version="1" lat="37.9063311706929795" lon="-122.2077542573777862"/>
    <node visible="true" id="-2369938" timestamp="1970-01-01T00:00:00Z" version="1" lat="37.8617958000001948" lon="-122.1936527000252397"/>
    <node visible="true" id="-2369931" timestamp="1970-01-01T00:00:00Z" version="1" lat="37.9047642869139878" lon="-122.2097256897409210"/>
    <node visible="true" id="-2369928" timestamp="1970-01-01T00:00:00Z" version="1" lat="38.0381699833614988" lon="-122.2335334085564966"/>
    <node visible="true" id="-2369927" timestamp="1970-01-01T00:00:00Z" version="1" lat="38.0383178677449862" lon="-122.2337767700882694"/>
    <node visible="true" id="-2369926" timestamp="1970-01-01T00:00:00Z" version="1" lat="37.9039543760777420" lon="-122.2068095524664244"/>
    <node visible="true" id="-2369925" timestamp="1970-01-01T00:00:00Z" version="1" lat="37.8471341999970505" lon="-122.1619392000146718"/>
    <node visible="true" id="-2369918" timestamp="1970-01-01T00:00:00Z" version="1" lat="37.8058571439937197" lon="-122.2291618543766560"/>
    <node visible="true" id="-2369906" timestamp="1970-01-01T00:00:00Z" version="1" lat="37.8622167999953945" lon="-122.1931668000540299"/>
    <node visible="true" id="-2369903" timestamp="1970-01-01T00:00:00Z" version="1" lat="37.8480251215884920" lon="-122.2282204385855238"/>
    <node visible="true" id="-2369898" timestamp="1970-01-01T00:00:00Z" version="1" lat="37.8620266103541070" lon="-122.1933218504547369"/>
    <node visible="true" id="-2369892" timestamp="1970-01-01T00:00:00Z" version="1" lat="37.8559297876330163" lon="-122.1525111877332961"/>
    <node visible="true" id="-2369890" timestamp="1970-01-01T00:00:00Z" version="1" lat="37.8846908999977003" lon="-122.1878909999954033"/>
    <node visible="true" id="-2369880" timestamp="1970-01-01T00:00:00Z" version="1" lat="37.9047525691411664" lon="-122.2088661459998775"/>
    <node visible="true" id="-2369877" timestamp="1970-01-01T00:00:00Z" version="1" lat="37.9044543666399463" lon="-122.2062673538557931"/>
    <node visible="true" id="-2369865" timestamp="1970-01-01T00:00:00Z" version="1" lat="37.8486388240209806" lon="-122.1625395967046046"/>
    <node visible="true" id="-2369857" timestamp="1970-01-01T00:00:00Z" version="1" lat="37.8544225427838015" lon="-122.1709882125781661"/>
    <node visible="true" id="-2369850" timestamp="1970-01-01T00:00:00Z" version="1" lat="37.7589999999985722" lon="-122.1139682797051620"/>
    <node visible="true" id="-2369833" timestamp="1970-01-01T00:00:00Z" version="1" lat="38.0035720512407806" lon="-122.2337180548308595"/>
    <node visible="true" id="-2369831" timestamp="1970-01-01T00:00:00Z" version="1" lat="37.9074419415915287" lon="-122.2081668159528078"/>
    <node visible="true" id="-2369830" timestamp="1970-01-01T00:00:00Z" version="1" lat="38.0044749409233376" lon="-122.2339269612022008"/>
    <node visible="true" id="-2369827" timestamp="1970-01-01T00:00:00Z" version="1" lat="37.8543952869621734" lon="-122.1711934359790348"/>
    <node visible="true" id="-2369825" timestamp="1970-01-01T00:00:00Z" version="1" lat="38.0146269083144972" lon="-122.2013160546199089"/>
    <node visible="true" id="-2369818" timestamp="1970-01-01T00:00:00Z" version="1" lat="38.0292242109058591" lon="-122.2038443182838421"/>
    <node visible="true" id="-2369817" timestamp="1970-01-01T00:00:00Z" version="1" lat="38.0103887999978554" lon="-122.2628169999926229"/>
    <node visible="true" id="-2369815" timestamp="1970-01-01T00:00:00Z" version="1" lat="38.0044733693416461" lon="-122.2336498713218873"/>
    <node visible="true" id="-2369810" timestamp="1970-01-01T00:00:00Z" version="1" lat="38.0044806640053210" lon="-122.2339170291983237"/>
    <node visible="true" id="-2369809" timestamp="1970-01-01T00:00:00Z" version="1" lat="38.0388970496446603" lon="-122.2340141280229489"/>
    <node visible="true" id="-2369800" timestamp="1970-01-01T00:00:00Z" version="1" lat="37.8646374186533947" lon="-122.1798200729176784"/>
    <node visible="true" id="-2369799" timestamp="1970-01-01T00:00:00Z" version="1" lat="37.9042645350427776" lon="-122.2063837398105619"/>
    <node visible="true" id="-2369798" timestamp="1970-01-01T00:00:00Z" version="1" lat="37.8543825821828150" lon="-122.1711819672178194"/>
    <node visible="true" id="-2369797" timestamp="1970-01-01T00:00:00Z" version="1" lat="37.8643375051006998" lon="-122.1796239336702428"/>
    <node visible="true" id="-2369796" timestamp="1970-01-01T00:00:00Z" version="1" lat="37.8515589100519705" lon="-122.1608503726116339"/>
    <node visible="true" id="-2369795" timestamp="1970-01-01T00:00:00Z" version="1" lat="37.8544112380789386" lon="-122.1709767201995334"/>
    <node visible="true" id="-2369794" timestamp="1970-01-01T00:00:00Z" version="1" lat="37.8762922877311254" lon="-122.1833302544864779"/>
    <node visible="true" id="-2369792" timestamp="1970-01-01T00:00:00Z" version="1" lat="37.8852836356780429" lon="-122.1910117782485798"/>
    <node visible="true" id="-2369791" timestamp="1970-01-01T00:00:00Z" version="1" lat="37.8768722565532059" lon="-122.1836608737338992"/>
    <node visible="true" id="-2369788" timestamp="1970-01-01T00:00:00Z" version="1" lat="37.8875675726248176" lon="-122.1937166897729128"/>
    <node visible="true" id="-2369784" timestamp="1970-01-01T00:00:00Z" version="1" lat="38.0384958657308303" lon="-122.2341538475920686"/>
    <node visible="true" id="-2369783" timestamp="1970-01-01T00:00:00Z" version="1" lat="38.0442687201390726" lon="-122.2562879447100528"/>
    <node visible="true" id="-2369781" timestamp="1970-01-01T00:00:00Z" version="1" lat="38.0384626006105933" lon="-122.2341282835221392"/>
    <node visible="true" id="-2369778" timestamp="1970-01-01T00:00:00Z" version="1" lat="38.0444825953606767" lon="-122.2566826505538984"/>
    <node visible="true" id="-2369767" timestamp="1970-01-01T00:00:00Z" version="1" lat="38.0043631157240327" lon="-122.2336574598676577"/>
    <node visible="true" id="-2369762" timestamp="1970-01-01T00:00:00Z" version="1" lat="38.0043703224843199" lon="-122.2338900688279892"/>
    <node visible="true" id="-2369758" timestamp="1970-01-01T00:00:00Z" version="1" lat="38.0044703493738183" lon="-122.2337705443639635"/>
    <node visible="true" id="-2369757" timestamp="1970-01-01T00:00:00Z" version="1" lat="37.9939512826244510" lon="-122.1299375090696202"/>
    <node visible="true" id="-2369752" timestamp="1970-01-01T00:00:00Z" version="1" lat="37.9014857511223298" lon="-122.2046275994553497"/>
    <node visible="true" id="-2369751" timestamp="1970-01-01T00:00:00Z" version="1" lat="37.8876210798325985" lon="-122.1941040791311082"/>
    <node visible="true" id="-2369749" timestamp="1970-01-01T00:00:00Z" version="1" lat="37.8860461702607552" lon="-122.1926127479216859"/>
    <node visible="true" id="-2369748" timestamp="1970-01-01T00:00:00Z" version="1" lat="37.9044166754861394" lon="-122.2058679955643470"/>
    <node visible="true" id="-2369745" timestamp="1970-01-01T00:00:00Z" version="1" lat="37.9999655128144127" lon="-122.2390106174340900"/>
    <node visible="true" id="-2369742" timestamp="1970-01-01T00:00:00Z" version="1" lat="38.0043756572810523" lon="-122.2342628307855534"/>
    <node visible="true" id="-2369740" timestamp="1970-01-01T00:00:00Z" version="1" lat="38.0002675326428161" lon="-122.2335494782646066"/>
    <node visible="true" id="-2369739" timestamp="1970-01-01T00:00:00Z" version="1" lat="38.0002122040320955" lon="-122.2350409560890512"/>
    <node visible="true" id="-2369737" timestamp="1970-01-01T00:00:00Z" version="1" lat="38.0003032202610171" lon="-122.2351777910760262"/>
    <node visible="true" id="-2369735" timestamp="1970-01-01T00:00:00Z" version="1" lat="37.9973871000032872" lon="-122.2312598999489666"/>
    <node visible="true" id="-2369734" timestamp="1970-01-01T00:00:00Z" version="1" lat="38.0002675326428161" lon="-122.2335494782646066"/>
    <node visible="true" id="-2369732" timestamp="1970-01-01T00:00:00Z" version="1" lat="38.0044858876267853" lon="-122.2342614231153561"/>
    <node visible="true" id="-2369731" timestamp="1970-01-01T00:00:00Z" version="1" lat="38.0044639180123127" lon="-122.2336564220571233"/>
    <node visible="true" id="-2369730" timestamp="1970-01-01T00:00:00Z" version="1" lat="38.0035729689634110" lon="-122.2337157097030627"/>
    <node visible="true" id="-2369729" timestamp="1970-01-01T00:00:00Z" version="1" lat="37.9849849606266332" lon="-122.3374872397132975"/>
    <node visible="true" id="-2369727" timestamp="1970-01-01T00:00:00Z" version="1" lat="38.0256691333234755" lon="-122.1186291604219747"/>
    <node visible="true" id="-2369726" timestamp="1970-01-01T00:00:00Z" version="1" lat="38.0248593516817195" lon="-122.1233576134752923"/>
    <node visible="true" id="-2369724" timestamp="1970-01-01T00:00:00Z" version="1" lat="38.0260147601828180" lon="-122.1141302077001285"/>
    <node visible="true" id="-2369721" timestamp="1970-01-01T00:00:00Z" version="1" lat="37.8515418038321982" lon="-122.1608739667939716"/>
    <node visible="true" id="-2367693" timestamp="1970-01-01T00:00:00Z" version="1" lat="37.8763308999998642" lon="-122.2733243999850146"/>
    <node visible="true" id="-2367692" timestamp="1970-01-01T00:00:00Z" version="1" lat="37.8763276000000104" lon="-122.2733671000081159"/>
    <node visible="true" id="-2367691" timestamp="1970-01-01T00:00:00Z" version="1" lat="37.8763082999963885" lon="-122.2733216000006564"/>
    <node visible="true" id="-2367690" timestamp="1970-01-01T00:00:00Z" version="1" lat="37.8763049999975578" lon="-122.2733642999924086"/>
    <node visible="true" id="-2367689" timestamp="1970-01-01T00:00:00Z" version="1" lat="37.8762580999970311" lon="-122.2733231000003116"/>
    <node visible="true" id="-2367688" timestamp="1970-01-01T00:00:00Z" version="1" lat="37.8762547999976391" lon="-122.2733658000004198"/>
    <node visible="true" id="-2367687" timestamp="1970-01-01T00:00:00Z" version="1" lat="37.8762355000009734" lon="-122.2733201999939183"/>
    <node visible="true" id="-2367686" timestamp="1970-01-01T00:00:00Z" version="1" lat="37.8762321999976734" lon="-122.2733629999890326"/>
    <node visible="true" id="-2367685" timestamp="1970-01-01T00:00:00Z" version="1" lat="37.8761895999972822" lon="-122.2733159000004406"/>
    <node visible="true" id="-2367684" timestamp="1970-01-01T00:00:00Z" version="1" lat="37.8761862999979257" lon="-122.2733585999979198"/>
    <node visible="true" id="-2367683" timestamp="1970-01-01T00:00:00Z" version="1" lat="37.8761669999984960" lon="-122.2733129999887751"/>
    <node visible="true" id="-2367682" timestamp="1970-01-01T00:00:00Z" version="1" lat="37.8761637000003191" lon="-122.2733558000009566"/>
    <node visible="true" id="-2367681" timestamp="1970-01-01T00:00:00Z" version="1" lat="37.8759429999993813" lon="-122.2721689999960120"/>
    <node visible="true" id="-2367680" timestamp="1970-01-01T00:00:00Z" version="1" lat="37.8759376999982820" lon="-122.2722117999935563"/>
    <node visible="true" id="-2367679" timestamp="1970-01-01T00:00:00Z" version="1" lat="37.8759324999968712" lon="-122.2721668999930529"/>
    <node visible="true" id="-2367678" timestamp="1970-01-01T00:00:00Z" version="1" lat="37.8759307999975121" lon="-122.2721808999952771"/>
    <node visible="true" id="-2367677" timestamp="1970-01-01T00:00:00Z" version="1" lat="37.8759227999984276" lon="-122.2721372000023479"/>
    <node visible="true" id="-2367676" timestamp="1970-01-01T00:00:00Z" version="1" lat="37.8759178999966153" lon="-122.2721764999983662"/>
    <node visible="true" id="-2367675" timestamp="1970-01-01T00:00:00Z" version="1" lat="37.8759174999996731" lon="-122.2721782999952467"/>
    <node visible="true" id="-2367674" timestamp="1970-01-01T00:00:00Z" version="1" lat="37.8759159999964226" lon="-122.2721904000018043"/>
    <node visible="true" id="-2367673" timestamp="1970-01-01T00:00:00Z" version="1" lat="37.8759110999966353" lon="-122.2721349000051418"/>
    <node visible="true" id="-2367672" timestamp="1970-01-01T00:00:00Z" version="1" lat="37.8759062000006566" lon="-122.2721742000027660"/>
    <node visible="true" id="-2367671" timestamp="1970-01-01T00:00:00Z" version="1" lat="37.8759044999992938" lon="-122.2721880999935564"/>
    <node visible="true" id="-2367670" timestamp="1970-01-01T00:00:00Z" version="1" lat="37.8759023999999656" lon="-122.2722047999942987"/>
    <node visible="true" id="-2367669" timestamp="1970-01-01T00:00:00Z" version="1" lat="37.8758994999966916" lon="-122.2721324999979657"/>
    <node visible="true" id="-2367668" timestamp="1970-01-01T00:00:00Z" version="1" lat="37.8758928999990303" lon="-122.2721857999798942"/>
    <node visible="true" id="-2367667" timestamp="1970-01-01T00:00:00Z" version="1" lat="37.8755311000013393" lon="-122.2714633000114333"/>
    <node visible="true" id="-2367666" timestamp="1970-01-01T00:00:00Z" version="1" lat="37.8755303999979276" lon="-122.2714736999937060"/>
    <node visible="true" id="-2367665" timestamp="1970-01-01T00:00:00Z" version="1" lat="37.8755290000021247" lon="-122.2720591999960789"/>
    <node visible="true" id="-2367664" timestamp="1970-01-01T00:00:00Z" version="1" lat="37.8755273999986599" lon="-122.2720722000037625"/>
    <node visible="true" id="-2367663" timestamp="1970-01-01T00:00:00Z" version="1" lat="37.8755261999980704" lon="-122.2720811999956538"/>
    <node visible="true" id="-2367662" timestamp="1970-01-01T00:00:00Z" version="1" lat="37.8755245999948755" lon="-122.2720939999862537"/>
    <node visible="true" id="-2367661" timestamp="1970-01-01T00:00:00Z" version="1" lat="37.8755192999959789" lon="-122.2720234000032065"/>
    <node visible="true" id="-2367660" timestamp="1970-01-01T00:00:00Z" version="1" lat="37.8755189999967570" lon="-122.2714406999982799"/>
    <node visible="true" id="-2367659" timestamp="1970-01-01T00:00:00Z" version="1" lat="37.8755175999974227" lon="-122.2714618999988829"/>
    <node visible="true" id="-2367658" timestamp="1970-01-01T00:00:00Z" version="1" lat="37.8755170999988806" lon="-122.2720409000165489"/>
    <node visible="true" id="-2367657" timestamp="1970-01-01T00:00:00Z" version="1" lat="37.8755162999959296" lon="-122.2720567000038869"/>
    <node visible="true" id="-2367656" timestamp="1970-01-01T00:00:00Z" version="1" lat="37.8755146999991439" lon="-122.2720695999982468"/>
    <node visible="true" id="-2367655" timestamp="1970-01-01T00:00:00Z" version="1" lat="37.8755142999979242" lon="-122.2720788000000880"/>
    <node visible="true" id="-2367654" timestamp="1970-01-01T00:00:00Z" version="1" lat="37.8755126999975218" lon="-122.2720915999913558"/>
    <node visible="true" id="-2367653" timestamp="1970-01-01T00:00:00Z" version="1" lat="37.8755052000004611" lon="-122.2720206000061438"/>
    <node visible="true" id="-2367652" timestamp="1970-01-01T00:00:00Z" version="1" lat="37.8755029999986945" lon="-122.2720381000108318"/>
    <node visible="true" id="-2367651" timestamp="1970-01-01T00:00:00Z" version="1" lat="37.8755009999969872" lon="-122.2720546999734239"/>
    <node visible="true" id="-2367650" timestamp="1970-01-01T00:00:00Z" version="1" lat="37.8754967000017189" lon="-122.2721052999892350"/>
    <node visible="true" id="-2367649" timestamp="1970-01-01T00:00:00Z" version="1" lat="37.8754949999935135" lon="-122.2721187999898120"/>
    <node visible="true" id="-2367648" timestamp="1970-01-01T00:00:00Z" version="1" lat="37.8754918999977050" lon="-122.2720885999889333"/>
    <node visible="true" id="-2367647" timestamp="1970-01-01T00:00:00Z" version="1" lat="37.8754899999978747" lon="-122.2721040000052142"/>
    <node visible="true" id="-2367646" timestamp="1970-01-01T00:00:00Z" version="1" lat="37.8754837999976388" lon="-122.2720869999964464"/>
    <node visible="true" id="-2367645" timestamp="1970-01-01T00:00:00Z" version="1" lat="37.8754819000005725" lon="-122.2721023999924483"/>
    <node visible="true" id="-2367644" timestamp="1970-01-01T00:00:00Z" version="1" lat="37.8754793999987243" lon="-122.2721019000010614"/>
    <node visible="true" id="-2367643" timestamp="1970-01-01T00:00:00Z" version="1" lat="37.8754777999965242" lon="-122.2721153999969061"/>
    <node visible="true" id="-2367642" timestamp="1970-01-01T00:00:00Z" version="1" lat="37.8754732000011671" lon="-122.2720142000017773"/>
    <node visible="true" id="-2367641" timestamp="1970-01-01T00:00:00Z" version="1" lat="37.8754730999992688" lon="-122.2714360000018843"/>
    <node visible="true" id="-2367640" timestamp="1970-01-01T00:00:00Z" version="1" lat="37.8754711000009934" lon="-122.2714675999993972"/>
    <node visible="true" id="-2367639" timestamp="1970-01-01T00:00:00Z" version="1" lat="37.8754710000003527" lon="-122.2720316999868544"/>
    <node visible="true" id="-2367638" timestamp="1970-01-01T00:00:00Z" version="1" lat="37.8754583000010498" lon="-122.2720111999907431"/>
    <node visible="true" id="-2367637" timestamp="1970-01-01T00:00:00Z" version="1" lat="37.8754566000010158" lon="-122.2720253000061206"/>
    <node visible="true" id="-2367636" timestamp="1970-01-01T00:00:00Z" version="1" lat="37.8754560999994041" lon="-122.2720287999895277"/>
    <node visible="true" id="-2367635" timestamp="1970-01-01T00:00:00Z" version="1" lat="37.8754540999977252" lon="-122.2720452999970604"/>
    <node visible="true" id="-2367634" timestamp="1970-01-01T00:00:00Z" version="1" lat="37.8754475999996956" lon="-122.2720090999987121"/>
    <node visible="true" id="-2367633" timestamp="1970-01-01T00:00:00Z" version="1" lat="37.8754458999974020" lon="-122.2720231999885101"/>
    <node visible="true" id="-2367632" timestamp="1970-01-01T00:00:00Z" version="1" lat="37.8754453999971119" lon="-122.2720265999952574"/>
    <node visible="true" id="-2367631" timestamp="1970-01-01T00:00:00Z" version="1" lat="37.8753693999946037" lon="-122.2729872000019355"/>
    <node visible="true" id="-2367630" timestamp="1970-01-01T00:00:00Z" version="1" lat="37.8753680999958888" lon="-122.2729969999819275"/>
    <node visible="true" id="-2367629" timestamp="1970-01-01T00:00:00Z" version="1" lat="37.8753645999998838" lon="-122.2729773999845406"/>
    <node visible="true" id="-2367628" timestamp="1970-01-01T00:00:00Z" version="1" lat="37.8753634999976256" lon="-122.2729859999916044"/>
    <node visible="true" id="-2367627" timestamp="1970-01-01T00:00:00Z" version="1" lat="37.8753596999993860" lon="-122.2729671999854446"/>
    <node visible="true" id="-2367626" timestamp="1970-01-01T00:00:00Z" version="1" lat="37.8753586000022509" lon="-122.2729762000022760"/>
    <node visible="true" id="-2367625" timestamp="1970-01-01T00:00:00Z" version="1" lat="37.8753575000000851" lon="-122.2729847999869008"/>
    <node visible="true" id="-2367624" timestamp="1970-01-01T00:00:00Z" version="1" lat="37.8753563000025366" lon="-122.2729946999953654"/>
    <node visible="true" id="-2367623" timestamp="1970-01-01T00:00:00Z" version="1" lat="37.8753507999933916" lon="-122.2729746999954301"/>
    <node visible="true" id="-2367622" timestamp="1970-01-01T00:00:00Z" version="1" lat="37.8753496999989423" lon="-122.2729833000055351"/>
    <node visible="true" id="-2367621" timestamp="1970-01-01T00:00:00Z" version="1" lat="37.8753470999975548" lon="-122.2729555999854654"/>
    <node visible="true" id="-2367620" timestamp="1970-01-01T00:00:00Z" version="1" lat="37.8753459999982880" lon="-122.2729644999992757"/>
    <node visible="true" id="-2367619" timestamp="1970-01-01T00:00:00Z" version="1" lat="37.8753449000039026" lon="-122.2729735000087459"/>
    <node visible="true" id="-2367618" timestamp="1970-01-01T00:00:00Z" version="1" lat="37.8753335999972762" lon="-122.2729529000076099"/>
    <node visible="true" id="-2367617" timestamp="1970-01-01T00:00:00Z" version="1" lat="37.8753325000007735" lon="-122.2729617999921459"/>
    <node visible="true" id="-2367616" timestamp="1970-01-01T00:00:00Z" version="1" lat="37.8753271999991554" lon="-122.2729520999914001"/>
    <node visible="true" id="-2367615" timestamp="1970-01-01T00:00:00Z" version="1" lat="37.8753261000006134" lon="-122.2729611000036698"/>
    <node visible="true" id="-2367614" timestamp="1970-01-01T00:00:00Z" version="1" lat="37.8753175000014863" lon="-122.2729594000102225"/>
    <node visible="true" id="-2367613" timestamp="1970-01-01T00:00:00Z" version="1" lat="37.8753163999994129" lon="-122.2729682999916037"/>
    <node visible="true" id="-2367612" timestamp="1970-01-01T00:00:00Z" version="1" lat="37.8753130999989125" lon="-122.2729676999942114"/>
    <node visible="true" id="-2367611" timestamp="1970-01-01T00:00:00Z" version="1" lat="37.8753128999985407" lon="-122.2729491999992888"/>
    <node visible="true" id="-2367610" timestamp="1970-01-01T00:00:00Z" version="1" lat="37.8753118999968095" lon="-122.2729773999898271"/>
    <node visible="true" id="-2367609" timestamp="1970-01-01T00:00:00Z" version="1" lat="37.8753118000027840" lon="-122.2729581999958413"/>
    <node visible="true" id="-2367608" timestamp="1970-01-01T00:00:00Z" version="1" lat="37.8753044999994373" lon="-122.2729567999981839"/>
    <node visible="true" id="-2367607" timestamp="1970-01-01T00:00:00Z" version="1" lat="37.8753033999975415" lon="-122.2729656999904080"/>
    <node visible="true" id="-2367606" timestamp="1970-01-01T00:00:00Z" version="1" lat="37.8752996999994593" lon="-122.2729650000036372"/>
    <node visible="true" id="-2367605" timestamp="1970-01-01T00:00:00Z" version="1" lat="37.8752984999975624" lon="-122.2729747000027203"/>
    <node visible="true" id="-2367604" timestamp="1970-01-01T00:00:00Z" version="1" lat="37.8759271999990759" lon="-122.2722096999846002"/>
    <node visible="true" id="-2367603" timestamp="1970-01-01T00:00:00Z" version="1" lat="37.8778860000004443" lon="-122.2695404999969782"/>
    <node visible="true" id="-2367602" timestamp="1970-01-01T00:00:00Z" version="1" lat="37.8778823000008842" lon="-122.2695702999962322"/>
    <node visible="true" id="-2367601" timestamp="1970-01-01T00:00:00Z" version="1" lat="37.8778787999962319" lon="-122.2696067999889351"/>
    <node visible="true" id="-2367600" timestamp="1970-01-01T00:00:00Z" version="1" lat="37.8778748999957671" lon="-122.2696375000088551"/>
    <node visible="true" id="-2367599" timestamp="1970-01-01T00:00:00Z" version="1" lat="37.8778654999950533" lon="-122.2695363999789038"/>
    <node visible="true" id="-2367598" timestamp="1970-01-01T00:00:00Z" version="1" lat="37.8778617999965235" lon="-122.2695661999889438"/>
    <node visible="true" id="-2367597" timestamp="1970-01-01T00:00:00Z" version="1" lat="37.8778567999986819" lon="-122.2696025000051065"/>
    <node visible="true" id="-2367596" timestamp="1970-01-01T00:00:00Z" version="1" lat="37.8778528999985937" lon="-122.2696330999874590"/>
    <node visible="true" id="-2367595" timestamp="1970-01-01T00:00:00Z" version="1" lat="37.8776944999965082" lon="-122.2694314999899490"/>
    <node visible="true" id="-2367594" timestamp="1970-01-01T00:00:00Z" version="1" lat="37.8776928000005526" lon="-122.2694454000009614"/>
    <node visible="true" id="-2367593" timestamp="1970-01-01T00:00:00Z" version="1" lat="37.8776915999974619" lon="-122.2694598000028350"/>
    <node visible="true" id="-2367592" timestamp="1970-01-01T00:00:00Z" version="1" lat="37.8776897999971141" lon="-122.2694745000000722"/>
    <node visible="true" id="-2367591" timestamp="1970-01-01T00:00:00Z" version="1" lat="37.8776672999999491" lon="-122.2694261000065552"/>
    <node visible="true" id="-2367590" timestamp="1970-01-01T00:00:00Z" version="1" lat="37.8776655999995597" lon="-122.2694399999915476"/>
    <node visible="true" id="-2367589" timestamp="1970-01-01T00:00:00Z" version="1" lat="37.8776643999996736" lon="-122.2694544000011945"/>
    <node visible="true" id="-2367588" timestamp="1970-01-01T00:00:00Z" version="1" lat="37.8776625000003406" lon="-122.2694691999832486"/>
    <node visible="true" id="-2367587" timestamp="1970-01-01T00:00:00Z" version="1" lat="37.8776179999998774" lon="-122.2694348999893208"/>
    <node visible="true" id="-2367586" timestamp="1970-01-01T00:00:00Z" version="1" lat="37.8776141999991367" lon="-122.2694662000158701"/>
    <node visible="true" id="-2367585" timestamp="1970-01-01T00:00:00Z" version="1" lat="37.8776039999982288" lon="-122.2701987000182555"/>
    <node visible="true" id="-2367584" timestamp="1970-01-01T00:00:00Z" version="1" lat="37.8776017999966470" lon="-122.2702158999982629"/>
    <node visible="true" id="-2367583" timestamp="1970-01-01T00:00:00Z" version="1" lat="37.8775907999983872" lon="-122.2694294999993616"/>
    <node visible="true" id="-2367582" timestamp="1970-01-01T00:00:00Z" version="1" lat="37.8775869999990817" lon="-122.2694607999932686"/>
    <node visible="true" id="-2367581" timestamp="1970-01-01T00:00:00Z" version="1" lat="37.8775846999997512" lon="-122.2701947999932912"/>
    <node visible="true" id="-2367580" timestamp="1970-01-01T00:00:00Z" version="1" lat="37.8775824999936290" lon="-122.2702119999987218"/>
    <node visible="true" id="-2367579" timestamp="1970-01-01T00:00:00Z" version="1" lat="37.8775569999984540" lon="-122.2701801000123680"/>
    <node visible="true" id="-2367578" timestamp="1970-01-01T00:00:00Z" version="1" lat="37.8775510999983638" lon="-122.2702267000024392"/>
    <node visible="true" id="-2367577" timestamp="1970-01-01T00:00:00Z" version="1" lat="37.8775443000008281" lon="-122.2701774999933946"/>
    <node visible="true" id="-2367576" timestamp="1970-01-01T00:00:00Z" version="1" lat="37.8775415999991765" lon="-122.2701295999937798"/>
    <node visible="true" id="-2367575" timestamp="1970-01-01T00:00:00Z" version="1" lat="37.8775394999941994" lon="-122.2701455999983722"/>
    <node visible="true" id="-2367574" timestamp="1970-01-01T00:00:00Z" version="1" lat="37.8775383999992101" lon="-122.2702240999968950"/>
    <node visible="true" id="-2367573" timestamp="1970-01-01T00:00:00Z" version="1" lat="37.8775375999988171" lon="-122.2701626000011856"/>
    <node visible="true" id="-2367572" timestamp="1970-01-01T00:00:00Z" version="1" lat="37.8775321999996564" lon="-122.2702049999857508"/>
    <node visible="true" id="-2367571" timestamp="1970-01-01T00:00:00Z" version="1" lat="37.8775053999966360" lon="-122.2701221999906522"/>
    <node visible="true" id="-2367570" timestamp="1970-01-01T00:00:00Z" version="1" lat="37.8775032999999581" lon="-122.2701380999899641"/>
    <node visible="true" id="-2367569" timestamp="1970-01-01T00:00:00Z" version="1" lat="37.8775025999981381" lon="-122.2701555000030993"/>
    <node visible="true" id="-2367568" timestamp="1970-01-01T00:00:00Z" version="1" lat="37.8774971999987073" lon="-122.2701977999903278"/>
    <node visible="true" id="-2367567" timestamp="1970-01-01T00:00:00Z" version="1" lat="37.8742275999978091" lon="-122.2715018999792989"/>
    <node visible="true" id="-2367566" timestamp="1970-01-01T00:00:00Z" version="1" lat="37.8742263000019435" lon="-122.2715114999907513"/>
    <node visible="true" id="-2367565" timestamp="1970-01-01T00:00:00Z" version="1" lat="37.8742190999972479" lon="-122.2714787000082737"/>
    <node visible="true" id="-2367564" timestamp="1970-01-01T00:00:00Z" version="1" lat="37.8742164000040447" lon="-122.2714996000129872"/>
    <node visible="true" id="-2367563" timestamp="1970-01-01T00:00:00Z" version="1" lat="37.8742151999962360" lon="-122.2715091999965296"/>
    <node visible="true" id="-2367562" timestamp="1970-01-01T00:00:00Z" version="1" lat="37.8742132000001988" lon="-122.2716571000051005"/>
    <node visible="true" id="-2367561" timestamp="1970-01-01T00:00:00Z" version="1" lat="37.8742128999941343" lon="-122.2715268999942424"/>
    <node visible="true" id="-2367560" timestamp="1970-01-01T00:00:00Z" version="1" lat="37.8742108000019542" lon="-122.2716752000063707"/>
    <node visible="true" id="-2367559" timestamp="1970-01-01T00:00:00Z" version="1" lat="37.8742075999988757" lon="-122.2714763999972547"/>
    <node visible="true" id="-2367558" timestamp="1970-01-01T00:00:00Z" version="1" lat="37.8742014000000964" lon="-122.2715244999976534"/>
    <node visible="true" id="-2367557" timestamp="1970-01-01T00:00:00Z" version="1" lat="37.8742004000004115" lon="-122.2714906999954678"/>
    <node visible="true" id="-2367556" timestamp="1970-01-01T00:00:00Z" version="1" lat="37.8741992999976205" lon="-122.2716751999960820"/>
    <node visible="true" id="-2367555" timestamp="1970-01-01T00:00:00Z" version="1" lat="37.8741968999977203" lon="-122.2716937000054145"/>
    <node visible="true" id="-2367554" timestamp="1970-01-01T00:00:00Z" version="1" lat="37.8741955999970585" lon="-122.2715279999895870"/>
    <node visible="true" id="-2367553" timestamp="1970-01-01T00:00:00Z" version="1" lat="37.8741768999987514" lon="-122.2714857999972509"/>
    <node visible="true" id="-2367552" timestamp="1970-01-01T00:00:00Z" version="1" lat="37.8741720999986100" lon="-122.2715232000051060"/>
    <node visible="true" id="-2367551" timestamp="1970-01-01T00:00:00Z" version="1" lat="37.8741421999997740" lon="-122.2716423999972051"/>
    <node visible="true" id="-2367550" timestamp="1970-01-01T00:00:00Z" version="1" lat="37.8741398000012310" lon="-122.2716604999907588"/>
    <node visible="true" id="-2367549" timestamp="1970-01-01T00:00:00Z" version="1" lat="37.8741286999981028" lon="-122.2716605999968067"/>
    <node visible="true" id="-2367548" timestamp="1970-01-01T00:00:00Z" version="1" lat="37.8741263999984952" lon="-122.2716790999836434"/>
    <node visible="true" id="-2367547" timestamp="1970-01-01T00:00:00Z" version="1" lat="37.8770804000005441" lon="-122.2707544999969684"/>
    <node visible="true" id="-2367546" timestamp="1970-01-01T00:00:00Z" version="1" lat="37.8770559999959175" lon="-122.2709461999926646"/>
    <node visible="true" id="-2367545" timestamp="1970-01-01T00:00:00Z" version="1" lat="37.8770366999990173" lon="-122.2707455999969852"/>
    <node visible="true" id="-2367544" timestamp="1970-01-01T00:00:00Z" version="1" lat="37.8770123999987973" lon="-122.2709374000063889"/>
    <node visible="true" id="-2367543" timestamp="1970-01-01T00:00:00Z" version="1" lat="37.8769732000016504" lon="-122.2707127000067402"/>
    <node visible="true" id="-2367542" timestamp="1970-01-01T00:00:00Z" version="1" lat="37.8769611000028021" lon="-122.2708080000034272"/>
    <node visible="true" id="-2367541" timestamp="1970-01-01T00:00:00Z" version="1" lat="37.8769299999944451" lon="-122.2707038999883622"/>
    <node visible="true" id="-2367540" timestamp="1970-01-01T00:00:00Z" version="1" lat="37.8769179000001230" lon="-122.2707992000022443"/>
    <node visible="true" id="-2367539" timestamp="1970-01-01T00:00:00Z" version="1" lat="37.8769030999998080" lon="-122.2704351000000855"/>
    <node visible="true" id="-2367538" timestamp="1970-01-01T00:00:00Z" version="1" lat="37.8768909999937549" lon="-122.2705298999895547"/>
    <node visible="true" id="-2367537" timestamp="1970-01-01T00:00:00Z" version="1" lat="37.8768608999953642" lon="-122.2704265000140964"/>
    <node visible="true" id="-2367536" timestamp="1970-01-01T00:00:00Z" version="1" lat="37.8768487999961678" lon="-122.2705212999878626"/>
    <node visible="true" id="-2367535" timestamp="1970-01-01T00:00:00Z" version="1" lat="37.8768214999955717" lon="-122.2704181999979625"/>
    <node visible="true" id="-2367534" timestamp="1970-01-01T00:00:00Z" version="1" lat="37.8768094000004680" lon="-122.2705131999951078"/>
    <node visible="true" id="-2367533" timestamp="1970-01-01T00:00:00Z" version="1" lat="37.8767365999985017" lon="-122.2704009000069902"/>
    <node visible="true" id="-2367532" timestamp="1970-01-01T00:00:00Z" version="1" lat="37.8767246000000171" lon="-122.2704958999835725"/>
    <node visible="true" id="-2367531" timestamp="1970-01-01T00:00:00Z" version="1" lat="37.8759560000020414" lon="-122.2709669000034154"/>
    <node visible="true" id="-2367530" timestamp="1970-01-01T00:00:00Z" version="1" lat="37.8759476999968001" lon="-122.2710592000022984"/>
    <node visible="true" id="-2367529" timestamp="1970-01-01T00:00:00Z" version="1" lat="37.8759338999959070" lon="-122.2709635999800639"/>
    <node visible="true" id="-2367528" timestamp="1970-01-01T00:00:00Z" version="1" lat="37.8759254999972867" lon="-122.2710560000006978"/>
    <node visible="true" id="-2367527" timestamp="1970-01-01T00:00:00Z" version="1" lat="37.8757558999979693" lon="-122.2706471999996012"/>
    <node visible="true" id="-2367526" timestamp="1970-01-01T00:00:00Z" version="1" lat="37.8757520999942585" lon="-122.2706795000119939"/>
    <node visible="true" id="-2367525" timestamp="1970-01-01T00:00:00Z" version="1" lat="37.8757500999944696" lon="-122.2706985000060342"/>
    <node visible="true" id="-2367524" timestamp="1970-01-01T00:00:00Z" version="1" lat="37.8757462999974166" lon="-122.2707305999922340"/>
    <node visible="true" id="-2367523" timestamp="1970-01-01T00:00:00Z" version="1" lat="37.8757427999979939" lon="-122.2706446999778791"/>
    <node visible="true" id="-2367522" timestamp="1970-01-01T00:00:00Z" version="1" lat="37.8757390000025822" lon="-122.2706769999887371"/>
    <node visible="true" id="-2367521" timestamp="1970-01-01T00:00:00Z" version="1" lat="37.8757360999985906" lon="-122.2706957999841393"/>
    <node visible="true" id="-2367520" timestamp="1970-01-01T00:00:00Z" version="1" lat="37.8757323999950088" lon="-122.2707279999901289"/>
    <node visible="true" id="-2367519" timestamp="1970-01-01T00:00:00Z" version="1" lat="37.8757002999971135" lon="-122.2706548999893386"/>
    <node visible="true" id="-2367518" timestamp="1970-01-01T00:00:00Z" version="1" lat="37.8756927999990012" lon="-122.2707186000005635"/>
    <node visible="true" id="-2367517" timestamp="1970-01-01T00:00:00Z" version="1" lat="37.8756861000016727" lon="-122.2706521999991907"/>
    <node visible="true" id="-2367516" timestamp="1970-01-01T00:00:00Z" version="1" lat="37.8756785999973857" lon="-122.2707159000143662"/>
    <node visible="true" id="-2367515" timestamp="1970-01-01T00:00:00Z" version="1" lat="37.8756666999964580" lon="-122.2706487999949871"/>
    <node visible="true" id="-2367514" timestamp="1970-01-01T00:00:00Z" version="1" lat="37.8756592999978992" lon="-122.2707119999894019"/>
    <node visible="true" id="-2367513" timestamp="1970-01-01T00:00:00Z" version="1" lat="37.8756516999991888" lon="-122.2706459999990756"/>
    <node visible="true" id="-2367512" timestamp="1970-01-01T00:00:00Z" version="1" lat="37.8756441999964935" lon="-122.2707091999798479"/>
    <node visible="true" id="-2367511" timestamp="1970-01-01T00:00:00Z" version="1" lat="37.8752006999990130" lon="-122.2697808000084336"/>
    <node visible="true" id="-2367510" timestamp="1970-01-01T00:00:00Z" version="1" lat="37.8751983000003491" lon="-122.2697979000034110"/>
    <node visible="true" id="-2367509" timestamp="1970-01-01T00:00:00Z" version="1" lat="37.8751353000002524" lon="-122.2697664999902400"/>
    <node visible="true" id="-2367508" timestamp="1970-01-01T00:00:00Z" version="1" lat="37.8751329999991029" lon="-122.2697835999937581"/>
    <node visible="true" id="-2367507" timestamp="1970-01-01T00:00:00Z" version="1" lat="37.8750686999974491" lon="-122.2708440000074432"/>
    <node visible="true" id="-2367506" timestamp="1970-01-01T00:00:00Z" version="1" lat="37.8750649999990543" lon="-122.2708727999982159"/>
    <node visible="true" id="-2367505" timestamp="1970-01-01T00:00:00Z" version="1" lat="37.8750581999989819" lon="-122.2707903000007263"/>
    <node visible="true" id="-2367504" timestamp="1970-01-01T00:00:00Z" version="1" lat="37.8750553999984731" lon="-122.2708412999874383"/>
    <node visible="true" id="-2367503" timestamp="1970-01-01T00:00:00Z" version="1" lat="37.8750542999981121" lon="-122.2708208000095595"/>
    <node visible="true" id="-2367502" timestamp="1970-01-01T00:00:00Z" version="1" lat="37.8750517000010092" lon="-122.2708699999999311"/>
    <node visible="true" id="-2367501" timestamp="1970-01-01T00:00:00Z" version="1" lat="37.8750470999988806" lon="-122.2708750999941998"/>
    <node visible="true" id="-2367500" timestamp="1970-01-01T00:00:00Z" version="1" lat="37.8750469999986308" lon="-122.2707647999831408"/>
    <node visible="true" id="-2367499" timestamp="1970-01-01T00:00:00Z" version="1" lat="37.8750439999970894" lon="-122.2707873000069299"/>
    <node visible="true" id="-2367498" timestamp="1970-01-01T00:00:00Z" version="1" lat="37.8750431999961776" lon="-122.2709048999766139"/>
    <node visible="true" id="-2367497" timestamp="1970-01-01T00:00:00Z" version="1" lat="37.8750330999999179" lon="-122.2708722000025574"/>
    <node visible="true" id="-2367496" timestamp="1970-01-01T00:00:00Z" version="1" lat="37.8750291999957227" lon="-122.2709018999805153"/>
    <node visible="true" id="-2367495" timestamp="1970-01-01T00:00:00Z" version="1" lat="37.8750846999991069" lon="-122.2707211000060283"/>
    <node visible="true" id="-2367494" timestamp="1970-01-01T00:00:00Z" version="1" lat="37.8750780999993140" lon="-122.2707713000056344"/>
    <node visible="true" id="-2367493" timestamp="1970-01-01T00:00:00Z" version="1" lat="37.8750534999976551" lon="-122.2707145999867606"/>
    <node visible="true" id="-2367492" timestamp="1970-01-01T00:00:00Z" version="1" lat="37.8750400999995307" lon="-122.2708178000082313"/>
    <node visible="true" id="-2367488" timestamp="1970-01-01T00:00:00Z" version="1" lat="37.8573826999990217" lon="-122.0779252999974034">
        <tag k="error:circular" v="15"/>
        <tag k="power" v="tower"/>
    </node>
    <node visible="true" id="-2367486" timestamp="1970-01-01T00:00:00Z" version="1" lat="37.9853338999990271" lon="-122.3373015999945039">
        <tag k="error:circular" v="15"/>
        <tag k="power" v="tower"/>
    </node>
    <node visible="true" id="-2367466" timestamp="1970-01-01T00:00:00Z" version="1" lat="37.7884860999992611" lon="-122.2901189999963520"/>
    <node visible="true" id="-2367465" timestamp="1970-01-01T00:00:00Z" version="1" lat="37.7885170000006951" lon="-122.2886433000123958"/>
    <node visible="true" id="-2367464" timestamp="1970-01-01T00:00:00Z" version="1" lat="37.7889006999999637" lon="-122.2886562000084751"/>
    <node visible="true" id="-2367463" timestamp="1970-01-01T00:00:00Z" version="1" lat="37.7888698999950066" lon="-122.2901317999841950"/>
    <node visible="true" id="-2367462" timestamp="1970-01-01T00:00:00Z" version="1" lat="37.7627335999967215" lon="-122.2150981999607495"/>
    <node visible="true" id="-2367461" timestamp="1970-01-01T00:00:00Z" version="1" lat="37.7632049999995516" lon="-122.2148340000717184"/>
    <node visible="true" id="-2367460" timestamp="1970-01-01T00:00:00Z" version="1" lat="37.7631536999974813" lon="-122.2146758999194986"/>
    <node visible="true" id="-2367459" timestamp="1970-01-01T00:00:00Z" version="1" lat="37.7636850999992717" lon="-122.2143816998371619"/>
    <node visible="true" id="-2367458" timestamp="1970-01-01T00:00:00Z" version="1" lat="37.7634237999986055" lon="-122.2139862999711539"/>
    <node visible="true" id="-2367457" timestamp="1970-01-01T00:00:00Z" version="1" lat="37.7634351000009119" lon="-122.2139309000396281"/>
    <node visible="true" id="-2367456" timestamp="1970-01-01T00:00:00Z" version="1" lat="37.7633225000012018" lon="-122.2137744001449420"/>
    <node visible="true" id="-2367455" timestamp="1970-01-01T00:00:00Z" version="1" lat="37.7632724999973632" lon="-122.2137712000021850"/>
    <node visible="true" id="-2367454" timestamp="1970-01-01T00:00:00Z" version="1" lat="37.7624709999996426" lon="-122.2142235000314514"/>
    <node visible="true" id="-2367453" timestamp="1970-01-01T00:00:00Z" version="1" lat="37.7624848000000881" lon="-122.2142726000888189"/>
    <node visible="true" id="-2367452" timestamp="1970-01-01T00:00:00Z" version="1" lat="37.7623784999983272" lon="-122.2143390000134531"/>
    <node visible="true" id="-2367451" timestamp="1970-01-01T00:00:00Z" version="1" lat="37.7625273000006203" lon="-122.2147676000042082"/>
    <node visible="true" id="-2367440" timestamp="1970-01-01T00:00:00Z" version="1" lat="38.0020727000016763" lon="-122.0986004000012173"/>
    <node visible="true" id="-2367439" timestamp="1970-01-01T00:00:00Z" version="1" lat="38.0019688000013431" lon="-122.0985991000094515"/>
    <node visible="true" id="-2367438" timestamp="1970-01-01T00:00:00Z" version="1" lat="38.0019627000004903" lon="-122.0993639999999374"/>
    <node visible="true" id="-2367437" timestamp="1970-01-01T00:00:00Z" version="1" lat="38.0020666000041203" lon="-122.0993653000120531"/>
    <node visible="true" id="-2367436" timestamp="1970-01-01T00:00:00Z" version="1" lat="38.0006884000012803" lon="-122.1200749000039707"/>
    <node visible="true" id="-2367435" timestamp="1970-01-01T00:00:00Z" version="1" lat="38.0006095999959541" lon="-122.1199884999781489"/>
    <node visible="true" id="-2367434" timestamp="1970-01-01T00:00:00Z" version="1" lat="38.0003039000016969" lon="-122.1204378000066555"/>
    <node visible="true" id="-2367433" timestamp="1970-01-01T00:00:00Z" version="1" lat="38.0003828000014536" lon="-122.1205241999993092"/>
    <node visible="true" id="-2367415" timestamp="1970-01-01T00:00:00Z" version="1" lat="37.7795396999986792" lon="-122.2929489999880701"/>
    <node visible="true" id="-2367414" timestamp="1970-01-01T00:00:00Z" version="1" lat="37.7794153999997135" lon="-122.2929595000011034"/>
    <node visible="true" id="-2367413" timestamp="1970-01-01T00:00:00Z" version="1" lat="37.7791263999992779" lon="-122.2924953999891216"/>
    <node visible="true" id="-2367412" timestamp="1970-01-01T00:00:00Z" version="1" lat="37.7791562000022978" lon="-122.2929862999919806"/>
    <node visible="true" id="-2367411" timestamp="1970-01-01T00:00:00Z" version="1" lat="37.7793157999984075" lon="-122.2929696999952398"/>
    <node visible="true" id="-2367410" timestamp="1970-01-01T00:00:00Z" version="1" lat="37.7795097999957719" lon="-122.2924580999871011"/>
    <node visible="true" id="-2367408" timestamp="1970-01-01T00:00:00Z" version="1" lat="37.8052507999981131" lon="-122.2312275999528168"/>
    <node visible="true" id="-2367407" timestamp="1970-01-01T00:00:00Z" version="1" lat="37.8052156999982927" lon="-122.2312748999505772"/>
    <node visible="true" id="-2367406" timestamp="1970-01-01T00:00:00Z" version="1" lat="37.8053745999998299" lon="-122.2310539000217062"/>
    <node visible="true" id="-2367405" timestamp="1970-01-01T00:00:00Z" version="1" lat="37.8053694999971128" lon="-122.2311565999765719"/>
    <node visible="true" id="-2367404" timestamp="1970-01-01T00:00:00Z" version="1" lat="37.8052039999957472" lon="-122.2312931999395147"/>
    <node visible="true" id="-2367403" timestamp="1970-01-01T00:00:00Z" version="1" lat="37.8054074999972869" lon="-122.2310803999503435"/>
    <node visible="true" id="-2367402" timestamp="1970-01-01T00:00:00Z" version="1" lat="37.8052237999968739" lon="-122.2312813999919285"/>
    <node visible="true" id="-2367401" timestamp="1970-01-01T00:00:00Z" version="1" lat="37.8051377000001310" lon="-122.2314247999449890"/>
    <node visible="true" id="-2367400" timestamp="1970-01-01T00:00:00Z" version="1" lat="37.8052396999967115" lon="-122.2312496999314675"/>
    <node visible="true" id="-2367399" timestamp="1970-01-01T00:00:00Z" version="1" lat="37.8053501000014052" lon="-122.2311024999866618"/>
    <node visible="true" id="-2367398" timestamp="1970-01-01T00:00:00Z" version="1" lat="37.8052070999966432" lon="-122.2314808000207051"/>
    <node visible="true" id="-2367397" timestamp="1970-01-01T00:00:00Z" version="1" lat="37.8053832000003354" lon="-122.2311292999436461"/>
    <node visible="true" id="-2367396" timestamp="1970-01-01T00:00:00Z" version="1" lat="37.8052388999951035" lon="-122.2312179999650965"/>
    <node visible="true" id="-2367395" timestamp="1970-01-01T00:00:00Z" version="1" lat="37.8052986999943812" lon="-122.2310994999450031"/>
    <node visible="true" id="-2367394" timestamp="1970-01-01T00:00:00Z" version="1" lat="37.8052315999989048" lon="-122.2312432000190654"/>
    <node visible="true" id="-2367393" timestamp="1970-01-01T00:00:00Z" version="1" lat="37.8052138999997069" lon="-122.2313011000148606"/>
    <node visible="true" id="-2367385" timestamp="1970-01-01T00:00:00Z" version="1" lat="37.9952090000007203" lon="-122.2294803999533315"/>
    <node visible="true" id="-2367384" timestamp="1970-01-01T00:00:00Z" version="1" lat="38.0108501000025214" lon="-122.1996696000237534"/>
    <node visible="true" id="-2367367" timestamp="1970-01-01T00:00:00Z" version="1" lat="38.0441970999987475" lon="-122.1713549999729764"/>
    <node visible="true" id="-2367366" timestamp="1970-01-01T00:00:00Z" version="1" lat="38.0373021000013622" lon="-122.1310146000013077"/>
    <node visible="true" id="-2367365" timestamp="1970-01-01T00:00:00Z" version="1" lat="38.0362881000007604" lon="-122.1663769000050763"/>
    <node visible="true" id="-2367364" timestamp="1970-01-01T00:00:00Z" version="1" lat="38.0342599999987740" lon="-122.1484383000069300"/>
    <node visible="true" id="-2367363" timestamp="1970-01-01T00:00:00Z" version="1" lat="38.0341247999955527" lon="-122.1583945999799283"/>
    <node visible="true" id="-2367362" timestamp="1970-01-01T00:00:00Z" version="1" lat="37.8190894000008626" lon="-122.2060513996151911">
        <tag k="error:circular" v="15"/>
        <tag k="name" v="Palo Seco Substation"/>
        <tag k="operator" v="PG&amp;E"/>
        <tag k="power" v="substation"/>
    </node>
    <node visible="true" id="-2367361" timestamp="1970-01-01T00:00:00Z" version="1" lat="37.9937588000011104" lon="-122.1293274000084921"/>
    <node visible="true" id="-2367360" timestamp="1970-01-01T00:00:00Z" version="1" lat="37.9934594999996946" lon="-122.1298129999969291"/>
    <node visible="true" id="-2367354" timestamp="1970-01-01T00:00:00Z" version="1" lat="37.8480742999993396" lon="-122.2283120000604271"/>
    <node visible="true" id="-2367352" timestamp="1970-01-01T00:00:00Z" version="1" lat="37.8478495999989022" lon="-122.2284207999726533"/>
    <node visible="true" id="-2367335" timestamp="1970-01-01T00:00:00Z" version="1" lat="37.7720123999960933" lon="-122.2429580999697691"/>
    <node visible="true" id="-2367334" timestamp="1970-01-01T00:00:00Z" version="1" lat="37.7721772999983969" lon="-122.2433398999882002"/>
    <node visible="true" id="-2367333" timestamp="1970-01-01T00:00:00Z" version="1" lat="37.7726192999989863" lon="-122.2425417000004444"/>
    <node visible="true" id="-2367332" timestamp="1970-01-01T00:00:00Z" version="1" lat="37.7727913999955263" lon="-122.2429299999897836"/>
    <node visible="true" id="-2367324" timestamp="1970-01-01T00:00:00Z" version="1" lat="37.8515054000008675" lon="-122.2629100999937748"/>
    <node visible="true" id="-2367323" timestamp="1970-01-01T00:00:00Z" version="1" lat="37.8511991999981845" lon="-122.2628099999890026"/>
    <node visible="true" id="-2367322" timestamp="1970-01-01T00:00:00Z" version="1" lat="37.8507931999994938" lon="-122.2626880000058804"/>
    <node visible="true" id="-2367321" timestamp="1970-01-01T00:00:00Z" version="1" lat="37.8504826000010581" lon="-122.2625869000171548"/>
    <node visible="true" id="-2367320" timestamp="1970-01-01T00:00:00Z" version="1" lat="37.8501154000005968" lon="-122.2624770999910169"/>
    <node visible="true" id="-2367319" timestamp="1970-01-01T00:00:00Z" version="1" lat="38.0385064399230686" lon="-122.2341306871428372">
        <tag k="error:circular" v="15"/>
        <tag k="power" v="tower"/>
    </node>
    <node visible="true" id="-2367318" timestamp="1970-01-01T00:00:00Z" version="1" lat="37.7962588000010768" lon="-122.2820108000046559"/>
    <node visible="true" id="-2367317" timestamp="1970-01-01T00:00:00Z" version="1" lat="37.7973609999972737" lon="-122.2813188999822671"/>
    <node visible="true" id="-2367316" timestamp="1970-01-01T00:00:00Z" version="1" lat="37.7977313999943902" lon="-122.2814069999885191"/>
    <node visible="true" id="-2367315" timestamp="1970-01-01T00:00:00Z" version="1" lat="37.7974517999976172" lon="-122.2812622000047611"/>
    <node visible="true" id="-2367314" timestamp="1970-01-01T00:00:00Z" version="1" lat="37.7979339000021639" lon="-122.2814462999970146"/>
    <node visible="true" id="-2367313" timestamp="1970-01-01T00:00:00Z" version="1" lat="37.7970926999975276" lon="-122.2808133999888582"/>
    <node visible="true" id="-2367312" timestamp="1970-01-01T00:00:00Z" version="1" lat="37.7971847999959678" lon="-122.2810496999865251"/>
    <node visible="true" id="-2367309" timestamp="1970-01-01T00:00:00Z" version="1" lat="37.8102794999982095" lon="-122.2714988999997274">
        <tag k="building" v="industrial"/>
        <tag k="error:circular" v="15"/>
        <tag k="name" v="PG&amp;E Substation"/>
        <tag k="operator" v="Pacific Gas &amp; Electric"/>
        <tag k="power" v="substation"/>
    </node>
    <node visible="true" id="-2367301" timestamp="1970-01-01T00:00:00Z" version="1" lat="37.8483189000007414" lon="-122.2286927000106971"/>
    <node visible="true" id="-2367300" timestamp="1970-01-01T00:00:00Z" version="1" lat="37.8482568999980629" lon="-122.2284819000122553"/>
    <node visible="true" id="-2367299" timestamp="1970-01-01T00:00:00Z" version="1" lat="37.8092711999957132" lon="-122.3130451999933399"/>
    <node visible="true" id="-2367298" timestamp="1970-01-01T00:00:00Z" version="1" lat="37.8092307999942676" lon="-122.3124232999905132"/>
    <node visible="true" id="-2367297" timestamp="1970-01-01T00:00:00Z" version="1" lat="37.8088953999981996" lon="-122.3122996999962453"/>
    <node visible="true" id="-2367296" timestamp="1970-01-01T00:00:00Z" version="1" lat="37.8088173999974160" lon="-122.3130935999999025"/>
    <node visible="true" id="-2367295" timestamp="1970-01-01T00:00:00Z" version="1" lat="37.8087660999977544" lon="-122.3124127999955562"/>
    <node visible="true" id="-2367293" timestamp="1970-01-01T00:00:00Z" version="1" lat="38.0103887999978554" lon="-122.2628169999926229"/>
    <node visible="true" id="-2367267" timestamp="1970-01-01T00:00:00Z" version="1" lat="37.8106632999989287" lon="-122.2719700999966648"/>
    <node visible="true" id="-2367266" timestamp="1970-01-01T00:00:00Z" version="1" lat="37.8105263999958581" lon="-122.2710993999897653"/>
    <node visible="true" id="-2367265" timestamp="1970-01-01T00:00:00Z" version="1" lat="37.8889990999992534" lon="-122.2729240000034991"/>
    <node visible="true" id="-2367264" timestamp="1970-01-01T00:00:00Z" version="1" lat="37.8889765000000267" lon="-122.2730064000029984"/>
    <node visible="true" id="-2367263" timestamp="1970-01-01T00:00:00Z" version="1" lat="37.8888547000036198" lon="-122.2729527999931634"/>
    <node visible="true" id="-2367262" timestamp="1970-01-01T00:00:00Z" version="1" lat="37.8888771999985963" lon="-122.2728705000018294"/>
    <node visible="true" id="-2367260" timestamp="1970-01-01T00:00:00Z" version="1" lat="37.7961786000022144" lon="-122.2808954000139892"/>
    <node visible="true" id="-2367259" timestamp="1970-01-01T00:00:00Z" version="1" lat="38.0121397999979607" lon="-122.2758206000144270">
        <tag k="error:circular" v="15"/>
        <tag k="power" v="tower"/>
    </node>
    <node visible="true" id="-2367258" timestamp="1970-01-01T00:00:00Z" version="1" lat="38.0117228999989720" lon="-122.2737370999920756">
        <tag k="error:circular" v="15"/>
        <tag k="power" v="tower"/>
    </node>
    <node visible="true" id="-2367256" timestamp="1970-01-01T00:00:00Z" version="1" lat="37.8554761000011055" lon="-122.1870947000153933">
        <tag k="error:circular" v="15"/>
        <tag k="power" v="tower"/>
    </node>
    <node visible="true" id="-2367255" timestamp="1970-01-01T00:00:00Z" version="1" lat="37.8540561999989862" lon="-122.1708482999987524">
        <tag k="error:circular" v="15"/>
        <tag k="power" v="tower"/>
    </node>
    <node visible="true" id="-2367254" timestamp="1970-01-01T00:00:00Z" version="1" lat="37.8517819999968950" lon="-122.1800453000091835">
        <tag k="error:circular" v="15"/>
        <tag k="power" v="tower"/>
    </node>
    <node visible="true" id="-2367253" timestamp="1970-01-01T00:00:00Z" version="1" lat="37.8553894999959937" lon="-122.1872875000269261">
        <tag k="error:circular" v="15"/>
        <tag k="power" v="tower"/>
    </node>
    <node visible="true" id="-2367252" timestamp="1970-01-01T00:00:00Z" version="1" lat="37.8515275999960679" lon="-122.1800949000048178">
        <tag k="error:circular" v="15"/>
        <tag k="power" v="tower"/>
    </node>
    <node visible="true" id="-2367251" timestamp="1970-01-01T00:00:00Z" version="1" lat="37.8526582000004126" lon="-122.1853067000060662">
        <tag k="error:circular" v="15"/>
        <tag k="power" v="tower"/>
    </node>
    <node visible="true" id="-2367250" timestamp="1970-01-01T00:00:00Z" version="1" lat="37.8534394000017897" lon="-122.1762567999935101">
        <tag k="error:circular" v="15"/>
        <tag k="power" v="tower"/>
    </node>
    <node visible="true" id="-2367249" timestamp="1970-01-01T00:00:00Z" version="1" lat="37.8536550000005008" lon="-122.1762136000366752">
        <tag k="error:circular" v="15"/>
        <tag k="power" v="tower"/>
    </node>
    <node visible="true" id="-2367248" timestamp="1970-01-01T00:00:00Z" version="1" lat="37.8552941999983901" lon="-122.1874989000202447">
        <tag k="error:circular" v="15"/>
        <tag k="power" v="tower"/>
    </node>
    <node visible="true" id="-2367247" timestamp="1970-01-01T00:00:00Z" version="1" lat="37.8538560000014002" lon="-122.1762102999798714">
        <tag k="error:circular" v="15"/>
        <tag k="power" v="tower"/>
    </node>
    <node visible="true" id="-2367246" timestamp="1970-01-01T00:00:00Z" version="1" lat="37.8539197999993178" lon="-122.1707961000267204">
        <tag k="error:circular" v="15"/>
        <tag k="power" v="tower"/>
    </node>
    <node visible="true" id="-2367245" timestamp="1970-01-01T00:00:00Z" version="1" lat="37.8537389999992655" lon="-122.1709376000166714">
        <tag k="error:circular" v="15"/>
        <tag k="power" v="tower"/>
    </node>
    <node visible="true" id="-2367244" timestamp="1970-01-01T00:00:00Z" version="1" lat="37.8512525999986096" lon="-122.1801089999938768">
        <tag k="error:circular" v="15"/>
        <tag k="power" v="tower"/>
    </node>
    <node visible="true" id="-2367243" timestamp="1970-01-01T00:00:00Z" version="1" lat="37.8527811999980557" lon="-122.1850315000083924">
        <tag k="error:circular" v="15"/>
        <tag k="power" v="tower"/>
    </node>
    <node visible="true" id="-2367242" timestamp="1970-01-01T00:00:00Z" version="1" lat="37.8525278999966730" lon="-122.1854936000234915">
        <tag k="error:circular" v="15"/>
        <tag k="power" v="tower"/>
    </node>
    <node visible="true" id="-2367241" timestamp="1970-01-01T00:00:00Z" version="1" lat="37.8375607999968366" lon="-122.2633859000047636"/>
    <node visible="true" id="-2367240" timestamp="1970-01-01T00:00:00Z" version="1" lat="37.8376763000018173" lon="-122.2640455999936933"/>
    <node visible="true" id="-2367239" timestamp="1970-01-01T00:00:00Z" version="1" lat="37.8372747999984398" lon="-122.2634932000122348"/>
    <node visible="true" id="-2367238" timestamp="1970-01-01T00:00:00Z" version="1" lat="37.8373840000004549" lon="-122.2635627999822958"/>
    <node visible="true" id="-2367237" timestamp="1970-01-01T00:00:00Z" version="1" lat="37.8373912999962272" lon="-122.2639947999900301"/>
    <node visible="true" id="-2367236" timestamp="1970-01-01T00:00:00Z" version="1" lat="37.8376805999987624" lon="-122.2638793000161996"/>
    <node visible="true" id="-2367235" timestamp="1970-01-01T00:00:00Z" version="1" lat="37.8376169999983105" lon="-122.2635038000032068"/>
    <node visible="true" id="-2367234" timestamp="1970-01-01T00:00:00Z" version="1" lat="37.8372387999994260" lon="-122.2632840000064220"/>
    <node visible="true" id="-2367233" timestamp="1970-01-01T00:00:00Z" version="1" lat="37.8374378999991450" lon="-122.2636326999874541"/>
    <node visible="true" id="-2367232" timestamp="1970-01-01T00:00:00Z" version="1" lat="37.8376742000002224" lon="-122.2637425000069271"/>
    <node visible="true" id="-2367231" timestamp="1970-01-01T00:00:00Z" version="1" lat="37.8372081999991110" lon="-122.2634849999898705"/>
    <node visible="true" id="-2367230" timestamp="1970-01-01T00:00:00Z" version="1" lat="37.8376624000020030" lon="-122.2636245999961773"/>
    <node visible="true" id="-2367229" timestamp="1970-01-01T00:00:00Z" version="1" lat="37.8376805999972774" lon="-122.2639785000233843"/>
    <node visible="true" id="-2367228" timestamp="1970-01-01T00:00:00Z" version="1" lat="37.8373352999980526" lon="-122.2635600999880694"/>
    <node visible="true" id="-2367224" timestamp="1970-01-01T00:00:00Z" version="1" lat="37.7966798000005397" lon="-122.2805767999927156"/>
    <node visible="true" id="-2367223" timestamp="1970-01-01T00:00:00Z" version="1" lat="37.7961862999929323" lon="-122.2810021999699899"/>
    <node visible="true" id="-2367222" timestamp="1970-01-01T00:00:00Z" version="1" lat="37.7970518000001050" lon="-122.2815126999891504"/>
    <node visible="true" id="-2367221" timestamp="1970-01-01T00:00:00Z" version="1" lat="37.7965201999995202" lon="-122.2818510999987467"/>
    <node visible="true" id="-2367218" timestamp="1970-01-01T00:00:00Z" version="1" lat="37.8476782999999912" lon="-122.2283908999781232"/>
    <node visible="true" id="-2367215" timestamp="1970-01-01T00:00:00Z" version="1" lat="37.8469409999994895" lon="-122.2278138999722046"/>
    <node visible="true" id="-2367214" timestamp="1970-01-01T00:00:00Z" version="1" lat="37.8483606999956024" lon="-122.2294328999684296"/>
    <node visible="true" id="-2367213" timestamp="1970-01-01T00:00:00Z" version="1" lat="37.8469397999970738" lon="-122.2287803000000110"/>
    <node visible="true" id="-2367212" timestamp="1970-01-01T00:00:00Z" version="1" lat="37.8469176000012340" lon="-122.2288934000307847"/>
    <node visible="true" id="-2367211" timestamp="1970-01-01T00:00:00Z" version="1" lat="37.8478657999983383" lon="-122.2296639999727006"/>
    <node visible="true" id="-2367209" timestamp="1970-01-01T00:00:00Z" version="1" lat="37.8481844999968970" lon="-122.2283291999930839"/>
    <node visible="true" id="-2367207" timestamp="1970-01-01T00:00:00Z" version="1" lat="37.8466350000011431" lon="-122.2283458000237175"/>
    <node visible="true" id="-2367204" timestamp="1970-01-01T00:00:00Z" version="1" lat="37.8480955000004755" lon="-122.2281709999886061"/>
    <node visible="true" id="-2367203" timestamp="1970-01-01T00:00:00Z" version="1" lat="37.8465233999999597" lon="-122.2284472999940164"/>
    <node visible="true" id="-2367202" timestamp="1970-01-01T00:00:00Z" version="1" lat="38.0235048999996650" lon="-122.1285564999936071"/>
    <node visible="true" id="-2367201" timestamp="1970-01-01T00:00:00Z" version="1" lat="38.0259793833000259" lon="-122.1163455668521607">
        <tag k="error:circular" v="15"/>
        <tag k="power" v="tower"/>
    </node>
    <node visible="true" id="-2367200" timestamp="1970-01-01T00:00:00Z" version="1" lat="38.0241036000011334" lon="-122.1264077000125639">
        <tag k="error:circular" v="15"/>
        <tag k="power" v="tower"/>
    </node>
    <node visible="true" id="-2367199" timestamp="1970-01-01T00:00:00Z" version="1" lat="38.0246396999958307" lon="-122.1242575999825277">
        <tag k="error:circular" v="15"/>
        <tag k="power" v="tower"/>
    </node>
    <node visible="true" id="-2367198" timestamp="1970-01-01T00:00:00Z" version="1" lat="38.0232027999997158" lon="-122.1298800999818468"/>
    <node visible="true" id="-2367173" timestamp="1970-01-01T00:00:00Z" version="1" lat="37.8051752000009031" lon="-122.2315439999929509"/>
    <node visible="true" id="-2367164" timestamp="1970-01-01T00:00:00Z" version="1" lat="37.8053094999971648" lon="-122.2316524999691438"/>
    <node visible="true" id="-2367163" timestamp="1970-01-01T00:00:00Z" version="1" lat="37.8054991999999999" lon="-122.2308983999978693"/>
    <node visible="true" id="-2367151" timestamp="1970-01-01T00:00:00Z" version="1" lat="37.8055732999961620" lon="-122.2309582000027177">
        <tag k="error:circular" v="15"/>
        <tag k="power" v="substation"/>
    </node>
    <node visible="true" id="-2367150" timestamp="1970-01-01T00:00:00Z" version="1" lat="37.8056344999956977" lon="-122.2310075999279206"/>
    <node visible="true" id="-2367124" timestamp="1970-01-01T00:00:00Z" version="1" lat="37.9161464999958042" lon="-122.3043644999914505"/>
    <node visible="true" id="-2367114" timestamp="1970-01-01T00:00:00Z" version="1" lat="37.9163095000009420" lon="-122.3041525999996395">
        <tag k="error:circular" v="15"/>
        <tag k="power" v="tower"/>
    </node>
    <node visible="true" id="-2367106" timestamp="1970-01-01T00:00:00Z" version="1" lat="37.9162480999989455" lon="-122.3044396000015581"/>
    <node visible="true" id="-2367083" timestamp="1970-01-01T00:00:00Z" version="1" lat="38.0160803000012706" lon="-122.1160771000002256"/>
    <node visible="true" id="-2367082" timestamp="1970-01-01T00:00:00Z" version="1" lat="38.0160850999976390" lon="-122.1159455999997903"/>
    <node visible="true" id="-2367081" timestamp="1970-01-01T00:00:00Z" version="1" lat="38.0151694999976115" lon="-122.1166284999966649"/>
    <node visible="true" id="-2367080" timestamp="1970-01-01T00:00:00Z" version="1" lat="38.0144277999981739" lon="-122.1157992999985140"/>
    <node visible="true" id="-2367079" timestamp="1970-01-01T00:00:00Z" version="1" lat="38.0144254999982962" lon="-122.1156596999968826"/>
    <node visible="true" id="-2367078" timestamp="1970-01-01T00:00:00Z" version="1" lat="38.0158371999987565" lon="-122.1164669999965184"/>
    <node visible="true" id="-2367077" timestamp="1970-01-01T00:00:00Z" version="1" lat="38.0152915999980934" lon="-122.1165221999977319"/>
    <node visible="true" id="-2367076" timestamp="1970-01-01T00:00:00Z" version="1" lat="38.0155893000002649" lon="-122.1165217000085335"/>
    <node visible="true" id="-2367075" timestamp="1970-01-01T00:00:00Z" version="1" lat="38.0157790999963581" lon="-122.1165224999884913"/>
    <node visible="true" id="-2367074" timestamp="1970-01-01T00:00:00Z" version="1" lat="38.0162544999966769" lon="-122.1161102000070429"/>
    <node visible="true" id="-2367073" timestamp="1970-01-01T00:00:00Z" version="1" lat="38.0146191999994230" lon="-122.1160090999960062"/>
    <node visible="true" id="-2367072" timestamp="1970-01-01T00:00:00Z" version="1" lat="38.0151306000002407" lon="-122.1166285000080620"/>
    <node visible="true" id="-2367071" timestamp="1970-01-01T00:00:00Z" version="1" lat="38.0157820999998179" lon="-122.1164662000067409"/>
    <node visible="true" id="-2367070" timestamp="1970-01-01T00:00:00Z" version="1" lat="38.0152887999983662" lon="-122.1166233999911270"/>
    <node visible="true" id="-2367069" timestamp="1970-01-01T00:00:00Z" version="1" lat="38.0155418999972881" lon="-122.1158404999979723"/>
    <node visible="true" id="-2367068" timestamp="1970-01-01T00:00:00Z" version="1" lat="38.0158366000010872" lon="-122.1165035000049244"/>
    <node visible="true" id="-2367067" timestamp="1970-01-01T00:00:00Z" version="1" lat="38.0150197999999122" lon="-122.1166285999970000"/>
    <node visible="true" id="-2367066" timestamp="1970-01-01T00:00:00Z" version="1" lat="38.0163264000005157" lon="-122.1161147000040472"/>
    <node visible="true" id="-2367061" timestamp="1970-01-01T00:00:00Z" version="1" lat="38.0120483999973828" lon="-122.2647128000013623"/>
    <node visible="true" id="-2367060" timestamp="1970-01-01T00:00:00Z" version="1" lat="38.0118156999984222" lon="-122.2641731000171603"/>
    <node visible="true" id="-2367059" timestamp="1970-01-01T00:00:00Z" version="1" lat="38.0121870999993945" lon="-122.2639151999840834"/>
    <node visible="true" id="-2367058" timestamp="1970-01-01T00:00:00Z" version="1" lat="38.0124197999969340" lon="-122.2644548999934528"/>
    <node visible="true" id="-2367052" timestamp="1970-01-01T00:00:00Z" version="1" lat="37.9935253790861012" lon="-122.1297867900618996">
        <tag k="error:circular" v="15"/>
        <tag k="power" v="tower"/>
    </node>
    <node visible="true" id="-2367050" timestamp="1970-01-01T00:00:00Z" version="1" lat="37.8480599000005782" lon="-122.1628061000101155">
        <tag k="error:circular" v="15"/>
        <tag k="power" v="tower"/>
    </node>
    <node visible="true" id="-2367049" timestamp="1970-01-01T00:00:00Z" version="1" lat="37.9940352791466154" lon="-122.1299602897217511">
        <tag k="error:circular" v="15"/>
        <tag k="power" v="tower"/>
    </node>
    <node visible="true" id="-2367043" timestamp="1970-01-01T00:00:00Z" version="1" lat="37.9047769037286315" lon="-122.2089407436324251">
        <tag k="error:circular" v="15"/>
        <tag k="power" v="tower"/>
    </node>
    <node visible="true" id="-2367041" timestamp="1970-01-01T00:00:00Z" version="1" lat="38.0139818999975745" lon="-122.1160502999895243"/>
    <node visible="true" id="-2367039" timestamp="1970-01-01T00:00:00Z" version="1" lat="37.8492504999968702" lon="-122.1661731000230873">
        <tag k="error:circular" v="15"/>
        <tag k="power" v="tower"/>
    </node>
    <node visible="true" id="-2367034" timestamp="1970-01-01T00:00:00Z" version="1" lat="38.0445278999977248" lon="-122.2567981000184147"/>
    <node visible="true" id="-2367030" timestamp="1970-01-01T00:00:00Z" version="1" lat="38.0451045999989574" lon="-122.2570560999952534"/>
    <node visible="true" id="-2367022" timestamp="1970-01-01T00:00:00Z" version="1" lat="38.0138937000047434" lon="-122.1156016000149265"/>
    <node visible="true" id="-2367020" timestamp="1970-01-01T00:00:00Z" version="1" lat="37.9057925708722010" lon="-122.2071670189929051"/>
    <node visible="true" id="-2367017" timestamp="1970-01-01T00:00:00Z" version="1" lat="37.9936660790400751" lon="-122.1296519899980808">
        <tag k="error:circular" v="15"/>
        <tag k="power" v="tower"/>
    </node>
    <node visible="true" id="-2367015" timestamp="1970-01-01T00:00:00Z" version="1" lat="38.0384685398885836" lon="-122.2339920871654613">
        <tag k="error:circular" v="15"/>
        <tag k="power" v="tower"/>
    </node>
    <node visible="true" id="-2367013" timestamp="1970-01-01T00:00:00Z" version="1" lat="37.8482567576221740" lon="-122.1601146861967635"/>
    <node visible="true" id="-2367011" timestamp="1970-01-01T00:00:00Z" version="1" lat="37.8514492577381532" lon="-122.1607252852994208">
        <tag k="error:circular" v="15"/>
        <tag k="power" v="tower"/>
    </node>
    <node visible="true" id="-2367007" timestamp="1970-01-01T00:00:00Z" version="1" lat="37.9942241792037194" lon="-122.1301214895867560">
        <tag k="error:circular" v="15"/>
        <tag k="power" v="tower"/>
    </node>
    <node visible="true" id="-2366998" timestamp="1970-01-01T00:00:00Z" version="1" lat="37.8486725580794285" lon="-122.1624921864224973"/>
    <node visible="true" id="-2366996" timestamp="1970-01-01T00:00:00Z" version="1" lat="37.9941640792209014" lon="-122.1301719896076321">
        <tag k="error:circular" v="15"/>
        <tag k="power" v="tower"/>
    </node>
    <node visible="true" id="-2366995" timestamp="1970-01-01T00:00:00Z" version="1" lat="37.9046080045761471" lon="-122.2059565901604117">
        <tag k="error:circular" v="15"/>
        <tag k="power" v="tower"/>
    </node>
    <node visible="true" id="-2366985" timestamp="1970-01-01T00:00:00Z" version="1" lat="38.0443685999963677" lon="-122.2580602000118972"/>
    <node visible="true" id="-2366983" timestamp="1970-01-01T00:00:00Z" version="1" lat="37.9595407331933998" lon="-122.2040636686794528">
        <tag k="error:circular" v="15"/>
        <tag k="power" v="tower"/>
    </node>
    <node visible="true" id="-2366981" timestamp="1970-01-01T00:00:00Z" version="1" lat="38.0439663999971529" lon="-122.2568208999947643"/>
    <node visible="true" id="-2366973" timestamp="1970-01-01T00:00:00Z" version="1" lat="37.8656054999975993" lon="-122.1770895999989648">
        <tag k="error:circular" v="15"/>
        <tag k="power" v="tower"/>
    </node>
    <node visible="true" id="-2366965" timestamp="1970-01-01T00:00:00Z" version="1" lat="37.8492199574924157" lon="-122.1594356858001902">
        <tag k="error:circular" v="15"/>
        <tag k="power" v="tower"/>
    </node>
    <node visible="true" id="-2366944" timestamp="1970-01-01T00:00:00Z" version="1" lat="38.0144390999968849" lon="-122.1160347999849023"/>
    <node visible="true" id="-2366938" timestamp="1970-01-01T00:00:00Z" version="1" lat="37.9056440111855721" lon="-122.2069814611914467"/>
    <node visible="true" id="-2366936" timestamp="1970-01-01T00:00:00Z" version="1" lat="37.8481275576106242" lon="-122.1600488862384282"/>
    <node visible="true" id="-2366929" timestamp="1970-01-01T00:00:00Z" version="1" lat="37.9406167000011010" lon="-122.2041513005104179">
        <tag k="error:circular" v="15"/>
        <tag k="power" v="tower"/>
    </node>
    <node visible="true" id="-2366919" timestamp="1970-01-01T00:00:00Z" version="1" lat="37.9940352792254643" lon="-122.1301876896748269"/>
    <node visible="true" id="-2366905" timestamp="1970-01-01T00:00:00Z" version="1" lat="38.0447732000023962" lon="-122.2565477999679047"/>
    <node visible="true" id="-2366900" timestamp="1970-01-01T00:00:00Z" version="1" lat="38.0450438999979852" lon="-122.2579287000122719"/>
    <node visible="true" id="-2366898" timestamp="1970-01-01T00:00:00Z" version="1" lat="37.9058769353595011" lon="-122.2092324264022523"/>
    <node visible="true" id="-2366897" timestamp="1970-01-01T00:00:00Z" version="1" lat="37.9773568000012389" lon="-122.2156634001115947">
        <tag k="error:circular" v="15"/>
        <tag k="power" v="tower"/>
    </node>
    <node visible="true" id="-2366880" timestamp="1970-01-01T00:00:00Z" version="1" lat="37.9940268791654816" lon="-122.1300131897109367">
        <tag k="error:circular" v="15"/>
        <tag k="power" v="tower"/>
    </node>
    <node visible="true" id="-2366878" timestamp="1970-01-01T00:00:00Z" version="1" lat="38.0388715398402724" lon="-122.2337861869144149">
        <tag k="error:circular" v="15"/>
        <tag k="power" v="tower"/>
    </node>
    <node visible="true" id="-2366874" timestamp="1970-01-01T00:00:00Z" version="1" lat="38.0044784549480781" lon="-122.2338745733852932">
        <tag k="error:circular" v="15"/>
        <tag k="power" v="pole"/>
    </node>
    <node visible="true" id="-2366873" timestamp="1970-01-01T00:00:00Z" version="1" lat="37.9049024188436903" lon="-122.2087642093921716"/>
    <node visible="true" id="-2366868" timestamp="1970-01-01T00:00:00Z" version="1" lat="38.0143337000022470" lon="-122.1160670000106450"/>
    <node visible="true" id="-2366861" timestamp="1970-01-01T00:00:00Z" version="1" lat="38.0440524000001759" lon="-122.2574961999959697"/>
    <node visible="true" id="-2366855" timestamp="1970-01-01T00:00:00Z" version="1" lat="38.0010521253387665" lon="-122.2343006142491646">
        <tag k="error:circular" v="15"/>
        <tag k="power" v="tower"/>
    </node>
    <node visible="true" id="-2366854" timestamp="1970-01-01T00:00:00Z" version="1" lat="38.0142155999987139" lon="-122.1156064999878481"/>
    <node visible="true" id="-2366844" timestamp="1970-01-01T00:00:00Z" version="1" lat="37.9941291793165092" lon="-122.1304487895568940">
        <tag k="error:circular" v="15"/>
        <tag k="power" v="tower"/>
    </node>
    <node visible="true" id="-2366843" timestamp="1970-01-01T00:00:00Z" version="1" lat="37.9047883945955491" lon="-122.2058268920055326">
        <tag k="error:circular" v="15"/>
        <tag k="power" v="tower"/>
    </node>
    <node visible="true" id="-2366829" timestamp="1970-01-01T00:00:00Z" version="1" lat="37.9966631000021451" lon="-122.2306862999786148">
        <tag k="error:circular" v="15"/>
        <tag k="power" v="tower"/>
    </node>
    <node visible="true" id="-2366820" timestamp="1970-01-01T00:00:00Z" version="1" lat="38.0144380999978608" lon="-122.1157993999989912"/>
    <node visible="true" id="-2366808" timestamp="1970-01-01T00:00:00Z" version="1" lat="38.0138937000035710" lon="-122.1158773000076962"/>
    <node visible="true" id="-2366806" timestamp="1970-01-01T00:00:00Z" version="1" lat="37.8649451999972300" lon="-122.1762721999849362">
        <tag k="error:circular" v="15"/>
        <tag k="power" v="tower"/>
    </node>
    <node visible="true" id="-2366801" timestamp="1970-01-01T00:00:00Z" version="1" lat="37.8484423580484020" lon="-122.1623417864818180"/>
    <node visible="true" id="-2366798" timestamp="1970-01-01T00:00:00Z" version="1" lat="37.8484611576579937" lon="-122.1603143861644298"/>
    <node visible="true" id="-2366781" timestamp="1970-01-01T00:00:00Z" version="1" lat="37.8542179999979780" lon="-122.1711259000219485">
        <tag k="error:circular" v="15"/>
        <tag k="power" v="tower"/>
    </node>
    <node visible="true" id="-2366780" timestamp="1970-01-01T00:00:00Z" version="1" lat="37.8471341999970505" lon="-122.1619392000146718">
        <tag k="error:circular" v="15"/>
        <tag k="power" v="tower"/>
    </node>
    <node visible="true" id="-2366778" timestamp="1970-01-01T00:00:00Z" version="1" lat="38.0450412999974006" lon="-122.2572812000241100"/>
    <node visible="true" id="-2366776" timestamp="1970-01-01T00:00:00Z" version="1" lat="37.9062850598017604" lon="-122.2078197502764425"/>
    <node visible="true" id="-2366773" timestamp="1970-01-01T00:00:00Z" version="1" lat="37.9059539118638753" lon="-122.2093218756036208"/>
    <node visible="true" id="-2366771" timestamp="1970-01-01T00:00:00Z" version="1" lat="37.8487289576876265" lon="-122.1604693861272608"/>
    <node visible="true" id="-2366768" timestamp="1970-01-01T00:00:00Z" version="1" lat="37.9939775792920926" lon="-122.1303681896769007"/>
    <node visible="true" id="-2366767" timestamp="1970-01-01T00:00:00Z" version="1" lat="37.8505043581392329" lon="-122.1628286858974235">
        <tag k="error:circular" v="15"/>
        <tag k="power" v="tower"/>
    </node>
    <node visible="true" id="-2366765" timestamp="1970-01-01T00:00:00Z" version="1" lat="38.0443249000017261" lon="-122.2562807999657366">
        <tag k="error:circular" v="15"/>
        <tag k="power" v="tower"/>
    </node>
    <node visible="true" id="-2366763" timestamp="1970-01-01T00:00:00Z" version="1" lat="38.0442547999989600" lon="-122.2574532000119660"/>
    <node visible="true" id="-2366759" timestamp="1970-01-01T00:00:00Z" version="1" lat="38.0159062999966864" lon="-122.1160746000015536"/>
    <node visible="true" id="-2366757" timestamp="1970-01-01T00:00:00Z" version="1" lat="38.0147717999991954" lon="-122.1158122000007040"/>
    <node visible="true" id="-2366752" timestamp="1970-01-01T00:00:00Z" version="1" lat="38.0163232999958467" lon="-122.1159807999968478"/>
    <node visible="true" id="-2366749" timestamp="1970-01-01T00:00:00Z" version="1" lat="38.0153728999978711" lon="-122.1157439000016893"/>
    <node visible="true" id="-2366746" timestamp="1970-01-01T00:00:00Z" version="1" lat="38.0145645999936548" lon="-122.1166288999948790"/>
    <node visible="true" id="-2366745" timestamp="1970-01-01T00:00:00Z" version="1" lat="38.0159025999973537" lon="-122.1158436000021368"/>
    <node visible="true" id="-2366744" timestamp="1970-01-01T00:00:00Z" version="1" lat="38.0162543999978411" lon="-122.1165044999953153"/>
    <node visible="true" id="-2366743" timestamp="1970-01-01T00:00:00Z" version="1" lat="38.0145674999977032" lon="-122.1160099999967059"/>
    <node visible="true" id="-2366740" timestamp="1970-01-01T00:00:00Z" version="1" lat="37.8100393999963913" lon="-122.2718463999812428"/>
    <node visible="true" id="-2366739" timestamp="1970-01-01T00:00:00Z" version="1" lat="37.8102993999981365" lon="-122.2717808999879594"/>
    <node visible="true" id="-2366738" timestamp="1970-01-01T00:00:00Z" version="1" lat="37.8103418999941141" lon="-122.2720510999765793"/>
    <node visible="true" id="-2366721" timestamp="1970-01-01T00:00:00Z" version="1" lat="38.0286150305768871" lon="-122.2037261892839695">
        <tag k="error:circular" v="15"/>
        <tag k="power" v="tower"/>
    </node>
    <node visible="true" id="-2366692" timestamp="1970-01-01T00:00:00Z" version="1" lat="37.8059134999971747" lon="-122.2302848999545688">
        <tag k="error:circular" v="15"/>
        <tag k="power" v="tower"/>
    </node>
    <node visible="true" id="-2366690" timestamp="1970-01-01T00:00:00Z" version="1" lat="37.7979250000003688" lon="-122.2829705999990892"/>
    <node visible="true" id="-2366689" timestamp="1970-01-01T00:00:00Z" version="1" lat="37.7973930999995602" lon="-122.2816203999944378"/>
    <node visible="true" id="-2366688" timestamp="1970-01-01T00:00:00Z" version="1" lat="37.7978812000000985" lon="-122.2813124999933478"/>
    <node visible="true" id="-2366687" timestamp="1970-01-01T00:00:00Z" version="1" lat="37.7984130999987897" lon="-122.2826626999976156"/>
    <node visible="true" id="-2366686" timestamp="1970-01-01T00:00:00Z" version="1" lat="37.7973044999995551" lon="-122.2813536999999400"/>
    <node visible="true" id="-2366685" timestamp="1970-01-01T00:00:00Z" version="1" lat="37.7969399999993101" lon="-122.2804296000022930"/>
    <node visible="true" id="-2366684" timestamp="1970-01-01T00:00:00Z" version="1" lat="37.7974199999975156" lon="-122.2801263999953250"/>
    <node visible="true" id="-2366683" timestamp="1970-01-01T00:00:00Z" version="1" lat="37.7977845000016544" lon="-122.2810504999972494"/>
    <node visible="true" id="-2366682" timestamp="1970-01-01T00:00:00Z" version="1" lat="37.9168128999966427" lon="-122.3002889999975338"/>
    <node visible="true" id="-2366681" timestamp="1970-01-01T00:00:00Z" version="1" lat="37.9164684999992190" lon="-122.3047331000034177"/>
    <node visible="true" id="-2366680" timestamp="1970-01-01T00:00:00Z" version="1" lat="37.9171875999964385" lon="-122.3031976999996715"/>
    <node visible="true" id="-2366679" timestamp="1970-01-01T00:00:00Z" version="1" lat="37.9166241999996316" lon="-122.3027805999990960"/>
    <node visible="true" id="-2366678" timestamp="1970-01-01T00:00:00Z" version="1" lat="37.9168524999999903" lon="-122.3022696000013241"/>
    <node visible="true" id="-2366677" timestamp="1970-01-01T00:00:00Z" version="1" lat="37.9169921000002503" lon="-122.3018833999889665"/>
    <node visible="true" id="-2366676" timestamp="1970-01-01T00:00:00Z" version="1" lat="37.9171822999978616" lon="-122.3005497999930498"/>
    <node visible="true" id="-2366675" timestamp="1970-01-01T00:00:00Z" version="1" lat="37.9152100999981059" lon="-122.3038763000014058"/>
    <node visible="true" id="-2366674" timestamp="1970-01-01T00:00:00Z" version="1" lat="37.8099449999990753" lon="-122.2712458999956198"/>
    <node visible="true" id="-2366673" timestamp="1970-01-01T00:00:00Z" version="1" lat="37.8103500000002484" lon="-122.2711438999913725"/>
    <node visible="true" id="-2366670" timestamp="1970-01-01T00:00:00Z" version="1" lat="38.0043697457112586" lon="-122.2338533090673423">
        <tag k="error:circular" v="15"/>
        <tag k="power" v="pole"/>
    </node>
    <node visible="true" id="-2366664" timestamp="1970-01-01T00:00:00Z" version="1" lat="37.9838033999992746" lon="-122.3303477999978099">
        <tag k="error:circular" v="15"/>
        <tag k="power" v="tower"/>
    </node>
    <node visible="true" id="-2366663" timestamp="1970-01-01T00:00:00Z" version="1" lat="37.9823083999985869" lon="-122.3332317999972361">
        <tag k="error:circular" v="15"/>
        <tag k="power" v="tower"/>
    </node>
    <node visible="true" id="-2366662" timestamp="1970-01-01T00:00:00Z" version="1" lat="37.9810905999972022" lon="-122.3355577999916761">
        <tag k="error:circular" v="15"/>
        <tag k="power" v="tower"/>
    </node>
    <node visible="true" id="-2366661" timestamp="1970-01-01T00:00:00Z" version="1" lat="37.9857178999970770" lon="-122.3224771999973655">
        <tag k="error:circular" v="15"/>
        <tag k="power" v="tower"/>
    </node>
    <node visible="true" id="-2366660" timestamp="1970-01-01T00:00:00Z" version="1" lat="37.9853187999974082" lon="-122.3252066000019767">
        <tag k="error:circular" v="15"/>
        <tag k="power" v="tower"/>
    </node>
    <node visible="true" id="-2366659" timestamp="1970-01-01T00:00:00Z" version="1" lat="37.9848858000006615" lon="-122.3282278000026366">
        <tag k="error:circular" v="15"/>
        <tag k="power" v="tower"/>
    </node>
    <node visible="true" id="-2366658" timestamp="1970-01-01T00:00:00Z" version="1" lat="37.9880247000003450" lon="-122.3145979000050829">
        <tag k="error:circular" v="15"/>
        <tag k="power" v="tower"/>
    </node>
    <node visible="true" id="-2366657" timestamp="1970-01-01T00:00:00Z" version="1" lat="37.9861711999987435" lon="-122.3192585000041532">
        <tag k="error:circular" v="15"/>
        <tag k="power" v="tower"/>
    </node>
    <node visible="true" id="-2366656" timestamp="1970-01-01T00:00:00Z" version="1" lat="37.9892422999994110" lon="-122.3110444999938835">
        <tag k="error:circular" v="15"/>
        <tag k="power" v="tower"/>
        <tag k="ref" v="12-74;40746158"/>
        <tag k="source" v="survey"/>
    </node>
    <node visible="true" id="-2366642" timestamp="1970-01-01T00:00:00Z" version="1" lat="37.9906800999982721" lon="-122.3094898000047266">
        <tag k="error:circular" v="15"/>
        <tag k="power" v="tower"/>
    </node>
    <node visible="true" id="-2366587" timestamp="1970-01-01T00:00:00Z" version="1" lat="37.8766417514082505" lon="-122.1841779737089837">
        <tag k="error:circular" v="15"/>
        <tag k="power" v="tower"/>
    </node>
    <node visible="true" id="-2366583" timestamp="1970-01-01T00:00:00Z" version="1" lat="37.8761784999976356" lon="-122.1870647000262124"/>
    <node visible="true" id="-2366582" timestamp="1970-01-01T00:00:00Z" version="1" lat="37.8761737999967423" lon="-122.1868767000244134"/>
    <node visible="true" id="-2366581" timestamp="1970-01-01T00:00:00Z" version="1" lat="37.8760884000007181" lon="-122.1867817999903849"/>
    <node visible="true" id="-2366580" timestamp="1970-01-01T00:00:00Z" version="1" lat="37.8759502999988769" lon="-122.1867914000050490"/>
    <node visible="true" id="-2366579" timestamp="1970-01-01T00:00:00Z" version="1" lat="37.8757342999986406" lon="-122.1870427999998725"/>
    <node visible="true" id="-2366578" timestamp="1970-01-01T00:00:00Z" version="1" lat="37.8759619000000853" lon="-122.1873601000278597"/>
    <node visible="true" id="-2366570" timestamp="1970-01-01T00:00:00Z" version="1" lat="37.8846908999977003" lon="-122.1878909999954033">
        <tag k="error:circular" v="15"/>
        <tag k="power" v="tower"/>
    </node>
    <node visible="true" id="-2366527" timestamp="1970-01-01T00:00:00Z" version="1" lat="37.9936296789475705" lon="-122.1293922900764812">
        <tag k="error:circular" v="15"/>
        <tag k="power" v="tower"/>
    </node>
    <node visible="true" id="-2366526" timestamp="1970-01-01T00:00:00Z" version="1" lat="37.9943087999993523" lon="-122.1301100999919242"/>
    <node visible="true" id="-2366525" timestamp="1970-01-01T00:00:00Z" version="1" lat="37.9940720999988670" lon="-122.1300070999863436"/>
    <node visible="true" id="-2366524" timestamp="1970-01-01T00:00:00Z" version="1" lat="37.9935494999990695" lon="-122.1292633000063006"/>
    <node visible="true" id="-2366523" timestamp="1970-01-01T00:00:00Z" version="1" lat="37.9933516999975609" lon="-122.1302727999919568"/>
    <node visible="true" id="-2366522" timestamp="1970-01-01T00:00:00Z" version="1" lat="37.9941736000017798" lon="-122.1306250000076972"/>
    <node visible="true" id="-2366504" timestamp="1970-01-01T00:00:00Z" version="1" lat="38.0292186305516395" lon="-122.2038433894523450">
        <tag k="error:circular" v="15"/>
        <tag k="power" v="tower"/>
    </node>
    <node visible="true" id="-2366478" timestamp="1970-01-01T00:00:00Z" version="1" lat="38.0076415706754247" lon="-122.2001136200060074">
        <tag k="error:circular" v="15"/>
        <tag k="power" v="tower"/>
    </node>
    <node visible="true" id="-2366477" timestamp="1970-01-01T00:00:00Z" version="1" lat="38.0128884000010743" lon="-122.1993964999537639">
        <tag k="error:circular" v="15"/>
        <tag k="power" v="tower"/>
    </node>
    <node visible="true" id="-2366476" timestamp="1970-01-01T00:00:00Z" version="1" lat="38.0146265999992252" lon="-122.2013159999545024">
        <tag k="error:circular" v="15"/>
        <tag k="power" v="tower"/>
    </node>
    <node visible="true" id="-2366469" timestamp="1970-01-01T00:00:00Z" version="1" lat="38.0023731707272177" lon="-122.1992296187226970">
        <tag k="error:circular" v="15"/>
        <tag k="power" v="tower"/>
    </node>
    <node visible="true" id="-2366468" timestamp="1970-01-01T00:00:00Z" version="1" lat="38.0037325707136162" lon="-122.1994696192105749">
        <tag k="error:circular" v="15"/>
        <tag k="power" v="tower"/>
    </node>
    <node visible="true" id="-2366454" timestamp="1970-01-01T00:00:00Z" version="1" lat="37.9973871000032872" lon="-122.2312598999489666">
        <tag k="error:circular" v="15"/>
        <tag k="power" v="tower"/>
    </node>
    <node visible="true" id="-2366453" timestamp="1970-01-01T00:00:00Z" version="1" lat="37.9949379999988395" lon="-122.2292556000093668">
        <tag k="error:circular" v="15"/>
        <tag k="power" v="tower"/>
    </node>
    <node visible="true" id="-2366452" timestamp="1970-01-01T00:00:00Z" version="1" lat="37.9934093000037407" lon="-122.2280367999070592">
        <tag k="error:circular" v="15"/>
        <tag k="power" v="tower"/>
    </node>
    <node visible="true" id="-2366451" timestamp="1970-01-01T00:00:00Z" version="1" lat="37.9911837999971596" lon="-122.2263288000403065">
        <tag k="error:circular" v="15"/>
        <tag k="power" v="tower"/>
    </node>
    <node visible="true" id="-2366450" timestamp="1970-01-01T00:00:00Z" version="1" lat="37.9881803999999974" lon="-122.2239598999603203">
        <tag k="error:circular" v="15"/>
        <tag k="power" v="tower"/>
    </node>
    <node visible="true" id="-2366449" timestamp="1970-01-01T00:00:00Z" version="1" lat="37.9850955999998732" lon="-122.2215307999785807">
        <tag k="error:circular" v="15"/>
        <tag k="power" v="tower"/>
    </node>
    <node visible="true" id="-2366448" timestamp="1970-01-01T00:00:00Z" version="1" lat="37.9835531999997897" lon="-122.2203035000118234">
        <tag k="error:circular" v="15"/>
        <tag k="power" v="tower"/>
    </node>
    <node visible="true" id="-2366447" timestamp="1970-01-01T00:00:00Z" version="1" lat="37.9804750999973493" lon="-122.2178916000109439">
        <tag k="error:circular" v="15"/>
        <tag k="power" v="tower"/>
    </node>
    <node visible="true" id="-2366446" timestamp="1970-01-01T00:00:00Z" version="1" lat="37.9782221999954217" lon="-122.2160377000194273">
        <tag k="error:circular" v="15"/>
        <tag k="power" v="tower"/>
    </node>
    <node visible="true" id="-2366445" timestamp="1970-01-01T00:00:00Z" version="1" lat="37.9774712000002665" lon="-122.2154539999552867">
        <tag k="error:circular" v="15"/>
        <tag k="power" v="tower"/>
    </node>
    <node visible="true" id="-2366444" timestamp="1970-01-01T00:00:00Z" version="1" lat="37.9753264000032686" lon="-122.2136944998609920">
        <tag k="error:circular" v="15"/>
        <tag k="power" v="tower"/>
    </node>
    <node visible="true" id="-2366443" timestamp="1970-01-01T00:00:00Z" version="1" lat="37.9732966999968582" lon="-122.2120551000383273">
        <tag k="error:circular" v="15"/>
        <tag k="power" v="tower"/>
    </node>
    <node visible="true" id="-2366442" timestamp="1970-01-01T00:00:00Z" version="1" lat="37.9713819000004236" lon="-122.2105015999347302">
        <tag k="error:circular" v="15"/>
        <tag k="power" v="tower"/>
    </node>
    <node visible="true" id="-2366441" timestamp="1970-01-01T00:00:00Z" version="1" lat="37.9691151999983347" lon="-122.2086477003332021">
        <tag k="error:circular" v="15"/>
        <tag k="power" v="tower"/>
    </node>
    <node visible="true" id="-2366440" timestamp="1970-01-01T00:00:00Z" version="1" lat="37.9669971999989997" lon="-122.2069138986324361">
        <tag k="error:circular" v="15"/>
        <tag k="power" v="tower"/>
    </node>
    <node visible="true" id="-2366439" timestamp="1970-01-01T00:00:00Z" version="1" lat="37.9652306058469762" lon="-122.2054993602372832">
        <tag k="error:circular" v="15"/>
        <tag k="power" v="tower"/>
    </node>
    <node visible="true" id="-2366438" timestamp="1970-01-01T00:00:00Z" version="1" lat="37.9635389058683614" lon="-122.2041174604046603">
        <tag k="error:circular" v="15"/>
        <tag k="power" v="tower"/>
    </node>
    <node visible="true" id="-2366437" timestamp="1970-01-01T00:00:00Z" version="1" lat="37.9615555450072648" lon="-122.2038609292210651">
        <tag k="error:circular" v="15"/>
        <tag k="power" v="tower"/>
    </node>
    <node visible="true" id="-2366436" timestamp="1970-01-01T00:00:00Z" version="1" lat="37.9596380523490566" lon="-122.2036504628114812">
        <tag k="error:circular" v="15"/>
        <tag k="power" v="tower"/>
    </node>
    <node visible="true" id="-2366435" timestamp="1970-01-01T00:00:00Z" version="1" lat="37.9577543839757254" lon="-122.2034657540815914">
        <tag k="error:circular" v="15"/>
        <tag k="power" v="tower"/>
    </node>
    <node visible="true" id="-2366434" timestamp="1970-01-01T00:00:00Z" version="1" lat="37.9555070032441151" lon="-122.2032435571056652">
        <tag k="error:circular" v="15"/>
        <tag k="power" v="tower"/>
    </node>
    <node visible="true" id="-2366405" timestamp="1970-01-01T00:00:00Z" version="1" lat="37.9014857511223298" lon="-122.2046275994553497">
        <tag k="error:circular" v="15"/>
        <tag k="power" v="tower"/>
    </node>
    <node visible="true" id="-2366403" timestamp="1970-01-01T00:00:00Z" version="1" lat="37.9047420033740821" lon="-122.2061305034475254">
        <tag k="error:circular" v="15"/>
        <tag k="power" v="tower"/>
    </node>
    <node visible="true" id="-2366398" timestamp="1970-01-01T00:00:00Z" version="1" lat="37.9046823033046323" lon="-122.2096174302511002">
        <tag k="error:circular" v="15"/>
        <tag k="power" v="tower"/>
    </node>
    <node visible="true" id="-2366395" timestamp="1970-01-01T00:00:00Z" version="1" lat="37.9069640537901407" lon="-122.2071035616609009">
        <tag k="error:circular" v="15"/>
        <tag k="power" v="tower"/>
    </node>
    <node visible="true" id="-2366392" timestamp="1970-01-01T00:00:00Z" version="1" lat="37.9242279999999496" lon="-122.2137732998803870">
        <tag k="error:circular" v="15"/>
        <tag k="power" v="tower"/>
    </node>
    <node visible="true" id="-2366391" timestamp="1970-01-01T00:00:00Z" version="1" lat="37.9305651000007344" lon="-122.2079885023395747">
        <tag k="error:circular" v="15"/>
        <tag k="power" v="tower"/>
    </node>
    <node visible="true" id="-2366390" timestamp="1970-01-01T00:00:00Z" version="1" lat="37.9320002999992312" lon="-122.2066838998581773">
        <tag k="error:circular" v="15"/>
        <tag k="power" v="tower"/>
    </node>
    <node visible="true" id="-2366389" timestamp="1970-01-01T00:00:00Z" version="1" lat="37.9350127999953628" lon="-122.2040060000587260">
        <tag k="error:circular" v="15"/>
        <tag k="power" v="tower"/>
    </node>
    <node visible="true" id="-2366388" timestamp="1970-01-01T00:00:00Z" version="1" lat="37.9382215000010561" lon="-122.2040060001329209">
        <tag k="error:circular" v="15"/>
        <tag k="power" v="tower"/>
    </node>
    <node visible="true" id="-2366387" timestamp="1970-01-01T00:00:00Z" version="1" lat="37.9427769999984648" lon="-122.2049929999161719">
        <tag k="error:circular" v="15"/>
        <tag k="power" v="tower"/>
    </node>
    <node visible="true" id="-2366386" timestamp="1970-01-01T00:00:00Z" version="1" lat="37.9452814999973569" lon="-122.2055252002434713">
        <tag k="error:circular" v="15"/>
        <tag k="power" v="tower"/>
    </node>
    <node visible="true" id="-2366385" timestamp="1970-01-01T00:00:00Z" version="1" lat="37.9238761000003350" lon="-122.2137563999952761">
        <tag k="error:circular" v="15"/>
        <tag k="power" v="tower"/>
    </node>
    <node visible="true" id="-2366384" timestamp="1970-01-01T00:00:00Z" version="1" lat="37.9248441999969685" lon="-122.2128550998831571">
        <tag k="error:circular" v="15"/>
        <tag k="power" v="tower"/>
    </node>
    <node visible="true" id="-2366383" timestamp="1970-01-01T00:00:00Z" version="1" lat="37.9271664999985489" lon="-122.2107437000826167">
        <tag k="error:circular" v="15"/>
        <tag k="power" v="tower"/>
    </node>
    <node visible="true" id="-2366382" timestamp="1970-01-01T00:00:00Z" version="1" lat="37.9304770999974110" lon="-122.2077309990614964">
        <tag k="error:circular" v="15"/>
        <tag k="power" v="tower"/>
    </node>
    <node visible="true" id="-2366381" timestamp="1970-01-01T00:00:00Z" version="1" lat="37.9321559999980380" lon="-122.2062204001166776">
        <tag k="error:circular" v="15"/>
        <tag k="power" v="tower"/>
    </node>
    <node visible="true" id="-2366380" timestamp="1970-01-01T00:00:00Z" version="1" lat="37.9349925000023660" lon="-122.2036454999021515">
        <tag k="error:circular" v="15"/>
        <tag k="power" v="tower"/>
    </node>
    <node visible="true" id="-2366379" timestamp="1970-01-01T00:00:00Z" version="1" lat="37.9504795999975073" lon="-122.2050359998865190">
        <tag k="error:circular" v="15"/>
        <tag k="power" v="tower"/>
    </node>
    <node visible="true" id="-2366378" timestamp="1970-01-01T00:00:00Z" version="1" lat="37.9483137000025295" lon="-122.2058599004282797">
        <tag k="error:circular" v="15"/>
        <tag k="power" v="tower"/>
    </node>
    <node visible="true" id="-2366377" timestamp="1970-01-01T00:00:00Z" version="1" lat="37.9452611999985336" lon="-122.2051474999082927">
        <tag k="error:circular" v="15"/>
        <tag k="power" v="tower"/>
    </node>
    <node visible="true" id="-2366376" timestamp="1970-01-01T00:00:00Z" version="1" lat="37.9425198000001629" lon="-122.2045381001381230">
        <tag k="error:circular" v="15"/>
        <tag k="power" v="tower"/>
    </node>
    <node visible="true" id="-2366375" timestamp="1970-01-01T00:00:00Z" version="1" lat="37.9382620999994842" lon="-122.2036282999923316">
        <tag k="error:circular" v="15"/>
        <tag k="power" v="tower"/>
    </node>
    <node visible="true" id="-2366374" timestamp="1970-01-01T00:00:00Z" version="1" lat="37.9505384999984088" lon="-122.2052934003766609">
        <tag k="error:circular" v="15"/>
        <tag k="power" v="tower"/>
    </node>
    <node visible="true" id="-2366373" timestamp="1970-01-01T00:00:00Z" version="1" lat="37.9524900031344856" lon="-122.2043096560983599">
        <tag k="error:circular" v="15"/>
        <tag k="power" v="tower"/>
    </node>
    <node visible="true" id="-2366372" timestamp="1970-01-01T00:00:00Z" version="1" lat="37.9082965739117910" lon="-122.2099989520427386">
        <tag k="error:circular" v="15"/>
        <tag k="power" v="tower"/>
    </node>
    <node visible="true" id="-2366370" timestamp="1970-01-01T00:00:00Z" version="1" lat="37.9210723999987991" lon="-122.2163278000309390">
        <tag k="error:circular" v="15"/>
        <tag k="power" v="tower"/>
    </node>
    <node visible="true" id="-2366369" timestamp="1970-01-01T00:00:00Z" version="1" lat="37.9210520999990877" lon="-122.2166968999909642">
        <tag k="error:circular" v="15"/>
        <tag k="power" v="tower"/>
    </node>
    <node visible="true" id="-2366368" timestamp="1970-01-01T00:00:00Z" version="1" lat="37.9125949000009967" lon="-122.2177268999267170">
        <tag k="error:circular" v="15"/>
        <tag k="power" v="tower"/>
    </node>
    <node visible="true" id="-2366367" timestamp="1970-01-01T00:00:00Z" version="1" lat="37.9124797999974419" lon="-122.2179585999917606">
        <tag k="error:circular" v="15"/>
        <tag k="power" v="tower"/>
    </node>
    <node visible="true" id="-2366366" timestamp="1970-01-01T00:00:00Z" version="1" lat="37.9107258999997185" lon="-122.2155811000425274">
        <tag k="error:circular" v="15"/>
        <tag k="power" v="tower"/>
    </node>
    <node visible="true" id="-2366365" timestamp="1970-01-01T00:00:00Z" version="1" lat="37.9108883999985693" lon="-122.2154352000107735">
        <tag k="error:circular" v="15"/>
        <tag k="power" v="tower"/>
    </node>
    <node visible="true" id="-2366364" timestamp="1970-01-01T00:00:00Z" version="1" lat="37.9144841000017649" lon="-122.2203018000043357">
        <tag k="error:circular" v="15"/>
        <tag k="power" v="tower"/>
    </node>
    <node visible="true" id="-2366363" timestamp="1970-01-01T00:00:00Z" version="1" lat="37.9142673999992894" lon="-122.2205679000283851">
        <tag k="error:circular" v="15"/>
        <tag k="power" v="tower"/>
    </node>
    <node visible="true" id="-2366362" timestamp="1970-01-01T00:00:00Z" version="1" lat="37.9165494000013226" lon="-122.2204391000319390">
        <tag k="error:circular" v="15"/>
        <tag k="power" v="tower"/>
    </node>
    <node visible="true" id="-2366348" timestamp="1970-01-01T00:00:00Z" version="1" lat="38.0026694591349568" lon="-122.2337760106821349">
        <tag k="error:circular" v="15"/>
        <tag k="power" v="tower"/>
    </node>
    <node visible="true" id="-2366341" timestamp="1970-01-01T00:00:00Z" version="1" lat="37.9068633788826261" lon="-122.2085630088932078">
        <tag k="error:circular" v="15"/>
        <tag k="power" v="tower"/>
    </node>
    <node visible="true" id="-2366297" timestamp="1970-01-01T00:00:00Z" version="1" lat="38.0032571999989557" lon="-122.2084296008888344"/>
    <node visible="true" id="-2366296" timestamp="1970-01-01T00:00:00Z" version="1" lat="38.0023306999977777" lon="-122.2078630996946629"/>
    <node visible="true" id="-2366295" timestamp="1970-01-01T00:00:00Z" version="1" lat="38.0027906000008358" lon="-122.2075369978428085"/>
    <node visible="true" id="-2366294" timestamp="1970-01-01T00:00:00Z" version="1" lat="38.0029122999983286" lon="-122.2075884893012301"/>
    <node visible="true" id="-2366293" timestamp="1970-01-01T00:00:00Z" version="1" lat="38.0033451999965592" lon="-122.2086441999515927"/>
    <node visible="true" id="-2366292" timestamp="1970-01-01T00:00:00Z" version="1" lat="38.0034127999991682" lon="-122.2086183999682305"/>
    <node visible="true" id="-2366291" timestamp="1970-01-01T00:00:00Z" version="1" lat="38.0034601000017034" lon="-122.2087213999716369"/>
    <node visible="true" id="-2366290" timestamp="1970-01-01T00:00:00Z" version="1" lat="38.0032843000016527" lon="-122.2088501993094951"/>
    <node visible="true" id="-2366289" timestamp="1970-01-01T00:00:00Z" version="1" lat="38.0032301999981996" lon="-122.2087558003606773"/>
    <node visible="true" id="-2366288" timestamp="1970-01-01T00:00:00Z" version="1" lat="38.0028513999994502" lon="-122.2090476001057340"/>
    <node visible="true" id="-2366263" timestamp="1970-01-01T00:00:00Z" version="1" lat="37.9193430999986774" lon="-122.2815897000102581">
        <tag k="error:circular" v="15"/>
        <tag k="power" v="tower"/>
    </node>
    <node visible="true" id="-2366232" timestamp="1970-01-01T00:00:00Z" version="1" lat="37.8768407511741287" lon="-122.1836318740462133">
        <tag k="error:circular" v="15"/>
        <tag k="power" v="tower"/>
    </node>
    <node visible="true" id="-2366202" timestamp="1970-01-01T00:00:00Z" version="1" lat="37.8557475000021171" lon="-122.1522573999901766">
        <tag k="error:circular" v="15"/>
        <tag k="power" v="tower"/>
    </node>
    <node visible="true" id="-2366199" timestamp="1970-01-01T00:00:00Z" version="1" lat="37.8484492574157017" lon="-122.1590368859650937">
        <tag k="error:circular" v="15"/>
        <tag k="power" v="tower"/>
    </node>
    <node visible="true" id="-2366198" timestamp="1970-01-01T00:00:00Z" version="1" lat="37.8465981999967198" lon="-122.1597247000205044"/>
    <node visible="true" id="-2366197" timestamp="1970-01-01T00:00:00Z" version="1" lat="37.8469369999988317" lon="-122.1600165000086804"/>
    <node visible="true" id="-2366196" timestamp="1970-01-01T00:00:00Z" version="1" lat="37.8472419999981469" lon="-122.1596044999962203"/>
    <node visible="true" id="-2366195" timestamp="1970-01-01T00:00:00Z" version="1" lat="37.8473639999980875" lon="-122.1593385000060579"/>
    <node visible="true" id="-2366194" timestamp="1970-01-01T00:00:00Z" version="1" lat="37.8476622999980847" lon="-122.1594586000027931"/>
    <node visible="true" id="-2366193" timestamp="1970-01-01T00:00:00Z" version="1" lat="37.8488415000000060" lon="-122.1602825999924420"/>
    <node visible="true" id="-2366192" timestamp="1970-01-01T00:00:00Z" version="1" lat="37.8489838999989203" lon="-122.1604800000409341"/>
    <node visible="true" id="-2366191" timestamp="1970-01-01T00:00:00Z" version="1" lat="37.8490245000023151" lon="-122.1605657999984089"/>
    <node visible="true" id="-2366190" timestamp="1970-01-01T00:00:00Z" version="1" lat="37.8491058999981789" lon="-122.1605658000073902"/>
    <node visible="true" id="-2366189" timestamp="1970-01-01T00:00:00Z" version="1" lat="37.8491329999975292" lon="-122.1606345000159877"/>
    <node visible="true" id="-2366188" timestamp="1970-01-01T00:00:00Z" version="1" lat="37.8490515999973880" lon="-122.1607632000032737"/>
    <node visible="true" id="-2366187" timestamp="1970-01-01T00:00:00Z" version="1" lat="37.8489905999952754" lon="-122.1615700999981016"/>
    <node visible="true" id="-2366186" timestamp="1970-01-01T00:00:00Z" version="1" lat="37.8492684999997522" lon="-122.1618189999888244"/>
    <node visible="true" id="-2366185" timestamp="1970-01-01T00:00:00Z" version="1" lat="37.8494921999974778" lon="-122.1624541000040836"/>
    <node visible="true" id="-2366184" timestamp="1970-01-01T00:00:00Z" version="1" lat="37.8495464000002926" lon="-122.1626859000118799"/>
    <node visible="true" id="-2366183" timestamp="1970-01-01T00:00:00Z" version="1" lat="37.8494922000019685" lon="-122.1627458999858504"/>
    <node visible="true" id="-2366182" timestamp="1970-01-01T00:00:00Z" version="1" lat="37.8493837000006366" lon="-122.1628917999952364"/>
    <node visible="true" id="-2366181" timestamp="1970-01-01T00:00:00Z" version="1" lat="37.8492820999998258" lon="-122.1629690999948963"/>
    <node visible="true" id="-2366180" timestamp="1970-01-01T00:00:00Z" version="1" lat="37.8491532999988323" lon="-122.1629948000253449"/>
    <node visible="true" id="-2366179" timestamp="1970-01-01T00:00:00Z" version="1" lat="37.8490041999998468" lon="-122.1629862999875655"/>
    <node visible="true" id="-2366178" timestamp="1970-01-01T00:00:00Z" version="1" lat="37.8466794999987428" lon="-122.1612782000047304"/>
    <node visible="true" id="-2366177" timestamp="1970-01-01T00:00:00Z" version="1" lat="37.8460694999974550" lon="-122.1609864000002545"/>
    <node visible="true" id="-2366176" timestamp="1970-01-01T00:00:00Z" version="1" lat="37.8460084999965716" lon="-122.1608062000088637"/>
    <node visible="true" id="-2366174" timestamp="1970-01-01T00:00:00Z" version="1" lat="37.8488674000008132" lon="-122.1652712999883050">
        <tag k="error:circular" v="15"/>
        <tag k="power" v="tower"/>
    </node>
    <node visible="true" id="-2366115" timestamp="1970-01-01T00:00:00Z" version="1" lat="37.9068776546665944" lon="-122.2054527460475839">
        <tag k="error:circular" v="15"/>
        <tag k="power" v="tower"/>
    </node>
    <node visible="true" id="-2366114" timestamp="1970-01-01T00:00:00Z" version="1" lat="37.9046997999985393" lon="-122.2087209994392651"/>
    <node visible="true" id="-2366113" timestamp="1970-01-01T00:00:00Z" version="1" lat="37.9045305000003054" lon="-122.2087382000650138"/>
    <node visible="true" id="-2366112" timestamp="1970-01-01T00:00:00Z" version="1" lat="37.9043409000002924" lon="-122.2084806993986632"/>
    <node visible="true" id="-2366111" timestamp="1970-01-01T00:00:00Z" version="1" lat="37.9043408999980826" lon="-122.2079742996898801"/>
    <node visible="true" id="-2366110" timestamp="1970-01-01T00:00:00Z" version="1" lat="37.9050857999995685" lon="-122.2070387003773533"/>
    <node visible="true" id="-2366109" timestamp="1970-01-01T00:00:00Z" version="1" lat="37.9054583000017189" lon="-122.2066096006918059"/>
    <node visible="true" id="-2366108" timestamp="1970-01-01T00:00:00Z" version="1" lat="37.9057562999948345" lon="-122.2066095997158754"/>
    <node visible="true" id="-2366107" timestamp="1970-01-01T00:00:00Z" version="1" lat="37.9060203999954908" lon="-122.2069958010875155"/>
    <node visible="true" id="-2366106" timestamp="1970-01-01T00:00:00Z" version="1" lat="37.9059661999984314" lon="-122.2070386999345146"/>
    <node visible="true" id="-2366105" timestamp="1970-01-01T00:00:00Z" version="1" lat="37.9065554000029223" lon="-122.2079141994964004"/>
    <node visible="true" id="-2366104" timestamp="1970-01-01T00:00:00Z" version="1" lat="37.9065418999978192" lon="-122.2081373983207300"/>
    <node visible="true" id="-2366103" timestamp="1970-01-01T00:00:00Z" version="1" lat="37.9062031999988633" lon="-122.2085408000610585"/>
    <node visible="true" id="-2366102" timestamp="1970-01-01T00:00:00Z" version="1" lat="37.9060407000016539" lon="-122.2091844995031238"/>
    <node visible="true" id="-2366101" timestamp="1970-01-01T00:00:00Z" version="1" lat="37.9064673999993005" lon="-122.2096823000804449"/>
    <node visible="true" id="-2366100" timestamp="1970-01-01T00:00:00Z" version="1" lat="37.9059661999977919" lon="-122.2103346001025557"/>
    <node visible="true" id="-2366083" timestamp="1970-01-01T00:00:00Z" version="1" lat="37.9070531277228611" lon="-122.2078090804723587">
        <tag k="error:circular" v="15"/>
        <tag k="power" v="tower"/>
    </node>
    <node visible="true" id="-2366082" timestamp="1970-01-01T00:00:00Z" version="1" lat="37.9595898989875522" lon="-122.2039029548810731">
        <tag k="error:circular" v="15"/>
        <tag k="power" v="tower"/>
    </node>
    <node visible="true" id="-2366081" timestamp="1970-01-01T00:00:00Z" version="1" lat="37.9615236362834594" lon="-122.2041154443114266">
        <tag k="error:circular" v="15"/>
        <tag k="power" v="tower"/>
    </node>
    <node visible="true" id="-2366080" timestamp="1970-01-01T00:00:00Z" version="1" lat="37.9633987058622040" lon="-122.2043195605182433">
        <tag k="error:circular" v="15"/>
        <tag k="power" v="tower"/>
    </node>
    <node visible="true" id="-2366070" timestamp="1970-01-01T00:00:00Z" version="1" lat="37.9526393031166691" lon="-122.2045185559179430">
        <tag k="error:circular" v="15"/>
        <tag k="power" v="tower"/>
    </node>
    <node visible="true" id="-2366069" timestamp="1970-01-01T00:00:00Z" version="1" lat="37.9555495032240415" lon="-122.2034886571777719">
        <tag k="error:circular" v="15"/>
        <tag k="power" v="tower"/>
    </node>
    <node visible="true" id="-2366049" timestamp="1970-01-01T00:00:00Z" version="1" lat="37.9689974999970232" lon="-122.2088587007429794">
        <tag k="error:circular" v="15"/>
        <tag k="power" v="tower"/>
    </node>
    <node visible="true" id="-2366048" timestamp="1970-01-01T00:00:00Z" version="1" lat="37.9712858999980014" lon="-122.2107099999438589">
        <tag k="error:circular" v="15"/>
        <tag k="power" v="tower"/>
    </node>
    <node visible="true" id="-2366047" timestamp="1970-01-01T00:00:00Z" version="1" lat="37.9730184999977638" lon="-122.2121118000211624">
        <tag k="error:circular" v="15"/>
        <tag k="power" v="tower"/>
    </node>
    <node visible="true" id="-2366046" timestamp="1970-01-01T00:00:00Z" version="1" lat="37.9752800000033304" lon="-122.2139414997961495">
        <tag k="error:circular" v="15"/>
        <tag k="power" v="tower"/>
    </node>
    <node visible="true" id="-2366045" timestamp="1970-01-01T00:00:00Z" version="1" lat="37.9782247999980811" lon="-122.2163240999363865">
        <tag k="error:circular" v="15"/>
        <tag k="power" v="tower"/>
    </node>
    <node visible="true" id="-2366044" timestamp="1970-01-01T00:00:00Z" version="1" lat="37.9803816000012588" lon="-122.2180691999697189">
        <tag k="error:circular" v="15"/>
        <tag k="power" v="tower"/>
    </node>
    <node visible="true" id="-2366043" timestamp="1970-01-01T00:00:00Z" version="1" lat="37.9834465000018042" lon="-122.2205491999903160">
        <tag k="error:circular" v="15"/>
        <tag k="power" v="tower"/>
    </node>
    <node visible="true" id="-2366042" timestamp="1970-01-01T00:00:00Z" version="1" lat="37.9882198999986684" lon="-122.2243051999362109">
        <tag k="error:circular" v="15"/>
        <tag k="power" v="tower"/>
    </node>
    <node visible="true" id="-2366041" timestamp="1970-01-01T00:00:00Z" version="1" lat="37.9910677999970900" lon="-122.2265625000341629">
        <tag k="error:circular" v="15"/>
        <tag k="power" v="tower"/>
    </node>
    <node visible="true" id="-2366022" timestamp="1970-01-01T00:00:00Z" version="1" lat="37.8144281000019973" lon="-122.2129351999105467">
        <tag k="error:circular" v="15"/>
        <tag k="power" v="tower"/>
    </node>
    <node visible="true" id="-2366017" timestamp="1970-01-01T00:00:00Z" version="1" lat="37.8475777000012030" lon="-122.2282041000496235">
        <tag k="error:circular" v="15"/>
        <tag k="power" v="tower"/>
    </node>
    <node visible="true" id="-2365986" timestamp="1970-01-01T00:00:00Z" version="1" lat="37.8649221999977357" lon="-122.1764919999742318">
        <tag k="error:circular" v="15"/>
        <tag k="power" v="tower"/>
    </node>
    <node visible="true" id="-2365985" timestamp="1970-01-01T00:00:00Z" version="1" lat="37.8565508999988509" lon="-122.1890808999868909">
        <tag k="error:circular" v="15"/>
        <tag k="power" v="tower"/>
    </node>
    <node visible="true" id="-2365984" timestamp="1970-01-01T00:00:00Z" version="1" lat="37.8586742999996630" lon="-122.1898952000119749">
        <tag k="error:circular" v="15"/>
        <tag k="power" v="tower"/>
    </node>
    <node visible="true" id="-2365983" timestamp="1970-01-01T00:00:00Z" version="1" lat="37.8597230000036831" lon="-122.1912414000113642">
        <tag k="error:circular" v="15"/>
        <tag k="power" v="tower"/>
    </node>
    <node visible="true" id="-2365982" timestamp="1970-01-01T00:00:00Z" version="1" lat="37.8617958000001948" lon="-122.1936527000252397">
        <tag k="error:circular" v="15"/>
        <tag k="power" v="tower"/>
    </node>
    <node visible="true" id="-2365958" timestamp="1970-01-01T00:00:00Z" version="1" lat="37.8598470999971042" lon="-122.1910799000076935">
        <tag k="error:circular" v="15"/>
        <tag k="power" v="tower"/>
    </node>
    <node visible="true" id="-2365957" timestamp="1970-01-01T00:00:00Z" version="1" lat="37.8586865999988333" lon="-122.1896349999841647">
        <tag k="error:circular" v="15"/>
        <tag k="power" v="tower"/>
    </node>
    <node visible="true" id="-2365956" timestamp="1970-01-01T00:00:00Z" version="1" lat="37.8565224999975598" lon="-122.1887390999899026">
        <tag k="error:circular" v="15"/>
        <tag k="power" v="tower"/>
    </node>
    <node visible="true" id="-2365955" timestamp="1970-01-01T00:00:00Z" version="1" lat="37.8655519000024512" lon="-122.1768233999837179">
        <tag k="error:circular" v="15"/>
        <tag k="power" v="tower"/>
    </node>
    <node visible="true" id="-2365952" timestamp="1970-01-01T00:00:00Z" version="1" lat="37.8565005000027384" lon="-122.1884107999699438">
        <tag k="error:circular" v="15"/>
        <tag k="power" v="tower"/>
    </node>
    <node visible="true" id="-2365951" timestamp="1970-01-01T00:00:00Z" version="1" lat="37.8586913999974755" lon="-122.1893453000353702">
        <tag k="FIXME" v="some towers in this area being relocated"/>
        <tag k="error:circular" v="15"/>
        <tag k="power" v="tower"/>
    </node>
    <node visible="true" id="-2365950" timestamp="1970-01-01T00:00:00Z" version="1" lat="37.8600147999979839" lon="-122.1910178999909817">
        <tag k="error:circular" v="15"/>
        <tag k="power" v="tower"/>
    </node>
    <node visible="true" id="-2365937" timestamp="1970-01-01T00:00:00Z" version="1" lat="37.8373155999998190" lon="-122.2629945000124962"/>
    <node visible="true" id="-2365936" timestamp="1970-01-01T00:00:00Z" version="1" lat="37.8371514999969278" lon="-122.2631607999991985"/>
    <node visible="true" id="-2365935" timestamp="1970-01-01T00:00:00Z" version="1" lat="37.8245960000017831" lon="-122.2039411999652572">
        <tag k="error:circular" v="15"/>
        <tag k="power" v="tower"/>
    </node>
    <node visible="true" id="-2365927" timestamp="1970-01-01T00:00:00Z" version="1" lat="37.9165245999968050" lon="-122.2207800000020654">
        <tag k="error:circular" v="15"/>
        <tag k="power" v="tower"/>
    </node>
    <node visible="true" id="-2365926" timestamp="1970-01-01T00:00:00Z" version="1" lat="37.9250202999992965" lon="-122.2130439998733920">
        <tag k="error:circular" v="15"/>
        <tag k="power" v="tower"/>
    </node>
    <node visible="true" id="-2365925" timestamp="1970-01-01T00:00:00Z" version="1" lat="37.9272476999990644" lon="-122.2109669002483514">
        <tag k="error:circular" v="15"/>
        <tag k="power" v="tower"/>
    </node>
    <node visible="true" id="-2365924" timestamp="1970-01-01T00:00:00Z" version="1" lat="37.9391555999982728" lon="-122.2042033997928030">
        <tag k="error:circular" v="15"/>
        <tag k="power" v="tower"/>
    </node>
    <node visible="true" id="-2365923" timestamp="1970-01-01T00:00:00Z" version="1" lat="37.9481784000015239" lon="-122.2061689000751130">
        <tag k="error:circular" v="15"/>
        <tag k="power" v="tower"/>
    </node>
    <node visible="true" id="-2365922" timestamp="1970-01-01T00:00:00Z" version="1" lat="37.9577194727743503" lon="-122.2037080734225043">
        <tag k="error:circular" v="15"/>
        <tag k="power" v="tower"/>
    </node>
    <node visible="true" id="-2365921" timestamp="1970-01-01T00:00:00Z" version="1" lat="37.9653242058394511" lon="-122.2058875601506713">
        <tag k="error:circular" v="15"/>
        <tag k="power" v="tower"/>
    </node>
    <node visible="true" id="-2365920" timestamp="1970-01-01T00:00:00Z" version="1" lat="37.9670096999947333" lon="-122.2072505975428101">
        <tag k="error:circular" v="15"/>
        <tag k="power" v="tower"/>
    </node>
    <node visible="true" id="-2365919" timestamp="1970-01-01T00:00:00Z" version="1" lat="37.9854395999991681" lon="-122.2220993000038476">
        <tag k="error:circular" v="15"/>
        <tag k="power" v="tower"/>
    </node>
    <node visible="true" id="-2365918" timestamp="1970-01-01T00:00:00Z" version="1" lat="37.9929211999979515" lon="-122.2279959000408667">
        <tag k="error:circular" v="15"/>
        <tag k="power" v="tower"/>
    </node>
    <node visible="true" id="-2365917" timestamp="1970-01-01T00:00:00Z" version="1" lat="37.9948218999986267" lon="-122.2294806999990726">
        <tag k="error:circular" v="15"/>
        <tag k="power" v="tower"/>
    </node>
    <node visible="true" id="-2365916" timestamp="1970-01-01T00:00:00Z" version="1" lat="37.9972839999962275" lon="-122.2314892000292161">
        <tag k="error:circular" v="15"/>
        <tag k="power" v="tower"/>
    </node>
    <node visible="true" id="-2365915" timestamp="1970-01-01T00:00:00Z" version="1" lat="37.9998387255080559" lon="-122.2325873136314556">
        <tag k="error:circular" v="15"/>
        <tag k="power" v="tower"/>
    </node>
<<<<<<< HEAD
    <node visible="true" id="-2365885" timestamp="1970-01-01T00:00:00Z" version="1" lat="37.9815444140871676" lon="-122.3380000000043282"/>
    <node visible="true" id="-2365881" timestamp="1970-01-01T00:00:00Z" version="1" lat="37.8565482805627909" lon="-122.0769999999999840"/>
    <node visible="true" id="-2365880" timestamp="1970-01-01T00:00:00Z" version="1" lat="37.8567192805085071" lon="-122.0769999999965449"/>
    <node visible="true" id="-2365874" timestamp="1970-01-01T00:00:00Z" version="1" lat="38.0348874552024441" lon="-122.3379999999916379"/>
    <node visible="true" id="-2365873" timestamp="1970-01-01T00:00:00Z" version="1" lat="38.0459999999977896" lon="-122.3096367819144916"/>
    <node visible="true" id="-2365872" timestamp="1970-01-01T00:00:00Z" version="1" lat="38.0459999999988980" lon="-122.1725156319033943"/>
    <node visible="true" id="-2365871" timestamp="1970-01-01T00:00:00Z" version="1" lat="38.0460000000012926" lon="-122.1182233967998059"/>
    <node visible="true" id="-2365868" timestamp="1970-01-01T00:00:00Z" version="1" lat="37.7589999999985722" lon="-122.1139682797051620"/>
    <node visible="true" id="-2349027" timestamp="1970-01-01T00:00:00Z" version="1" lat="37.9596343531023805" lon="-122.2038990899025066"/>
    <node visible="true" id="-2345165" timestamp="1970-01-01T00:00:00Z" version="1" lat="37.9057387855791674" lon="-122.2094444929861510"/>
    <node visible="true" id="-2345163" timestamp="1970-01-01T00:00:00Z" version="1" lat="37.9068426575256794" lon="-122.2085723604639043"/>
    <node visible="true" id="-2339897" timestamp="1970-01-01T00:00:00Z" version="1" lat="37.9577189031991864" lon="-122.2037090573478082"/>
    <node visible="true" id="-2339895" timestamp="1970-01-01T00:00:00Z" version="1" lat="37.9596083202468719" lon="-122.2040612816552567"/>
    <node visible="true" id="-2339893" timestamp="1970-01-01T00:00:00Z" version="1" lat="37.9615242058620481" lon="-122.2041144601103468"/>
    <way visible="true" id="-2374819" timestamp="1970-01-01T00:00:00Z" version="1">
        <nd ref="-2369954"/>
=======
    <node visible="true" id="-2365885" timestamp="1970-01-01T00:00:00Z" version="1" lat="37.9815444140876863" lon="-122.3379999999999939"/>
    <node visible="true" id="-2365881" timestamp="1970-01-01T00:00:00Z" version="1" lat="37.8565482805662299" lon="-122.0769999999999982"/>
    <node visible="true" id="-2365880" timestamp="1970-01-01T00:00:00Z" version="1" lat="37.8567192805067094" lon="-122.0769999999999982"/>
    <node visible="true" id="-2365876" timestamp="1970-01-01T00:00:00Z" version="1" lat="38.0085511239944793" lon="-122.0769999999999982"/>
    <node visible="true" id="-2365874" timestamp="1970-01-01T00:00:00Z" version="1" lat="38.0348874552017335" lon="-122.3379999999999939"/>
    <node visible="true" id="-2365873" timestamp="1970-01-01T00:00:00Z" version="1" lat="38.0459999999999994" lon="-122.3096367819083525"/>
    <node visible="true" id="-2365872" timestamp="1970-01-01T00:00:00Z" version="1" lat="38.0459999999999994" lon="-122.1725156319254211"/>
    <node visible="true" id="-2365871" timestamp="1970-01-01T00:00:00Z" version="1" lat="38.0459999999999994" lon="-122.1182233968049360"/>
    <way visible="true" id="-2374648" timestamp="1970-01-01T00:00:00Z" version="1">
        <nd ref="-2369858"/>
>>>>>>> a6aca2a8
        <nd ref="-2366587"/>
        <tag k="cables" v="6"/>
        <tag k="error:circular" v="15"/>
        <tag k="power" v="line"/>
        <tag k="ref" v="East Portal-Claremont"/>
        <tag k="voltage" v="115000"/>
    </way>
    <way visible="true" id="-2374815" timestamp="1970-01-01T00:00:00Z" version="1">
        <nd ref="-2369951"/>
        <nd ref="-2366587"/>
        <tag k="error:circular" v="15"/>
        <tag k="power" v="line"/>
        <tag k="ref" v="Sobrante - East Portal/East Portal - Claremont"/>
        <tag k="voltage" v="115000"/>
    </way>
    <way visible="true" id="-2374809" timestamp="1970-01-01T00:00:00Z" version="1">
        <nd ref="-2366454"/>
        <nd ref="-2366829"/>
        <nd ref="-2367385"/>
        <nd ref="-2366453"/>
        <nd ref="-2366452"/>
        <nd ref="-2366451"/>
        <nd ref="-2366450"/>
        <nd ref="-2366449"/>
        <nd ref="-2366448"/>
        <nd ref="-2366447"/>
        <nd ref="-2366446"/>
        <nd ref="-2366445"/>
        <nd ref="-2366444"/>
        <nd ref="-2366443"/>
        <nd ref="-2366442"/>
        <nd ref="-2366441"/>
        <nd ref="-2366440"/>
        <nd ref="-2366439"/>
        <nd ref="-2366438"/>
        <nd ref="-2366437"/>
        <nd ref="-2366436"/>
        <nd ref="-2366435"/>
        <nd ref="-2366434"/>
        <nd ref="-2366373"/>
        <nd ref="-2366379"/>
        <nd ref="-2366378"/>
        <nd ref="-2366377"/>
        <nd ref="-2366376"/>
        <nd ref="-2366929"/>
        <nd ref="-2366375"/>
        <nd ref="-2366380"/>
        <nd ref="-2366381"/>
        <nd ref="-2366382"/>
        <nd ref="-2366383"/>
        <nd ref="-2366384"/>
        <nd ref="-2366385"/>
        <nd ref="-2366370"/>
        <nd ref="-2366362"/>
        <nd ref="-2366364"/>
        <nd ref="-2366368"/>
        <nd ref="-2366365"/>
        <nd ref="-2369948"/>
        <tag k="cables" v="6"/>
        <tag k="error:circular" v="15"/>
        <tag k="frequency" v="60"/>
        <tag k="owner" v="Pacific Gas &amp; Electric"/>
        <tag k="power" v="line"/>
        <tag k="ref" v="Standard Oil - Sobrante"/>
        <tag k="voltage" v="115000"/>
    </way>
    <way visible="true" id="-2374802" timestamp="1970-01-01T00:00:00Z" version="1">
        <nd ref="-2366776"/>
        <nd ref="-2369941"/>
        <tag k="cables" v="3"/>
        <tag k="error:circular" v="15"/>
        <tag k="frequency" v="60"/>
        <tag k="power" v="line"/>
        <tag k="voltage" v="230000"/>
        <tag k="wires" v="double"/>
    </way>
    <way visible="true" id="-2374798" timestamp="1970-01-01T00:00:00Z" version="1">
        <nd ref="-2369938"/>
        <nd ref="-2365982"/>
        <nd ref="-2365983"/>
        <nd ref="-2365984"/>
        <nd ref="-2365985"/>
        <nd ref="-2367248"/>
        <nd ref="-2367242"/>
        <nd ref="-2367244"/>
        <nd ref="-2367250"/>
        <tag k="REVIEW" v="000037"/>
        <tag k="error:circular" v="15"/>
        <tag k="power" v="line"/>
        <tag k="ref" v="Moraga - Claremont"/>
        <tag k="source" v="Bing"/>
        <tag k="voltage" v="115000"/>
    </way>
    <way visible="true" id="-2374792" timestamp="1970-01-01T00:00:00Z" version="1">
        <nd ref="-2369931"/>
        <nd ref="-2366398"/>
        <tag k="error:circular" v="15"/>
        <tag k="power" v="line"/>
        <tag k="voltage" v="115000"/>
    </way>
    <way visible="true" id="-2374784" timestamp="1970-01-01T00:00:00Z" version="1">
        <nd ref="-2369927"/>
        <nd ref="-2369928"/>
        <tag k="error:circular" v="15"/>
        <tag k="name" v="Oleum - Martinez 115kV transmission line"/>
        <tag k="power" v="line"/>
        <tag k="voltage" v="115000"/>
    </way>
    <way visible="true" id="-2374777" timestamp="1970-01-01T00:00:00Z" version="1">
        <nd ref="-2369926"/>
        <nd ref="-2366995"/>
        <tag k="cables" v="3"/>
        <tag k="error:circular" v="15"/>
        <tag k="power" v="line"/>
        <tag k="voltage" v="115000"/>
    </way>
    <way visible="true" id="-2374773" timestamp="1970-01-01T00:00:00Z" version="1">
        <nd ref="-2369925"/>
        <nd ref="-2366780"/>
        <tag k="cables" v="6"/>
        <tag k="error:circular" v="15"/>
        <tag k="power" v="line"/>
        <tag k="ref" v="Moraga - Station X"/>
        <tag k="voltage" v="115000"/>
    </way>
    <way visible="true" id="-2374767" timestamp="1970-01-01T00:00:00Z" version="1">
        <nd ref="-2369918"/>
        <nd ref="-2366692"/>
        <tag k="cables" v="6"/>
        <tag k="error:circular" v="15"/>
        <tag k="power" v="line"/>
        <tag k="ref" v="Moraga - Station X"/>
        <tag k="voltage" v="115000"/>
    </way>
    <way visible="true" id="-2374755" timestamp="1970-01-01T00:00:00Z" version="1">
        <nd ref="-2369906"/>
        <nd ref="-2365950"/>
        <nd ref="-2365951"/>
        <nd ref="-2365952"/>
        <nd ref="-2367256"/>
        <nd ref="-2367243"/>
        <nd ref="-2367254"/>
        <nd ref="-2367247"/>
        <tag k="error:circular" v="15"/>
        <tag k="power" v="line"/>
        <tag k="ref" v="Sobrante - Claremont"/>
        <tag k="source" v="Bing"/>
        <tag k="voltage" v="115000"/>
    </way>
    <way visible="true" id="-2374751" timestamp="1970-01-01T00:00:00Z" version="1">
        <nd ref="-2369903"/>
        <nd ref="-2367354"/>
        <tag k="error:circular" v="15"/>
        <tag k="power" v="line"/>
    </way>
    <way visible="true" id="-2374744" timestamp="1970-01-01T00:00:00Z" version="1">
        <nd ref="-2367255"/>
        <nd ref="-2367249"/>
        <nd ref="-2367252"/>
        <nd ref="-2367251"/>
        <nd ref="-2367253"/>
        <nd ref="-2365956"/>
        <nd ref="-2365957"/>
        <nd ref="-2365958"/>
        <nd ref="-2369898"/>
        <tag k="error:circular" v="15"/>
        <tag k="power" v="line"/>
        <tag k="ref" v="Sobrante - Claremont"/>
        <tag k="source" v="Bing"/>
        <tag k="voltage" v="115000"/>
    </way>
    <way visible="true" id="-2374740" timestamp="1970-01-01T00:00:00Z" version="1">
        <nd ref="-2369892"/>
        <nd ref="-2366202"/>
        <tag k="error:circular" v="15"/>
        <tag k="power" v="line"/>
    </way>
    <way visible="true" id="-2374736" timestamp="1970-01-01T00:00:00Z" version="1">
        <nd ref="-2369890"/>
        <nd ref="-2366570"/>
        <tag k="error:circular" v="15"/>
        <tag k="power" v="line"/>
    </way>
    <way visible="true" id="-2374723" timestamp="1970-01-01T00:00:00Z" version="1">
        <nd ref="-2366873"/>
        <nd ref="-2367043"/>
        <nd ref="-2369880"/>
        <tag k="cables" v="3"/>
        <tag k="error:circular" v="15"/>
        <tag k="power" v="line"/>
    </way>
    <way visible="true" id="-2374721" timestamp="1970-01-01T00:00:00Z" version="1">
        <nd ref="-2369877"/>
        <nd ref="-2366843"/>
        <tag k="cables" v="3"/>
        <tag k="error:circular" v="15"/>
        <tag k="power" v="line"/>
        <tag k="voltage" v="115000"/>
    </way>
    <way visible="true" id="-2374699" timestamp="1970-01-01T00:00:00Z" version="1">
        <nd ref="-2367250"/>
        <nd ref="-2367246"/>
        <tag k="cables" v="6"/>
        <tag k="error:circular" v="15"/>
        <tag k="frequency" v="60"/>
        <tag k="owner" v="Pacific Gas &amp; Electric"/>
        <tag k="power" v="line"/>
        <tag k="ref" v="Moraga - Claremont"/>
        <tag k="voltage" v="115000"/>
    </way>
    <way visible="true" id="-2374694" timestamp="1970-01-01T00:00:00Z" version="1">
        <nd ref="-2366998"/>
        <nd ref="-2369865"/>
        <tag k="cables" v="3"/>
        <tag k="error:circular" v="15"/>
        <tag k="frequency" v="60"/>
        <tag k="power" v="line"/>
        <tag k="voltage" v="115000"/>
    </way>
    <way visible="true" id="-2374689" timestamp="1970-01-01T00:00:00Z" version="1">
        <nd ref="-2369857"/>
        <nd ref="-2367255"/>
        <tag k="cables" v="6"/>
        <tag k="error:circular" v="15"/>
        <tag k="frequency" v="60"/>
        <tag k="power" v="line"/>
        <tag k="voltage" v="115000"/>
    </way>
    <way visible="true" id="-2374677" timestamp="1970-01-01T00:00:00Z" version="1">
        <nd ref="-2369850"/>
        <nd ref="-2365868"/>
        <tag k="cables" v="6"/>
        <tag k="error:circular" v="15"/>
        <tag k="name" v="Moraga - San Leandro 115kV transmission line"/>
        <tag k="power" v="line"/>
        <tag k="voltage" v="115000"/>
    </way>
    <way visible="true" id="-2374641" timestamp="1970-01-01T00:00:00Z" version="1">
        <nd ref="-2369833"/>
        <nd ref="-2369830"/>
        <tag k="cables" v="6"/>
        <tag k="error:circular" v="15"/>
        <tag k="frequency" v="60"/>
        <tag k="owner" v="Pacific Gas &amp; Electric"/>
        <tag k="power" v="line"/>
        <tag k="ref" v="Lakeville-Sobrante/Ignacio-Sobrante"/>
        <tag k="voltage" v="230000"/>
        <tag k="wires" v="double"/>
    </way>
    <way visible="true" id="-2374634" timestamp="1970-01-01T00:00:00Z" version="1">
        <nd ref="-2366083"/>
        <nd ref="-2369831"/>
        <tag k="cables" v="6"/>
        <tag k="error:circular" v="15"/>
        <tag k="frequency" v="60"/>
        <tag k="owner" v="Pacific Gas &amp; Electric"/>
        <tag k="power" v="line"/>
        <tag k="ref" v="Lakeville-Sobrante/Ignacio-Sobrante"/>
        <tag k="voltage" v="230000"/>
        <tag k="wires" v="double"/>
    </way>
    <way visible="true" id="-2374619" timestamp="1970-01-01T00:00:00Z" version="1">
        <nd ref="-2369827"/>
        <nd ref="-2366781"/>
        <nd ref="-2367247"/>
        <tag k="cables" v="6"/>
        <tag k="error:circular" v="15"/>
        <tag k="frequency" v="60"/>
        <tag k="power" v="line"/>
        <tag k="ref" v="East Portal-Claremont"/>
        <tag k="voltage" v="115000"/>
    </way>
    <way visible="true" id="-2374615" timestamp="1970-01-01T00:00:00Z" version="1">
        <nd ref="-2369825"/>
        <nd ref="-2366476"/>
        <nd ref="-2366477"/>
        <nd ref="-2367384"/>
        <nd ref="-2366478"/>
        <nd ref="-2366468"/>
        <nd ref="-2366469"/>
        <tag k="error:circular" v="15"/>
        <tag k="name" v="Oleum - North Tower - Christie 115kV transmission line"/>
        <tag k="power" v="line"/>
        <tag k="voltage" v="115000"/>
    </way>
    <way visible="true" id="-2374605" timestamp="1970-01-01T00:00:00Z" version="1">
        <nd ref="-2366721"/>
        <nd ref="-2366504"/>
        <nd ref="-2369818"/>
        <tag k="REVIEW" v="000024"/>
        <tag k="error:circular" v="15"/>
        <tag k="name" v="Oleum - North Tower - Christie 115kV transmission line"/>
        <tag k="power" v="line"/>
        <tag k="voltage" v="115000"/>
    </way>
    <way visible="true" id="-2374603" timestamp="1970-01-01T00:00:00Z" version="1">
        <nd ref="-2369817"/>
        <nd ref="-2367293"/>
        <tag k="error:circular" v="15"/>
        <tag k="power" v="line"/>
    </way>
    <way visible="true" id="-2374599" timestamp="1970-01-01T00:00:00Z" version="1">
        <nd ref="-2369815"/>
        <nd ref="-2366874"/>
        <nd ref="-2369810"/>
        <tag k="error:circular" v="15"/>
        <tag k="power" v="line"/>
    </way>
    <way visible="true" id="-2374582" timestamp="1970-01-01T00:00:00Z" version="1">
        <nd ref="-2369809"/>
        <nd ref="-2366878"/>
        <tag k="error:circular" v="15"/>
        <tag k="name" v="Oleum - Martinez 115kV transmission line"/>
        <tag k="power" v="line"/>
        <tag k="voltage" v="115000"/>
    </way>
    <way visible="true" id="-2374566" timestamp="1970-01-01T00:00:00Z" version="1">
        <nd ref="-2369800"/>
        <nd ref="-2369797"/>
        <tag k="REVIEW" v="0002d5"/>
        <tag k="cables" v="6"/>
        <tag k="error:circular" v="15"/>
        <tag k="owner" v="Pacific Gas &amp; Electric"/>
        <tag k="power" v="line"/>
        <tag k="ref" v="Parkway - Moraga/Bahia - Moraga"/>
        <tag k="voltage" v="230000"/>
    </way>
    <way visible="true" id="-2374563" timestamp="1970-01-01T00:00:00Z" version="1">
        <nd ref="-2365922"/>
        <nd ref="-2366069"/>
        <nd ref="-2366070"/>
        <nd ref="-2366374"/>
        <nd ref="-2365923"/>
        <nd ref="-2366386"/>
        <nd ref="-2366387"/>
        <nd ref="-2365924"/>
        <nd ref="-2366388"/>
        <nd ref="-2366389"/>
        <nd ref="-2366390"/>
        <nd ref="-2366391"/>
        <nd ref="-2365925"/>
        <nd ref="-2365926"/>
        <nd ref="-2366392"/>
        <nd ref="-2366369"/>
        <nd ref="-2365927"/>
        <nd ref="-2366363"/>
        <nd ref="-2366367"/>
        <nd ref="-2366366"/>
        <nd ref="-2366372"/>
        <nd ref="-2366395"/>
        <nd ref="-2366403"/>
        <nd ref="-2369799"/>
        <tag k="REVIEW" v="0002d5"/>
        <tag k="cables" v="6"/>
        <tag k="error:circular" v="15"/>
        <tag k="owner" v="Pacific Gas &amp; Electric"/>
        <tag k="power" v="line"/>
        <tag k="ref" v="Parkway - Moraga/Bahia - Moraga"/>
        <tag k="voltage" v="230000"/>
    </way>
    <way visible="true" id="-2374561" timestamp="1970-01-01T00:00:00Z" version="1">
        <nd ref="-2369798"/>
        <nd ref="-2369795"/>
        <tag k="REVIEW" v="0002d5"/>
        <tag k="cables" v="6"/>
        <tag k="error:circular" v="15"/>
        <tag k="owner" v="Pacific Gas &amp; Electric"/>
        <tag k="power" v="line"/>
        <tag k="ref" v="Parkway - Moraga/Bahia - Moraga"/>
        <tag k="voltage" v="230000"/>
    </way>
    <way visible="true" id="-2374556" timestamp="1970-01-01T00:00:00Z" version="1">
        <nd ref="-2369796"/>
        <nd ref="-2367011"/>
        <nd ref="-2366965"/>
        <tag k="REVIEW" v="0002d5"/>
        <tag k="cables" v="6"/>
        <tag k="error:circular" v="15"/>
        <tag k="owner" v="Pacific Gas &amp; Electric"/>
        <tag k="power" v="line"/>
        <tag k="ref" v="Parkway - Moraga/Bahia - Moraga"/>
        <tag k="voltage" v="230000"/>
    </way>
    <way visible="true" id="-2374550" timestamp="1970-01-01T00:00:00Z" version="1">
        <nd ref="-2369794"/>
        <nd ref="-2366232"/>
        <nd ref="-2369791"/>
        <tag k="cables" v="6"/>
        <tag k="error:circular" v="15"/>
        <tag k="power" v="line"/>
        <tag k="ref" v="Sobrante - Claremont"/>
        <tag k="voltage" v="115000"/>
    </way>
    <way visible="true" id="-2374546" timestamp="1970-01-01T00:00:00Z" version="1">
        <nd ref="-2369792"/>
        <nd ref="-2369788"/>
        <tag k="cables" v="6"/>
        <tag k="error:circular" v="15"/>
        <tag k="power" v="line"/>
        <tag k="ref" v="Sobrante - Claremont"/>
        <tag k="voltage" v="115000"/>
    </way>
    <way visible="true" id="-2374532" timestamp="1970-01-01T00:00:00Z" version="1">
        <nd ref="-2369784"/>
        <nd ref="-2367015"/>
        <tag k="error:circular" v="15"/>
        <tag k="owner" v="Pacific Gas &amp; Electric"/>
        <tag k="power" v="line"/>
        <tag k="ref" v="Oleum - El Cerrito"/>
        <tag k="voltage" v="115000"/>
    </way>
    <way visible="true" id="-2374529" timestamp="1970-01-01T00:00:00Z" version="1">
        <nd ref="-2366765"/>
        <nd ref="-2369783"/>
        <tag k="error:circular" v="15"/>
        <tag k="owner" v="Pacific Gas &amp; Electric"/>
        <tag k="power" v="line"/>
        <tag k="ref" v="Oleum - El Cerrito"/>
        <tag k="voltage" v="115000"/>
    </way>
    <way visible="true" id="-2374525" timestamp="1970-01-01T00:00:00Z" version="1">
        <nd ref="-2367015"/>
        <nd ref="-2367319"/>
        <nd ref="-2369781"/>
        <tag k="error:circular" v="15"/>
        <tag k="power" v="line"/>
    </way>
    <way visible="true" id="-2374520" timestamp="1970-01-01T00:00:00Z" version="1">
        <nd ref="-2367034"/>
        <nd ref="-2369778"/>
        <tag k="error:circular" v="15"/>
        <tag k="power" v="line"/>
    </way>
    <way visible="true" id="-2374494" timestamp="1970-01-01T00:00:00Z" version="1">
        <nd ref="-2369762"/>
        <nd ref="-2366670"/>
        <nd ref="-2369767"/>
        <tag k="error:circular" v="15"/>
        <tag k="power" v="line"/>
        <tag k="tiger:cfcc" v="C20"/>
        <tag k="tiger:county" v="Contra Costa, CA"/>
        <tag k="tiger:source" v="tiger_import_dch_v0.6_20070809"/>
        <tag k="tiger:tlid" v="192077615:192090945:192117152"/>
        <tag k="tiger:upload_uuid" v="bulk_upload.pl-c06aeebd-526f-4861-b1a6-aa2b0d38e820"/>
    </way>
    <way visible="true" id="-2374477" timestamp="1970-01-01T00:00:00Z" version="1">
        <nd ref="-2369758"/>
        <nd ref="-2366348"/>
        <tag k="cables" v="3"/>
        <tag k="error:circular" v="15"/>
        <tag k="frequency" v="60"/>
        <tag k="owner" v="Pacific Gas &amp; Electric"/>
        <tag k="power" v="line"/>
        <tag k="ref" v="Parkway - Moraga"/>
        <tag k="voltage" v="230000"/>
    </way>
    <way visible="true" id="-2374471" timestamp="1970-01-01T00:00:00Z" version="1">
        <nd ref="-2366919"/>
        <nd ref="-2366996"/>
        <nd ref="-2366880"/>
        <nd ref="-2369757"/>
        <tag k="cables" v="3"/>
        <tag k="error:circular" v="15"/>
        <tag k="power" v="line"/>
        <tag k="wires" v="single"/>
    </way>
    <way visible="true" id="-2374463" timestamp="1970-01-01T00:00:00Z" version="1">
        <nd ref="-2369752"/>
        <nd ref="-2366405"/>
        <tag k="error:circular" v="15"/>
        <tag k="power" v="line"/>
        <tag k="ref" v="Sobrante - East Portal"/>
        <tag k="voltage" v="115000"/>
    </way>
    <way visible="true" id="-2374460" timestamp="1970-01-01T00:00:00Z" version="1">
        <nd ref="-2369749"/>
        <nd ref="-2369751"/>
        <tag k="error:circular" v="15"/>
        <tag k="power" v="line"/>
        <tag k="ref" v="Sobrante - East Portal"/>
        <tag k="voltage" v="115000"/>
    </way>
    <way visible="true" id="-2374454" timestamp="1970-01-01T00:00:00Z" version="1">
        <nd ref="-2369748"/>
        <nd ref="-2366995"/>
        <tag k="error:circular" v="15"/>
        <tag k="power" v="line"/>
        <tag k="ref" v="Sobrante - East Portal"/>
        <tag k="voltage" v="115000"/>
    </way>
    <way visible="true" id="-2374450" timestamp="1970-01-01T00:00:00Z" version="1">
        <nd ref="-2369745"/>
        <nd ref="-2369739"/>
        <tag k="cables" v="6"/>
        <tag k="error:circular" v="15"/>
        <tag k="frequency" v="60"/>
        <tag k="owner" v="PG&amp;E"/>
        <tag k="power" v="line"/>
        <tag k="ref" v="Standard Oil - Sobrante"/>
        <tag k="tiger:cfcc" v="C20"/>
        <tag k="tiger:county" v="Contra Costa, CA"/>
        <tag k="voltage" v="115000"/>
    </way>
    <way visible="true" id="-2374447" timestamp="1970-01-01T00:00:00Z" version="1">
        <nd ref="-2365885"/>
        <nd ref="-2366662"/>
        <nd ref="-2366663"/>
        <nd ref="-2366664"/>
        <nd ref="-2366659"/>
        <nd ref="-2366660"/>
        <nd ref="-2366661"/>
        <nd ref="-2366657"/>
        <nd ref="-2366658"/>
        <nd ref="-2366656"/>
        <nd ref="-2366642"/>
        <tag k="cables" v="6"/>
        <tag k="error:circular" v="15"/>
        <tag k="frequency" v="60"/>
        <tag k="owner" v="PG&amp;E"/>
        <tag k="power" v="line"/>
        <tag k="ref" v="Standard Oil - Sobrante"/>
        <tag k="tiger:cfcc" v="C20"/>
        <tag k="tiger:county" v="Contra Costa, CA"/>
        <tag k="voltage" v="115000"/>
    </way>
    <way visible="true" id="-2374445" timestamp="1970-01-01T00:00:00Z" version="1">
        <nd ref="-2366855"/>
        <nd ref="-2369737"/>
        <tag k="error:circular" v="15"/>
        <tag k="owner" v="Pacific Gas &amp; Electric"/>
        <tag k="power" v="line"/>
        <tag k="ref" v="Oleum - El Cerrito"/>
        <tag k="voltage" v="115000"/>
    </way>
    <way visible="true" id="-2374442" timestamp="1970-01-01T00:00:00Z" version="1">
        <nd ref="-2369732"/>
        <nd ref="-2369742"/>
        <tag k="error:circular" v="15"/>
        <tag k="owner" v="Pacific Gas &amp; Electric"/>
        <tag k="power" v="line"/>
        <tag k="ref" v="Oleum - El Cerrito"/>
        <tag k="voltage" v="115000"/>
    </way>
    <way visible="true" id="-2374440" timestamp="1970-01-01T00:00:00Z" version="1">
        <nd ref="-2369740"/>
        <nd ref="-2369734"/>
        <tag k="cables" v="6"/>
        <tag k="error:circular" v="15"/>
        <tag k="frequency" v="60"/>
        <tag k="owner" v="PG&amp;E"/>
        <tag k="power" v="line"/>
        <tag k="ref" v="Standard Oil - Sobrante"/>
        <tag k="tiger:cfcc" v="C20"/>
        <tag k="tiger:county" v="Contra Costa, CA"/>
        <tag k="voltage" v="115000"/>
    </way>
    <way visible="true" id="-2374431" timestamp="1970-01-01T00:00:00Z" version="1">
        <nd ref="-2369735"/>
        <nd ref="-2366454"/>
        <tag k="cables" v="6"/>
        <tag k="error:circular" v="15"/>
        <tag k="frequency" v="60"/>
        <tag k="owner" v="PG&amp;E"/>
        <tag k="power" v="line"/>
        <tag k="ref" v="Standard Oil - Sobrante"/>
        <tag k="tiger:cfcc" v="C20"/>
        <tag k="tiger:county" v="Contra Costa, CA"/>
        <tag k="voltage" v="115000"/>
    </way>
    <way visible="true" id="-2374422" timestamp="1970-01-01T00:00:00Z" version="1">
        <nd ref="-2369731"/>
        <nd ref="-2369730"/>
        <tag k="cables" v="3"/>
        <tag k="error:circular" v="15"/>
        <tag k="frequency" v="60"/>
        <tag k="owner" v="Pacific Gas &amp; Electric"/>
        <tag k="power" v="line"/>
        <tag k="ref" v="Bahia - Moraga"/>
        <tag k="voltage" v="230000"/>
    </way>
    <way visible="true" id="-2374413" timestamp="1970-01-01T00:00:00Z" version="1">
        <nd ref="-2369729"/>
        <nd ref="-2367486"/>
        <tag k="error:circular" v="15"/>
        <tag k="power" v="line"/>
    </way>
    <way visible="true" id="-2374409" timestamp="1970-01-01T00:00:00Z" version="1">
        <nd ref="-2369727"/>
        <nd ref="-2367201"/>
        <nd ref="-2369724"/>
        <tag k="cables" v="3"/>
        <tag k="error:circular" v="15"/>
        <tag k="power" v="line"/>
        <tag k="wires" v="single"/>
    </way>
    <way visible="true" id="-2374406" timestamp="1970-01-01T00:00:00Z" version="1">
        <nd ref="-2367198"/>
        <nd ref="-2367202"/>
        <nd ref="-2367200"/>
        <nd ref="-2367199"/>
        <nd ref="-2369726"/>
        <tag k="cables" v="3"/>
        <tag k="error:circular" v="15"/>
        <tag k="power" v="line"/>
        <tag k="wires" v="single"/>
    </way>
    <way visible="true" id="-2374398" timestamp="1970-01-01T00:00:00Z" version="1">
        <nd ref="-2369721"/>
        <nd ref="-2366767"/>
        <tag k="cables" v="6"/>
        <tag k="error:circular" v="15"/>
        <tag k="power" v="line"/>
        <tag k="ref" v="Moraga - Lakewood"/>
        <tag k="tiger:cfcc" v="C20"/>
        <tag k="tiger:county" v="Contra Costa, CA"/>
        <tag k="voltage" v="115000"/>
    </way>
<<<<<<< HEAD
    <way visible="true" id="-2368002" timestamp="1970-01-01T00:00:00Z" version="1">
        <nd ref="-2339897"/>
        <nd ref="-2339895"/>
        <nd ref="-2339893"/>
        <tag k="Legend" v="PG&amp;E_115kV"/>
        <tag k="Length_Fee" v="40312.98545586"/>
        <tag k="Length_Mil" v="8"/>
        <tag k="OBJECTID" v="1779"/>
        <tag k="Shape__Len" v="0.118714951278515"/>
        <tag k="Type" v="OH"/>
        <tag k="circuits" v="2"/>
        <tag k="error:circular" v="15"/>
        <tag k="kV_Sort" v="115"/>
        <tag k="location" v="overhead"/>
        <tag k="name" v="PG&amp;E 115kV"/>
        <tag k="owner" v="PG&amp;E"/>
        <tag k="power" v="line"/>
        <tag k="source:ingest:datetime" v="2018-06-08T20:48:49.199Z"/>
        <tag k="status" v="operational"/>
        <tag k="voltage" v="115000"/>
    </way>
=======
>>>>>>> a6aca2a8
    <way visible="true" id="-2367913" timestamp="1970-01-01T00:00:00Z" version="1">
        <nd ref="-2367017"/>
        <nd ref="-2367052"/>
        <tag k="cables" v="3"/>
        <tag k="error:circular" v="15"/>
        <tag k="power" v="line"/>
        <tag k="wires" v="single"/>
    </way>
    <way visible="true" id="-2367896" timestamp="1970-01-01T00:00:00Z" version="1">
        <nd ref="-2367250"/>
        <nd ref="-2367245"/>
        <tag k="REVIEW" v="000037"/>
        <tag k="error:circular" v="15"/>
        <tag k="power" v="line"/>
        <tag k="ref" v="Moraga - Claremont"/>
        <tag k="source" v="Bing"/>
        <tag k="voltage" v="115000"/>
    </way>
    <way visible="true" id="-2367882" timestamp="1970-01-01T00:00:00Z" version="1">
        <nd ref="-2367635"/>
        <nd ref="-2367651"/>
        <nd ref="-2367652"/>
        <nd ref="-2367658"/>
        <nd ref="-2367661"/>
        <nd ref="-2367653"/>
        <nd ref="-2367642"/>
        <nd ref="-2367639"/>
        <nd ref="-2367636"/>
        <nd ref="-2367635"/>
        <tag k="error:circular" v="15"/>
        <tag k="generator:source" v="solar"/>
        <tag k="power" v="generator"/>
    </way>
    <way visible="true" id="-2367881" timestamp="1970-01-01T00:00:00Z" version="1">
        <nd ref="-2367675"/>
        <nd ref="-2367674"/>
        <nd ref="-2367671"/>
        <nd ref="-2367670"/>
        <nd ref="-2367604"/>
        <nd ref="-2367680"/>
        <nd ref="-2367681"/>
        <nd ref="-2367679"/>
        <nd ref="-2367678"/>
        <nd ref="-2367675"/>
        <tag k="error:circular" v="15"/>
        <tag k="generator:source" v="solar"/>
        <tag k="power" v="generator"/>
    </way>
    <way visible="true" id="-2367880" timestamp="1970-01-01T00:00:00Z" version="1">
        <nd ref="-2367645"/>
        <nd ref="-2367644"/>
        <nd ref="-2367643"/>
        <nd ref="-2367649"/>
        <nd ref="-2367650"/>
        <nd ref="-2367647"/>
        <nd ref="-2367648"/>
        <nd ref="-2367646"/>
        <nd ref="-2367645"/>
        <tag k="error:circular" v="15"/>
        <tag k="generator:source" v="solar"/>
        <tag k="power" v="generator"/>
    </way>
    <way visible="true" id="-2367879" timestamp="1970-01-01T00:00:00Z" version="1">
        <nd ref="-2367671"/>
        <nd ref="-2367672"/>
        <nd ref="-2367676"/>
        <nd ref="-2367677"/>
        <nd ref="-2367673"/>
        <nd ref="-2367669"/>
        <nd ref="-2367668"/>
        <nd ref="-2367671"/>
        <tag k="error:circular" v="15"/>
        <tag k="generator:source" v="solar"/>
        <tag k="power" v="generator"/>
    </way>
    <way visible="true" id="-2367878" timestamp="1970-01-01T00:00:00Z" version="1">
        <nd ref="-2367641"/>
        <nd ref="-2367640"/>
        <nd ref="-2367666"/>
        <nd ref="-2367667"/>
        <nd ref="-2367659"/>
        <nd ref="-2367660"/>
        <nd ref="-2367641"/>
        <tag k="error:circular" v="15"/>
        <tag k="generator:source" v="solar"/>
        <tag k="power" v="generator"/>
    </way>
    <way visible="true" id="-2367877" timestamp="1970-01-01T00:00:00Z" version="1">
        <nd ref="-2367638"/>
        <nd ref="-2367634"/>
        <nd ref="-2367633"/>
        <nd ref="-2367632"/>
        <nd ref="-2367636"/>
        <nd ref="-2367637"/>
        <nd ref="-2367638"/>
        <tag k="error:circular" v="15"/>
        <tag k="generator:source" v="solar"/>
        <tag k="power" v="generator"/>
    </way>
    <way visible="true" id="-2367876" timestamp="1970-01-01T00:00:00Z" version="1">
        <nd ref="-2367618"/>
        <nd ref="-2367617"/>
        <nd ref="-2367620"/>
        <nd ref="-2367621"/>
        <nd ref="-2367618"/>
        <tag k="error:circular" v="15"/>
        <tag k="generator:source" v="solar"/>
        <tag k="power" v="generator"/>
    </way>
    <way visible="true" id="-2367875" timestamp="1970-01-01T00:00:00Z" version="1">
        <nd ref="-2367689"/>
        <nd ref="-2367687"/>
        <nd ref="-2367686"/>
        <nd ref="-2367688"/>
        <nd ref="-2367689"/>
        <tag k="error:circular" v="15"/>
        <tag k="generator:source" v="solar"/>
        <tag k="power" v="generator"/>
    </way>
    <way visible="true" id="-2367874" timestamp="1970-01-01T00:00:00Z" version="1">
        <nd ref="-2367685"/>
        <nd ref="-2367683"/>
        <nd ref="-2367682"/>
        <nd ref="-2367684"/>
        <nd ref="-2367685"/>
        <tag k="error:circular" v="15"/>
        <tag k="generator:source" v="solar"/>
        <tag k="power" v="generator"/>
    </way>
    <way visible="true" id="-2367873" timestamp="1970-01-01T00:00:00Z" version="1">
        <nd ref="-2367656"/>
        <nd ref="-2367664"/>
        <nd ref="-2367665"/>
        <nd ref="-2367657"/>
        <nd ref="-2367656"/>
        <tag k="error:circular" v="15"/>
        <tag k="generator:source" v="solar"/>
        <tag k="power" v="generator"/>
    </way>
    <way visible="true" id="-2367872" timestamp="1970-01-01T00:00:00Z" version="1">
        <nd ref="-2367654"/>
        <nd ref="-2367662"/>
        <nd ref="-2367663"/>
        <nd ref="-2367655"/>
        <nd ref="-2367654"/>
        <tag k="error:circular" v="15"/>
        <tag k="generator:source" v="solar"/>
        <tag k="power" v="generator"/>
    </way>
    <way visible="true" id="-2367871" timestamp="1970-01-01T00:00:00Z" version="1">
        <nd ref="-2367693"/>
        <nd ref="-2367691"/>
        <nd ref="-2367690"/>
        <nd ref="-2367692"/>
        <nd ref="-2367693"/>
        <tag k="error:circular" v="15"/>
        <tag k="generator:source" v="solar"/>
        <tag k="power" v="generator"/>
    </way>
    <way visible="true" id="-2367870" timestamp="1970-01-01T00:00:00Z" version="1">
        <nd ref="-2367623"/>
        <nd ref="-2367622"/>
        <nd ref="-2367625"/>
        <nd ref="-2367624"/>
        <nd ref="-2367630"/>
        <nd ref="-2367631"/>
        <nd ref="-2367628"/>
        <nd ref="-2367629"/>
        <nd ref="-2367626"/>
        <nd ref="-2367627"/>
        <nd ref="-2367620"/>
        <nd ref="-2367619"/>
        <nd ref="-2367623"/>
        <tag k="error:circular" v="15"/>
        <tag k="generator:source" v="solar"/>
        <tag k="power" v="generator"/>
    </way>
    <way visible="true" id="-2367869" timestamp="1970-01-01T00:00:00Z" version="1">
        <nd ref="-2367607"/>
        <nd ref="-2367606"/>
        <nd ref="-2367605"/>
        <nd ref="-2367610"/>
        <nd ref="-2367612"/>
        <nd ref="-2367613"/>
        <nd ref="-2367614"/>
        <nd ref="-2367615"/>
        <nd ref="-2367616"/>
        <nd ref="-2367611"/>
        <nd ref="-2367609"/>
        <nd ref="-2367608"/>
        <nd ref="-2367607"/>
        <tag k="error:circular" v="15"/>
        <tag k="generator:source" v="solar"/>
        <tag k="power" v="generator"/>
    </way>
    <way visible="true" id="-2367868" timestamp="1970-01-01T00:00:00Z" version="1">
        <nd ref="-2367558"/>
        <nd ref="-2367561"/>
        <nd ref="-2367563"/>
        <nd ref="-2367566"/>
        <nd ref="-2367567"/>
        <nd ref="-2367564"/>
        <nd ref="-2367565"/>
        <nd ref="-2367559"/>
        <nd ref="-2367558"/>
        <tag k="error:circular" v="15"/>
        <tag k="generator:source" v="solar"/>
        <tag k="power" v="generator"/>
    </way>
    <way visible="true" id="-2367867" timestamp="1970-01-01T00:00:00Z" version="1">
        <nd ref="-2367587"/>
        <nd ref="-2367583"/>
        <nd ref="-2367582"/>
        <nd ref="-2367586"/>
        <nd ref="-2367587"/>
        <tag k="error:circular" v="15"/>
        <tag k="generator:source" v="solar"/>
        <tag k="power" v="generator"/>
    </way>
    <way visible="true" id="-2367866" timestamp="1970-01-01T00:00:00Z" version="1">
        <nd ref="-2367590"/>
        <nd ref="-2367594"/>
        <nd ref="-2367595"/>
        <nd ref="-2367591"/>
        <nd ref="-2367590"/>
        <tag k="error:circular" v="15"/>
        <tag k="generator:source" v="solar"/>
        <tag k="power" v="generator"/>
    </way>
    <way visible="true" id="-2367865" timestamp="1970-01-01T00:00:00Z" version="1">
        <nd ref="-2367589"/>
        <nd ref="-2367588"/>
        <nd ref="-2367592"/>
        <nd ref="-2367593"/>
        <nd ref="-2367589"/>
        <tag k="error:circular" v="15"/>
        <tag k="generator:source" v="solar"/>
        <tag k="power" v="generator"/>
    </way>
    <way visible="true" id="-2367864" timestamp="1970-01-01T00:00:00Z" version="1">
        <nd ref="-2367548"/>
        <nd ref="-2367555"/>
        <nd ref="-2367556"/>
        <nd ref="-2367549"/>
        <nd ref="-2367548"/>
        <tag k="error:circular" v="15"/>
        <tag k="generator:source" v="solar"/>
        <tag k="power" v="generator"/>
    </way>
    <way visible="true" id="-2367863" timestamp="1970-01-01T00:00:00Z" version="1">
        <nd ref="-2367554"/>
        <nd ref="-2367557"/>
        <nd ref="-2367553"/>
        <nd ref="-2367552"/>
        <nd ref="-2367554"/>
        <tag k="error:circular" v="15"/>
        <tag k="generator:source" v="solar"/>
        <tag k="power" v="generator"/>
    </way>
    <way visible="true" id="-2367862" timestamp="1970-01-01T00:00:00Z" version="1">
        <nd ref="-2367550"/>
        <nd ref="-2367560"/>
        <nd ref="-2367562"/>
        <nd ref="-2367551"/>
        <nd ref="-2367550"/>
        <tag k="error:circular" v="15"/>
        <tag k="generator:source" v="solar"/>
        <tag k="power" v="generator"/>
    </way>
    <way visible="true" id="-2367861" timestamp="1970-01-01T00:00:00Z" version="1">
        <nd ref="-2367577"/>
        <nd ref="-2367574"/>
        <nd ref="-2367578"/>
        <nd ref="-2367579"/>
        <nd ref="-2367577"/>
        <tag k="error:circular" v="15"/>
        <tag k="generator:source" v="solar"/>
        <tag k="power" v="generator"/>
    </way>
    <way visible="true" id="-2367860" timestamp="1970-01-01T00:00:00Z" version="1">
        <nd ref="-2367598"/>
        <nd ref="-2367602"/>
        <nd ref="-2367603"/>
        <nd ref="-2367599"/>
        <nd ref="-2367598"/>
        <tag k="error:circular" v="15"/>
        <tag k="generator:source" v="solar"/>
        <tag k="power" v="generator"/>
    </way>
    <way visible="true" id="-2367859" timestamp="1970-01-01T00:00:00Z" version="1">
        <nd ref="-2367573"/>
        <nd ref="-2367569"/>
        <nd ref="-2367568"/>
        <nd ref="-2367572"/>
        <nd ref="-2367573"/>
        <tag k="error:circular" v="15"/>
        <tag k="generator:source" v="solar"/>
        <tag k="power" v="generator"/>
    </way>
    <way visible="true" id="-2367858" timestamp="1970-01-01T00:00:00Z" version="1">
        <nd ref="-2367597"/>
        <nd ref="-2367596"/>
        <nd ref="-2367600"/>
        <nd ref="-2367601"/>
        <nd ref="-2367597"/>
        <tag k="error:circular" v="15"/>
        <tag k="generator:source" v="solar"/>
        <tag k="power" v="generator"/>
    </way>
    <way visible="true" id="-2367857" timestamp="1970-01-01T00:00:00Z" version="1">
        <nd ref="-2367570"/>
        <nd ref="-2367575"/>
        <nd ref="-2367576"/>
        <nd ref="-2367571"/>
        <nd ref="-2367570"/>
        <tag k="error:circular" v="15"/>
        <tag k="generator:source" v="solar"/>
        <tag k="power" v="generator"/>
    </way>
    <way visible="true" id="-2367856" timestamp="1970-01-01T00:00:00Z" version="1">
        <nd ref="-2367581"/>
        <nd ref="-2367580"/>
        <nd ref="-2367584"/>
        <nd ref="-2367585"/>
        <nd ref="-2367581"/>
        <tag k="error:circular" v="15"/>
        <tag k="generator:source" v="solar"/>
        <tag k="power" v="generator"/>
    </way>
    <way visible="true" id="-2367855" timestamp="1970-01-01T00:00:00Z" version="1">
        <nd ref="-2367544"/>
        <nd ref="-2367546"/>
        <nd ref="-2367547"/>
        <nd ref="-2367545"/>
        <nd ref="-2367544"/>
        <tag k="error:circular" v="15"/>
        <tag k="generator:source" v="solar"/>
        <tag k="power" v="generator"/>
    </way>
    <way visible="true" id="-2367854" timestamp="1970-01-01T00:00:00Z" version="1">
        <nd ref="-2367534"/>
        <nd ref="-2367535"/>
        <nd ref="-2367533"/>
        <nd ref="-2367532"/>
        <nd ref="-2367534"/>
        <tag k="error:circular" v="15"/>
        <tag k="generator:source" v="solar"/>
        <tag k="power" v="generator"/>
    </way>
    <way visible="true" id="-2367853" timestamp="1970-01-01T00:00:00Z" version="1">
        <nd ref="-2367536"/>
        <nd ref="-2367538"/>
        <nd ref="-2367539"/>
        <nd ref="-2367537"/>
        <nd ref="-2367536"/>
        <tag k="error:circular" v="15"/>
        <tag k="generator:source" v="solar"/>
        <tag k="power" v="generator"/>
    </way>
    <way visible="true" id="-2367852" timestamp="1970-01-01T00:00:00Z" version="1">
        <nd ref="-2367540"/>
        <nd ref="-2367542"/>
        <nd ref="-2367543"/>
        <nd ref="-2367541"/>
        <nd ref="-2367540"/>
        <tag k="error:circular" v="15"/>
        <tag k="generator:source" v="solar"/>
        <tag k="power" v="generator"/>
    </way>
    <way visible="true" id="-2367851" timestamp="1970-01-01T00:00:00Z" version="1">
        <nd ref="-2367531"/>
        <nd ref="-2367529"/>
        <nd ref="-2367528"/>
        <nd ref="-2367530"/>
        <nd ref="-2367531"/>
        <tag k="error:circular" v="15"/>
        <tag k="generator:source" v="solar"/>
        <tag k="power" v="generator"/>
    </way>
    <way visible="true" id="-2367850" timestamp="1970-01-01T00:00:00Z" version="1">
        <nd ref="-2367506"/>
        <nd ref="-2367507"/>
        <nd ref="-2367504"/>
        <nd ref="-2367502"/>
        <nd ref="-2367506"/>
        <tag k="error:circular" v="15"/>
        <tag k="generator:source" v="solar"/>
        <tag k="power" v="generator"/>
    </way>
    <way visible="true" id="-2367849" timestamp="1970-01-01T00:00:00Z" version="1">
        <nd ref="-2367494"/>
        <nd ref="-2367495"/>
        <nd ref="-2367493"/>
        <nd ref="-2367500"/>
        <nd ref="-2367494"/>
        <tag k="error:circular" v="15"/>
        <tag k="generator:source" v="solar"/>
        <tag k="power" v="generator"/>
    </way>
    <way visible="true" id="-2367848" timestamp="1970-01-01T00:00:00Z" version="1">
        <nd ref="-2367522"/>
        <nd ref="-2367526"/>
        <nd ref="-2367527"/>
        <nd ref="-2367523"/>
        <nd ref="-2367522"/>
        <tag k="error:circular" v="15"/>
        <tag k="generator:source" v="solar"/>
        <tag k="power" v="generator"/>
    </way>
    <way visible="true" id="-2367847" timestamp="1970-01-01T00:00:00Z" version="1">
        <nd ref="-2367511"/>
        <nd ref="-2367509"/>
        <nd ref="-2367508"/>
        <nd ref="-2367510"/>
        <nd ref="-2367511"/>
        <tag k="error:circular" v="15"/>
        <tag k="generator:source" v="solar"/>
        <tag k="power" v="generator"/>
    </way>
    <way visible="true" id="-2367846" timestamp="1970-01-01T00:00:00Z" version="1">
        <nd ref="-2367520"/>
        <nd ref="-2367524"/>
        <nd ref="-2367525"/>
        <nd ref="-2367521"/>
        <nd ref="-2367520"/>
        <tag k="error:circular" v="15"/>
        <tag k="generator:source" v="solar"/>
        <tag k="power" v="generator"/>
    </way>
    <way visible="true" id="-2367845" timestamp="1970-01-01T00:00:00Z" version="1">
        <nd ref="-2367516"/>
        <nd ref="-2367518"/>
        <nd ref="-2367519"/>
        <nd ref="-2367517"/>
        <nd ref="-2367516"/>
        <tag k="error:circular" v="15"/>
        <tag k="generator:source" v="solar"/>
        <tag k="power" v="generator"/>
    </way>
    <way visible="true" id="-2367844" timestamp="1970-01-01T00:00:00Z" version="1">
        <nd ref="-2367512"/>
        <nd ref="-2367514"/>
        <nd ref="-2367515"/>
        <nd ref="-2367513"/>
        <nd ref="-2367512"/>
        <tag k="error:circular" v="15"/>
        <tag k="generator:source" v="solar"/>
        <tag k="power" v="generator"/>
    </way>
    <way visible="true" id="-2367843" timestamp="1970-01-01T00:00:00Z" version="1">
        <nd ref="-2367492"/>
        <nd ref="-2367503"/>
        <nd ref="-2367505"/>
        <nd ref="-2367499"/>
        <nd ref="-2367492"/>
        <tag k="error:circular" v="15"/>
        <tag k="generator:source" v="solar"/>
        <tag k="power" v="generator"/>
    </way>
    <way visible="true" id="-2367842" timestamp="1970-01-01T00:00:00Z" version="1">
        <nd ref="-2367501"/>
        <nd ref="-2367497"/>
        <nd ref="-2367496"/>
        <nd ref="-2367498"/>
        <nd ref="-2367501"/>
        <tag k="error:circular" v="15"/>
        <tag k="generator:source" v="solar"/>
        <tag k="power" v="generator"/>
    </way>
    <way visible="true" id="-2367840" timestamp="1970-01-01T00:00:00Z" version="1">
        <nd ref="-2367463"/>
        <nd ref="-2367464"/>
        <nd ref="-2367465"/>
        <nd ref="-2367466"/>
        <nd ref="-2367463"/>
        <tag k="building" v="commercial"/>
        <tag k="error:circular" v="15"/>
        <tag k="name" v="NCPA Turbines"/>
        <tag k="power" v="generator"/>
    </way>
    <way visible="true" id="-2367839" timestamp="1970-01-01T00:00:00Z" version="1">
        <nd ref="-2367451"/>
        <nd ref="-2367452"/>
        <nd ref="-2367453"/>
        <nd ref="-2367454"/>
        <nd ref="-2367455"/>
        <nd ref="-2367456"/>
        <nd ref="-2367457"/>
        <nd ref="-2367458"/>
        <nd ref="-2367459"/>
        <nd ref="-2367460"/>
        <nd ref="-2367461"/>
        <nd ref="-2367462"/>
        <nd ref="-2367451"/>
        <tag k="error:circular" v="15"/>
        <tag k="power" v="substation"/>
    </way>
    <way visible="true" id="-2367838" timestamp="1970-01-01T00:00:00Z" version="1">
        <nd ref="-2367437"/>
        <nd ref="-2367438"/>
        <nd ref="-2367439"/>
        <nd ref="-2367440"/>
        <nd ref="-2367437"/>
        <tag k="error:circular" v="15"/>
        <tag k="generator:source" v="solar"/>
        <tag k="power" v="generator"/>
    </way>
    <way visible="true" id="-2367837" timestamp="1970-01-01T00:00:00Z" version="1">
        <nd ref="-2367433"/>
        <nd ref="-2367434"/>
        <nd ref="-2367435"/>
        <nd ref="-2367436"/>
        <nd ref="-2367433"/>
        <tag k="error:circular" v="15"/>
        <tag k="generator:source" v="solar"/>
        <tag k="power" v="generator"/>
    </way>
    <way visible="true" id="-2367836" timestamp="1970-01-01T00:00:00Z" version="1">
        <nd ref="-2367410"/>
        <nd ref="-2367413"/>
        <nd ref="-2367412"/>
        <nd ref="-2367411"/>
        <nd ref="-2367414"/>
        <nd ref="-2367415"/>
        <nd ref="-2367410"/>
        <tag k="error:circular" v="15"/>
        <tag k="power" v="substation"/>
    </way>
    <way visible="true" id="-2367827" timestamp="1970-01-01T00:00:00Z" version="1">
        <nd ref="-2366017"/>
        <nd ref="-2367352"/>
        <tag k="error:circular" v="15"/>
        <tag k="power" v="line"/>
        <tag k="ref" v="Sobrante - Claremont"/>
        <tag k="source" v="Bing"/>
        <tag k="voltage" v="115000"/>
    </way>
    <way visible="true" id="-2367820" timestamp="1970-01-01T00:00:00Z" version="1">
        <nd ref="-2365915"/>
        <nd ref="-2365916"/>
        <nd ref="-2365917"/>
        <nd ref="-2365918"/>
        <nd ref="-2366041"/>
        <nd ref="-2366042"/>
        <nd ref="-2365919"/>
        <nd ref="-2366043"/>
        <nd ref="-2366044"/>
        <nd ref="-2366045"/>
        <nd ref="-2366897"/>
        <nd ref="-2366046"/>
        <nd ref="-2366047"/>
        <nd ref="-2366048"/>
        <nd ref="-2366049"/>
        <nd ref="-2365920"/>
        <nd ref="-2365921"/>
        <nd ref="-2366080"/>
        <nd ref="-2366081"/>
        <tag k="REVIEW" v="0002d5"/>
        <tag k="cables" v="6"/>
        <tag k="error:circular" v="15"/>
        <tag k="frequency" v="60"/>
        <tag k="owner" v="PG&amp;E"/>
        <tag k="power" v="line"/>
        <tag k="ref" v="Parkway - Moraga/Bahia - Moraga"/>
        <tag k="tiger:cfcc" v="C20"/>
        <tag k="tiger:county" v="Contra Costa, CA"/>
        <tag k="voltage" v="230000"/>
    </way>
    <way visible="true" id="-2367819" timestamp="1970-01-01T00:00:00Z" version="1">
        <nd ref="-2367222"/>
        <nd ref="-2367221"/>
        <nd ref="-2367318"/>
        <nd ref="-2367223"/>
        <nd ref="-2367260"/>
        <nd ref="-2367224"/>
        <nd ref="-2367222"/>
        <tag k="error:circular" v="15"/>
        <tag k="generator:source" v="oil"/>
        <tag k="name" v="Oakland Energy Facility"/>
        <tag k="operator" v="Dynegy"/>
        <tag k="plant:output:electricity" v="165 MW"/>
        <tag k="power" v="plant"/>
    </way>
    <way visible="true" id="-2367818" timestamp="1970-01-01T00:00:00Z" version="1">
        <nd ref="-2367335"/>
        <nd ref="-2367334"/>
        <nd ref="-2367332"/>
        <nd ref="-2367333"/>
        <nd ref="-2367335"/>
        <tag k="error:circular" v="15"/>
        <tag k="power" v="substation"/>
    </way>
    <way visible="true" id="-2367817" timestamp="1970-01-01T00:00:00Z" version="1">
        <nd ref="-2366767"/>
        <nd ref="-2366174"/>
        <tag k="cables" v="6"/>
        <tag k="error:circular" v="15"/>
        <tag k="note" v="disconnected"/>
        <tag k="power" v="minor_line"/>
        <tag k="voltage" v="115000"/>
    </way>
    <way visible="true" id="-2367816" timestamp="1970-01-01T00:00:00Z" version="1">
        <nd ref="-2367320"/>
        <nd ref="-2367321"/>
        <nd ref="-2367322"/>
        <nd ref="-2367323"/>
        <nd ref="-2367324"/>
        <tag k="error:circular" v="15"/>
        <tag k="power" v="minor_line"/>
    </way>
    <way visible="true" id="-2367814" timestamp="1970-01-01T00:00:00Z" version="1">
        <nd ref="-2367298"/>
        <nd ref="-2367299"/>
        <nd ref="-2367296"/>
        <nd ref="-2367295"/>
        <nd ref="-2367297"/>
        <nd ref="-2367298"/>
        <tag k="error:circular" v="15"/>
        <tag k="power" v="substation"/>
    </way>
    <way visible="true" id="-2367813" timestamp="1970-01-01T00:00:00Z" version="1">
        <nd ref="-2367265"/>
        <nd ref="-2367262"/>
        <nd ref="-2367263"/>
        <nd ref="-2367264"/>
        <nd ref="-2367265"/>
        <tag k="addr:city" v="Berkeley"/>
        <tag k="addr:housenumber" v="1989"/>
        <tag k="addr:street" v="El Dorado Avenue"/>
        <tag k="error:circular" v="15"/>
        <tag k="name" v="Arlington Substation"/>
        <tag k="power" v="substation"/>
    </way>
    <way visible="true" id="-2367812" timestamp="1970-01-01T00:00:00Z" version="1">
        <nd ref="-2365986"/>
        <nd ref="-2366973"/>
        <tag k="cables" v="3"/>
        <tag k="error:circular" v="15"/>
        <tag k="power" v="line"/>
        <tag k="ref" v="East Portal-Claremont"/>
        <tag k="voltage" v="115000"/>
    </way>
    <way visible="true" id="-2367811" timestamp="1970-01-01T00:00:00Z" version="1">
        <nd ref="-2367240"/>
        <nd ref="-2367237"/>
        <nd ref="-2367233"/>
        <nd ref="-2367238"/>
        <nd ref="-2367228"/>
        <nd ref="-2367239"/>
        <nd ref="-2367231"/>
        <nd ref="-2367234"/>
        <nd ref="-2365936"/>
        <nd ref="-2365937"/>
        <nd ref="-2367241"/>
        <nd ref="-2367235"/>
        <nd ref="-2367230"/>
        <nd ref="-2367232"/>
        <nd ref="-2367236"/>
        <nd ref="-2367229"/>
        <nd ref="-2367240"/>
        <tag k="error:circular" v="15"/>
        <tag k="power" v="substation"/>
    </way>
    <way visible="true" id="-2367809" timestamp="1970-01-01T00:00:00Z" version="1">
        <nd ref="-2367207"/>
        <nd ref="-2367215"/>
        <nd ref="-2367218"/>
        <nd ref="-2367204"/>
        <nd ref="-2367209"/>
        <nd ref="-2367300"/>
        <nd ref="-2367301"/>
        <nd ref="-2367214"/>
        <nd ref="-2367211"/>
        <nd ref="-2367212"/>
        <nd ref="-2367213"/>
        <nd ref="-2367203"/>
        <nd ref="-2367207"/>
        <tag k="error:circular" v="15"/>
        <tag k="name" v="Claremont Substation"/>
        <tag k="power" v="substation"/>
    </way>
    <way visible="true" id="-2367808" timestamp="1970-01-01T00:00:00Z" version="1">
        <nd ref="-2367164"/>
        <nd ref="-2367173"/>
        <nd ref="-2367398"/>
        <nd ref="-2367401"/>
        <nd ref="-2367404"/>
        <nd ref="-2367393"/>
        <nd ref="-2367402"/>
        <nd ref="-2367407"/>
        <nd ref="-2367394"/>
        <nd ref="-2367400"/>
        <nd ref="-2367408"/>
        <nd ref="-2367396"/>
        <nd ref="-2367395"/>
        <nd ref="-2367405"/>
        <nd ref="-2367397"/>
        <nd ref="-2367399"/>
        <nd ref="-2367406"/>
        <nd ref="-2367403"/>
        <nd ref="-2367163"/>
        <nd ref="-2367151"/>
        <nd ref="-2367150"/>
        <nd ref="-2367164"/>
        <tag k="addr:housenumber" v="3729"/>
        <tag k="building" v="yes"/>
        <tag k="error:circular" v="15"/>
        <tag k="name" v="Oakland X Substation"/>
        <tag k="power" v="substation"/>
    </way>
    <way visible="true" id="-2367806" timestamp="1970-01-01T00:00:00Z" version="1">
        <nd ref="-2367106"/>
        <nd ref="-2367114"/>
        <nd ref="-2367124"/>
        <tag k="error:circular" v="15"/>
        <tag k="power" v="line"/>
    </way>
    <way visible="true" id="-2367805" timestamp="1970-01-01T00:00:00Z" version="1">
        <nd ref="-2367061"/>
        <nd ref="-2367058"/>
        <nd ref="-2367059"/>
        <nd ref="-2367060"/>
        <nd ref="-2367061"/>
        <tag k="error:circular" v="15"/>
        <tag k="power" v="substation"/>
    </way>
    <way visible="true" id="-2367799" timestamp="1970-01-01T00:00:00Z" version="1">
        <nd ref="-2367013"/>
        <nd ref="-2366199"/>
        <tag k="cables" v="3"/>
        <tag k="error:circular" v="15"/>
        <tag k="frequency" v="60"/>
        <tag k="power" v="line"/>
        <tag k="voltage" v="230000"/>
    </way>
    <way visible="true" id="-2367798" timestamp="1970-01-01T00:00:00Z" version="1">
        <nd ref="-2366898"/>
        <nd ref="-2366341"/>
        <tag k="cables" v="3"/>
        <tag k="error:circular" v="15"/>
        <tag k="frequency" v="60"/>
        <tag k="power" v="line"/>
        <tag k="voltage" v="115000"/>
    </way>
    <way visible="true" id="-2367793" timestamp="1970-01-01T00:00:00Z" version="1">
        <nd ref="-2366081"/>
        <nd ref="-2366983"/>
        <nd ref="-2365922"/>
        <tag k="REVIEW" v="0002d5"/>
        <tag k="cables" v="3"/>
        <tag k="error:circular" v="15"/>
        <tag k="frequency" v="60"/>
        <tag k="power" v="line"/>
        <tag k="ref" v="Parkway - Moraga"/>
        <tag k="voltage" v="230000"/>
    </way>
    <way visible="true" id="-2367789" timestamp="1970-01-01T00:00:00Z" version="1">
        <nd ref="-2367041"/>
        <nd ref="-2366808"/>
        <nd ref="-2367022"/>
        <nd ref="-2366854"/>
        <nd ref="-2367079"/>
        <nd ref="-2367080"/>
        <nd ref="-2366820"/>
        <nd ref="-2366944"/>
        <nd ref="-2366868"/>
        <nd ref="-2367041"/>
        <tag k="error:circular" v="15"/>
        <tag k="power" v="substation"/>
    </way>
    <way visible="true" id="-2367787" timestamp="1970-01-01T00:00:00Z" version="1">
        <nd ref="-2367020"/>
        <nd ref="-2366115"/>
        <tag k="cables" v="3"/>
        <tag k="error:circular" v="15"/>
        <tag k="name" v="Pittsburg - Sobrante 230kV transmission line"/>
        <tag k="power" v="line"/>
        <tag k="voltage" v="230000"/>
        <tag k="wires" v="double"/>
    </way>
    <way visible="true" id="-2367786" timestamp="1970-01-01T00:00:00Z" version="1">
        <nd ref="-2366798"/>
        <nd ref="-2366965"/>
        <tag k="cables" v="3"/>
        <tag k="error:circular" v="15"/>
        <tag k="frequency" v="60"/>
        <tag k="owner" v="Pacific Gas &amp; Electric"/>
        <tag k="power" v="line"/>
        <tag k="ref" v="Bahia-Moraga"/>
        <tag k="voltage" v="230000"/>
    </way>
    <way visible="true" id="-2367784" timestamp="1970-01-01T00:00:00Z" version="1">
        <nd ref="-2366801"/>
        <nd ref="-2367050"/>
        <tag k="cables" v="3"/>
        <tag k="error:circular" v="15"/>
        <tag k="frequency" v="60"/>
        <tag k="power" v="line"/>
        <tag k="voltage" v="115000"/>
    </way>
    <way visible="true" id="-2367777" timestamp="1970-01-01T00:00:00Z" version="1">
        <nd ref="-2366936"/>
        <nd ref="-2366199"/>
        <tag k="cables" v="3"/>
        <tag k="error:circular" v="15"/>
        <tag k="frequency" v="60"/>
        <tag k="power" v="line"/>
        <tag k="voltage" v="230000"/>
    </way>
    <way visible="true" id="-2367776" timestamp="1970-01-01T00:00:00Z" version="1">
        <nd ref="-2366527"/>
        <nd ref="-2367052"/>
        <tag k="cables" v="3"/>
        <tag k="error:circular" v="15"/>
        <tag k="power" v="line"/>
        <tag k="wires" v="single"/>
    </way>
    <way visible="true" id="-2367765" timestamp="1970-01-01T00:00:00Z" version="1">
        <nd ref="-2366985"/>
        <nd ref="-2366763"/>
        <nd ref="-2366861"/>
        <nd ref="-2366981"/>
        <nd ref="-2366905"/>
        <nd ref="-2367030"/>
        <nd ref="-2366778"/>
        <nd ref="-2366900"/>
        <nd ref="-2366985"/>
        <tag k="error:circular" v="15"/>
        <tag k="name" v="Oleum Substation"/>
        <tag k="power" v="substation"/>
    </way>
    <way visible="true" id="-2367763" timestamp="1970-01-01T00:00:00Z" version="1">
        <nd ref="-2366081"/>
        <nd ref="-2366082"/>
        <nd ref="-2365922"/>
        <tag k="cables" v="3"/>
        <tag k="error:circular" v="15"/>
        <tag k="frequency" v="60"/>
        <tag k="operator" v="PG&amp;E"/>
        <tag k="power" v="line"/>
        <tag k="ref" v="Bahia - Moraga"/>
        <tag k="voltage" v="230000"/>
    </way>
    <way visible="true" id="-2367762" timestamp="1970-01-01T00:00:00Z" version="1">
        <nd ref="-2366938"/>
        <nd ref="-2366115"/>
        <tag k="cables" v="3"/>
        <tag k="error:circular" v="15"/>
        <tag k="name" v="Pittsburg - Sobrante 230kV transmission line"/>
        <tag k="power" v="line"/>
        <tag k="voltage" v="230000"/>
        <tag k="wires" v="double"/>
    </way>
    <way visible="true" id="-2367761" timestamp="1970-01-01T00:00:00Z" version="1">
        <nd ref="-2366773"/>
        <nd ref="-2366341"/>
        <tag k="cables" v="3"/>
        <tag k="error:circular" v="15"/>
        <tag k="frequency" v="60"/>
        <tag k="power" v="line"/>
        <tag k="voltage" v="115000"/>
    </way>
    <way visible="true" id="-2367755" timestamp="1970-01-01T00:00:00Z" version="1">
        <nd ref="-2366771"/>
        <nd ref="-2366965"/>
        <tag k="cables" v="3"/>
        <tag k="error:circular" v="15"/>
        <tag k="frequency" v="60"/>
        <tag k="owner" v="Pacific Gas &amp; Electric"/>
        <tag k="power" v="line"/>
        <tag k="ref" v="Parkway - Moraga"/>
        <tag k="voltage" v="230000"/>
    </way>
    <way visible="true" id="-2367746" timestamp="1970-01-01T00:00:00Z" version="1">
        <nd ref="-2366744"/>
        <nd ref="-2367068"/>
        <nd ref="-2367078"/>
        <nd ref="-2367071"/>
        <nd ref="-2367075"/>
        <nd ref="-2367076"/>
        <nd ref="-2367077"/>
        <nd ref="-2367070"/>
        <nd ref="-2367081"/>
        <nd ref="-2367072"/>
        <nd ref="-2367067"/>
        <nd ref="-2366746"/>
        <nd ref="-2366743"/>
        <nd ref="-2367073"/>
        <nd ref="-2366757"/>
        <nd ref="-2366749"/>
        <nd ref="-2367069"/>
        <nd ref="-2366745"/>
        <nd ref="-2366759"/>
        <nd ref="-2367083"/>
        <nd ref="-2367082"/>
        <nd ref="-2366752"/>
        <nd ref="-2367066"/>
        <nd ref="-2367074"/>
        <nd ref="-2366744"/>
        <tag k="error:circular" v="15"/>
        <tag k="power" v="substation"/>
    </way>
    <way visible="true" id="-2367745" timestamp="1970-01-01T00:00:00Z" version="1">
        <nd ref="-2366738"/>
        <nd ref="-2366739"/>
        <nd ref="-2366740"/>
        <nd ref="-2366674"/>
        <nd ref="-2366673"/>
        <nd ref="-2367266"/>
        <nd ref="-2367267"/>
        <nd ref="-2366738"/>
        <tag k="area" v="yes"/>
        <tag k="barrier" v="wall"/>
        <tag k="error:circular" v="15"/>
        <tag k="power" v="substation"/>
        <tag k="source" v="bing- approx"/>
    </way>
    <way visible="true" id="-2367743" timestamp="1970-01-01T00:00:00Z" version="1">
        <nd ref="-2366687"/>
        <nd ref="-2367314"/>
        <nd ref="-2366688"/>
        <nd ref="-2367316"/>
        <nd ref="-2366689"/>
        <nd ref="-2366690"/>
        <nd ref="-2366687"/>
        <tag k="error:circular" v="15"/>
        <tag k="power" v="substation"/>
    </way>
    <way visible="true" id="-2367742" timestamp="1970-01-01T00:00:00Z" version="1">
        <nd ref="-2366683"/>
        <nd ref="-2366684"/>
        <nd ref="-2366685"/>
        <nd ref="-2367313"/>
        <nd ref="-2367312"/>
        <nd ref="-2366686"/>
        <nd ref="-2367317"/>
        <nd ref="-2367315"/>
        <nd ref="-2366683"/>
        <tag k="error:circular" v="15"/>
        <tag k="power" v="substation"/>
    </way>
    <way visible="true" id="-2367741" timestamp="1970-01-01T00:00:00Z" version="1">
        <nd ref="-2366680"/>
        <nd ref="-2366679"/>
        <nd ref="-2366678"/>
        <nd ref="-2366677"/>
        <nd ref="-2366676"/>
        <nd ref="-2366682"/>
        <nd ref="-2366675"/>
        <nd ref="-2366681"/>
        <nd ref="-2366680"/>
        <tag k="error:circular" v="15"/>
        <tag k="landuse" v="industrial"/>
        <tag k="name" v="El Cerrito Substation"/>
        <tag k="note" v="electrical substation"/>
        <tag k="owner" v="Pacific Gas &amp; Electric"/>
        <tag k="power" v="station"/>
    </way>
    <way visible="true" id="-2367739" timestamp="1970-01-01T00:00:00Z" version="1">
        <nd ref="-2366578"/>
        <nd ref="-2366579"/>
        <nd ref="-2366580"/>
        <nd ref="-2366581"/>
        <nd ref="-2366582"/>
        <nd ref="-2366583"/>
        <nd ref="-2366578"/>
        <tag k="error:circular" v="15"/>
        <tag k="name" v="East Portal Substation"/>
        <tag k="power" v="station"/>
    </way>
    <way visible="true" id="-2367737" timestamp="1970-01-01T00:00:00Z" version="1">
        <nd ref="-2366527"/>
        <nd ref="-2367017"/>
        <nd ref="-2367049"/>
        <nd ref="-2367007"/>
        <nd ref="-2366844"/>
        <nd ref="-2366768"/>
        <tag k="cables" v="3"/>
        <tag k="error:circular" v="15"/>
        <tag k="power" v="line"/>
        <tag k="wires" v="single"/>
    </way>
    <way visible="true" id="-2367736" timestamp="1970-01-01T00:00:00Z" version="1">
        <nd ref="-2366522"/>
        <nd ref="-2366523"/>
        <nd ref="-2367360"/>
        <nd ref="-2366524"/>
        <nd ref="-2367361"/>
        <nd ref="-2366525"/>
        <nd ref="-2366526"/>
        <nd ref="-2366522"/>
        <tag k="error:circular" v="15"/>
        <tag k="landuse" v="industrial"/>
        <tag k="name" v="Martinez Substation"/>
        <tag k="power" v="plant"/>
    </way>
    <way visible="true" id="-2367727" timestamp="1970-01-01T00:00:00Z" version="1">
        <nd ref="-2366288"/>
        <nd ref="-2366289"/>
        <nd ref="-2366290"/>
        <nd ref="-2366291"/>
        <nd ref="-2366292"/>
        <nd ref="-2366293"/>
        <nd ref="-2366297"/>
        <nd ref="-2366294"/>
        <nd ref="-2366295"/>
        <nd ref="-2366296"/>
        <nd ref="-2366288"/>
        <tag k="error:circular" v="15"/>
        <tag k="name" v="Christie Substation"/>
        <tag k="power" v="station"/>
    </way>
    <way visible="true" id="-2367724" timestamp="1970-01-01T00:00:00Z" version="1">
        <nd ref="-2366176"/>
        <nd ref="-2366177"/>
        <nd ref="-2366178"/>
        <nd ref="-2366179"/>
        <nd ref="-2366180"/>
        <nd ref="-2366181"/>
        <nd ref="-2366182"/>
        <nd ref="-2366183"/>
        <nd ref="-2366184"/>
        <nd ref="-2366185"/>
        <nd ref="-2366186"/>
        <nd ref="-2366187"/>
        <nd ref="-2366188"/>
        <nd ref="-2366189"/>
        <nd ref="-2366190"/>
        <nd ref="-2366191"/>
        <nd ref="-2366192"/>
        <nd ref="-2366193"/>
        <nd ref="-2366194"/>
        <nd ref="-2366195"/>
        <nd ref="-2366196"/>
        <nd ref="-2366197"/>
        <nd ref="-2366198"/>
        <nd ref="-2366176"/>
        <tag k="error:circular" v="15"/>
        <tag k="name" v="Moraga Substation"/>
        <tag k="power" v="station"/>
    </way>
    <way visible="true" id="-2367723" timestamp="1970-01-01T00:00:00Z" version="1">
        <nd ref="-2366100"/>
        <nd ref="-2366101"/>
        <nd ref="-2366102"/>
        <nd ref="-2366103"/>
        <nd ref="-2366104"/>
        <nd ref="-2366105"/>
        <nd ref="-2366106"/>
        <nd ref="-2366107"/>
        <nd ref="-2366108"/>
        <nd ref="-2366109"/>
        <nd ref="-2366110"/>
        <nd ref="-2366111"/>
        <nd ref="-2366112"/>
        <nd ref="-2366113"/>
        <nd ref="-2366114"/>
        <nd ref="-2366100"/>
        <tag k="error:circular" v="15"/>
        <tag k="name" v="Sobrante Substation"/>
        <tag k="power" v="station"/>
    </way>
    <way visible="true" id="-2367721" timestamp="1970-01-01T00:00:00Z" version="1">
        <nd ref="-2365955"/>
        <nd ref="-2366806"/>
        <tag k="cables" v="3"/>
        <tag k="error:circular" v="15"/>
        <tag k="frequency" v="60"/>
        <tag k="power" v="line"/>
        <tag k="voltage" v="115000"/>
    </way>
    <way visible="true" id="-2367707" timestamp="1970-01-01T00:00:00Z" version="1">
        <nd ref="-2365881"/>
        <nd ref="-2367488"/>
        <tag k="error:circular" v="15"/>
        <tag k="power" v="line"/>
    </way>
    <way visible="true" id="-2367706" timestamp="1970-01-01T00:00:00Z" version="1">
        <nd ref="-2365880"/>
        <nd ref="-2367488"/>
        <tag k="error:circular" v="15"/>
        <tag k="power" v="line"/>
    </way>
    <way visible="true" id="-2367700" timestamp="1970-01-01T00:00:00Z" version="1">
        <nd ref="-2365874"/>
        <nd ref="-2365873"/>
        <tag k="cables" v="1"/>
        <tag k="error:circular" v="15"/>
        <tag k="frequency" v="0"/>
        <tag k="location" v="underground"/>
        <tag k="name" v="HVDC Transbay cable"/>
        <tag k="power" v="cable"/>
        <tag k="voltage" v="200000"/>
    </way>
    <way visible="true" id="-2367699" timestamp="1970-01-01T00:00:00Z" version="1">
        <nd ref="-2365872"/>
        <nd ref="-2367367"/>
        <nd ref="-2367365"/>
        <nd ref="-2367363"/>
        <nd ref="-2367364"/>
        <nd ref="-2367366"/>
        <nd ref="-2365871"/>
        <tag k="cables" v="1"/>
        <tag k="error:circular" v="15"/>
        <tag k="frequency" v="0"/>
        <tag k="location" v="underground"/>
        <tag k="name" v="HVDC Transbay cable"/>
        <tag k="power" v="cable"/>
        <tag k="voltage" v="200000"/>
    </way>
<<<<<<< HEAD
    <way visible="true" id="-2366961" timestamp="1970-01-01T00:00:00Z" version="1">
        <nd ref="-2339893"/>
        <nd ref="-2349027"/>
        <nd ref="-2339897"/>
        <tag k="Legend" v="PG&amp;E_115kV"/>
        <tag k="Length_Fee" v="1392.93695565"/>
        <tag k="Length_Mil" v="0"/>
        <tag k="OBJECTID" v="1238"/>
        <tag k="Shape__Len" v="0.0038273419175000002"/>
        <tag k="Type" v="OH"/>
        <tag k="circuits" v="1"/>
        <tag k="error:circular" v="15"/>
        <tag k="kV_Sort" v="115"/>
        <tag k="location" v="overhead"/>
        <tag k="name" v="PG&amp;E 115kV"/>
        <tag k="owner" v="PG&amp;E"/>
        <tag k="power" v="line"/>
        <tag k="source:ingest:datetime" v="2018-06-08T20:48:49.091Z"/>
        <tag k="status" v="operational"/>
        <tag k="voltage" v="115000"/>
    </way>
    <way visible="true" id="-2366741" timestamp="1970-01-01T00:00:00Z" version="1">
        <nd ref="-2345165"/>
        <nd ref="-2345163"/>
        <tag k="Legend" v="PG&amp;E_230kV"/>
        <tag k="Length_Fee" v="41236.59565289"/>
        <tag k="Length_Mil" v="8"/>
        <tag k="OBJECTID" v="1361"/>
        <tag k="Shape__Len" v="0.121230177073769"/>
        <tag k="Type" v="OH"/>
        <tag k="circuits" v="1"/>
        <tag k="error:circular" v="15"/>
        <tag k="kV_Sort" v="230"/>
        <tag k="location" v="overhead"/>
        <tag k="name" v="PG&amp;E 230kV"/>
        <tag k="owner" v="PG&amp;E"/>
        <tag k="power" v="line"/>
        <tag k="source:ingest:datetime" v="2018-06-08T20:48:49.117Z"/>
        <tag k="status" v="operational"/>
        <tag k="voltage" v="230000"/>
    </way>
    <relation visible="true" id="-514" timestamp="1970-01-01T00:00:00Z" version="1">
        <member type="way" ref="-2366741" role="reviewee"/>
        <member type="way" ref="-2367798" role="reviewee"/>
        <tag k="hoot:review:members" v="2"/>
        <tag k="hoot:review:needs" v="yes"/>
        <tag k="hoot:review:note" v="Explicit voltage mismatch between matching features: 230000 115000"/>
        <tag k="hoot:review:score" v="1"/>
        <tag k="hoot:review:sort_order" v="0"/>
        <tag k="hoot:review:type" v="PowerLine"/>
        <tag k="type" v="review"/>
    </relation>
    <relation visible="true" id="-513" timestamp="1970-01-01T00:00:00Z" version="1">
        <member type="way" ref="-2366961" role="reviewee"/>
        <member type="way" ref="-2367763" role="reviewee"/>
        <tag k="hoot:review:members" v="2"/>
        <tag k="hoot:review:needs" v="yes"/>
        <tag k="hoot:review:note" v="Explicit voltage mismatch between matching features: 115000 230000"/>
        <tag k="hoot:review:score" v="1"/>
        <tag k="hoot:review:sort_order" v="1"/>
        <tag k="hoot:review:type" v="PowerLine"/>
        <tag k="type" v="review"/>
    </relation>
    <relation visible="true" id="-512" timestamp="1970-01-01T00:00:00Z" version="1">
        <member type="way" ref="-2368002" role="reviewee"/>
        <member type="way" ref="-2367793" role="reviewee"/>
        <tag k="hoot:review:members" v="2"/>
        <tag k="hoot:review:needs" v="yes"/>
        <tag k="hoot:review:note" v="Explicit voltage mismatch between matching features: 115000 230000"/>
        <tag k="hoot:review:score" v="1"/>
        <tag k="hoot:review:sort_order" v="2"/>
        <tag k="hoot:review:type" v="PowerLine"/>
        <tag k="type" v="review"/>
    </relation>
=======
>>>>>>> a6aca2a8
</osm><|MERGE_RESOLUTION|>--- conflicted
+++ resolved
@@ -1,74 +1,74 @@
 <?xml version="1.0" encoding="UTF-8"?>
 <osm version="0.6" generator="hootenanny" srs="+epsg:4326">
     <bounds minlat="37.75899999999857" minlon="-122.3380000000043" maxlat="38.04600000000129" maxlon="-122.0769999999965"/>
-    <node visible="true" id="-2369954" timestamp="1970-01-01T00:00:00Z" version="1" lat="37.8766028188999329" lon="-122.1841312676571931"/>
-    <node visible="true" id="-2369951" timestamp="1970-01-01T00:00:00Z" version="1" lat="37.8765864820276121" lon="-122.1844060459443142"/>
-    <node visible="true" id="-2369948" timestamp="1970-01-01T00:00:00Z" version="1" lat="37.9084764378963328" lon="-122.2098872160555061"/>
-    <node visible="true" id="-2369941" timestamp="1970-01-01T00:00:00Z" version="1" lat="37.9063311706929795" lon="-122.2077542573777862"/>
-    <node visible="true" id="-2369938" timestamp="1970-01-01T00:00:00Z" version="1" lat="37.8617958000001948" lon="-122.1936527000252397"/>
-    <node visible="true" id="-2369931" timestamp="1970-01-01T00:00:00Z" version="1" lat="37.9047642869139878" lon="-122.2097256897409210"/>
-    <node visible="true" id="-2369928" timestamp="1970-01-01T00:00:00Z" version="1" lat="38.0381699833614988" lon="-122.2335334085564966"/>
-    <node visible="true" id="-2369927" timestamp="1970-01-01T00:00:00Z" version="1" lat="38.0383178677449862" lon="-122.2337767700882694"/>
-    <node visible="true" id="-2369926" timestamp="1970-01-01T00:00:00Z" version="1" lat="37.9039543760777420" lon="-122.2068095524664244"/>
-    <node visible="true" id="-2369925" timestamp="1970-01-01T00:00:00Z" version="1" lat="37.8471341999970505" lon="-122.1619392000146718"/>
-    <node visible="true" id="-2369918" timestamp="1970-01-01T00:00:00Z" version="1" lat="37.8058571439937197" lon="-122.2291618543766560"/>
-    <node visible="true" id="-2369906" timestamp="1970-01-01T00:00:00Z" version="1" lat="37.8622167999953945" lon="-122.1931668000540299"/>
-    <node visible="true" id="-2369903" timestamp="1970-01-01T00:00:00Z" version="1" lat="37.8480251215884920" lon="-122.2282204385855238"/>
-    <node visible="true" id="-2369898" timestamp="1970-01-01T00:00:00Z" version="1" lat="37.8620266103541070" lon="-122.1933218504547369"/>
-    <node visible="true" id="-2369892" timestamp="1970-01-01T00:00:00Z" version="1" lat="37.8559297876330163" lon="-122.1525111877332961"/>
-    <node visible="true" id="-2369890" timestamp="1970-01-01T00:00:00Z" version="1" lat="37.8846908999977003" lon="-122.1878909999954033"/>
-    <node visible="true" id="-2369880" timestamp="1970-01-01T00:00:00Z" version="1" lat="37.9047525691411664" lon="-122.2088661459998775"/>
-    <node visible="true" id="-2369877" timestamp="1970-01-01T00:00:00Z" version="1" lat="37.9044543666399463" lon="-122.2062673538557931"/>
-    <node visible="true" id="-2369865" timestamp="1970-01-01T00:00:00Z" version="1" lat="37.8486388240209806" lon="-122.1625395967046046"/>
-    <node visible="true" id="-2369857" timestamp="1970-01-01T00:00:00Z" version="1" lat="37.8544225427838015" lon="-122.1709882125781661"/>
-    <node visible="true" id="-2369850" timestamp="1970-01-01T00:00:00Z" version="1" lat="37.7589999999985722" lon="-122.1139682797051620"/>
-    <node visible="true" id="-2369833" timestamp="1970-01-01T00:00:00Z" version="1" lat="38.0035720512407806" lon="-122.2337180548308595"/>
-    <node visible="true" id="-2369831" timestamp="1970-01-01T00:00:00Z" version="1" lat="37.9074419415915287" lon="-122.2081668159528078"/>
-    <node visible="true" id="-2369830" timestamp="1970-01-01T00:00:00Z" version="1" lat="38.0044749409233376" lon="-122.2339269612022008"/>
-    <node visible="true" id="-2369827" timestamp="1970-01-01T00:00:00Z" version="1" lat="37.8543952869621734" lon="-122.1711934359790348"/>
-    <node visible="true" id="-2369825" timestamp="1970-01-01T00:00:00Z" version="1" lat="38.0146269083144972" lon="-122.2013160546199089"/>
-    <node visible="true" id="-2369818" timestamp="1970-01-01T00:00:00Z" version="1" lat="38.0292242109058591" lon="-122.2038443182838421"/>
-    <node visible="true" id="-2369817" timestamp="1970-01-01T00:00:00Z" version="1" lat="38.0103887999978554" lon="-122.2628169999926229"/>
-    <node visible="true" id="-2369815" timestamp="1970-01-01T00:00:00Z" version="1" lat="38.0044733693416461" lon="-122.2336498713218873"/>
-    <node visible="true" id="-2369810" timestamp="1970-01-01T00:00:00Z" version="1" lat="38.0044806640053210" lon="-122.2339170291983237"/>
-    <node visible="true" id="-2369809" timestamp="1970-01-01T00:00:00Z" version="1" lat="38.0388970496446603" lon="-122.2340141280229489"/>
-    <node visible="true" id="-2369800" timestamp="1970-01-01T00:00:00Z" version="1" lat="37.8646374186533947" lon="-122.1798200729176784"/>
-    <node visible="true" id="-2369799" timestamp="1970-01-01T00:00:00Z" version="1" lat="37.9042645350427776" lon="-122.2063837398105619"/>
-    <node visible="true" id="-2369798" timestamp="1970-01-01T00:00:00Z" version="1" lat="37.8543825821828150" lon="-122.1711819672178194"/>
-    <node visible="true" id="-2369797" timestamp="1970-01-01T00:00:00Z" version="1" lat="37.8643375051006998" lon="-122.1796239336702428"/>
-    <node visible="true" id="-2369796" timestamp="1970-01-01T00:00:00Z" version="1" lat="37.8515589100519705" lon="-122.1608503726116339"/>
-    <node visible="true" id="-2369795" timestamp="1970-01-01T00:00:00Z" version="1" lat="37.8544112380789386" lon="-122.1709767201995334"/>
-    <node visible="true" id="-2369794" timestamp="1970-01-01T00:00:00Z" version="1" lat="37.8762922877311254" lon="-122.1833302544864779"/>
-    <node visible="true" id="-2369792" timestamp="1970-01-01T00:00:00Z" version="1" lat="37.8852836356780429" lon="-122.1910117782485798"/>
-    <node visible="true" id="-2369791" timestamp="1970-01-01T00:00:00Z" version="1" lat="37.8768722565532059" lon="-122.1836608737338992"/>
-    <node visible="true" id="-2369788" timestamp="1970-01-01T00:00:00Z" version="1" lat="37.8875675726248176" lon="-122.1937166897729128"/>
-    <node visible="true" id="-2369784" timestamp="1970-01-01T00:00:00Z" version="1" lat="38.0384958657308303" lon="-122.2341538475920686"/>
-    <node visible="true" id="-2369783" timestamp="1970-01-01T00:00:00Z" version="1" lat="38.0442687201390726" lon="-122.2562879447100528"/>
-    <node visible="true" id="-2369781" timestamp="1970-01-01T00:00:00Z" version="1" lat="38.0384626006105933" lon="-122.2341282835221392"/>
-    <node visible="true" id="-2369778" timestamp="1970-01-01T00:00:00Z" version="1" lat="38.0444825953606767" lon="-122.2566826505538984"/>
-    <node visible="true" id="-2369767" timestamp="1970-01-01T00:00:00Z" version="1" lat="38.0043631157240327" lon="-122.2336574598676577"/>
-    <node visible="true" id="-2369762" timestamp="1970-01-01T00:00:00Z" version="1" lat="38.0043703224843199" lon="-122.2338900688279892"/>
-    <node visible="true" id="-2369758" timestamp="1970-01-01T00:00:00Z" version="1" lat="38.0044703493738183" lon="-122.2337705443639635"/>
-    <node visible="true" id="-2369757" timestamp="1970-01-01T00:00:00Z" version="1" lat="37.9939512826244510" lon="-122.1299375090696202"/>
-    <node visible="true" id="-2369752" timestamp="1970-01-01T00:00:00Z" version="1" lat="37.9014857511223298" lon="-122.2046275994553497"/>
-    <node visible="true" id="-2369751" timestamp="1970-01-01T00:00:00Z" version="1" lat="37.8876210798325985" lon="-122.1941040791311082"/>
-    <node visible="true" id="-2369749" timestamp="1970-01-01T00:00:00Z" version="1" lat="37.8860461702607552" lon="-122.1926127479216859"/>
-    <node visible="true" id="-2369748" timestamp="1970-01-01T00:00:00Z" version="1" lat="37.9044166754861394" lon="-122.2058679955643470"/>
-    <node visible="true" id="-2369745" timestamp="1970-01-01T00:00:00Z" version="1" lat="37.9999655128144127" lon="-122.2390106174340900"/>
-    <node visible="true" id="-2369742" timestamp="1970-01-01T00:00:00Z" version="1" lat="38.0043756572810523" lon="-122.2342628307855534"/>
-    <node visible="true" id="-2369740" timestamp="1970-01-01T00:00:00Z" version="1" lat="38.0002675326428161" lon="-122.2335494782646066"/>
-    <node visible="true" id="-2369739" timestamp="1970-01-01T00:00:00Z" version="1" lat="38.0002122040320955" lon="-122.2350409560890512"/>
-    <node visible="true" id="-2369737" timestamp="1970-01-01T00:00:00Z" version="1" lat="38.0003032202610171" lon="-122.2351777910760262"/>
-    <node visible="true" id="-2369735" timestamp="1970-01-01T00:00:00Z" version="1" lat="37.9973871000032872" lon="-122.2312598999489666"/>
-    <node visible="true" id="-2369734" timestamp="1970-01-01T00:00:00Z" version="1" lat="38.0002675326428161" lon="-122.2335494782646066"/>
-    <node visible="true" id="-2369732" timestamp="1970-01-01T00:00:00Z" version="1" lat="38.0044858876267853" lon="-122.2342614231153561"/>
-    <node visible="true" id="-2369731" timestamp="1970-01-01T00:00:00Z" version="1" lat="38.0044639180123127" lon="-122.2336564220571233"/>
-    <node visible="true" id="-2369730" timestamp="1970-01-01T00:00:00Z" version="1" lat="38.0035729689634110" lon="-122.2337157097030627"/>
-    <node visible="true" id="-2369729" timestamp="1970-01-01T00:00:00Z" version="1" lat="37.9849849606266332" lon="-122.3374872397132975"/>
-    <node visible="true" id="-2369727" timestamp="1970-01-01T00:00:00Z" version="1" lat="38.0256691333234755" lon="-122.1186291604219747"/>
-    <node visible="true" id="-2369726" timestamp="1970-01-01T00:00:00Z" version="1" lat="38.0248593516817195" lon="-122.1233576134752923"/>
-    <node visible="true" id="-2369724" timestamp="1970-01-01T00:00:00Z" version="1" lat="38.0260147601828180" lon="-122.1141302077001285"/>
-    <node visible="true" id="-2369721" timestamp="1970-01-01T00:00:00Z" version="1" lat="37.8515418038321982" lon="-122.1608739667939716"/>
+    <node visible="true" id="-2369949" timestamp="1970-01-01T00:00:00Z" version="1" lat="37.8544225427838015" lon="-122.1709882125781661"/>
+    <node visible="true" id="-2369938" timestamp="1970-01-01T00:00:00Z" version="1" lat="37.9047642869139878" lon="-122.2097256897409210"/>
+    <node visible="true" id="-2369937" timestamp="1970-01-01T00:00:00Z" version="1" lat="37.8559297876330163" lon="-122.1525111877332961"/>
+    <node visible="true" id="-2369935" timestamp="1970-01-01T00:00:00Z" version="1" lat="37.8846908999977003" lon="-122.1878909999954033"/>
+    <node visible="true" id="-2369932" timestamp="1970-01-01T00:00:00Z" version="1" lat="37.8515418038321982" lon="-122.1608739667939716"/>
+    <node visible="true" id="-2369917" timestamp="1970-01-01T00:00:00Z" version="1" lat="37.9084764378963328" lon="-122.2098872160555061"/>
+    <node visible="true" id="-2369910" timestamp="1970-01-01T00:00:00Z" version="1" lat="38.0146269083144972" lon="-122.2013160546199089"/>
+    <node visible="true" id="-2369905" timestamp="1970-01-01T00:00:00Z" version="1" lat="37.8617958000001948" lon="-122.1936527000252397"/>
+    <node visible="true" id="-2369898" timestamp="1970-01-01T00:00:00Z" version="1" lat="37.8543952869621734" lon="-122.1711934359790348"/>
+    <node visible="true" id="-2369892" timestamp="1970-01-01T00:00:00Z" version="1" lat="37.7589999999985722" lon="-122.1139682797051620"/>
+    <node visible="true" id="-2369885" timestamp="1970-01-01T00:00:00Z" version="1" lat="37.8620266103541070" lon="-122.1933218504547369"/>
+    <node visible="true" id="-2369880" timestamp="1970-01-01T00:00:00Z" version="1" lat="37.9999655128144127" lon="-122.2390106174340900"/>
+    <node visible="true" id="-2369877" timestamp="1970-01-01T00:00:00Z" version="1" lat="38.0043756572810523" lon="-122.2342628307855534"/>
+    <node visible="true" id="-2369875" timestamp="1970-01-01T00:00:00Z" version="1" lat="38.0002675326428161" lon="-122.2335494782646066"/>
+    <node visible="true" id="-2369874" timestamp="1970-01-01T00:00:00Z" version="1" lat="38.0002122040320955" lon="-122.2350409560890512"/>
+    <node visible="true" id="-2369872" timestamp="1970-01-01T00:00:00Z" version="1" lat="38.0003032202610171" lon="-122.2351777910760262"/>
+    <node visible="true" id="-2369870" timestamp="1970-01-01T00:00:00Z" version="1" lat="37.9973871000032872" lon="-122.2312598999489666"/>
+    <node visible="true" id="-2369869" timestamp="1970-01-01T00:00:00Z" version="1" lat="38.0002675326428161" lon="-122.2335494782646066"/>
+    <node visible="true" id="-2369867" timestamp="1970-01-01T00:00:00Z" version="1" lat="38.0044858876267853" lon="-122.2342614231153561"/>
+    <node visible="true" id="-2369865" timestamp="1970-01-01T00:00:00Z" version="1" lat="38.0256691333234755" lon="-122.1186291604219747"/>
+    <node visible="true" id="-2369864" timestamp="1970-01-01T00:00:00Z" version="1" lat="38.0248593516817195" lon="-122.1233576134752923"/>
+    <node visible="true" id="-2369862" timestamp="1970-01-01T00:00:00Z" version="1" lat="38.0260147601828180" lon="-122.1141302077001285"/>
+    <node visible="true" id="-2369858" timestamp="1970-01-01T00:00:00Z" version="1" lat="37.9063311706929795" lon="-122.2077542573777862"/>
+    <node visible="true" id="-2369855" timestamp="1970-01-01T00:00:00Z" version="1" lat="38.0384958657308303" lon="-122.2341538475920686"/>
+    <node visible="true" id="-2369854" timestamp="1970-01-01T00:00:00Z" version="1" lat="38.0442687201390726" lon="-122.2562879447100528"/>
+    <node visible="true" id="-2369852" timestamp="1970-01-01T00:00:00Z" version="1" lat="38.0384626006105933" lon="-122.2341282835221392"/>
+    <node visible="true" id="-2369849" timestamp="1970-01-01T00:00:00Z" version="1" lat="38.0444825953606767" lon="-122.2566826505538984"/>
+    <node visible="true" id="-2369846" timestamp="1970-01-01T00:00:00Z" version="1" lat="38.0388970496446603" lon="-122.2340141280229489"/>
+    <node visible="true" id="-2369839" timestamp="1970-01-01T00:00:00Z" version="1" lat="38.0381699833614988" lon="-122.2335334085564966"/>
+    <node visible="true" id="-2369838" timestamp="1970-01-01T00:00:00Z" version="1" lat="38.0383178677449862" lon="-122.2337767700882694"/>
+    <node visible="true" id="-2369833" timestamp="1970-01-01T00:00:00Z" version="1" lat="37.8486388240209806" lon="-122.1625395967046046"/>
+    <node visible="true" id="-2369828" timestamp="1970-01-01T00:00:00Z" version="1" lat="37.8646374186533947" lon="-122.1798200729176784"/>
+    <node visible="true" id="-2369827" timestamp="1970-01-01T00:00:00Z" version="1" lat="37.9042645350427776" lon="-122.2063837398105619"/>
+    <node visible="true" id="-2369826" timestamp="1970-01-01T00:00:00Z" version="1" lat="37.8543825821828150" lon="-122.1711819672178194"/>
+    <node visible="true" id="-2369825" timestamp="1970-01-01T00:00:00Z" version="1" lat="37.8643375051006998" lon="-122.1796239336702428"/>
+    <node visible="true" id="-2369824" timestamp="1970-01-01T00:00:00Z" version="1" lat="37.8515589100519705" lon="-122.1608503726116339"/>
+    <node visible="true" id="-2369823" timestamp="1970-01-01T00:00:00Z" version="1" lat="37.8544112380789386" lon="-122.1709767201995334"/>
+    <node visible="true" id="-2369822" timestamp="1970-01-01T00:00:00Z" version="1" lat="37.8622167999953945" lon="-122.1931668000540299"/>
+    <node visible="true" id="-2369819" timestamp="1970-01-01T00:00:00Z" version="1" lat="37.8480251215884920" lon="-122.2282204385855238"/>
+    <node visible="true" id="-2369807" timestamp="1970-01-01T00:00:00Z" version="1" lat="37.8766028188999329" lon="-122.1841312676571931"/>
+    <node visible="true" id="-2369804" timestamp="1970-01-01T00:00:00Z" version="1" lat="37.8765864820276121" lon="-122.1844060459443142"/>
+    <node visible="true" id="-2369801" timestamp="1970-01-01T00:00:00Z" version="1" lat="37.9039543760777420" lon="-122.2068095524664244"/>
+    <node visible="true" id="-2369800" timestamp="1970-01-01T00:00:00Z" version="1" lat="37.9047525691411664" lon="-122.2088661459998775"/>
+    <node visible="true" id="-2369797" timestamp="1970-01-01T00:00:00Z" version="1" lat="37.9044543666399463" lon="-122.2062673538557931"/>
+    <node visible="true" id="-2369792" timestamp="1970-01-01T00:00:00Z" version="1" lat="37.9014857511223298" lon="-122.2046275994553497"/>
+    <node visible="true" id="-2369791" timestamp="1970-01-01T00:00:00Z" version="1" lat="37.8876210798325985" lon="-122.1941040791311082"/>
+    <node visible="true" id="-2369789" timestamp="1970-01-01T00:00:00Z" version="1" lat="37.8860461702607552" lon="-122.1926127479216859"/>
+    <node visible="true" id="-2369788" timestamp="1970-01-01T00:00:00Z" version="1" lat="37.9044166754861394" lon="-122.2058679955643470"/>
+    <node visible="true" id="-2369785" timestamp="1970-01-01T00:00:00Z" version="1" lat="37.8762922877311254" lon="-122.1833302544864779"/>
+    <node visible="true" id="-2369783" timestamp="1970-01-01T00:00:00Z" version="1" lat="37.8852836356780429" lon="-122.1910117782485798"/>
+    <node visible="true" id="-2369782" timestamp="1970-01-01T00:00:00Z" version="1" lat="37.8768722565532059" lon="-122.1836608737338992"/>
+    <node visible="true" id="-2369779" timestamp="1970-01-01T00:00:00Z" version="1" lat="37.8875675726248176" lon="-122.1937166897729128"/>
+    <node visible="true" id="-2369775" timestamp="1970-01-01T00:00:00Z" version="1" lat="38.0044703493738183" lon="-122.2337705443639635"/>
+    <node visible="true" id="-2369774" timestamp="1970-01-01T00:00:00Z" version="1" lat="37.8471341999970505" lon="-122.1619392000146718"/>
+    <node visible="true" id="-2369767" timestamp="1970-01-01T00:00:00Z" version="1" lat="37.8058571439937197" lon="-122.2291618543766560"/>
+    <node visible="true" id="-2369755" timestamp="1970-01-01T00:00:00Z" version="1" lat="38.0044639180123127" lon="-122.2336564220571233"/>
+    <node visible="true" id="-2369754" timestamp="1970-01-01T00:00:00Z" version="1" lat="38.0035729689634110" lon="-122.2337157097030627"/>
+    <node visible="true" id="-2369748" timestamp="1970-01-01T00:00:00Z" version="1" lat="38.0035720512407806" lon="-122.2337180548308595"/>
+    <node visible="true" id="-2369746" timestamp="1970-01-01T00:00:00Z" version="1" lat="37.9074419415915287" lon="-122.2081668159528078"/>
+    <node visible="true" id="-2369745" timestamp="1970-01-01T00:00:00Z" version="1" lat="38.0044749409233376" lon="-122.2339269612022008"/>
+    <node visible="true" id="-2369743" timestamp="1970-01-01T00:00:00Z" version="1" lat="37.9849849606266332" lon="-122.3374872397132975"/>
+    <node visible="true" id="-2369739" timestamp="1970-01-01T00:00:00Z" version="1" lat="38.0103887999978554" lon="-122.2628169999926229"/>
+    <node visible="true" id="-2369737" timestamp="1970-01-01T00:00:00Z" version="1" lat="38.0044733693416461" lon="-122.2336498713218873"/>
+    <node visible="true" id="-2369732" timestamp="1970-01-01T00:00:00Z" version="1" lat="38.0044806640053210" lon="-122.2339170291983237"/>
+    <node visible="true" id="-2369731" timestamp="1970-01-01T00:00:00Z" version="1" lat="38.0292242109058591" lon="-122.2038443182838421"/>
+    <node visible="true" id="-2369730" timestamp="1970-01-01T00:00:00Z" version="1" lat="38.0043631157240327" lon="-122.2336574598676577"/>
+    <node visible="true" id="-2369725" timestamp="1970-01-01T00:00:00Z" version="1" lat="38.0043703224843199" lon="-122.2338900688279892"/>
+    <node visible="true" id="-2369723" timestamp="1970-01-01T00:00:00Z" version="1" lat="37.9939512826244510" lon="-122.1299375090696202"/>
     <node visible="true" id="-2367693" timestamp="1970-01-01T00:00:00Z" version="1" lat="37.8763308999998642" lon="-122.2733243999850146"/>
     <node visible="true" id="-2367692" timestamp="1970-01-01T00:00:00Z" version="1" lat="37.8763276000000104" lon="-122.2733671000081159"/>
     <node visible="true" id="-2367691" timestamp="1970-01-01T00:00:00Z" version="1" lat="37.8763082999963885" lon="-122.2733216000006564"/>
@@ -1277,7 +1277,6 @@
         <tag k="error:circular" v="15"/>
         <tag k="power" v="tower"/>
     </node>
-<<<<<<< HEAD
     <node visible="true" id="-2365885" timestamp="1970-01-01T00:00:00Z" version="1" lat="37.9815444140871676" lon="-122.3380000000043282"/>
     <node visible="true" id="-2365881" timestamp="1970-01-01T00:00:00Z" version="1" lat="37.8565482805627909" lon="-122.0769999999999840"/>
     <node visible="true" id="-2365880" timestamp="1970-01-01T00:00:00Z" version="1" lat="37.8567192805085071" lon="-122.0769999999965449"/>
@@ -1286,42 +1285,46 @@
     <node visible="true" id="-2365872" timestamp="1970-01-01T00:00:00Z" version="1" lat="38.0459999999988980" lon="-122.1725156319033943"/>
     <node visible="true" id="-2365871" timestamp="1970-01-01T00:00:00Z" version="1" lat="38.0460000000012926" lon="-122.1182233967998059"/>
     <node visible="true" id="-2365868" timestamp="1970-01-01T00:00:00Z" version="1" lat="37.7589999999985722" lon="-122.1139682797051620"/>
-    <node visible="true" id="-2349027" timestamp="1970-01-01T00:00:00Z" version="1" lat="37.9596343531023805" lon="-122.2038990899025066"/>
-    <node visible="true" id="-2345165" timestamp="1970-01-01T00:00:00Z" version="1" lat="37.9057387855791674" lon="-122.2094444929861510"/>
-    <node visible="true" id="-2345163" timestamp="1970-01-01T00:00:00Z" version="1" lat="37.9068426575256794" lon="-122.2085723604639043"/>
-    <node visible="true" id="-2339897" timestamp="1970-01-01T00:00:00Z" version="1" lat="37.9577189031991864" lon="-122.2037090573478082"/>
-    <node visible="true" id="-2339895" timestamp="1970-01-01T00:00:00Z" version="1" lat="37.9596083202468719" lon="-122.2040612816552567"/>
-    <node visible="true" id="-2339893" timestamp="1970-01-01T00:00:00Z" version="1" lat="37.9615242058620481" lon="-122.2041144601103468"/>
-    <way visible="true" id="-2374819" timestamp="1970-01-01T00:00:00Z" version="1">
-        <nd ref="-2369954"/>
-=======
-    <node visible="true" id="-2365885" timestamp="1970-01-01T00:00:00Z" version="1" lat="37.9815444140876863" lon="-122.3379999999999939"/>
-    <node visible="true" id="-2365881" timestamp="1970-01-01T00:00:00Z" version="1" lat="37.8565482805662299" lon="-122.0769999999999982"/>
-    <node visible="true" id="-2365880" timestamp="1970-01-01T00:00:00Z" version="1" lat="37.8567192805067094" lon="-122.0769999999999982"/>
-    <node visible="true" id="-2365876" timestamp="1970-01-01T00:00:00Z" version="1" lat="38.0085511239944793" lon="-122.0769999999999982"/>
-    <node visible="true" id="-2365874" timestamp="1970-01-01T00:00:00Z" version="1" lat="38.0348874552017335" lon="-122.3379999999999939"/>
-    <node visible="true" id="-2365873" timestamp="1970-01-01T00:00:00Z" version="1" lat="38.0459999999999994" lon="-122.3096367819083525"/>
-    <node visible="true" id="-2365872" timestamp="1970-01-01T00:00:00Z" version="1" lat="38.0459999999999994" lon="-122.1725156319254211"/>
-    <node visible="true" id="-2365871" timestamp="1970-01-01T00:00:00Z" version="1" lat="38.0459999999999994" lon="-122.1182233968049360"/>
-    <way visible="true" id="-2374648" timestamp="1970-01-01T00:00:00Z" version="1">
-        <nd ref="-2369858"/>
->>>>>>> a6aca2a8
-        <nd ref="-2366587"/>
+    <way visible="true" id="-2374810" timestamp="1970-01-01T00:00:00Z" version="1">
+        <nd ref="-2369949"/>
+        <nd ref="-2367255"/>
         <tag k="cables" v="6"/>
         <tag k="error:circular" v="15"/>
-        <tag k="power" v="line"/>
-        <tag k="ref" v="East Portal-Claremont"/>
-        <tag k="voltage" v="115000"/>
-    </way>
-    <way visible="true" id="-2374815" timestamp="1970-01-01T00:00:00Z" version="1">
-        <nd ref="-2369951"/>
-        <nd ref="-2366587"/>
-        <tag k="error:circular" v="15"/>
-        <tag k="power" v="line"/>
-        <tag k="ref" v="Sobrante - East Portal/East Portal - Claremont"/>
-        <tag k="voltage" v="115000"/>
-    </way>
-    <way visible="true" id="-2374809" timestamp="1970-01-01T00:00:00Z" version="1">
+        <tag k="frequency" v="60"/>
+        <tag k="power" v="line"/>
+        <tag k="voltage" v="115000"/>
+    </way>
+    <way visible="true" id="-2374795" timestamp="1970-01-01T00:00:00Z" version="1">
+        <nd ref="-2369938"/>
+        <nd ref="-2366398"/>
+        <tag k="error:circular" v="15"/>
+        <tag k="power" v="line"/>
+        <tag k="voltage" v="115000"/>
+    </way>
+    <way visible="true" id="-2374791" timestamp="1970-01-01T00:00:00Z" version="1">
+        <nd ref="-2369937"/>
+        <nd ref="-2366202"/>
+        <tag k="error:circular" v="15"/>
+        <tag k="power" v="line"/>
+    </way>
+    <way visible="true" id="-2374787" timestamp="1970-01-01T00:00:00Z" version="1">
+        <nd ref="-2369935"/>
+        <nd ref="-2366570"/>
+        <tag k="error:circular" v="15"/>
+        <tag k="power" v="line"/>
+    </way>
+    <way visible="true" id="-2374782" timestamp="1970-01-01T00:00:00Z" version="1">
+        <nd ref="-2369932"/>
+        <nd ref="-2366767"/>
+        <tag k="cables" v="6"/>
+        <tag k="error:circular" v="15"/>
+        <tag k="power" v="line"/>
+        <tag k="ref" v="Moraga - Lakewood"/>
+        <tag k="tiger:cfcc" v="C20"/>
+        <tag k="tiger:county" v="Contra Costa, CA"/>
+        <tag k="voltage" v="115000"/>
+    </way>
+    <way visible="true" id="-2374736" timestamp="1970-01-01T00:00:00Z" version="1">
         <nd ref="-2366454"/>
         <nd ref="-2366829"/>
         <nd ref="-2367385"/>
@@ -1363,7 +1366,7 @@
         <nd ref="-2366364"/>
         <nd ref="-2366368"/>
         <nd ref="-2366365"/>
-        <nd ref="-2369948"/>
+        <nd ref="-2369917"/>
         <tag k="cables" v="6"/>
         <tag k="error:circular" v="15"/>
         <tag k="frequency" v="60"/>
@@ -1372,18 +1375,21 @@
         <tag k="ref" v="Standard Oil - Sobrante"/>
         <tag k="voltage" v="115000"/>
     </way>
-    <way visible="true" id="-2374802" timestamp="1970-01-01T00:00:00Z" version="1">
-        <nd ref="-2366776"/>
-        <nd ref="-2369941"/>
-        <tag k="cables" v="3"/>
-        <tag k="error:circular" v="15"/>
-        <tag k="frequency" v="60"/>
-        <tag k="power" v="line"/>
-        <tag k="voltage" v="230000"/>
-        <tag k="wires" v="double"/>
-    </way>
-    <way visible="true" id="-2374798" timestamp="1970-01-01T00:00:00Z" version="1">
-        <nd ref="-2369938"/>
+    <way visible="true" id="-2374730" timestamp="1970-01-01T00:00:00Z" version="1">
+        <nd ref="-2369910"/>
+        <nd ref="-2366476"/>
+        <nd ref="-2366477"/>
+        <nd ref="-2367384"/>
+        <nd ref="-2366478"/>
+        <nd ref="-2366468"/>
+        <nd ref="-2366469"/>
+        <tag k="error:circular" v="15"/>
+        <tag k="name" v="Oleum - North Tower - Christie 115kV transmission line"/>
+        <tag k="power" v="line"/>
+        <tag k="voltage" v="115000"/>
+    </way>
+    <way visible="true" id="-2374721" timestamp="1970-01-01T00:00:00Z" version="1">
+        <nd ref="-2369905"/>
         <nd ref="-2365982"/>
         <nd ref="-2365983"/>
         <nd ref="-2365984"/>
@@ -1399,69 +1405,27 @@
         <tag k="source" v="Bing"/>
         <tag k="voltage" v="115000"/>
     </way>
-    <way visible="true" id="-2374792" timestamp="1970-01-01T00:00:00Z" version="1">
-        <nd ref="-2369931"/>
-        <nd ref="-2366398"/>
-        <tag k="error:circular" v="15"/>
-        <tag k="power" v="line"/>
-        <tag k="voltage" v="115000"/>
-    </way>
-    <way visible="true" id="-2374784" timestamp="1970-01-01T00:00:00Z" version="1">
-        <nd ref="-2369927"/>
-        <nd ref="-2369928"/>
-        <tag k="error:circular" v="15"/>
-        <tag k="name" v="Oleum - Martinez 115kV transmission line"/>
-        <tag k="power" v="line"/>
-        <tag k="voltage" v="115000"/>
-    </way>
-    <way visible="true" id="-2374777" timestamp="1970-01-01T00:00:00Z" version="1">
-        <nd ref="-2369926"/>
-        <nd ref="-2366995"/>
-        <tag k="cables" v="3"/>
-        <tag k="error:circular" v="15"/>
-        <tag k="power" v="line"/>
-        <tag k="voltage" v="115000"/>
-    </way>
-    <way visible="true" id="-2374773" timestamp="1970-01-01T00:00:00Z" version="1">
-        <nd ref="-2369925"/>
-        <nd ref="-2366780"/>
+    <way visible="true" id="-2374715" timestamp="1970-01-01T00:00:00Z" version="1">
+        <nd ref="-2369898"/>
+        <nd ref="-2366781"/>
+        <nd ref="-2367247"/>
         <tag k="cables" v="6"/>
         <tag k="error:circular" v="15"/>
-        <tag k="power" v="line"/>
-        <tag k="ref" v="Moraga - Station X"/>
-        <tag k="voltage" v="115000"/>
-    </way>
-    <way visible="true" id="-2374767" timestamp="1970-01-01T00:00:00Z" version="1">
-        <nd ref="-2369918"/>
-        <nd ref="-2366692"/>
+        <tag k="frequency" v="60"/>
+        <tag k="power" v="line"/>
+        <tag k="ref" v="East Portal-Claremont"/>
+        <tag k="voltage" v="115000"/>
+    </way>
+    <way visible="true" id="-2374704" timestamp="1970-01-01T00:00:00Z" version="1">
+        <nd ref="-2369892"/>
+        <nd ref="-2365868"/>
         <tag k="cables" v="6"/>
         <tag k="error:circular" v="15"/>
-        <tag k="power" v="line"/>
-        <tag k="ref" v="Moraga - Station X"/>
-        <tag k="voltage" v="115000"/>
-    </way>
-    <way visible="true" id="-2374755" timestamp="1970-01-01T00:00:00Z" version="1">
-        <nd ref="-2369906"/>
-        <nd ref="-2365950"/>
-        <nd ref="-2365951"/>
-        <nd ref="-2365952"/>
-        <nd ref="-2367256"/>
-        <nd ref="-2367243"/>
-        <nd ref="-2367254"/>
-        <nd ref="-2367247"/>
-        <tag k="error:circular" v="15"/>
-        <tag k="power" v="line"/>
-        <tag k="ref" v="Sobrante - Claremont"/>
-        <tag k="source" v="Bing"/>
-        <tag k="voltage" v="115000"/>
-    </way>
-    <way visible="true" id="-2374751" timestamp="1970-01-01T00:00:00Z" version="1">
-        <nd ref="-2369903"/>
-        <nd ref="-2367354"/>
-        <tag k="error:circular" v="15"/>
-        <tag k="power" v="line"/>
-    </way>
-    <way visible="true" id="-2374744" timestamp="1970-01-01T00:00:00Z" version="1">
+        <tag k="name" v="Moraga - San Leandro 115kV transmission line"/>
+        <tag k="power" v="line"/>
+        <tag k="voltage" v="115000"/>
+    </way>
+    <way visible="true" id="-2374692" timestamp="1970-01-01T00:00:00Z" version="1">
         <nd ref="-2367255"/>
         <nd ref="-2367249"/>
         <nd ref="-2367252"/>
@@ -1470,42 +1434,170 @@
         <nd ref="-2365956"/>
         <nd ref="-2365957"/>
         <nd ref="-2365958"/>
-        <nd ref="-2369898"/>
+        <nd ref="-2369885"/>
         <tag k="error:circular" v="15"/>
         <tag k="power" v="line"/>
         <tag k="ref" v="Sobrante - Claremont"/>
         <tag k="source" v="Bing"/>
         <tag k="voltage" v="115000"/>
     </way>
-    <way visible="true" id="-2374740" timestamp="1970-01-01T00:00:00Z" version="1">
-        <nd ref="-2369892"/>
-        <nd ref="-2366202"/>
-        <tag k="error:circular" v="15"/>
-        <tag k="power" v="line"/>
-    </way>
-    <way visible="true" id="-2374736" timestamp="1970-01-01T00:00:00Z" version="1">
-        <nd ref="-2369890"/>
-        <nd ref="-2366570"/>
-        <tag k="error:circular" v="15"/>
-        <tag k="power" v="line"/>
-    </way>
-    <way visible="true" id="-2374723" timestamp="1970-01-01T00:00:00Z" version="1">
-        <nd ref="-2366873"/>
-        <nd ref="-2367043"/>
+    <way visible="true" id="-2374689" timestamp="1970-01-01T00:00:00Z" version="1">
         <nd ref="-2369880"/>
+        <nd ref="-2369874"/>
+        <tag k="cables" v="6"/>
+        <tag k="error:circular" v="15"/>
+        <tag k="frequency" v="60"/>
+        <tag k="owner" v="PG&amp;E"/>
+        <tag k="power" v="line"/>
+        <tag k="ref" v="Standard Oil - Sobrante"/>
+        <tag k="tiger:cfcc" v="C20"/>
+        <tag k="tiger:county" v="Contra Costa, CA"/>
+        <tag k="voltage" v="115000"/>
+    </way>
+    <way visible="true" id="-2374686" timestamp="1970-01-01T00:00:00Z" version="1">
+        <nd ref="-2365885"/>
+        <nd ref="-2366662"/>
+        <nd ref="-2366663"/>
+        <nd ref="-2366664"/>
+        <nd ref="-2366659"/>
+        <nd ref="-2366660"/>
+        <nd ref="-2366661"/>
+        <nd ref="-2366657"/>
+        <nd ref="-2366658"/>
+        <nd ref="-2366656"/>
+        <nd ref="-2366642"/>
+        <tag k="cables" v="6"/>
+        <tag k="error:circular" v="15"/>
+        <tag k="frequency" v="60"/>
+        <tag k="owner" v="PG&amp;E"/>
+        <tag k="power" v="line"/>
+        <tag k="ref" v="Standard Oil - Sobrante"/>
+        <tag k="tiger:cfcc" v="C20"/>
+        <tag k="tiger:county" v="Contra Costa, CA"/>
+        <tag k="voltage" v="115000"/>
+    </way>
+    <way visible="true" id="-2374684" timestamp="1970-01-01T00:00:00Z" version="1">
+        <nd ref="-2366855"/>
+        <nd ref="-2369872"/>
+        <tag k="error:circular" v="15"/>
+        <tag k="owner" v="Pacific Gas &amp; Electric"/>
+        <tag k="power" v="line"/>
+        <tag k="ref" v="Oleum - El Cerrito"/>
+        <tag k="voltage" v="115000"/>
+    </way>
+    <way visible="true" id="-2374681" timestamp="1970-01-01T00:00:00Z" version="1">
+        <nd ref="-2369867"/>
+        <nd ref="-2369877"/>
+        <tag k="error:circular" v="15"/>
+        <tag k="owner" v="Pacific Gas &amp; Electric"/>
+        <tag k="power" v="line"/>
+        <tag k="ref" v="Oleum - El Cerrito"/>
+        <tag k="voltage" v="115000"/>
+    </way>
+    <way visible="true" id="-2374679" timestamp="1970-01-01T00:00:00Z" version="1">
+        <nd ref="-2369875"/>
+        <nd ref="-2369869"/>
+        <tag k="cables" v="6"/>
+        <tag k="error:circular" v="15"/>
+        <tag k="frequency" v="60"/>
+        <tag k="owner" v="PG&amp;E"/>
+        <tag k="power" v="line"/>
+        <tag k="ref" v="Standard Oil - Sobrante"/>
+        <tag k="tiger:cfcc" v="C20"/>
+        <tag k="tiger:county" v="Contra Costa, CA"/>
+        <tag k="voltage" v="115000"/>
+    </way>
+    <way visible="true" id="-2374670" timestamp="1970-01-01T00:00:00Z" version="1">
+        <nd ref="-2369870"/>
+        <nd ref="-2366454"/>
+        <tag k="cables" v="6"/>
+        <tag k="error:circular" v="15"/>
+        <tag k="frequency" v="60"/>
+        <tag k="owner" v="PG&amp;E"/>
+        <tag k="power" v="line"/>
+        <tag k="ref" v="Standard Oil - Sobrante"/>
+        <tag k="tiger:cfcc" v="C20"/>
+        <tag k="tiger:county" v="Contra Costa, CA"/>
+        <tag k="voltage" v="115000"/>
+    </way>
+    <way visible="true" id="-2374660" timestamp="1970-01-01T00:00:00Z" version="1">
+        <nd ref="-2369865"/>
+        <nd ref="-2367201"/>
+        <nd ref="-2369862"/>
         <tag k="cables" v="3"/>
         <tag k="error:circular" v="15"/>
         <tag k="power" v="line"/>
-    </way>
-    <way visible="true" id="-2374721" timestamp="1970-01-01T00:00:00Z" version="1">
-        <nd ref="-2369877"/>
-        <nd ref="-2366843"/>
+        <tag k="wires" v="single"/>
+    </way>
+    <way visible="true" id="-2374657" timestamp="1970-01-01T00:00:00Z" version="1">
+        <nd ref="-2367198"/>
+        <nd ref="-2367202"/>
+        <nd ref="-2367200"/>
+        <nd ref="-2367199"/>
+        <nd ref="-2369864"/>
         <tag k="cables" v="3"/>
         <tag k="error:circular" v="15"/>
         <tag k="power" v="line"/>
-        <tag k="voltage" v="115000"/>
-    </way>
-    <way visible="true" id="-2374699" timestamp="1970-01-01T00:00:00Z" version="1">
+        <tag k="wires" v="single"/>
+    </way>
+    <way visible="true" id="-2374646" timestamp="1970-01-01T00:00:00Z" version="1">
+        <nd ref="-2366776"/>
+        <nd ref="-2369858"/>
+        <tag k="cables" v="3"/>
+        <tag k="error:circular" v="15"/>
+        <tag k="frequency" v="60"/>
+        <tag k="power" v="line"/>
+        <tag k="voltage" v="230000"/>
+        <tag k="wires" v="double"/>
+    </way>
+    <way visible="true" id="-2374643" timestamp="1970-01-01T00:00:00Z" version="1">
+        <nd ref="-2369855"/>
+        <nd ref="-2367015"/>
+        <tag k="error:circular" v="15"/>
+        <tag k="owner" v="Pacific Gas &amp; Electric"/>
+        <tag k="power" v="line"/>
+        <tag k="ref" v="Oleum - El Cerrito"/>
+        <tag k="voltage" v="115000"/>
+    </way>
+    <way visible="true" id="-2374640" timestamp="1970-01-01T00:00:00Z" version="1">
+        <nd ref="-2366765"/>
+        <nd ref="-2369854"/>
+        <tag k="error:circular" v="15"/>
+        <tag k="owner" v="Pacific Gas &amp; Electric"/>
+        <tag k="power" v="line"/>
+        <tag k="ref" v="Oleum - El Cerrito"/>
+        <tag k="voltage" v="115000"/>
+    </way>
+    <way visible="true" id="-2374636" timestamp="1970-01-01T00:00:00Z" version="1">
+        <nd ref="-2367015"/>
+        <nd ref="-2367319"/>
+        <nd ref="-2369852"/>
+        <tag k="error:circular" v="15"/>
+        <tag k="power" v="line"/>
+    </way>
+    <way visible="true" id="-2374631" timestamp="1970-01-01T00:00:00Z" version="1">
+        <nd ref="-2367034"/>
+        <nd ref="-2369849"/>
+        <tag k="error:circular" v="15"/>
+        <tag k="power" v="line"/>
+    </way>
+    <way visible="true" id="-2374629" timestamp="1970-01-01T00:00:00Z" version="1">
+        <nd ref="-2369846"/>
+        <nd ref="-2366878"/>
+        <tag k="error:circular" v="15"/>
+        <tag k="name" v="Oleum - Martinez 115kV transmission line"/>
+        <tag k="power" v="line"/>
+        <tag k="voltage" v="115000"/>
+    </way>
+    <way visible="true" id="-2374620" timestamp="1970-01-01T00:00:00Z" version="1">
+        <nd ref="-2369838"/>
+        <nd ref="-2369839"/>
+        <tag k="error:circular" v="15"/>
+        <tag k="name" v="Oleum - Martinez 115kV transmission line"/>
+        <tag k="power" v="line"/>
+        <tag k="voltage" v="115000"/>
+    </way>
+    <way visible="true" id="-2374612" timestamp="1970-01-01T00:00:00Z" version="1">
         <nd ref="-2367250"/>
         <nd ref="-2367246"/>
         <tag k="cables" v="6"/>
@@ -1516,115 +1608,18 @@
         <tag k="ref" v="Moraga - Claremont"/>
         <tag k="voltage" v="115000"/>
     </way>
-    <way visible="true" id="-2374694" timestamp="1970-01-01T00:00:00Z" version="1">
+    <way visible="true" id="-2374607" timestamp="1970-01-01T00:00:00Z" version="1">
         <nd ref="-2366998"/>
-        <nd ref="-2369865"/>
+        <nd ref="-2369833"/>
         <tag k="cables" v="3"/>
         <tag k="error:circular" v="15"/>
         <tag k="frequency" v="60"/>
         <tag k="power" v="line"/>
         <tag k="voltage" v="115000"/>
     </way>
-    <way visible="true" id="-2374689" timestamp="1970-01-01T00:00:00Z" version="1">
-        <nd ref="-2369857"/>
-        <nd ref="-2367255"/>
-        <tag k="cables" v="6"/>
-        <tag k="error:circular" v="15"/>
-        <tag k="frequency" v="60"/>
-        <tag k="power" v="line"/>
-        <tag k="voltage" v="115000"/>
-    </way>
-    <way visible="true" id="-2374677" timestamp="1970-01-01T00:00:00Z" version="1">
-        <nd ref="-2369850"/>
-        <nd ref="-2365868"/>
-        <tag k="cables" v="6"/>
-        <tag k="error:circular" v="15"/>
-        <tag k="name" v="Moraga - San Leandro 115kV transmission line"/>
-        <tag k="power" v="line"/>
-        <tag k="voltage" v="115000"/>
-    </way>
-    <way visible="true" id="-2374641" timestamp="1970-01-01T00:00:00Z" version="1">
-        <nd ref="-2369833"/>
-        <nd ref="-2369830"/>
-        <tag k="cables" v="6"/>
-        <tag k="error:circular" v="15"/>
-        <tag k="frequency" v="60"/>
-        <tag k="owner" v="Pacific Gas &amp; Electric"/>
-        <tag k="power" v="line"/>
-        <tag k="ref" v="Lakeville-Sobrante/Ignacio-Sobrante"/>
-        <tag k="voltage" v="230000"/>
-        <tag k="wires" v="double"/>
-    </way>
-    <way visible="true" id="-2374634" timestamp="1970-01-01T00:00:00Z" version="1">
-        <nd ref="-2366083"/>
-        <nd ref="-2369831"/>
-        <tag k="cables" v="6"/>
-        <tag k="error:circular" v="15"/>
-        <tag k="frequency" v="60"/>
-        <tag k="owner" v="Pacific Gas &amp; Electric"/>
-        <tag k="power" v="line"/>
-        <tag k="ref" v="Lakeville-Sobrante/Ignacio-Sobrante"/>
-        <tag k="voltage" v="230000"/>
-        <tag k="wires" v="double"/>
-    </way>
-    <way visible="true" id="-2374619" timestamp="1970-01-01T00:00:00Z" version="1">
-        <nd ref="-2369827"/>
-        <nd ref="-2366781"/>
-        <nd ref="-2367247"/>
-        <tag k="cables" v="6"/>
-        <tag k="error:circular" v="15"/>
-        <tag k="frequency" v="60"/>
-        <tag k="power" v="line"/>
-        <tag k="ref" v="East Portal-Claremont"/>
-        <tag k="voltage" v="115000"/>
-    </way>
-    <way visible="true" id="-2374615" timestamp="1970-01-01T00:00:00Z" version="1">
+    <way visible="true" id="-2374604" timestamp="1970-01-01T00:00:00Z" version="1">
+        <nd ref="-2369828"/>
         <nd ref="-2369825"/>
-        <nd ref="-2366476"/>
-        <nd ref="-2366477"/>
-        <nd ref="-2367384"/>
-        <nd ref="-2366478"/>
-        <nd ref="-2366468"/>
-        <nd ref="-2366469"/>
-        <tag k="error:circular" v="15"/>
-        <tag k="name" v="Oleum - North Tower - Christie 115kV transmission line"/>
-        <tag k="power" v="line"/>
-        <tag k="voltage" v="115000"/>
-    </way>
-    <way visible="true" id="-2374605" timestamp="1970-01-01T00:00:00Z" version="1">
-        <nd ref="-2366721"/>
-        <nd ref="-2366504"/>
-        <nd ref="-2369818"/>
-        <tag k="REVIEW" v="000024"/>
-        <tag k="error:circular" v="15"/>
-        <tag k="name" v="Oleum - North Tower - Christie 115kV transmission line"/>
-        <tag k="power" v="line"/>
-        <tag k="voltage" v="115000"/>
-    </way>
-    <way visible="true" id="-2374603" timestamp="1970-01-01T00:00:00Z" version="1">
-        <nd ref="-2369817"/>
-        <nd ref="-2367293"/>
-        <tag k="error:circular" v="15"/>
-        <tag k="power" v="line"/>
-    </way>
-    <way visible="true" id="-2374599" timestamp="1970-01-01T00:00:00Z" version="1">
-        <nd ref="-2369815"/>
-        <nd ref="-2366874"/>
-        <nd ref="-2369810"/>
-        <tag k="error:circular" v="15"/>
-        <tag k="power" v="line"/>
-    </way>
-    <way visible="true" id="-2374582" timestamp="1970-01-01T00:00:00Z" version="1">
-        <nd ref="-2369809"/>
-        <nd ref="-2366878"/>
-        <tag k="error:circular" v="15"/>
-        <tag k="name" v="Oleum - Martinez 115kV transmission line"/>
-        <tag k="power" v="line"/>
-        <tag k="voltage" v="115000"/>
-    </way>
-    <way visible="true" id="-2374566" timestamp="1970-01-01T00:00:00Z" version="1">
-        <nd ref="-2369800"/>
-        <nd ref="-2369797"/>
         <tag k="REVIEW" v="0002d5"/>
         <tag k="cables" v="6"/>
         <tag k="error:circular" v="15"/>
@@ -1633,7 +1628,7 @@
         <tag k="ref" v="Parkway - Moraga/Bahia - Moraga"/>
         <tag k="voltage" v="230000"/>
     </way>
-    <way visible="true" id="-2374563" timestamp="1970-01-01T00:00:00Z" version="1">
+    <way visible="true" id="-2374601" timestamp="1970-01-01T00:00:00Z" version="1">
         <nd ref="-2365922"/>
         <nd ref="-2366069"/>
         <nd ref="-2366070"/>
@@ -1657,7 +1652,7 @@
         <nd ref="-2366372"/>
         <nd ref="-2366395"/>
         <nd ref="-2366403"/>
-        <nd ref="-2369799"/>
+        <nd ref="-2369827"/>
         <tag k="REVIEW" v="0002d5"/>
         <tag k="cables" v="6"/>
         <tag k="error:circular" v="15"/>
@@ -1666,9 +1661,9 @@
         <tag k="ref" v="Parkway - Moraga/Bahia - Moraga"/>
         <tag k="voltage" v="230000"/>
     </way>
-    <way visible="true" id="-2374561" timestamp="1970-01-01T00:00:00Z" version="1">
-        <nd ref="-2369798"/>
-        <nd ref="-2369795"/>
+    <way visible="true" id="-2374599" timestamp="1970-01-01T00:00:00Z" version="1">
+        <nd ref="-2369826"/>
+        <nd ref="-2369823"/>
         <tag k="REVIEW" v="0002d5"/>
         <tag k="cables" v="6"/>
         <tag k="error:circular" v="15"/>
@@ -1677,8 +1672,8 @@
         <tag k="ref" v="Parkway - Moraga/Bahia - Moraga"/>
         <tag k="voltage" v="230000"/>
     </way>
-    <way visible="true" id="-2374556" timestamp="1970-01-01T00:00:00Z" version="1">
-        <nd ref="-2369796"/>
+    <way visible="true" id="-2374594" timestamp="1970-01-01T00:00:00Z" version="1">
+        <nd ref="-2369824"/>
         <nd ref="-2367011"/>
         <nd ref="-2366965"/>
         <tag k="REVIEW" v="0002d5"/>
@@ -1689,60 +1684,208 @@
         <tag k="ref" v="Parkway - Moraga/Bahia - Moraga"/>
         <tag k="voltage" v="230000"/>
     </way>
-    <way visible="true" id="-2374550" timestamp="1970-01-01T00:00:00Z" version="1">
-        <nd ref="-2369794"/>
+    <way visible="true" id="-2374589" timestamp="1970-01-01T00:00:00Z" version="1">
+        <nd ref="-2369822"/>
+        <nd ref="-2365950"/>
+        <nd ref="-2365951"/>
+        <nd ref="-2365952"/>
+        <nd ref="-2367256"/>
+        <nd ref="-2367243"/>
+        <nd ref="-2367254"/>
+        <nd ref="-2367247"/>
+        <tag k="error:circular" v="15"/>
+        <tag k="power" v="line"/>
+        <tag k="ref" v="Sobrante - Claremont"/>
+        <tag k="source" v="Bing"/>
+        <tag k="voltage" v="115000"/>
+    </way>
+    <way visible="true" id="-2374585" timestamp="1970-01-01T00:00:00Z" version="1">
+        <nd ref="-2369819"/>
+        <nd ref="-2367354"/>
+        <tag k="error:circular" v="15"/>
+        <tag k="power" v="line"/>
+    </way>
+    <way visible="true" id="-2374553" timestamp="1970-01-01T00:00:00Z" version="1">
+        <nd ref="-2369807"/>
+        <nd ref="-2366587"/>
+        <tag k="cables" v="6"/>
+        <tag k="error:circular" v="15"/>
+        <tag k="power" v="line"/>
+        <tag k="ref" v="East Portal-Claremont"/>
+        <tag k="voltage" v="115000"/>
+    </way>
+    <way visible="true" id="-2374549" timestamp="1970-01-01T00:00:00Z" version="1">
+        <nd ref="-2369804"/>
+        <nd ref="-2366587"/>
+        <tag k="error:circular" v="15"/>
+        <tag k="power" v="line"/>
+        <tag k="ref" v="Sobrante - East Portal/East Portal - Claremont"/>
+        <tag k="voltage" v="115000"/>
+    </way>
+    <way visible="true" id="-2374545" timestamp="1970-01-01T00:00:00Z" version="1">
+        <nd ref="-2369801"/>
+        <nd ref="-2366995"/>
+        <tag k="cables" v="3"/>
+        <tag k="error:circular" v="15"/>
+        <tag k="power" v="line"/>
+        <tag k="voltage" v="115000"/>
+    </way>
+    <way visible="true" id="-2374539" timestamp="1970-01-01T00:00:00Z" version="1">
+        <nd ref="-2366873"/>
+        <nd ref="-2367043"/>
+        <nd ref="-2369800"/>
+        <tag k="cables" v="3"/>
+        <tag k="error:circular" v="15"/>
+        <tag k="power" v="line"/>
+    </way>
+    <way visible="true" id="-2374537" timestamp="1970-01-01T00:00:00Z" version="1">
+        <nd ref="-2369797"/>
+        <nd ref="-2366843"/>
+        <tag k="cables" v="3"/>
+        <tag k="error:circular" v="15"/>
+        <tag k="power" v="line"/>
+        <tag k="voltage" v="115000"/>
+    </way>
+    <way visible="true" id="-2374525" timestamp="1970-01-01T00:00:00Z" version="1">
+        <nd ref="-2369792"/>
+        <nd ref="-2366405"/>
+        <tag k="error:circular" v="15"/>
+        <tag k="power" v="line"/>
+        <tag k="ref" v="Sobrante - East Portal"/>
+        <tag k="voltage" v="115000"/>
+    </way>
+    <way visible="true" id="-2374522" timestamp="1970-01-01T00:00:00Z" version="1">
+        <nd ref="-2369789"/>
+        <nd ref="-2369791"/>
+        <tag k="error:circular" v="15"/>
+        <tag k="power" v="line"/>
+        <tag k="ref" v="Sobrante - East Portal"/>
+        <tag k="voltage" v="115000"/>
+    </way>
+    <way visible="true" id="-2374516" timestamp="1970-01-01T00:00:00Z" version="1">
+        <nd ref="-2369788"/>
+        <nd ref="-2366995"/>
+        <tag k="error:circular" v="15"/>
+        <tag k="power" v="line"/>
+        <tag k="ref" v="Sobrante - East Portal"/>
+        <tag k="voltage" v="115000"/>
+    </way>
+    <way visible="true" id="-2374511" timestamp="1970-01-01T00:00:00Z" version="1">
+        <nd ref="-2369785"/>
         <nd ref="-2366232"/>
-        <nd ref="-2369791"/>
+        <nd ref="-2369782"/>
         <tag k="cables" v="6"/>
         <tag k="error:circular" v="15"/>
         <tag k="power" v="line"/>
         <tag k="ref" v="Sobrante - Claremont"/>
         <tag k="voltage" v="115000"/>
     </way>
-    <way visible="true" id="-2374546" timestamp="1970-01-01T00:00:00Z" version="1">
-        <nd ref="-2369792"/>
-        <nd ref="-2369788"/>
+    <way visible="true" id="-2374507" timestamp="1970-01-01T00:00:00Z" version="1">
+        <nd ref="-2369783"/>
+        <nd ref="-2369779"/>
         <tag k="cables" v="6"/>
         <tag k="error:circular" v="15"/>
         <tag k="power" v="line"/>
         <tag k="ref" v="Sobrante - Claremont"/>
         <tag k="voltage" v="115000"/>
     </way>
-    <way visible="true" id="-2374532" timestamp="1970-01-01T00:00:00Z" version="1">
-        <nd ref="-2369784"/>
-        <nd ref="-2367015"/>
-        <tag k="error:circular" v="15"/>
+    <way visible="true" id="-2374493" timestamp="1970-01-01T00:00:00Z" version="1">
+        <nd ref="-2369775"/>
+        <nd ref="-2366348"/>
+        <tag k="cables" v="3"/>
+        <tag k="error:circular" v="15"/>
+        <tag k="frequency" v="60"/>
         <tag k="owner" v="Pacific Gas &amp; Electric"/>
         <tag k="power" v="line"/>
-        <tag k="ref" v="Oleum - El Cerrito"/>
-        <tag k="voltage" v="115000"/>
-    </way>
-    <way visible="true" id="-2374529" timestamp="1970-01-01T00:00:00Z" version="1">
-        <nd ref="-2366765"/>
-        <nd ref="-2369783"/>
-        <tag k="error:circular" v="15"/>
+        <tag k="ref" v="Parkway - Moraga"/>
+        <tag k="voltage" v="230000"/>
+    </way>
+    <way visible="true" id="-2374489" timestamp="1970-01-01T00:00:00Z" version="1">
+        <nd ref="-2369774"/>
+        <nd ref="-2366780"/>
+        <tag k="cables" v="6"/>
+        <tag k="error:circular" v="15"/>
+        <tag k="power" v="line"/>
+        <tag k="ref" v="Moraga - Station X"/>
+        <tag k="voltage" v="115000"/>
+    </way>
+    <way visible="true" id="-2374483" timestamp="1970-01-01T00:00:00Z" version="1">
+        <nd ref="-2369767"/>
+        <nd ref="-2366692"/>
+        <tag k="cables" v="6"/>
+        <tag k="error:circular" v="15"/>
+        <tag k="power" v="line"/>
+        <tag k="ref" v="Moraga - Station X"/>
+        <tag k="voltage" v="115000"/>
+    </way>
+    <way visible="true" id="-2374471" timestamp="1970-01-01T00:00:00Z" version="1">
+        <nd ref="-2369755"/>
+        <nd ref="-2369754"/>
+        <tag k="cables" v="3"/>
+        <tag k="error:circular" v="15"/>
+        <tag k="frequency" v="60"/>
         <tag k="owner" v="Pacific Gas &amp; Electric"/>
         <tag k="power" v="line"/>
-        <tag k="ref" v="Oleum - El Cerrito"/>
-        <tag k="voltage" v="115000"/>
-    </way>
-    <way visible="true" id="-2374525" timestamp="1970-01-01T00:00:00Z" version="1">
-        <nd ref="-2367015"/>
-        <nd ref="-2367319"/>
-        <nd ref="-2369781"/>
-        <tag k="error:circular" v="15"/>
-        <tag k="power" v="line"/>
-    </way>
-    <way visible="true" id="-2374520" timestamp="1970-01-01T00:00:00Z" version="1">
-        <nd ref="-2367034"/>
-        <nd ref="-2369778"/>
-        <tag k="error:circular" v="15"/>
-        <tag k="power" v="line"/>
-    </way>
-    <way visible="true" id="-2374494" timestamp="1970-01-01T00:00:00Z" version="1">
-        <nd ref="-2369762"/>
+        <tag k="ref" v="Bahia - Moraga"/>
+        <tag k="voltage" v="230000"/>
+    </way>
+    <way visible="true" id="-2374460" timestamp="1970-01-01T00:00:00Z" version="1">
+        <nd ref="-2369748"/>
+        <nd ref="-2369745"/>
+        <tag k="cables" v="6"/>
+        <tag k="error:circular" v="15"/>
+        <tag k="frequency" v="60"/>
+        <tag k="owner" v="Pacific Gas &amp; Electric"/>
+        <tag k="power" v="line"/>
+        <tag k="ref" v="Lakeville-Sobrante/Ignacio-Sobrante"/>
+        <tag k="voltage" v="230000"/>
+        <tag k="wires" v="double"/>
+    </way>
+    <way visible="true" id="-2374453" timestamp="1970-01-01T00:00:00Z" version="1">
+        <nd ref="-2366083"/>
+        <nd ref="-2369746"/>
+        <tag k="cables" v="6"/>
+        <tag k="error:circular" v="15"/>
+        <tag k="frequency" v="60"/>
+        <tag k="owner" v="Pacific Gas &amp; Electric"/>
+        <tag k="power" v="line"/>
+        <tag k="ref" v="Lakeville-Sobrante/Ignacio-Sobrante"/>
+        <tag k="voltage" v="230000"/>
+        <tag k="wires" v="double"/>
+    </way>
+    <way visible="true" id="-2374442" timestamp="1970-01-01T00:00:00Z" version="1">
+        <nd ref="-2369743"/>
+        <nd ref="-2367486"/>
+        <tag k="error:circular" v="15"/>
+        <tag k="power" v="line"/>
+    </way>
+    <way visible="true" id="-2374435" timestamp="1970-01-01T00:00:00Z" version="1">
+        <nd ref="-2369739"/>
+        <nd ref="-2367293"/>
+        <tag k="error:circular" v="15"/>
+        <tag k="power" v="line"/>
+    </way>
+    <way visible="true" id="-2374431" timestamp="1970-01-01T00:00:00Z" version="1">
+        <nd ref="-2369737"/>
+        <nd ref="-2366874"/>
+        <nd ref="-2369732"/>
+        <tag k="error:circular" v="15"/>
+        <tag k="power" v="line"/>
+    </way>
+    <way visible="true" id="-2374412" timestamp="1970-01-01T00:00:00Z" version="1">
+        <nd ref="-2366721"/>
+        <nd ref="-2366504"/>
+        <nd ref="-2369731"/>
+        <tag k="REVIEW" v="000024"/>
+        <tag k="error:circular" v="15"/>
+        <tag k="name" v="Oleum - North Tower - Christie 115kV transmission line"/>
+        <tag k="power" v="line"/>
+        <tag k="voltage" v="115000"/>
+    </way>
+    <way visible="true" id="-2374408" timestamp="1970-01-01T00:00:00Z" version="1">
+        <nd ref="-2369725"/>
         <nd ref="-2366670"/>
-        <nd ref="-2369767"/>
+        <nd ref="-2369730"/>
         <tag k="error:circular" v="15"/>
         <tag k="power" v="line"/>
         <tag k="tiger:cfcc" v="C20"/>
@@ -1751,202 +1894,16 @@
         <tag k="tiger:tlid" v="192077615:192090945:192117152"/>
         <tag k="tiger:upload_uuid" v="bulk_upload.pl-c06aeebd-526f-4861-b1a6-aa2b0d38e820"/>
     </way>
-    <way visible="true" id="-2374477" timestamp="1970-01-01T00:00:00Z" version="1">
-        <nd ref="-2369758"/>
-        <nd ref="-2366348"/>
-        <tag k="cables" v="3"/>
-        <tag k="error:circular" v="15"/>
-        <tag k="frequency" v="60"/>
-        <tag k="owner" v="Pacific Gas &amp; Electric"/>
-        <tag k="power" v="line"/>
-        <tag k="ref" v="Parkway - Moraga"/>
-        <tag k="voltage" v="230000"/>
-    </way>
-    <way visible="true" id="-2374471" timestamp="1970-01-01T00:00:00Z" version="1">
+    <way visible="true" id="-2374391" timestamp="1970-01-01T00:00:00Z" version="1">
         <nd ref="-2366919"/>
         <nd ref="-2366996"/>
         <nd ref="-2366880"/>
-        <nd ref="-2369757"/>
+        <nd ref="-2369723"/>
         <tag k="cables" v="3"/>
         <tag k="error:circular" v="15"/>
         <tag k="power" v="line"/>
         <tag k="wires" v="single"/>
     </way>
-    <way visible="true" id="-2374463" timestamp="1970-01-01T00:00:00Z" version="1">
-        <nd ref="-2369752"/>
-        <nd ref="-2366405"/>
-        <tag k="error:circular" v="15"/>
-        <tag k="power" v="line"/>
-        <tag k="ref" v="Sobrante - East Portal"/>
-        <tag k="voltage" v="115000"/>
-    </way>
-    <way visible="true" id="-2374460" timestamp="1970-01-01T00:00:00Z" version="1">
-        <nd ref="-2369749"/>
-        <nd ref="-2369751"/>
-        <tag k="error:circular" v="15"/>
-        <tag k="power" v="line"/>
-        <tag k="ref" v="Sobrante - East Portal"/>
-        <tag k="voltage" v="115000"/>
-    </way>
-    <way visible="true" id="-2374454" timestamp="1970-01-01T00:00:00Z" version="1">
-        <nd ref="-2369748"/>
-        <nd ref="-2366995"/>
-        <tag k="error:circular" v="15"/>
-        <tag k="power" v="line"/>
-        <tag k="ref" v="Sobrante - East Portal"/>
-        <tag k="voltage" v="115000"/>
-    </way>
-    <way visible="true" id="-2374450" timestamp="1970-01-01T00:00:00Z" version="1">
-        <nd ref="-2369745"/>
-        <nd ref="-2369739"/>
-        <tag k="cables" v="6"/>
-        <tag k="error:circular" v="15"/>
-        <tag k="frequency" v="60"/>
-        <tag k="owner" v="PG&amp;E"/>
-        <tag k="power" v="line"/>
-        <tag k="ref" v="Standard Oil - Sobrante"/>
-        <tag k="tiger:cfcc" v="C20"/>
-        <tag k="tiger:county" v="Contra Costa, CA"/>
-        <tag k="voltage" v="115000"/>
-    </way>
-    <way visible="true" id="-2374447" timestamp="1970-01-01T00:00:00Z" version="1">
-        <nd ref="-2365885"/>
-        <nd ref="-2366662"/>
-        <nd ref="-2366663"/>
-        <nd ref="-2366664"/>
-        <nd ref="-2366659"/>
-        <nd ref="-2366660"/>
-        <nd ref="-2366661"/>
-        <nd ref="-2366657"/>
-        <nd ref="-2366658"/>
-        <nd ref="-2366656"/>
-        <nd ref="-2366642"/>
-        <tag k="cables" v="6"/>
-        <tag k="error:circular" v="15"/>
-        <tag k="frequency" v="60"/>
-        <tag k="owner" v="PG&amp;E"/>
-        <tag k="power" v="line"/>
-        <tag k="ref" v="Standard Oil - Sobrante"/>
-        <tag k="tiger:cfcc" v="C20"/>
-        <tag k="tiger:county" v="Contra Costa, CA"/>
-        <tag k="voltage" v="115000"/>
-    </way>
-    <way visible="true" id="-2374445" timestamp="1970-01-01T00:00:00Z" version="1">
-        <nd ref="-2366855"/>
-        <nd ref="-2369737"/>
-        <tag k="error:circular" v="15"/>
-        <tag k="owner" v="Pacific Gas &amp; Electric"/>
-        <tag k="power" v="line"/>
-        <tag k="ref" v="Oleum - El Cerrito"/>
-        <tag k="voltage" v="115000"/>
-    </way>
-    <way visible="true" id="-2374442" timestamp="1970-01-01T00:00:00Z" version="1">
-        <nd ref="-2369732"/>
-        <nd ref="-2369742"/>
-        <tag k="error:circular" v="15"/>
-        <tag k="owner" v="Pacific Gas &amp; Electric"/>
-        <tag k="power" v="line"/>
-        <tag k="ref" v="Oleum - El Cerrito"/>
-        <tag k="voltage" v="115000"/>
-    </way>
-    <way visible="true" id="-2374440" timestamp="1970-01-01T00:00:00Z" version="1">
-        <nd ref="-2369740"/>
-        <nd ref="-2369734"/>
-        <tag k="cables" v="6"/>
-        <tag k="error:circular" v="15"/>
-        <tag k="frequency" v="60"/>
-        <tag k="owner" v="PG&amp;E"/>
-        <tag k="power" v="line"/>
-        <tag k="ref" v="Standard Oil - Sobrante"/>
-        <tag k="tiger:cfcc" v="C20"/>
-        <tag k="tiger:county" v="Contra Costa, CA"/>
-        <tag k="voltage" v="115000"/>
-    </way>
-    <way visible="true" id="-2374431" timestamp="1970-01-01T00:00:00Z" version="1">
-        <nd ref="-2369735"/>
-        <nd ref="-2366454"/>
-        <tag k="cables" v="6"/>
-        <tag k="error:circular" v="15"/>
-        <tag k="frequency" v="60"/>
-        <tag k="owner" v="PG&amp;E"/>
-        <tag k="power" v="line"/>
-        <tag k="ref" v="Standard Oil - Sobrante"/>
-        <tag k="tiger:cfcc" v="C20"/>
-        <tag k="tiger:county" v="Contra Costa, CA"/>
-        <tag k="voltage" v="115000"/>
-    </way>
-    <way visible="true" id="-2374422" timestamp="1970-01-01T00:00:00Z" version="1">
-        <nd ref="-2369731"/>
-        <nd ref="-2369730"/>
-        <tag k="cables" v="3"/>
-        <tag k="error:circular" v="15"/>
-        <tag k="frequency" v="60"/>
-        <tag k="owner" v="Pacific Gas &amp; Electric"/>
-        <tag k="power" v="line"/>
-        <tag k="ref" v="Bahia - Moraga"/>
-        <tag k="voltage" v="230000"/>
-    </way>
-    <way visible="true" id="-2374413" timestamp="1970-01-01T00:00:00Z" version="1">
-        <nd ref="-2369729"/>
-        <nd ref="-2367486"/>
-        <tag k="error:circular" v="15"/>
-        <tag k="power" v="line"/>
-    </way>
-    <way visible="true" id="-2374409" timestamp="1970-01-01T00:00:00Z" version="1">
-        <nd ref="-2369727"/>
-        <nd ref="-2367201"/>
-        <nd ref="-2369724"/>
-        <tag k="cables" v="3"/>
-        <tag k="error:circular" v="15"/>
-        <tag k="power" v="line"/>
-        <tag k="wires" v="single"/>
-    </way>
-    <way visible="true" id="-2374406" timestamp="1970-01-01T00:00:00Z" version="1">
-        <nd ref="-2367198"/>
-        <nd ref="-2367202"/>
-        <nd ref="-2367200"/>
-        <nd ref="-2367199"/>
-        <nd ref="-2369726"/>
-        <tag k="cables" v="3"/>
-        <tag k="error:circular" v="15"/>
-        <tag k="power" v="line"/>
-        <tag k="wires" v="single"/>
-    </way>
-    <way visible="true" id="-2374398" timestamp="1970-01-01T00:00:00Z" version="1">
-        <nd ref="-2369721"/>
-        <nd ref="-2366767"/>
-        <tag k="cables" v="6"/>
-        <tag k="error:circular" v="15"/>
-        <tag k="power" v="line"/>
-        <tag k="ref" v="Moraga - Lakewood"/>
-        <tag k="tiger:cfcc" v="C20"/>
-        <tag k="tiger:county" v="Contra Costa, CA"/>
-        <tag k="voltage" v="115000"/>
-    </way>
-<<<<<<< HEAD
-    <way visible="true" id="-2368002" timestamp="1970-01-01T00:00:00Z" version="1">
-        <nd ref="-2339897"/>
-        <nd ref="-2339895"/>
-        <nd ref="-2339893"/>
-        <tag k="Legend" v="PG&amp;E_115kV"/>
-        <tag k="Length_Fee" v="40312.98545586"/>
-        <tag k="Length_Mil" v="8"/>
-        <tag k="OBJECTID" v="1779"/>
-        <tag k="Shape__Len" v="0.118714951278515"/>
-        <tag k="Type" v="OH"/>
-        <tag k="circuits" v="2"/>
-        <tag k="error:circular" v="15"/>
-        <tag k="kV_Sort" v="115"/>
-        <tag k="location" v="overhead"/>
-        <tag k="name" v="PG&amp;E 115kV"/>
-        <tag k="owner" v="PG&amp;E"/>
-        <tag k="power" v="line"/>
-        <tag k="source:ingest:datetime" v="2018-06-08T20:48:49.199Z"/>
-        <tag k="status" v="operational"/>
-        <tag k="voltage" v="115000"/>
-    </way>
-=======
->>>>>>> a6aca2a8
     <way visible="true" id="-2367913" timestamp="1970-01-01T00:00:00Z" version="1">
         <nd ref="-2367017"/>
         <nd ref="-2367052"/>
@@ -3057,81 +3014,4 @@
         <tag k="power" v="cable"/>
         <tag k="voltage" v="200000"/>
     </way>
-<<<<<<< HEAD
-    <way visible="true" id="-2366961" timestamp="1970-01-01T00:00:00Z" version="1">
-        <nd ref="-2339893"/>
-        <nd ref="-2349027"/>
-        <nd ref="-2339897"/>
-        <tag k="Legend" v="PG&amp;E_115kV"/>
-        <tag k="Length_Fee" v="1392.93695565"/>
-        <tag k="Length_Mil" v="0"/>
-        <tag k="OBJECTID" v="1238"/>
-        <tag k="Shape__Len" v="0.0038273419175000002"/>
-        <tag k="Type" v="OH"/>
-        <tag k="circuits" v="1"/>
-        <tag k="error:circular" v="15"/>
-        <tag k="kV_Sort" v="115"/>
-        <tag k="location" v="overhead"/>
-        <tag k="name" v="PG&amp;E 115kV"/>
-        <tag k="owner" v="PG&amp;E"/>
-        <tag k="power" v="line"/>
-        <tag k="source:ingest:datetime" v="2018-06-08T20:48:49.091Z"/>
-        <tag k="status" v="operational"/>
-        <tag k="voltage" v="115000"/>
-    </way>
-    <way visible="true" id="-2366741" timestamp="1970-01-01T00:00:00Z" version="1">
-        <nd ref="-2345165"/>
-        <nd ref="-2345163"/>
-        <tag k="Legend" v="PG&amp;E_230kV"/>
-        <tag k="Length_Fee" v="41236.59565289"/>
-        <tag k="Length_Mil" v="8"/>
-        <tag k="OBJECTID" v="1361"/>
-        <tag k="Shape__Len" v="0.121230177073769"/>
-        <tag k="Type" v="OH"/>
-        <tag k="circuits" v="1"/>
-        <tag k="error:circular" v="15"/>
-        <tag k="kV_Sort" v="230"/>
-        <tag k="location" v="overhead"/>
-        <tag k="name" v="PG&amp;E 230kV"/>
-        <tag k="owner" v="PG&amp;E"/>
-        <tag k="power" v="line"/>
-        <tag k="source:ingest:datetime" v="2018-06-08T20:48:49.117Z"/>
-        <tag k="status" v="operational"/>
-        <tag k="voltage" v="230000"/>
-    </way>
-    <relation visible="true" id="-514" timestamp="1970-01-01T00:00:00Z" version="1">
-        <member type="way" ref="-2366741" role="reviewee"/>
-        <member type="way" ref="-2367798" role="reviewee"/>
-        <tag k="hoot:review:members" v="2"/>
-        <tag k="hoot:review:needs" v="yes"/>
-        <tag k="hoot:review:note" v="Explicit voltage mismatch between matching features: 230000 115000"/>
-        <tag k="hoot:review:score" v="1"/>
-        <tag k="hoot:review:sort_order" v="0"/>
-        <tag k="hoot:review:type" v="PowerLine"/>
-        <tag k="type" v="review"/>
-    </relation>
-    <relation visible="true" id="-513" timestamp="1970-01-01T00:00:00Z" version="1">
-        <member type="way" ref="-2366961" role="reviewee"/>
-        <member type="way" ref="-2367763" role="reviewee"/>
-        <tag k="hoot:review:members" v="2"/>
-        <tag k="hoot:review:needs" v="yes"/>
-        <tag k="hoot:review:note" v="Explicit voltage mismatch between matching features: 115000 230000"/>
-        <tag k="hoot:review:score" v="1"/>
-        <tag k="hoot:review:sort_order" v="1"/>
-        <tag k="hoot:review:type" v="PowerLine"/>
-        <tag k="type" v="review"/>
-    </relation>
-    <relation visible="true" id="-512" timestamp="1970-01-01T00:00:00Z" version="1">
-        <member type="way" ref="-2368002" role="reviewee"/>
-        <member type="way" ref="-2367793" role="reviewee"/>
-        <tag k="hoot:review:members" v="2"/>
-        <tag k="hoot:review:needs" v="yes"/>
-        <tag k="hoot:review:note" v="Explicit voltage mismatch between matching features: 115000 230000"/>
-        <tag k="hoot:review:score" v="1"/>
-        <tag k="hoot:review:sort_order" v="2"/>
-        <tag k="hoot:review:type" v="PowerLine"/>
-        <tag k="type" v="review"/>
-    </relation>
-=======
->>>>>>> a6aca2a8
 </osm>
--- conflicted
+++ resolved
@@ -1,13 +1,7 @@
 stats = (stat) OR (input map 1 stat) (input map 2 stat) (output map stat)
-<<<<<<< HEAD
-Node Count	36	65	38	
-Way Count	4	4	5	
-Relation Count	0	0	0	
-=======
 Nodes	36	65	38	
 Ways	4	4	5	
 Relations	0	0	0	
->>>>>>> 2fef2d17
 Least Nodes in a Way	3	4	3	
 Most Nodes in a Way	30	41	24	
 Average Nodes Per Way	10	17	8	
@@ -23,11 +17,6 @@
 Most Information Tags on a Feature	2	1	2	
 Average Information Tags Per Feature	2	1	2	
 Features with Names	0	0	0	
-<<<<<<< HEAD
-Meters of Roads	1268.266353878643	1199.591778848922	1268.266354107908	
-Road Unique Name Count	0	0	0	
-=======
->>>>>>> 2fef2d17
 Bridges	0	0	0	
 Tunnels	0	0	0	
 One-Way Streets	0	0	0	
@@ -46,11 +35,7 @@
 Total Addresses	0	0	0	
 Features with Phone Numbers	0	0	0	
 Total Phone Numbers	0	0	0	
-<<<<<<< HEAD
-Total Feature Count	4	4	5	
-=======
 Total Features	4	4	5	
->>>>>>> 2fef2d17
 Total Conflatable Features	4	4	0	
 Percentage of Total Features Conflatable	100	100	0	
 Untagged Features	0	0	0	
@@ -74,28 +59,16 @@
 Percentage of POIs Conflated	0	0	0	
 Percentage of POIs Marked for Review	0	0	0	
 Percentage of Unmatched POIs	0	0	0	
-<<<<<<< HEAD
-Road Count	4	4	5	
-=======
 Roads	4	4	5	
->>>>>>> 2fef2d17
 Conflatable Roads	4	4	0	
 Conflated Roads	0	0	4	
 Roads Marked for Review	0	0	0	
 Road Reviews to be Made	0	0	0	
 Unmatched Roads	4	4	1	
-<<<<<<< HEAD
-Meters of Road Processed by Conflation	0	0	1193.183420764365	
-Percentage of Roads Conflated	0	0	80	
-Percentage of Roads Marked for Review	0	0	0	
-Percentage of Unmatched Roads	100	100	20	
-Building Count	0	0	0	
-=======
 Percentage of Roads Conflated	0	0	80	
 Percentage of Roads Marked for Review	0	0	0	
 Percentage of Unmatched Roads	100	100	20	
 Buildings	0	0	0	
->>>>>>> 2fef2d17
 Conflatable Buildings	0	0	0	
 Conflated Buildings	0	0	0	
 Buildings Marked for Review	0	0	0	
@@ -166,8 +139,4 @@
 Difference Between Total Features in Output and Total Features in Inputs			-3	
 Percentage Difference Between Total Features in Output and Total Features in Inputs			-37.5	
 
-<<<<<<< HEAD
-21:16:23.499 INFO  .../hoot/core/cmd/ConflateCmd.cpp( 343) Conflation job completed.
-=======
-18:43:07.740 INFO  .../hoot/core/cmd/ConflateCmd.cpp( 343) Conflation job completed.
->>>>>>> 2fef2d17
+18:43:07.740 INFO  .../hoot/core/cmd/ConflateCmd.cpp( 343) Conflation job completed.
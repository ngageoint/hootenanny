stats = (stat) OR (input map 1 stat) (input map 2 stat) (output map stat)
<<<<<<< HEAD
Node Count	36	65	37	
Way Count	4	4	4	
Relation Count	0	0	0	
Total Feature Count	4	4	4	
=======
Nodes	36	65	38	
Ways	4	4	5	
Relations	0	0	0	
Least Nodes in a Way	3	4	3	
Most Nodes in a Way	30	41	24	
Average Nodes Per Way	10	17	8	
Total Way Nodes	40	68	43	
Least Members in a Relation	0	0	0	
Most Members in a Relation	0	0	0	
Average Members Per Relation	0	0	0	
Total Relation Members	0	0	0	
Least Tags on a Feature	2	1	2	
Most Tags on a Feature	2	1	2	
Average Tags Per Feature	2	1	2	
Least Information Tags on a Feature	2	1	2	
Most Information Tags on a Feature	2	1	2	
Average Information Tags Per Feature	2	1	2	
Features with Names	0	0	0	
Bridges	0	0	0	
Tunnels	0	0	0	
One-Way Streets	0	0	0	
Road Roundabouts	0	0	0	
Multi-Use Buildings	0	0	0	
Buildings With Height Info	0	0	0	
Shortest Building Height	0	0	0	
Tallest Building Height	0	0	0	
Average Height Per Building	0	0	0	
Buildings With Level Info	0	0	0	
Least Levels in a Building	0	0	0	
Most Levels in a Building	0	0	0	
Average Levels Per Building	0	0	0	
Non-Building Areas	0	0	0	
Features with Addresses	0	0	0	
Total Addresses	0	0	0	
Features with Phone Numbers	0	0	0	
Total Phone Numbers	0	0	0	
Total Features	4	4	5	
>>>>>>> 873c2a26
Total Conflatable Features	4	4	0	
Percentage of Total Features Conflatable	100	100	0	
Untagged Features	0	0	0	
Total Unconflatable Features	0	0	0	
Percentage of Total Features Unconflatable	0	0	0	
Match Creators	8	8	8	
Features Conflatable by: hoot::HighwayMatchCreator	4	4	0	
Total Conflated Features	0	0	3	
Percentage of Total Features Conflated	0	0	75	
Total Features Marked for Review	0	0	0	
Percentage of Total Features Marked for Review	0	0	0	
Total Reviews to be Made	0	0	0	
Total Unmatched Features	4	4	1	
<<<<<<< HEAD
Percentage of Total Features Unmatched	100	100	25	
POI Count	0	0	0	
=======
Percentage of Total Features Unmatched	100	100	20	
POIs	0	0	0	
>>>>>>> 873c2a26
Conflatable POIs	0	0	0	
Conflated POIs	0	0	0	
POIs Marked for Review	0	0	0	
POI Reviews to be Made	0	0	0	
Unmatched POIs	0	0	0	
Percentage of POIs Conflated	0	0	0	
Percentage of POIs Marked for Review	0	0	0	
Percentage of Unmatched POIs	0	0	0	
<<<<<<< HEAD
Highway Count	4	4	4	
Conflatable Highways	4	4	0	
Conflated Highways	0	0	3	
Highways Marked for Review	0	0	0	
Number of Highway Reviews to be Made	0	0	0	
Unmatched Highways	4	4	1	
Percentage of Highways Conflated	0	0	75	
Percentage of Highways Marked for Review	0	0	0	
Percentage of Unmatched Highways	100	100	25	
Building Count	0	0	0	
=======
Roads	4	4	5	
Conflatable Roads	4	4	0	
Conflated Roads	0	0	4	
Roads Marked for Review	0	0	0	
Road Reviews to be Made	0	0	0	
Unmatched Roads	4	4	1	
Percentage of Roads Conflated	0	0	80	
Percentage of Roads Marked for Review	0	0	0	
Percentage of Unmatched Roads	100	100	20	
Buildings	0	0	0	
>>>>>>> 873c2a26
Conflatable Buildings	0	0	0	
Conflated Buildings	0	0	0	
Buildings Marked for Review	0	0	0	
Building Reviews to be Made	0	0	0	
Unmatched Buildings	0	0	0	
Percentage of Buildings Conflated	0	0	0	
Percentage of Buildings Marked for Review	0	0	0	
Percentage of Unmatched Buildings	0	0	0	
Waterways	0	0	0	
Conflatable Waterways	0	0	0	
Conflated Waterways	0	0	0	
Waterways Marked for Review	0	0	0	
Waterway Reviews to be Made	0	0	0	
Unmatched Waterways	0	0	0	
Meters of Waterway Processed by Conflation	0	0	0	
Percentage of Waterways Conflated	0	0	0	
Percentage of Waterways Marked for Review	0	0	0	
Percentage of Unmatched Waterways	0	0	0	
Polygon Conflatable POIs	0	0	0	
Conflatable Polygon Conflatable POIs	0	0	0	
Conflated Polygon Conflatable POIs	0	0	0	
Polygon Conflatable POIs Marked for Review	0	0	0	
Polygon Conflatable POI Reviews to be Made	0	0	0	
Unmatched Polygon Conflatable POIs	0	0	0	
Percentage of Polygon Conflatable POIs Conflated	0	0	0	
Percentage of Polygon Conflatable POIs Marked for Review	0	0	0	
Percentage of Unmatched Polygon Conflatable POIs	0	0	0	
Polygons	0	0	0	
Conflatable Polygons	0	0	0	
Conflated Polygons	0	0	0	
Polygons Marked for Review	0	0	0	
Polygon Reviews to be Made	0	0	0	
Unmatched Polygons	0	0	0	
Percentage of Polygons Conflated	0	0	0	
Percentage of Polygons Marked for Review	0	0	0	
Percentage of Unmatched Polygons	0	0	0	
Areas	0	0	0	
Conflatable Areas	0	0	0	
Conflated Areas	0	0	0	
Areas Marked for Review	0	0	0	
Area Reviews to be Made	0	0	0	
Unmatched Areas	0	0	0	
Meters Squared of Areas Processed by Conflation	0	0	0	
Percentage of Areas Conflated	0	0	0	
Percentage of Areas Marked for Review	0	0	0	
Percentage of Unmatched Areas	0	0	0	
Railways	0	0	0	
Conflatable Railways	0	0	0	
Conflated Railways	0	0	0	
Railways Marked for Review	0	0	0	
Railway Reviews to be Made	0	0	0	
Unmatched Railways	0	0	0	
Meters of Railway Processed by Conflation	0	0	0	
Percentage of Railways Conflated	0	0	0	
Percentage of Railways Marked for Review	0	0	0	
Percentage of Unmatched Railways	0	0	0	
Power Lines	0	0	0	
Conflatable Power Lines	0	0	0	
Conflated Power Lines	0	0	0	
Power Lines Marked for Review	0	0	0	
Power Line Reviews to be Made	0	0	0	
Unmatched Power Lines	0	0	0	
Meters of Power Line Processed by Conflation	0	0	0	
Percentage of Power Lines Conflated	0	0	0	
Percentage of Power Lines Marked for Review	0	0	0	
Percentage of Unmatched Power Lines	0	0	0	
<<<<<<< HEAD
Difference Between Total Features in Output and Total Features in Inputs			-4	
Percentage Difference Between Total Features in Output and Total Features in Inputs			-50	

12:37:09.796 INFO  .../hoot/core/cmd/ConflateCmd.cpp( 343) Conflation job completed.
=======
Translated Populated Tags	28	24	35	
Difference Between Total Features in Output and Total Features in Inputs			-3	
Percentage Difference Between Total Features in Output and Total Features in Inputs			-37.5	

18:43:07.740 INFO  .../hoot/core/cmd/ConflateCmd.cpp( 343) Conflation job completed.
>>>>>>> 873c2a26
<|MERGE_RESOLUTION|>--- conflicted
+++ resolved
@@ -1,10 +1,4 @@
 stats = (stat) OR (input map 1 stat) (input map 2 stat) (output map stat)
-<<<<<<< HEAD
-Node Count	36	65	37	
-Way Count	4	4	4	
-Relation Count	0	0	0	
-Total Feature Count	4	4	4	
-=======
 Nodes	36	65	38	
 Ways	4	4	5	
 Relations	0	0	0	
@@ -42,7 +36,6 @@
 Features with Phone Numbers	0	0	0	
 Total Phone Numbers	0	0	0	
 Total Features	4	4	5	
->>>>>>> 873c2a26
 Total Conflatable Features	4	4	0	
 Percentage of Total Features Conflatable	100	100	0	
 Untagged Features	0	0	0	
@@ -56,13 +49,8 @@
 Percentage of Total Features Marked for Review	0	0	0	
 Total Reviews to be Made	0	0	0	
 Total Unmatched Features	4	4	1	
-<<<<<<< HEAD
-Percentage of Total Features Unmatched	100	100	25	
-POI Count	0	0	0	
-=======
 Percentage of Total Features Unmatched	100	100	20	
 POIs	0	0	0	
->>>>>>> 873c2a26
 Conflatable POIs	0	0	0	
 Conflated POIs	0	0	0	
 POIs Marked for Review	0	0	0	
@@ -71,18 +59,6 @@
 Percentage of POIs Conflated	0	0	0	
 Percentage of POIs Marked for Review	0	0	0	
 Percentage of Unmatched POIs	0	0	0	
-<<<<<<< HEAD
-Highway Count	4	4	4	
-Conflatable Highways	4	4	0	
-Conflated Highways	0	0	3	
-Highways Marked for Review	0	0	0	
-Number of Highway Reviews to be Made	0	0	0	
-Unmatched Highways	4	4	1	
-Percentage of Highways Conflated	0	0	75	
-Percentage of Highways Marked for Review	0	0	0	
-Percentage of Unmatched Highways	100	100	25	
-Building Count	0	0	0	
-=======
 Roads	4	4	5	
 Conflatable Roads	4	4	0	
 Conflated Roads	0	0	4	
@@ -93,7 +69,6 @@
 Percentage of Roads Marked for Review	0	0	0	
 Percentage of Unmatched Roads	100	100	20	
 Buildings	0	0	0	
->>>>>>> 873c2a26
 Conflatable Buildings	0	0	0	
 Conflated Buildings	0	0	0	
 Buildings Marked for Review	0	0	0	
@@ -160,15 +135,8 @@
 Percentage of Power Lines Conflated	0	0	0	
 Percentage of Power Lines Marked for Review	0	0	0	
 Percentage of Unmatched Power Lines	0	0	0	
-<<<<<<< HEAD
-Difference Between Total Features in Output and Total Features in Inputs			-4	
-Percentage Difference Between Total Features in Output and Total Features in Inputs			-50	
-
-12:37:09.796 INFO  .../hoot/core/cmd/ConflateCmd.cpp( 343) Conflation job completed.
-=======
 Translated Populated Tags	28	24	35	
 Difference Between Total Features in Output and Total Features in Inputs			-3	
 Percentage Difference Between Total Features in Output and Total Features in Inputs			-37.5	
 
-18:43:07.740 INFO  .../hoot/core/cmd/ConflateCmd.cpp( 343) Conflation job completed.
->>>>>>> 873c2a26
+18:43:07.740 INFO  .../hoot/core/cmd/ConflateCmd.cpp( 343) Conflation job completed.
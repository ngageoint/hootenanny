--- conflicted
+++ resolved
@@ -1,10 +1,5 @@
-<<<<<<< HEAD
-17:26:35.012 STATUS .../cpp/hoot/core/cmd/DiffCmd.cpp( 114) Comparing ...st/all-data-types-out.osm and ...st/all-data-types-out.osm...
-17:26:35.043 STATUS .../cpp/hoot/core/cmd/DiffCmd.cpp( 149) Map difference calculated in 00:00 total.
-=======
 19:08:37.105 STATUS .../cpp/hoot/core/cmd/DiffCmd.cpp( 118) Comparing ...st/all-data-types-out.osm and ...st/all-data-types-out.osm...
 19:08:37.116 STATUS .../cpp/hoot/core/cmd/DiffCmd.cpp( 153) Map difference calculated in 00:00 total.
->>>>>>> 593827a7
 stats = (stat) OR (input map 1 stat) (input map 2 stat) (output map stat)
 Nodes	117	116	142	
 Ways	14	12	16	
@@ -279,20 +274,10 @@
 Percentage of Length of Map 1 Lines Matched With Map 2 Lines			94.06469175598787	
 Percentage of Length of Map 1 Lines Not Matched With Map 2 Lines			5.935329702928166	
 Percentage of Length of Map 2 Lines Not Matched With Map 1 Lines			0	
-<<<<<<< HEAD
 Calculate Stats for Input 1 Time (sec)				7.130768060684204
 Calculate Stats for Input 2 Time (sec)				0.8163859844207764
 Apply Pre-Conflate Ops Time (sec)				0.01312112808227539
 Apply Post-Conflate Ops Time (sec)				0.009312868118286133
 Calculate Stats for Output Time (sec)				1.073258876800537
 
-17:26:34.548 STATUS ...pp/hoot/core/util/Progress.cpp(  86) Conflate (100%): Conflation job completed in 00:10 for reference map: ...late/unified/AllDataTypesA.osm and secondary map: ...late/unified/AllDataTypesB.osm and written to output: ...atsTest/all-data-types-out.osm
-=======
-Calculate Stats for Input 1 Time (sec)				4.153403043746948
-Calculate Stats for Input 2 Time (sec)				0.4023950099945068
-Apply Pre-Conflate Ops Time (sec)				0.0136711597442627
-Apply Post-Conflate Ops Time (sec)				0.003762006759643555
-Calculate Stats for Output Time (sec)				0.4040729999542236
-
-19:08:36.734 STATUS ...pp/hoot/core/util/Progress.cpp(  86) Conflate (100%): Conflation job completed in 00:05 for reference map: ...late/unified/AllDataTypesA.osm and secondary map: ...late/unified/AllDataTypesB.osm and written to output: ...atsTest/all-data-types-out.osm
->>>>>>> 593827a7
+17:26:34.548 STATUS ...pp/hoot/core/util/Progress.cpp(  86) Conflate (100%): Conflation job completed in 00:10 for reference map: ...late/unified/AllDataTypesA.osm and secondary map: ...late/unified/AllDataTypesB.osm and written to output: ...atsTest/all-data-types-out.osm
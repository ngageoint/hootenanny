--- conflicted
+++ resolved
@@ -11,15 +11,10 @@
 Raster Score 1: 886
 Raster Score 2: 886
 Raster Score: 886
-<<<<<<< HEAD
+Graph Score 1: 976 +/-0 (976 to 976)
+Graph Score 2: 976 +/-0 (976 to 976)
 Graph Score: 976 +/-0 (976 to 976)
 Overall: 954 +/-0 (954 to 954)
-=======
-Graph Score 1: 974 +/-0 (974 to 974)
-Graph Score 2: 974 +/-0 (974 to 974)
-Graph Score: 974 +/-0 (974 to 974)
-Overall: 953 +/-0 (953 to 953)
->>>>>>> 5c719d09
 
 Comparing single base map with criteria...
 

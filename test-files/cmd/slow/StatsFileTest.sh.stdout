--- conflicted
+++ resolved
@@ -1,15 +1,8 @@
 ****Quick Stats****
-<<<<<<< HEAD
-17:56:38.622 INFO  ...ore/io/OsmMapReaderFactory.cpp( 160) Loading map from test-files/conflate/unified/AllDataTypesA.osm...
-
-17:56:38.685 INFO  .../core/ops/CalculateStatsOp.cpp( 127) Calculating map statistics...
-17:56:38.686 INFO  ...oot/core/io/MapStatsWriter.cpp( 212) Writing stats to file: test-output/StatsAllDataTypesA.txt
-=======
 19:28:43.305 INFO  ...ore/io/OsmMapReaderFactory.cpp( 160) Loading map from test-files/conflate/unified/AllDataTypesA.osm...
 
 19:28:43.368 INFO  .../core/ops/CalculateStatsOp.cpp( 127) Calculating map statistics...
 19:28:43.368 INFO  ...oot/core/io/MapStatsWriter.cpp( 212) Writing stats to file: test-output/StatsAllDataTypesA.txt
->>>>>>> 3dde48d7
 Node Count	117
 Way Count	14
 Relation Count	0
@@ -20,22 +13,6 @@
 Minimum Relation ID	9.223372036854776e+18
 Maximum Relation ID	-9.223372036854776e+18
 ****JSON Stats****
-<<<<<<< HEAD
-17:56:38.973 INFO  ...ore/io/OsmMapReaderFactory.cpp( 160) Loading map from test-files/conflate/unified/AllDataTypesA.osm...
-
-17:56:39.144 INFO  .../core/ops/CalculateStatsOp.cpp( 127) Calculating map statistics...
-17:56:39.386 INFO  .../hoot/rules/LinearWaterway.js"(  33) "Calculating search radius for waterway conflation..."
-17:56:39.388 INFO  ...ate/SearchRadiusCalculator.cpp(  94) Unable to automatically calculate search radius.  All features have already been conflated or have an invalid status.
- Using default search radius value = 15
-17:56:40.298 INFO  ...ot/js/JavaScriptTranslator.cpp( 231) Loading script: /ramdisk/hoot/translations/TDSv61.js
-17:56:42.048 INFO  ...ore/io/OsmMapReaderFactory.cpp( 160) Loading map from test-files/conflate/unified/AllDataTypesB.osm...
-
-17:56:42.104 INFO  .../core/ops/CalculateStatsOp.cpp( 127) Calculating map statistics...
-17:56:42.105 INFO  .../hoot/rules/LinearWaterway.js"(  33) "Calculating search radius for waterway conflation..."
-17:56:42.106 INFO  ...ate/SearchRadiusCalculator.cpp(  94) Unable to automatically calculate search radius.  All features have already been conflated or have an invalid status.
- Using default search radius value = 15
-17:56:42.755 INFO  ...ot/js/JavaScriptTranslator.cpp( 231) Loading script: /ramdisk/hoot/translations/TDSv61.js
-=======
 19:28:43.711 INFO  ...ore/io/OsmMapReaderFactory.cpp( 160) Loading map from test-files/conflate/unified/AllDataTypesA.osm...
 
 19:28:43.775 INFO  .../core/ops/CalculateStatsOp.cpp( 127) Calculating map statistics...
@@ -50,7 +27,6 @@
 19:28:47.236 INFO  ...ate/SearchRadiusCalculator.cpp(  94) Unable to automatically calculate search radius.  All features have already been conflated or have an invalid status.
  Using default search radius value = 15
 19:28:48.121 INFO  ...ot/js/JavaScriptTranslator.cpp( 231) Loading script: /ramdisk/hoot/translations/TDSv61.js
->>>>>>> 3dde48d7
 {
     "Node Count":
     [

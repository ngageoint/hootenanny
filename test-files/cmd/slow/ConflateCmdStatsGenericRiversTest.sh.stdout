--- conflicted
+++ resolved
@@ -1,26 +1,14 @@
-<<<<<<< HEAD
-10:55:36.577 INFO   ...ore/io/OsmMapReaderFactory.cpp( 183) Loading map from ...d/slow/ConflateCmdStatsTest/generic-rivers-out.osm...
-10:55:36.580 INFO   .../hoot/core/io/OsmXmlReader.cpp( 912) Read 0 elements from input.        
-10:55:36.580 INFO   .../hoot/core/io/OsmXmlReader.cpp( 912) Read 0 elements from input.        
-10:55:36.607 INFO   .../hoot/core/io/OsmXmlReader.cpp( 476) 	Reporting missing elements...
-10:55:36.608 INFO   ...ore/io/OsmMapReaderFactory.cpp( 227) Read 461 elements from input in: 00:00.
-10:55:36.608 INFO   ...ore/io/OsmMapReaderFactory.cpp( 183) Loading map from ...d/slow/ConflateCmdStatsTest/generic-rivers-out.osm...
-10:55:36.609 INFO   .../hoot/core/io/OsmXmlReader.cpp( 912) Read 0 elements from input.        
-10:55:36.609 INFO   .../hoot/core/io/OsmXmlReader.cpp( 912) Read 0 elements from input.        
-10:55:36.639 INFO   .../hoot/core/io/OsmXmlReader.cpp( 476) 	Reporting missing elements...
-10:55:36.640 INFO   ...ore/io/OsmMapReaderFactory.cpp( 227) Read 461 elements from input in: 00:00.
-10:55:36.648 STATUS .../cpp/hoot/core/cmd/DiffCmd.cpp( 145) Map difference calculated in 00:00 total.
-=======
-16:20:31.080 INFO   ...ore/io/OsmMapReaderFactory.cpp( 183) Loading map from ...d/slow/ConflateCmdStatsTest/generic-rivers-out.osm...
-16:20:31.083 INFO   .../hoot/core/io/OsmXmlReader.cpp( 915) Read 0 elements from input.        
-16:20:31.083 INFO   .../hoot/core/io/OsmXmlReader.cpp( 915) Read 0 elements from input.        
-16:20:31.100 INFO   ...ore/io/OsmMapReaderFactory.cpp( 227) Read 459 elements from input in: 00:00.
-16:20:31.100 INFO   ...ore/io/OsmMapReaderFactory.cpp( 183) Loading map from ...d/slow/ConflateCmdStatsTest/generic-rivers-out.osm...
-16:20:31.101 INFO   .../hoot/core/io/OsmXmlReader.cpp( 915) Read 0 elements from input.        
-16:20:31.101 INFO   .../hoot/core/io/OsmXmlReader.cpp( 915) Read 0 elements from input.        
-16:20:31.117 INFO   ...ore/io/OsmMapReaderFactory.cpp( 227) Read 459 elements from input in: 00:00.
-16:20:31.121 STATUS .../cpp/hoot/core/cmd/DiffCmd.cpp( 145) Map difference calculated in 00:00 total.
->>>>>>> 58504e6e
+15:33:17.418 INFO   ...ore/io/OsmMapReaderFactory.cpp( 184) Loading map from ...d/slow/ConflateCmdStatsTest/generic-rivers-out.osm...
+15:33:17.419 INFO   .../hoot/core/io/OsmXmlReader.cpp( 912) Read 0 elements from input.        +15:33:17.419 INFO   .../hoot/core/io/OsmXmlReader.cpp( 912) Read 0 elements from input.        +15:33:17.435 INFO   .../hoot/core/io/OsmXmlReader.cpp( 476) 	Reporting missing elements...
+15:33:17.435 INFO   ...ore/io/OsmMapReaderFactory.cpp( 228) Read 459 elements from input in: 00:00.
+15:33:17.435 INFO   ...ore/io/OsmMapReaderFactory.cpp( 184) Loading map from ...d/slow/ConflateCmdStatsTest/generic-rivers-out.osm...
+15:33:17.436 INFO   .../hoot/core/io/OsmXmlReader.cpp( 912) Read 0 elements from input.        +15:33:17.436 INFO   .../hoot/core/io/OsmXmlReader.cpp( 912) Read 0 elements from input.        +15:33:17.451 INFO   .../hoot/core/io/OsmXmlReader.cpp( 476) 	Reporting missing elements...
+15:33:17.451 INFO   ...ore/io/OsmMapReaderFactory.cpp( 228) Read 459 elements from input in: 00:00.
+15:33:17.455 STATUS .../cpp/hoot/core/cmd/DiffCmd.cpp( 145) Map difference calculated in 00:00 total.
 stats = (stat) OR (input map 1 stat) (input map 2 stat) (output map stat)
 Nodes	338	176	407	
 Ways	14	15	52	
@@ -78,42 +66,22 @@
 Meters of Unmatched Waterways From Map 2	0	25763.06593050528	8641.375630995066	
 Percentage of Waterways Conflated	0	0	22	
 Percentage of Waterways Marked for Review	0	0	0	
-<<<<<<< HEAD
-Percentage of Unmatched Waterways From Map 1	100	0	12.24489795918367	
-Percentage of Unmatched Waterways From Map 2	0	100	65.30612244897959	
-Percentage of Unmatched Waterways	100	100	77.55102040816327	
-Translated Populated Tags	14	62	237	
-Difference Between Total Features in Output and Total Features in Inputs			22	
-Percentage Difference Between Total Features in Output and Total Features in Inputs			75.86206896551724	
-=======
 Percentage of Unmatched Waterways From Map 1	100	0	12	
 Percentage of Unmatched Waterways From Map 2	0	100	66	
 Percentage of Unmatched Waterways	100	100	78	
-Translated Populated Tags	14	107	381	
+Translated Populated Tags	14	62	232	
 Difference Between Total Features in Output and Total Features in Inputs			21	
 Percentage Difference Between Total Features in Output and Total Features in Inputs			72.41379310344827	
->>>>>>> 58504e6e
 Percentage of Number of Total Map 1 Features Matched With Map 2 Features			78.57142857142857	
 Percentage of Number of Total Map 1 Features Not Matched With Map 2 Features			42.85714285714285	
 Percentage of Number of Total Map 2 Features Not Matched With Map 1 Features			220	
 Percentage of Length of Map 1 Waterways Matched With Map 2 Waterways			42.94802572003714	
 Percentage of Length of Map 1 Waterways Not Matched With Map 2 Waterways			57.05197427503207	
-<<<<<<< HEAD
-Percentage of Length of Map 2 Waterways Not Matched With Map 1 Waterways			32.88718192443024	
-Calculate Stats for Input 1 Time (sec)				12.22056007385254
-Calculate Stats for Input 2 Time (sec)				1.615026950836182
-Apply Pre-Conflate Ops Time (sec)				0.05401897430419922
-Apply Post-Conflate Ops Time (sec)				0.04253888130187988
-Calculate Stats for Output Time (sec)				1.863128900527954
+Percentage of Length of Map 2 Waterways Not Matched With Map 1 Waterways			33.54172074979272	
+Calculate Stats for Input 1 Time (sec)				7.918002843856812
+Calculate Stats for Input 2 Time (sec)				0.8729209899902344
+Apply Pre-Conflate Ops Time (sec)				0.03232407569885254
+Apply Post-Conflate Ops Time (sec)				0.02625417709350586
+Calculate Stats for Output Time (sec)				0.8882961273193359
 
-10:55:36.113 STATUS ...pp/hoot/core/util/Progress.cpp(  86) Conflate (100%): Conflation job completed in 00:14 for reference map: ...NIGS_Rivers_REF1-cropped-2.osm and secondary map: ...waterway_ss_REF2-cropped-2.osm and written to output: ...atsTest/generic-rivers-out.osm
-=======
-Percentage of Length of Map 2 Waterways Not Matched With Map 1 Waterways			33.54172074979272	
-Calculate Stats for Input 1 Time (sec)				9.309667110443115
-Calculate Stats for Input 2 Time (sec)				0.9975359439849854
-Apply Pre-Conflate Ops Time (sec)				0.03124594688415527
-Apply Post-Conflate Ops Time (sec)				0.02791690826416016
-Calculate Stats for Output Time (sec)				1.162448883056641
-
-16:20:30.454 STATUS ...pp/hoot/core/util/Progress.cpp(  86) Conflate (100%): Conflation job completed in 00:10 for reference map: ...NIGS_Rivers_REF1-cropped-2.osm and secondary map: ...waterway_ss_REF2-cropped-2.osm and written to output: ...atsTest/generic-rivers-out.osm
->>>>>>> 58504e6e
+15:33:17.093 STATUS ...pp/hoot/core/util/Progress.cpp(  86) Conflate (100%): Conflation job completed in 00:09 for reference map: ...NIGS_Rivers_REF1-cropped-2.osm and secondary map: ...waterway_ss_REF2-cropped-2.osm and written to output: ...atsTest/generic-rivers-out.osm
<<<<<<< HEAD
21:26:33.171 INFO   ...ore/io/OsmMapReaderFactory.cpp( 183) Loading map from ...d/slow/ConflateCmdStatsTest/generic-rivers-out.osm...
21:26:33.172 INFO   .../hoot/core/io/OsmXmlReader.cpp( 912) Read 0 elements from input.        
21:26:33.172 INFO   .../hoot/core/io/OsmXmlReader.cpp( 912) Read 0 elements from input.        
21:26:33.186 INFO   .../hoot/core/io/OsmXmlReader.cpp( 476) 	Reporting missing elements...
21:26:33.186 INFO   ...ore/io/OsmMapReaderFactory.cpp( 227) Read 461 elements from input in: 00:00.
21:26:33.187 INFO   ...ore/io/OsmMapReaderFactory.cpp( 183) Loading map from ...d/slow/ConflateCmdStatsTest/generic-rivers-out.osm...
21:26:33.187 INFO   .../hoot/core/io/OsmXmlReader.cpp( 912) Read 0 elements from input.        
21:26:33.187 INFO   .../hoot/core/io/OsmXmlReader.cpp( 912) Read 0 elements from input.        
21:26:33.201 INFO   .../hoot/core/io/OsmXmlReader.cpp( 476) 	Reporting missing elements...
21:26:33.201 INFO   ...ore/io/OsmMapReaderFactory.cpp( 227) Read 461 elements from input in: 00:00.
21:26:33.205 STATUS .../cpp/hoot/core/cmd/DiffCmd.cpp( 145) Map difference calculated in 00:00 total.
=======
17:57:16.495 INFO   ...ore/io/OsmMapReaderFactory.cpp( 183) Loading map from ...d/slow/ConflateCmdStatsTest/generic-rivers-out.osm...
17:57:16.497 INFO   .../hoot/core/io/OsmXmlReader.cpp( 912) Read 0 elements from input.        
17:57:16.498 INFO   .../hoot/core/io/OsmXmlReader.cpp( 912) Read 0 elements from input.        
17:57:16.521 INFO   .../hoot/core/io/OsmXmlReader.cpp( 476) 	Reporting missing elements...
17:57:16.522 INFO   ...ore/io/OsmMapReaderFactory.cpp( 227) Read 461 elements from input in: 00:00.
17:57:16.522 INFO   ...ore/io/OsmMapReaderFactory.cpp( 183) Loading map from ...d/slow/ConflateCmdStatsTest/generic-rivers-out.osm...
17:57:16.523 INFO   .../hoot/core/io/OsmXmlReader.cpp( 912) Read 0 elements from input.        
17:57:16.523 INFO   .../hoot/core/io/OsmXmlReader.cpp( 912) Read 0 elements from input.        
17:57:16.539 INFO   .../hoot/core/io/OsmXmlReader.cpp( 476) 	Reporting missing elements...
17:57:16.539 INFO   ...ore/io/OsmMapReaderFactory.cpp( 227) Read 461 elements from input in: 00:00.
17:57:16.545 STATUS .../cpp/hoot/core/cmd/DiffCmd.cpp( 145) Map difference calculated in 00:00 total.
>>>>>>> 84ec0697
stats = (stat) OR (input map 1 stat) (input map 2 stat) (output map stat)
Nodes	338	176	407	
Ways	14	15	52	
Relations	0	0	2	
Least Nodes in a Way	3	2	2	
Most Nodes in a Way	66	26	68	
Average Nodes Per Way	24	12	9	
Total Way Nodes	348	187	488	
Least Members in a Relation	0	0	2	
Most Members in a Relation	0	0	3	
Average Members Per Relation	0	0	2	
Total Relation Members	0	0	5	
Least Tags on a Feature	4	3	3	
Most Tags on a Feature	6	4	9	
Average Tags Per Feature	5	3	4	
Least Information Tags on a Feature	3	3	3	
Most Information Tags on a Feature	5	4	8	
Average Information Tags Per Feature	4.142857142857143	3.133333333333333	4.627450980392157	
Features with Names	4	2	17	
Multi-Use Features	0	0	0	
Features with Addresses	0	0	0	
Total Addresses	0	0	0	
Features with Phone Numbers	0	0	0	
Total Phone Numbers	0	0	0	
Total Features	14	15	51	
Total Conflatable Features	14	15	0	
Percentage of Total Features Conflatable	100	100	0	
Untagged Features	0	0	0	
Total Unconflatable Features	0	0	0	
Percentage of Total Features Unconflatable	0	0	0	
Match Creators	1	1	1	
Features Conflatable by: hoot::ScriptMatchCreator,River.js	14	15	0	
Total Conflated Features	0	0	11	
Percentage of Total Features Conflated	0	0	21.56862745098039	
Total Features Marked for Review	0	0	0	
Percentage of Total Features Marked for Review	0	0	0	
Total Reviews to be Made	0	0	0	
Total Unmatched Features	14	15	40	
Percentage of Total Features Unmatched	100	100	78.43137254901961	
Total Unmatched Features From Map 1	14	0	6	
Percentage of Total Features Unmatched From Map 1	100	0	11.76470588235294	
Total Unmatched Features From Map 2	0	15	34	
Percentage of Total Features Unmatched From Map 2	0	100	66.66666666666666	
Waterways	14	15	49	
Conflatable Waterways	14	15	0	
Conflated Waterways	0	0	11	
Waterways Marked for Review	0	0	0	
Waterway Reviews to be Made	0	0	0	
Unmatched Waterways	14	15	38	
Unmatched Waterways From Map 1	14	0	6	
Unmatched Waterways From Map 2	0	15	32	
Total Meters of Waterways	26027.07173885541	25763.06593050528	34499.81809944825	
Meters of Conflated Waterways	0	0	11178.11346457614	
Meters of Unmatched Waterways From Map 1	26027.07173885541	0	14848.95827299593	
Meters of Unmatched Waterways From Map 2	0	25763.06593050528	8472.746361876176	
Percentage of Waterways Conflated	0	0	22.44897959183674	
Percentage of Waterways Marked for Review	0	0	0	
Percentage of Unmatched Waterways From Map 1	100	0	12.24489795918367	
Percentage of Unmatched Waterways From Map 2	0	100	65.30612244897959	
Percentage of Unmatched Waterways	100	100	77.55102040816327	
<<<<<<< HEAD
Polygon Conflatable POIs	0	0	0	
Conflatable Polygon Conflatable POIs	0	0	0	
Conflated Polygon Conflatable POIs	0	0	0	
Polygon Conflatable POIs Marked for Review	0	0	0	
Polygon Conflatable POI Reviews to be Made	0	0	0	
Unmatched Polygon Conflatable POIs	0	0	0	
Unmatched Polygon Conflatable POIs From Map 1	0	0	0	
Unmatched Polygon Conflatable POIs From Map 2	0	0	0	
Percentage of Polygon Conflatable POIs Conflated	0	0	0	
Percentage of Polygon Conflatable POIs Marked for Review	0	0	0	
Percentage of Unmatched Polygon Conflatable POIs From Map 1	0	0	0	
Percentage of Unmatched Polygon Conflatable POIs From Map 2	0	0	0	
Percentage of Unmatched Polygon Conflatable POIs	0	0	0	
Polygons	0	0	0	
Conflatable Polygons	0	0	0	
Conflated Polygons	0	0	0	
Polygons Marked for Review	0	0	0	
Polygon Reviews to be Made	0	0	0	
Unmatched Polygons	0	0	0	
Unmatched Polygons From Map 1	0	0	0	
Unmatched Polygons From Map 2	0	0	0	
Total Square Meters of Polygons	0	0	0	
Square Meters of Conflated Polygons	0	0	0	
Square Meters of Unmatched Polygons From Map 1	0	0	0	
Square Meters of Unmatched Polygons From Map 2	0	0	0	
Percentage of Polygons Conflated	0	0	0	
Percentage of Polygons Marked for Review	0	0	0	
Percentage of Unmatched Polygons From Map 1	0	0	0	
Percentage of Unmatched Polygons From Map 2	0	0	0	
Percentage of Unmatched Polygons	0	0	0	
Areas	0	0	0	
Conflatable Areas	0	0	0	
Conflated Areas	0	0	0	
Areas Marked for Review	0	0	0	
Area Reviews to be Made	0	0	0	
Unmatched Areas	0	0	0	
Unmatched Areas From Map 1	0	0	0	
Unmatched Areas From Map 2	0	0	0	
Total Square Meters of Areas	0	0	0	
Square Meters of Conflated Areas	0	0	0	
Square Meters of Unmatched Areas From Map 1	0	0	0	
Square Meters of Unmatched Areas From Map 2	0	0	0	
Percentage of Areas Conflated	0	0	0	
Percentage of Areas Marked for Review	0	0	0	
Percentage of Unmatched Areas From Map 1	0	0	0	
Percentage of Unmatched Areas From Map 2	0	0	0	
Percentage of Unmatched Areas	0	0	0	
Railways	0	0	0	
Conflatable Railways	0	0	0	
Conflated Railways	0	0	0	
Railways Marked for Review	0	0	0	
Railway Reviews to be Made	0	0	0	
Unmatched Railways	0	0	0	
Unmatched Railways From Map 1	0	0	0	
Unmatched Railways From Map 2	0	0	0	
Total Meters of Railways	0	0	0	
Meters of Conflated Railways	0	0	0	
Meters of Unmatched Railways From Map 1	0	0	0	
Meters of Unmatched Railways From Map 2	0	0	0	
Percentage of Railways Conflated	0	0	0	
Percentage of Railways Marked for Review	0	0	0	
Percentage of Unmatched Railways From Map 1	0	0	0	
Percentage of Unmatched Railways From Map 2	0	0	0	
Percentage of Unmatched Railways	0	0	0	
Power Lines	0	0	0	
Conflatable Power Lines	0	0	0	
Conflated Power Lines	0	0	0	
Power Lines Marked for Review	0	0	0	
Power Line Reviews to be Made	0	0	0	
Unmatched Power Lines	0	0	0	
Unmatched Power Lines From Map 1	0	0	0	
Unmatched Power Lines From Map 2	0	0	0	
Total Meters of Power Lines	0	0	0	
Meters of Conflated Power Lines	0	0	0	
Meters of Unmatched Power Lines From Map 1	0	0	0	
Meters of Unmatched Power Lines From Map 2	0	0	0	
Percentage of Power Lines Conflated	0	0	0	
Percentage of Power Lines Marked for Review	0	0	0	
Percentage of Unmatched Power Lines From Map 1	0	0	0	
Percentage of Unmatched Power Lines From Map 2	0	0	0	
Percentage of Unmatched Power Lines	0	0	0	
Points	0	0	0	
Conflatable Points	0	0	0	
Conflated Points	0	0	0	
Points Marked for Review	0	0	0	
Point Reviews to be Made	0	0	0	
Unmatched Points	0	0	0	
Unmatched Points From Map 1	0	0	0	
Unmatched Points From Map 2	0	0	0	
Percentage of Points Conflated	0	0	0	
Percentage of Points Marked for Review	0	0	0	
Percentage of Unmatched Points From Map 1	0	0	0	
Percentage of Unmatched Points From Map 2	0	0	0	
Percentage of Unmatched Points	0	0	0	
Lines	14	15	51	
Conflatable Lines	0	0	0	
Conflated Lines	0	0	11	
Lines Marked for Review	0	0	0	
Line Reviews to be Made	0	0	0	
Unmatched Lines	14	15	40	
Unmatched Lines From Map 1	14	0	6	
Unmatched Lines From Map 2	0	15	34	
Total Meters of Lines	26027.07173885541	25763.06593050528	35077.21074569128	
Meters of Conflated Lines	0	0	11178.11346457614	
Meters of Unmatched Lines From Map 1	26027.07173885541	0	14848.95827299593	
Meters of Unmatched Lines From Map 2	0	25763.06593050528	9050.139008119211	
Percentage of Lines Conflated	0	0	21.56862745098039	
Percentage of Lines Marked for Review	0	0	0	
Percentage of Unmatched Lines From Map 1	100	0	11.76470588235294	
Percentage of Unmatched Lines From Map 2	0	100	66.66666666666666	
Percentage of Unmatched Lines	100	100	78.43137254901961	
Collection Relations	0	0	2	
Conflatable Collection Relations	0	0	0	
Conflated Collection Relations	0	0	0	
Collection Relations Marked for Review	0	0	0	
Collection Relation Reviews to be Made	0	0	0	
Unmatched Collection Relations	0	0	2	
Unmatched Collection Relations From Map 1	0	0	0	
Unmatched Collection Relations From Map 2	0	0	2	
Total Square Meters of Collection Relations	0	0	0	
Square Meters of Conflated Collection Relations	0	0	0	
Square Meters of Unmatched Collection Relations From Map 1	0	0	0	
Square Meters of Unmatched Collection Relations From Map 2	0	0	0	
Percentage of Collection Relations Conflated	0	0	0	
Percentage of Collection Relations Marked for Review	0	0	0	
Percentage of Unmatched Collection Relations From Map 1	0	0	0	
Percentage of Unmatched Collection Relations From Map 2	0	0	100	
Percentage of Unmatched Collection Relations	0	0	100	
Translated Populated Tags	14	77	288	
=======
Translated Populated Tags	14	107	390	
>>>>>>> 84ec0697
Difference Between Total Features in Output and Total Features in Inputs			22	
Percentage Difference Between Total Features in Output and Total Features in Inputs			75.86206896551724	
Percentage of Number of Total Map 1 Features Matched With Map 2 Features			78.57142857142857	
Percentage of Number of Total Map 1 Features Not Matched With Map 2 Features			42.85714285714285	
Percentage of Number of Total Map 2 Features Not Matched With Map 1 Features			226.6666666666667	
Percentage of Length of Map 1 Waterways Matched With Map 2 Waterways			42.94802572003714	
Percentage of Length of Map 1 Waterways Not Matched With Map 2 Waterways			57.05197427503207	
Percentage of Length of Map 2 Waterways Not Matched With Map 1 Waterways			32.88718192443024	
<<<<<<< HEAD
Percentage of Length of Map 1 Lines Matched With Map 2 Lines			42.94802572003714	
Percentage of Length of Map 1 Lines Not Matched With Map 2 Lines			57.05197427503207	
Percentage of Length of Map 2 Lines Not Matched With Map 1 Lines			35.12834626333511	
Calculate Stats for Input 1 Time (sec)				7.861475944519043
Calculate Stats for Input 2 Time (sec)				0.8541851043701172
Apply Pre-Conflate Ops Time (sec)				0.03018689155578613
Apply Post-Conflate Ops Time (sec)				0.02390909194946289
Calculate Stats for Output Time (sec)				0.8943390846252441

21:26:32.764 STATUS ...pp/hoot/core/util/Progress.cpp(  85) Conflate (100%): Conflation job completed in 00:09 for reference map: ...NIGS_Rivers_REF1-cropped-2.osm and secondary map: ...waterway_ss_REF2-cropped-2.osm and written to output: ...atsTest/generic-rivers-out.osm
=======
Calculate Stats for Input 1 Time (sec)				9.979424953460693
Calculate Stats for Input 2 Time (sec)				1.066082000732422
Apply Pre-Conflate Ops Time (sec)				0.03569197654724121
Apply Post-Conflate Ops Time (sec)				0.03880596160888672
Calculate Stats for Output Time (sec)				1.425418853759766

17:57:15.825 STATUS ...pp/hoot/core/util/Progress.cpp(  86) Conflate (100%): Conflation job completed in 00:11 for reference map: ...NIGS_Rivers_REF1-cropped-2.osm and secondary map: ...waterway_ss_REF2-cropped-2.osm and written to output: ...atsTest/generic-rivers-out.osm
>>>>>>> 84ec0697
<|MERGE_RESOLUTION|>--- conflicted
+++ resolved
@@ -1,28 +1,14 @@
-<<<<<<< HEAD
-21:26:33.171 INFO   ...ore/io/OsmMapReaderFactory.cpp( 183) Loading map from ...d/slow/ConflateCmdStatsTest/generic-rivers-out.osm...
-21:26:33.172 INFO   .../hoot/core/io/OsmXmlReader.cpp( 912) Read 0 elements from input.        
-21:26:33.172 INFO   .../hoot/core/io/OsmXmlReader.cpp( 912) Read 0 elements from input.        
-21:26:33.186 INFO   .../hoot/core/io/OsmXmlReader.cpp( 476) 	Reporting missing elements...
-21:26:33.186 INFO   ...ore/io/OsmMapReaderFactory.cpp( 227) Read 461 elements from input in: 00:00.
-21:26:33.187 INFO   ...ore/io/OsmMapReaderFactory.cpp( 183) Loading map from ...d/slow/ConflateCmdStatsTest/generic-rivers-out.osm...
-21:26:33.187 INFO   .../hoot/core/io/OsmXmlReader.cpp( 912) Read 0 elements from input.        
-21:26:33.187 INFO   .../hoot/core/io/OsmXmlReader.cpp( 912) Read 0 elements from input.        
-21:26:33.201 INFO   .../hoot/core/io/OsmXmlReader.cpp( 476) 	Reporting missing elements...
-21:26:33.201 INFO   ...ore/io/OsmMapReaderFactory.cpp( 227) Read 461 elements from input in: 00:00.
-21:26:33.205 STATUS .../cpp/hoot/core/cmd/DiffCmd.cpp( 145) Map difference calculated in 00:00 total.
-=======
 17:57:16.495 INFO   ...ore/io/OsmMapReaderFactory.cpp( 183) Loading map from ...d/slow/ConflateCmdStatsTest/generic-rivers-out.osm...
-17:57:16.497 INFO   .../hoot/core/io/OsmXmlReader.cpp( 912) Read 0 elements from input.        
-17:57:16.498 INFO   .../hoot/core/io/OsmXmlReader.cpp( 912) Read 0 elements from input.        
+17:57:16.497 INFO   .../hoot/core/io/OsmXmlReader.cpp( 912) Read 0 elements from input.        +17:57:16.498 INFO   .../hoot/core/io/OsmXmlReader.cpp( 912) Read 0 elements from input.         17:57:16.521 INFO   .../hoot/core/io/OsmXmlReader.cpp( 476) 	Reporting missing elements...
 17:57:16.522 INFO   ...ore/io/OsmMapReaderFactory.cpp( 227) Read 461 elements from input in: 00:00.
 17:57:16.522 INFO   ...ore/io/OsmMapReaderFactory.cpp( 183) Loading map from ...d/slow/ConflateCmdStatsTest/generic-rivers-out.osm...
-17:57:16.523 INFO   .../hoot/core/io/OsmXmlReader.cpp( 912) Read 0 elements from input.        
-17:57:16.523 INFO   .../hoot/core/io/OsmXmlReader.cpp( 912) Read 0 elements from input.        
+17:57:16.523 INFO   .../hoot/core/io/OsmXmlReader.cpp( 912) Read 0 elements from input.        +17:57:16.523 INFO   .../hoot/core/io/OsmXmlReader.cpp( 912) Read 0 elements from input.         17:57:16.539 INFO   .../hoot/core/io/OsmXmlReader.cpp( 476) 	Reporting missing elements...
 17:57:16.539 INFO   ...ore/io/OsmMapReaderFactory.cpp( 227) Read 461 elements from input in: 00:00.
 17:57:16.545 STATUS .../cpp/hoot/core/cmd/DiffCmd.cpp( 145) Map difference calculated in 00:00 total.
->>>>>>> 84ec0697
 stats = (stat) OR (input map 1 stat) (input map 2 stat) (output map stat)
 Nodes	338	176	407	
 Ways	14	15	52	
@@ -83,139 +69,7 @@
 Percentage of Unmatched Waterways From Map 1	100	0	12.24489795918367	
 Percentage of Unmatched Waterways From Map 2	0	100	65.30612244897959	
 Percentage of Unmatched Waterways	100	100	77.55102040816327	
-<<<<<<< HEAD
-Polygon Conflatable POIs	0	0	0	
-Conflatable Polygon Conflatable POIs	0	0	0	
-Conflated Polygon Conflatable POIs	0	0	0	
-Polygon Conflatable POIs Marked for Review	0	0	0	
-Polygon Conflatable POI Reviews to be Made	0	0	0	
-Unmatched Polygon Conflatable POIs	0	0	0	
-Unmatched Polygon Conflatable POIs From Map 1	0	0	0	
-Unmatched Polygon Conflatable POIs From Map 2	0	0	0	
-Percentage of Polygon Conflatable POIs Conflated	0	0	0	
-Percentage of Polygon Conflatable POIs Marked for Review	0	0	0	
-Percentage of Unmatched Polygon Conflatable POIs From Map 1	0	0	0	
-Percentage of Unmatched Polygon Conflatable POIs From Map 2	0	0	0	
-Percentage of Unmatched Polygon Conflatable POIs	0	0	0	
-Polygons	0	0	0	
-Conflatable Polygons	0	0	0	
-Conflated Polygons	0	0	0	
-Polygons Marked for Review	0	0	0	
-Polygon Reviews to be Made	0	0	0	
-Unmatched Polygons	0	0	0	
-Unmatched Polygons From Map 1	0	0	0	
-Unmatched Polygons From Map 2	0	0	0	
-Total Square Meters of Polygons	0	0	0	
-Square Meters of Conflated Polygons	0	0	0	
-Square Meters of Unmatched Polygons From Map 1	0	0	0	
-Square Meters of Unmatched Polygons From Map 2	0	0	0	
-Percentage of Polygons Conflated	0	0	0	
-Percentage of Polygons Marked for Review	0	0	0	
-Percentage of Unmatched Polygons From Map 1	0	0	0	
-Percentage of Unmatched Polygons From Map 2	0	0	0	
-Percentage of Unmatched Polygons	0	0	0	
-Areas	0	0	0	
-Conflatable Areas	0	0	0	
-Conflated Areas	0	0	0	
-Areas Marked for Review	0	0	0	
-Area Reviews to be Made	0	0	0	
-Unmatched Areas	0	0	0	
-Unmatched Areas From Map 1	0	0	0	
-Unmatched Areas From Map 2	0	0	0	
-Total Square Meters of Areas	0	0	0	
-Square Meters of Conflated Areas	0	0	0	
-Square Meters of Unmatched Areas From Map 1	0	0	0	
-Square Meters of Unmatched Areas From Map 2	0	0	0	
-Percentage of Areas Conflated	0	0	0	
-Percentage of Areas Marked for Review	0	0	0	
-Percentage of Unmatched Areas From Map 1	0	0	0	
-Percentage of Unmatched Areas From Map 2	0	0	0	
-Percentage of Unmatched Areas	0	0	0	
-Railways	0	0	0	
-Conflatable Railways	0	0	0	
-Conflated Railways	0	0	0	
-Railways Marked for Review	0	0	0	
-Railway Reviews to be Made	0	0	0	
-Unmatched Railways	0	0	0	
-Unmatched Railways From Map 1	0	0	0	
-Unmatched Railways From Map 2	0	0	0	
-Total Meters of Railways	0	0	0	
-Meters of Conflated Railways	0	0	0	
-Meters of Unmatched Railways From Map 1	0	0	0	
-Meters of Unmatched Railways From Map 2	0	0	0	
-Percentage of Railways Conflated	0	0	0	
-Percentage of Railways Marked for Review	0	0	0	
-Percentage of Unmatched Railways From Map 1	0	0	0	
-Percentage of Unmatched Railways From Map 2	0	0	0	
-Percentage of Unmatched Railways	0	0	0	
-Power Lines	0	0	0	
-Conflatable Power Lines	0	0	0	
-Conflated Power Lines	0	0	0	
-Power Lines Marked for Review	0	0	0	
-Power Line Reviews to be Made	0	0	0	
-Unmatched Power Lines	0	0	0	
-Unmatched Power Lines From Map 1	0	0	0	
-Unmatched Power Lines From Map 2	0	0	0	
-Total Meters of Power Lines	0	0	0	
-Meters of Conflated Power Lines	0	0	0	
-Meters of Unmatched Power Lines From Map 1	0	0	0	
-Meters of Unmatched Power Lines From Map 2	0	0	0	
-Percentage of Power Lines Conflated	0	0	0	
-Percentage of Power Lines Marked for Review	0	0	0	
-Percentage of Unmatched Power Lines From Map 1	0	0	0	
-Percentage of Unmatched Power Lines From Map 2	0	0	0	
-Percentage of Unmatched Power Lines	0	0	0	
-Points	0	0	0	
-Conflatable Points	0	0	0	
-Conflated Points	0	0	0	
-Points Marked for Review	0	0	0	
-Point Reviews to be Made	0	0	0	
-Unmatched Points	0	0	0	
-Unmatched Points From Map 1	0	0	0	
-Unmatched Points From Map 2	0	0	0	
-Percentage of Points Conflated	0	0	0	
-Percentage of Points Marked for Review	0	0	0	
-Percentage of Unmatched Points From Map 1	0	0	0	
-Percentage of Unmatched Points From Map 2	0	0	0	
-Percentage of Unmatched Points	0	0	0	
-Lines	14	15	51	
-Conflatable Lines	0	0	0	
-Conflated Lines	0	0	11	
-Lines Marked for Review	0	0	0	
-Line Reviews to be Made	0	0	0	
-Unmatched Lines	14	15	40	
-Unmatched Lines From Map 1	14	0	6	
-Unmatched Lines From Map 2	0	15	34	
-Total Meters of Lines	26027.07173885541	25763.06593050528	35077.21074569128	
-Meters of Conflated Lines	0	0	11178.11346457614	
-Meters of Unmatched Lines From Map 1	26027.07173885541	0	14848.95827299593	
-Meters of Unmatched Lines From Map 2	0	25763.06593050528	9050.139008119211	
-Percentage of Lines Conflated	0	0	21.56862745098039	
-Percentage of Lines Marked for Review	0	0	0	
-Percentage of Unmatched Lines From Map 1	100	0	11.76470588235294	
-Percentage of Unmatched Lines From Map 2	0	100	66.66666666666666	
-Percentage of Unmatched Lines	100	100	78.43137254901961	
-Collection Relations	0	0	2	
-Conflatable Collection Relations	0	0	0	
-Conflated Collection Relations	0	0	0	
-Collection Relations Marked for Review	0	0	0	
-Collection Relation Reviews to be Made	0	0	0	
-Unmatched Collection Relations	0	0	2	
-Unmatched Collection Relations From Map 1	0	0	0	
-Unmatched Collection Relations From Map 2	0	0	2	
-Total Square Meters of Collection Relations	0	0	0	
-Square Meters of Conflated Collection Relations	0	0	0	
-Square Meters of Unmatched Collection Relations From Map 1	0	0	0	
-Square Meters of Unmatched Collection Relations From Map 2	0	0	0	
-Percentage of Collection Relations Conflated	0	0	0	
-Percentage of Collection Relations Marked for Review	0	0	0	
-Percentage of Unmatched Collection Relations From Map 1	0	0	0	
-Percentage of Unmatched Collection Relations From Map 2	0	0	100	
-Percentage of Unmatched Collection Relations	0	0	100	
-Translated Populated Tags	14	77	288	
-=======
 Translated Populated Tags	14	107	390	
->>>>>>> 84ec0697
 Difference Between Total Features in Output and Total Features in Inputs			22	
 Percentage Difference Between Total Features in Output and Total Features in Inputs			75.86206896551724	
 Percentage of Number of Total Map 1 Features Matched With Map 2 Features			78.57142857142857	
@@ -224,23 +78,10 @@
 Percentage of Length of Map 1 Waterways Matched With Map 2 Waterways			42.94802572003714	
 Percentage of Length of Map 1 Waterways Not Matched With Map 2 Waterways			57.05197427503207	
 Percentage of Length of Map 2 Waterways Not Matched With Map 1 Waterways			32.88718192443024	
-<<<<<<< HEAD
-Percentage of Length of Map 1 Lines Matched With Map 2 Lines			42.94802572003714	
-Percentage of Length of Map 1 Lines Not Matched With Map 2 Lines			57.05197427503207	
-Percentage of Length of Map 2 Lines Not Matched With Map 1 Lines			35.12834626333511	
-Calculate Stats for Input 1 Time (sec)				7.861475944519043
-Calculate Stats for Input 2 Time (sec)				0.8541851043701172
-Apply Pre-Conflate Ops Time (sec)				0.03018689155578613
-Apply Post-Conflate Ops Time (sec)				0.02390909194946289
-Calculate Stats for Output Time (sec)				0.8943390846252441
-
-21:26:32.764 STATUS ...pp/hoot/core/util/Progress.cpp(  85) Conflate (100%): Conflation job completed in 00:09 for reference map: ...NIGS_Rivers_REF1-cropped-2.osm and secondary map: ...waterway_ss_REF2-cropped-2.osm and written to output: ...atsTest/generic-rivers-out.osm
-=======
 Calculate Stats for Input 1 Time (sec)				9.979424953460693
 Calculate Stats for Input 2 Time (sec)				1.066082000732422
 Apply Pre-Conflate Ops Time (sec)				0.03569197654724121
 Apply Post-Conflate Ops Time (sec)				0.03880596160888672
 Calculate Stats for Output Time (sec)				1.425418853759766
 
-17:57:15.825 STATUS ...pp/hoot/core/util/Progress.cpp(  86) Conflate (100%): Conflation job completed in 00:11 for reference map: ...NIGS_Rivers_REF1-cropped-2.osm and secondary map: ...waterway_ss_REF2-cropped-2.osm and written to output: ...atsTest/generic-rivers-out.osm
->>>>>>> 84ec0697
+17:57:15.825 STATUS ...pp/hoot/core/util/Progress.cpp(  86) Conflate (100%): Conflation job completed in 00:11 for reference map: ...NIGS_Rivers_REF1-cropped-2.osm and secondary map: ...waterway_ss_REF2-cropped-2.osm and written to output: ...atsTest/generic-rivers-out.osm
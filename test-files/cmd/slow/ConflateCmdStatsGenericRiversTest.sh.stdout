<<<<<<< HEAD
15:33:17.418 INFO   ...ore/io/OsmMapReaderFactory.cpp( 184) Loading map from ...d/slow/ConflateCmdStatsTest/generic-rivers-out.osm...
15:33:17.419 INFO   .../hoot/core/io/OsmXmlReader.cpp( 912) Read 0 elements from input.        
15:33:17.419 INFO   .../hoot/core/io/OsmXmlReader.cpp( 912) Read 0 elements from input.        
15:33:17.435 INFO   .../hoot/core/io/OsmXmlReader.cpp( 476) 	Reporting missing elements...
15:33:17.435 INFO   ...ore/io/OsmMapReaderFactory.cpp( 228) Read 459 elements from input in: 00:00.
15:33:17.435 INFO   ...ore/io/OsmMapReaderFactory.cpp( 184) Loading map from ...d/slow/ConflateCmdStatsTest/generic-rivers-out.osm...
15:33:17.436 INFO   .../hoot/core/io/OsmXmlReader.cpp( 912) Read 0 elements from input.        
15:33:17.436 INFO   .../hoot/core/io/OsmXmlReader.cpp( 912) Read 0 elements from input.        
15:33:17.451 INFO   .../hoot/core/io/OsmXmlReader.cpp( 476) 	Reporting missing elements...
15:33:17.451 INFO   ...ore/io/OsmMapReaderFactory.cpp( 228) Read 459 elements from input in: 00:00.
15:33:17.455 STATUS .../cpp/hoot/core/cmd/DiffCmd.cpp( 145) Map difference calculated in 00:00 total.
=======
11:08:51.889 INFO   ...ore/io/OsmMapReaderFactory.cpp( 184) Loading map from ...d/slow/ConflateCmdStatsTest/generic-rivers-out.osm...
11:08:51.891 INFO   .../hoot/core/io/OsmXmlReader.cpp( 911) Read 0 elements from input.        
11:08:51.891 INFO   .../hoot/core/io/OsmXmlReader.cpp( 911) Read 0 elements from input.        
11:08:51.907 INFO   .../hoot/core/io/OsmXmlReader.cpp( 475) 	Reporting missing elements...
11:08:51.907 INFO   ...ore/io/OsmMapReaderFactory.cpp( 228) Read 459 elements from input in: 00:00.
11:08:51.907 INFO   ...ore/io/OsmMapReaderFactory.cpp( 184) Loading map from ...d/slow/ConflateCmdStatsTest/generic-rivers-out.osm...
11:08:51.908 INFO   .../hoot/core/io/OsmXmlReader.cpp( 911) Read 0 elements from input.        
11:08:51.908 INFO   .../hoot/core/io/OsmXmlReader.cpp( 911) Read 0 elements from input.        
11:08:51.923 INFO   .../hoot/core/io/OsmXmlReader.cpp( 475) 	Reporting missing elements...
11:08:51.923 INFO   ...ore/io/OsmMapReaderFactory.cpp( 228) Read 459 elements from input in: 00:00.
11:08:51.927 STATUS .../cpp/hoot/core/cmd/DiffCmd.cpp( 145) Map difference calculated in 00:00 total.
>>>>>>> d6ed4015
stats = (stat) OR (input map 1 stat) (input map 2 stat) (output map stat)
Nodes	338	176	407	
Ways	14	15	52	
Relations	0	0	0	
Least Nodes in a Way	3	2	2	
Most Nodes in a Way	66	26	68	
Average Nodes Per Way	24	12	9	
Total Way Nodes	348	187	488	
Least Members in a Relation	0	0	0	
Most Members in a Relation	0	0	0	
Average Members Per Relation	0	0	0	
Total Relation Members	0	0	0	
Least Tags on a Feature	4	3	3	
Most Tags on a Feature	6	4	9	
Average Tags Per Feature	5	3	4	
Least Information Tags on a Feature	3	3	3	
Most Information Tags on a Feature	5	4	8	
Average Information Tags Per Feature	4.142857142857143	3.133333333333333	4.6	
Features with Names	4	2	16	
Multi-Use Features	0	0	0	
Features with Addresses	0	0	0	
Total Addresses	0	0	0	
Features with Phone Numbers	0	0	0	
Total Phone Numbers	0	0	0	
Total Features	14	15	50	
Total Conflatable Features	14	15	0	
Percentage of Total Features Conflatable	100	100	0	
Untagged Features	0	0	0	
Total Unconflatable Features	0	0	0	
Percentage of Total Features Unconflatable	0	0	0	
Match Creators	1	1	1	
Features Conflatable by: hoot::ScriptMatchCreator,River.js	14	15	0	
Total Conflated Features	0	0	11	
Percentage of Total Features Conflated	0	0	22	
Total Features Marked for Review	0	0	0	
Percentage of Total Features Marked for Review	0	0	0	
Total Reviews to be Made	0	0	0	
Total Unmatched Features	14	15	39	
Percentage of Total Features Unmatched	100	100	78	
Total Unmatched Features From Map 1	14	0	6	
Percentage of Total Features Unmatched From Map 1	100	0	12	
Total Unmatched Features From Map 2	0	15	33	
Percentage of Total Features Unmatched From Map 2	0	100	66	
Waterways	14	15	50	
Conflatable Waterways	14	15	0	
Conflated Waterways	0	0	11	
Waterways Marked for Review	0	0	0	
Waterway Reviews to be Made	0	0	0	
Unmatched Waterways	14	15	39	
Unmatched Waterways From Map 1	14	0	6	
Unmatched Waterways From Map 2	0	15	33	
Total Meters of Waterways	26027.07173885541	25763.06593050528	34668.44736856713	
Meters of Conflated Waterways	0	0	11178.11346457614	
Meters of Unmatched Waterways From Map 1	26027.07173885541	0	14848.95827299593	
Meters of Unmatched Waterways From Map 2	0	25763.06593050528	8641.375630995066	
Percentage of Waterways Conflated	0	0	22	
Percentage of Waterways Marked for Review	0	0	0	
Percentage of Unmatched Waterways From Map 1	100	0	12	
Percentage of Unmatched Waterways From Map 2	0	100	66	
Percentage of Unmatched Waterways	100	100	78	
<<<<<<< HEAD
Translated Populated Tags	14	62	232	
=======
Translated Populated Tags	14	92	332	
>>>>>>> d6ed4015
Difference Between Total Features in Output and Total Features in Inputs			21	
Percentage Difference Between Total Features in Output and Total Features in Inputs			72.41379310344827	
Percentage of Number of Total Map 1 Features Matched With Map 2 Features			78.57142857142857	
Percentage of Number of Total Map 1 Features Not Matched With Map 2 Features			42.85714285714285	
Percentage of Number of Total Map 2 Features Not Matched With Map 1 Features			220	
Percentage of Length of Map 1 Waterways Matched With Map 2 Waterways			42.94802572003714	
Percentage of Length of Map 1 Waterways Not Matched With Map 2 Waterways			57.05197427503207	
Percentage of Length of Map 2 Waterways Not Matched With Map 1 Waterways			33.54172074979272	
<<<<<<< HEAD
Calculate Stats for Input 1 Time (sec)				7.918002843856812
Calculate Stats for Input 2 Time (sec)				0.8729209899902344
Apply Pre-Conflate Ops Time (sec)				0.03232407569885254
Apply Post-Conflate Ops Time (sec)				0.02625417709350586
Calculate Stats for Output Time (sec)				0.8882961273193359

15:33:17.093 STATUS ...pp/hoot/core/util/Progress.cpp(  86) Conflate (100%): Conflation job completed in 00:09 for reference map: ...NIGS_Rivers_REF1-cropped-2.osm and secondary map: ...waterway_ss_REF2-cropped-2.osm and written to output: ...atsTest/generic-rivers-out.osm
=======
Calculate Stats for Input 1 Time (sec)				7.859056949615479
Calculate Stats for Input 2 Time (sec)				0.8433070182800293
Apply Pre-Conflate Ops Time (sec)				0.03192591667175293
Apply Post-Conflate Ops Time (sec)				0.02587389945983887
Calculate Stats for Output Time (sec)				0.8490250110626221

11:08:51.573 STATUS ...pp/hoot/core/util/Progress.cpp(  86) Conflate (100%): Conflation job completed in 00:09 for reference map: ...NIGS_Rivers_REF1-cropped-2.osm and secondary map: ...waterway_ss_REF2-cropped-2.osm and written to output: ...atsTest/generic-rivers-out.osm
>>>>>>> d6ed4015
<|MERGE_RESOLUTION|>--- conflicted
+++ resolved
@@ -1,28 +1,14 @@
-<<<<<<< HEAD
-15:33:17.418 INFO   ...ore/io/OsmMapReaderFactory.cpp( 184) Loading map from ...d/slow/ConflateCmdStatsTest/generic-rivers-out.osm...
-15:33:17.419 INFO   .../hoot/core/io/OsmXmlReader.cpp( 912) Read 0 elements from input.        
-15:33:17.419 INFO   .../hoot/core/io/OsmXmlReader.cpp( 912) Read 0 elements from input.        
-15:33:17.435 INFO   .../hoot/core/io/OsmXmlReader.cpp( 476) 	Reporting missing elements...
-15:33:17.435 INFO   ...ore/io/OsmMapReaderFactory.cpp( 228) Read 459 elements from input in: 00:00.
-15:33:17.435 INFO   ...ore/io/OsmMapReaderFactory.cpp( 184) Loading map from ...d/slow/ConflateCmdStatsTest/generic-rivers-out.osm...
-15:33:17.436 INFO   .../hoot/core/io/OsmXmlReader.cpp( 912) Read 0 elements from input.        
-15:33:17.436 INFO   .../hoot/core/io/OsmXmlReader.cpp( 912) Read 0 elements from input.        
-15:33:17.451 INFO   .../hoot/core/io/OsmXmlReader.cpp( 476) 	Reporting missing elements...
-15:33:17.451 INFO   ...ore/io/OsmMapReaderFactory.cpp( 228) Read 459 elements from input in: 00:00.
-15:33:17.455 STATUS .../cpp/hoot/core/cmd/DiffCmd.cpp( 145) Map difference calculated in 00:00 total.
-=======
 11:08:51.889 INFO   ...ore/io/OsmMapReaderFactory.cpp( 184) Loading map from ...d/slow/ConflateCmdStatsTest/generic-rivers-out.osm...
-11:08:51.891 INFO   .../hoot/core/io/OsmXmlReader.cpp( 911) Read 0 elements from input.        
-11:08:51.891 INFO   .../hoot/core/io/OsmXmlReader.cpp( 911) Read 0 elements from input.        
+11:08:51.891 INFO   .../hoot/core/io/OsmXmlReader.cpp( 911) Read 0 elements from input.        +11:08:51.891 INFO   .../hoot/core/io/OsmXmlReader.cpp( 911) Read 0 elements from input.         11:08:51.907 INFO   .../hoot/core/io/OsmXmlReader.cpp( 475) 	Reporting missing elements...
 11:08:51.907 INFO   ...ore/io/OsmMapReaderFactory.cpp( 228) Read 459 elements from input in: 00:00.
 11:08:51.907 INFO   ...ore/io/OsmMapReaderFactory.cpp( 184) Loading map from ...d/slow/ConflateCmdStatsTest/generic-rivers-out.osm...
-11:08:51.908 INFO   .../hoot/core/io/OsmXmlReader.cpp( 911) Read 0 elements from input.        
-11:08:51.908 INFO   .../hoot/core/io/OsmXmlReader.cpp( 911) Read 0 elements from input.        
+11:08:51.908 INFO   .../hoot/core/io/OsmXmlReader.cpp( 911) Read 0 elements from input.        +11:08:51.908 INFO   .../hoot/core/io/OsmXmlReader.cpp( 911) Read 0 elements from input.         11:08:51.923 INFO   .../hoot/core/io/OsmXmlReader.cpp( 475) 	Reporting missing elements...
 11:08:51.923 INFO   ...ore/io/OsmMapReaderFactory.cpp( 228) Read 459 elements from input in: 00:00.
 11:08:51.927 STATUS .../cpp/hoot/core/cmd/DiffCmd.cpp( 145) Map difference calculated in 00:00 total.
->>>>>>> d6ed4015
 stats = (stat) OR (input map 1 stat) (input map 2 stat) (output map stat)
 Nodes	338	176	407	
 Ways	14	15	52	
@@ -83,11 +69,7 @@
 Percentage of Unmatched Waterways From Map 1	100	0	12	
 Percentage of Unmatched Waterways From Map 2	0	100	66	
 Percentage of Unmatched Waterways	100	100	78	
-<<<<<<< HEAD
-Translated Populated Tags	14	62	232	
-=======
 Translated Populated Tags	14	92	332	
->>>>>>> d6ed4015
 Difference Between Total Features in Output and Total Features in Inputs			21	
 Percentage Difference Between Total Features in Output and Total Features in Inputs			72.41379310344827	
 Percentage of Number of Total Map 1 Features Matched With Map 2 Features			78.57142857142857	
@@ -96,20 +78,10 @@
 Percentage of Length of Map 1 Waterways Matched With Map 2 Waterways			42.94802572003714	
 Percentage of Length of Map 1 Waterways Not Matched With Map 2 Waterways			57.05197427503207	
 Percentage of Length of Map 2 Waterways Not Matched With Map 1 Waterways			33.54172074979272	
-<<<<<<< HEAD
-Calculate Stats for Input 1 Time (sec)				7.918002843856812
-Calculate Stats for Input 2 Time (sec)				0.8729209899902344
-Apply Pre-Conflate Ops Time (sec)				0.03232407569885254
-Apply Post-Conflate Ops Time (sec)				0.02625417709350586
-Calculate Stats for Output Time (sec)				0.8882961273193359
-
-15:33:17.093 STATUS ...pp/hoot/core/util/Progress.cpp(  86) Conflate (100%): Conflation job completed in 00:09 for reference map: ...NIGS_Rivers_REF1-cropped-2.osm and secondary map: ...waterway_ss_REF2-cropped-2.osm and written to output: ...atsTest/generic-rivers-out.osm
-=======
 Calculate Stats for Input 1 Time (sec)				7.859056949615479
 Calculate Stats for Input 2 Time (sec)				0.8433070182800293
 Apply Pre-Conflate Ops Time (sec)				0.03192591667175293
 Apply Post-Conflate Ops Time (sec)				0.02587389945983887
 Calculate Stats for Output Time (sec)				0.8490250110626221
 
-11:08:51.573 STATUS ...pp/hoot/core/util/Progress.cpp(  86) Conflate (100%): Conflation job completed in 00:09 for reference map: ...NIGS_Rivers_REF1-cropped-2.osm and secondary map: ...waterway_ss_REF2-cropped-2.osm and written to output: ...atsTest/generic-rivers-out.osm
->>>>>>> d6ed4015
+11:08:51.573 STATUS ...pp/hoot/core/util/Progress.cpp(  86) Conflate (100%): Conflation job completed in 00:09 for reference map: ...NIGS_Rivers_REF1-cropped-2.osm and secondary map: ...waterway_ss_REF2-cropped-2.osm and written to output: ...atsTest/generic-rivers-out.osm
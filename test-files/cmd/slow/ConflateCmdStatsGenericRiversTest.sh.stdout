stats = (stat) OR (input map 1 stat) (input map 2 stat) (output map stat)
<<<<<<< HEAD
Node Count	338	176	411	
Way Count	14	15	110	
=======
Node Count	338	176	427	
Way Count	14	15	108	
>>>>>>> a5bbae2a
Relation Count	0	0	8	
Total Feature Count	14	15	115	
Total Conflatable Features	14	15	0	
Percentage of Total Features Conflatable	100	100	0	
Untagged Feature Count	0	0	0	
Total Unconflatable Features	0	0	0	
Percentage of Total Features Unconflatable	0	0	0	
Number of Match Creators	1	1	1	
Features Conflatable by: hoot::ScriptMatchCreator,LinearWaterway.js	14	15	0	
Total Conflated Features	0	0	22	
Percentage of Total Features Conflated	0	0	19.1304347826087	
Total Features Marked for Review	0	0	3	
Percentage of Total Features Marked for Review	0	0	2.608695652173913	
Total Number of Reviews to be Made	0	0	1	
Total Unmatched Features	14	15	93	
Percentage of Total Features Unmatched	100	100	80.8695652173913	
POI Count	0	0	0	
Conflatable POIs	0	0	0	
Conflated POIs	0	0	0	
POIs Marked for Review	0	0	0	
Number of POI Reviews to be Made	0	0	0	
Unmatched POIs	0	0	0	
Percentage of POIs Conflated	0	0	0	
Percentage of POIs Marked for Review	0	0	0	
Percentage of Unmatched POIs	0	0	0	
Highway Count	0	0	0	
Conflatable Highways	0	0	0	
Conflated Highways	0	0	0	
Highways Marked for Review	0	0	0	
Number of Highway Reviews to be Made	0	0	0	
Unmatched Highways	0	0	0	
Percentage of Highways Conflated	0	0	0	
Percentage of Highways Marked for Review	0	0	0	
Percentage of Unmatched Highways	0	0	0	
Building Count	0	0	0	
Conflatable Buildings	0	0	0	
Conflated Buildings	0	0	0	
Buildings Marked for Review	0	0	0	
Number of Building Reviews to be Made	0	0	0	
Unmatched Buildings	0	0	0	
Percentage of Buildings Conflated	0	0	0	
Percentage of Buildings Marked for Review	0	0	0	
Percentage of Unmatched Buildings	0	0	0	
Waterway Count	14	15	115	
Conflatable Waterways	14	15	0	
<<<<<<< HEAD
Conflated Waterways	0	0	23	
Waterways Marked for Review	0	0	0	
Number of Waterway Reviews to be Made	0	0	0	
Unmatched Waterways	14	15	95	
Meters of Waterway Processed by Conflation	0	0	7465.399051485988	
Percentage of Waterways Conflated	0	0	19.49152542372881	
Percentage of Waterways Marked for Review	0	0	0	
Percentage of Unmatched Waterways	100	100	80.50847457627118	
=======
Conflated Waterways	0	0	22	
Waterways Marked for Review	0	0	3	
Number of Waterway Reviews to be Made	0	0	1	
Unmatched Waterways	14	15	93	
Meters of Waterway Processed by Conflation	0	0	7556.811575393546	
Percentage of Waterways Conflated	0	0	19.1304347826087	
Percentage of Waterways Marked for Review	0	0	2.608695652173913	
Percentage of Unmatched Waterways	100	100	80.8695652173913	
>>>>>>> a5bbae2a
Polygon Conflatable POI Count	0	0	0	
Conflatable Polygon Conflatable POIs	0	0	0	
Conflated Polygon Conflatable POIs	0	0	0	
Polygon Conflatable POIs Marked for Review	0	0	0	
Number of Polygon Conflatable POI Reviews to be Made	0	0	0	
Unmatched Polygon Conflatable POIs	0	0	0	
Percentage of Polygon Conflatable POIs Conflated	0	0	0	
Percentage of Polygon Conflatable POIs Marked for Review	0	0	0	
Percentage of Unmatched Polygon Conflatable POIs	0	0	0	
Polygon Count	0	0	0	
Conflatable Polygons	0	0	0	
Conflated Polygons	0	0	0	
Polygons Marked for Review	0	0	0	
Number of Polygon Reviews to be Made	0	0	0	
Unmatched Polygons	0	0	0	
Percentage of Polygons Conflated	0	0	0	
Percentage of Polygons Marked for Review	0	0	0	
Percentage of Unmatched Polygons	0	0	0	
Difference Between Total Features in Output and Total Features in Inputs			86	
Percentage Difference Between Total Features in Output and Total Features in Inputs			296.551724137931	

<<<<<<< HEAD
11:26:11.947 INFO  .../hoot/core/cmd/ConflateCmd.cpp( 252) Conflation job completed.
=======
15:47:14.912 INFO  .../hoot/core/cmd/ConflateCmd.cpp( 252) Conflation job completed.
>>>>>>> a5bbae2a
<|MERGE_RESOLUTION|>--- conflicted
+++ resolved
@@ -1,11 +1,6 @@
 stats = (stat) OR (input map 1 stat) (input map 2 stat) (output map stat)
-<<<<<<< HEAD
-Node Count	338	176	411	
-Way Count	14	15	110	
-=======
-Node Count	338	176	427	
+Node Count	338	176	428	
 Way Count	14	15	108	
->>>>>>> a5bbae2a
 Relation Count	0	0	8	
 Total Feature Count	14	15	115	
 Total Conflatable Features	14	15	0	
@@ -51,25 +46,14 @@
 Percentage of Unmatched Buildings	0	0	0	
 Waterway Count	14	15	115	
 Conflatable Waterways	14	15	0	
-<<<<<<< HEAD
-Conflated Waterways	0	0	23	
-Waterways Marked for Review	0	0	0	
-Number of Waterway Reviews to be Made	0	0	0	
-Unmatched Waterways	14	15	95	
-Meters of Waterway Processed by Conflation	0	0	7465.399051485988	
-Percentage of Waterways Conflated	0	0	19.49152542372881	
-Percentage of Waterways Marked for Review	0	0	0	
-Percentage of Unmatched Waterways	100	100	80.50847457627118	
-=======
 Conflated Waterways	0	0	22	
 Waterways Marked for Review	0	0	3	
 Number of Waterway Reviews to be Made	0	0	1	
 Unmatched Waterways	14	15	93	
-Meters of Waterway Processed by Conflation	0	0	7556.811575393546	
+Meters of Waterway Processed by Conflation	0	0	7488.768691260051	
 Percentage of Waterways Conflated	0	0	19.1304347826087	
 Percentage of Waterways Marked for Review	0	0	2.608695652173913	
 Percentage of Unmatched Waterways	100	100	80.8695652173913	
->>>>>>> a5bbae2a
 Polygon Conflatable POI Count	0	0	0	
 Conflatable Polygon Conflatable POIs	0	0	0	
 Conflated Polygon Conflatable POIs	0	0	0	
@@ -91,8 +75,4 @@
 Difference Between Total Features in Output and Total Features in Inputs			86	
 Percentage Difference Between Total Features in Output and Total Features in Inputs			296.551724137931	
 
-<<<<<<< HEAD
-11:26:11.947 INFO  .../hoot/core/cmd/ConflateCmd.cpp( 252) Conflation job completed.
-=======
-15:47:14.912 INFO  .../hoot/core/cmd/ConflateCmd.cpp( 252) Conflation job completed.
->>>>>>> a5bbae2a
+12:59:56.664 INFO  .../hoot/core/cmd/ConflateCmd.cpp( 252) Conflation job completed.
--- conflicted
+++ resolved
@@ -4,13 +4,6 @@
 
 MULTIARY INGEST - INGESTING GEONAMES REFERENCE DATASET...
 
-<<<<<<< HEAD
-18:10:03.092 WARN  ...nd/io/SparkChangesetWriter.cpp( 111) Found more than one bounds calculator. Using the first one.
-
-MULTIARY INGEST - INGESTING GEONAMES NEW DATASET...
-
-18:10:03.570 WARN  ...nd/io/SparkChangesetWriter.cpp( 111) Found more than one bounds calculator. Using the first one.
-=======
 19:28:37.863 WARN  ...nd/io/SparkChangesetWriter.cpp( 111) Found more than one bounds calculator. Using the first one.
 19:28:37.864 WARN  ...nd/io/SparkChangesetWriter.cpp( 111) Found more than one bounds calculator. Using the first one.
 
@@ -18,7 +11,6 @@
 
 19:28:38.856 WARN  ...nd/io/SparkChangesetWriter.cpp( 111) Found more than one bounds calculator. Using the first one.
 19:28:38.857 WARN  ...nd/io/SparkChangesetWriter.cpp( 111) Found more than one bounds calculator. Using the first one.
->>>>>>> 3dde48d7
 
 MULTIARY INGEST - EXPORTING GEONAMES REFERENCE LAYER...
 
@@ -37,14 +29,6 @@
 
 MULTIARY INGEST - INGESTING OSM PBF REFERENCE DATASET...
 
-<<<<<<< HEAD
-18:10:04.603 WARN  ...nd/io/SparkChangesetWriter.cpp( 111) Found more than one bounds calculator. Using the first one.
-
-MULTIARY INGEST - INGESTING OSM PBF NEW DATASET...
-
-18:10:04.895 WARN  ...hoot/core/io/OsmFileSorter.cpp(  63) OSM PBF input file: test-files/cmd/slow/ServiceMultiaryIngestCmdTest/allCountries-8-15-17-10.osm.pbf is marked as sorted by node ID, as indicated by its header, yet Hootenanny was instructed to sort the file.
-18:10:06.685 WARN  ...nd/io/SparkChangesetWriter.cpp( 111) Found more than one bounds calculator. Using the first one.
-=======
 19:28:41.460 WARN  ...nd/io/SparkChangesetWriter.cpp( 111) Found more than one bounds calculator. Using the first one.
 19:28:41.460 WARN  ...nd/io/SparkChangesetWriter.cpp( 111) Found more than one bounds calculator. Using the first one.
 
@@ -53,7 +37,6 @@
 19:28:42.033 WARN  ...hoot/core/io/OsmFileSorter.cpp(  63) OSM PBF input file: test-files/cmd/slow/ServiceMultiaryIngestCmdTest/allCountries-8-15-17-10.osm.pbf is marked as sorted by node ID, as indicated by its header, yet Hootenanny was instructed to sort the file.
 19:28:46.118 WARN  ...nd/io/SparkChangesetWriter.cpp( 111) Found more than one bounds calculator. Using the first one.
 19:28:46.119 WARN  ...nd/io/SparkChangesetWriter.cpp( 111) Found more than one bounds calculator. Using the first one.
->>>>>>> 3dde48d7
 
 MULTIARY INGEST - EXPORTING OSM PBF REFERENCE LAYER...
 
@@ -72,13 +55,6 @@
 
 MULTIARY INGEST - INGESTING OSM XML REFERENCE DATASET...
 
-<<<<<<< HEAD
-18:10:07.748 WARN  ...nd/io/SparkChangesetWriter.cpp( 111) Found more than one bounds calculator. Using the first one.
-
-MULTIARY INGEST - INGESTING OSM XML NEW DATASET...
-
-18:10:09.524 WARN  ...nd/io/SparkChangesetWriter.cpp( 111) Found more than one bounds calculator. Using the first one.
-=======
 19:28:49.012 WARN  ...nd/io/SparkChangesetWriter.cpp( 111) Found more than one bounds calculator. Using the first one.
 19:28:49.012 WARN  ...nd/io/SparkChangesetWriter.cpp( 111) Found more than one bounds calculator. Using the first one.
 
@@ -86,7 +62,6 @@
 
 19:28:54.707 WARN  ...nd/io/SparkChangesetWriter.cpp( 111) Found more than one bounds calculator. Using the first one.
 19:28:54.707 WARN  ...nd/io/SparkChangesetWriter.cpp( 111) Found more than one bounds calculator. Using the first one.
->>>>>>> 3dde48d7
 
 MULTIARY INGEST - EXPORTING OSM XML REFERENCE LAYER...
 
@@ -105,15 +80,6 @@
 
 MULTIARY INGEST - INGESTING SHP REFERENCE DATASET...
 
-<<<<<<< HEAD
-18:10:10.620 WARN  ...nd/io/SparkChangesetWriter.cpp( 111) Found more than one bounds calculator. Using the first one.
-
-MULTIARY INGEST - INGESTING SHP NEW DATASET...
-
-18:10:10.916 WARN  ...hoot/core/io/OsmFileSorter.cpp(  88) OGR inputs must be converted to the OSM format before sorting by node ID.
-18:10:10.916 WARN  ...hoot/core/io/OsmFileSorter.cpp(  89) Converting input to OSM format...
-18:10:12.443 WARN  ...nd/io/SparkChangesetWriter.cpp( 111) Found more than one bounds calculator. Using the first one.
-=======
 19:28:57.236 WARN  ...nd/io/SparkChangesetWriter.cpp( 111) Found more than one bounds calculator. Using the first one.
 19:28:57.237 WARN  ...nd/io/SparkChangesetWriter.cpp( 111) Found more than one bounds calculator. Using the first one.
 
@@ -123,7 +89,6 @@
 19:28:58.061 WARN  ...hoot/core/io/OsmFileSorter.cpp(  89) Converting input to OSM format...
 19:29:02.094 WARN  ...nd/io/SparkChangesetWriter.cpp( 111) Found more than one bounds calculator. Using the first one.
 19:29:02.094 WARN  ...nd/io/SparkChangesetWriter.cpp( 111) Found more than one bounds calculator. Using the first one.
->>>>>>> 3dde48d7
 
 MULTIARY INGEST - EXPORTING SHP REFERENCE LAYER...
 

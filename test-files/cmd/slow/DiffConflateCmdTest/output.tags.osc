--- conflicted
+++ resolved
@@ -1,16 +1,6 @@
 <?xml version="1.0" encoding="UTF-8"?>
 <osmChange version="0.6" generator="hootenanny">
     <modify>
-<<<<<<< HEAD
-        <way id="-45554" version="0" timestamp="">
-            <nd ref="-45555"/>
-            <nd ref="-45556"/>
-            <nd ref="-45557"/>
-            <nd ref="-45558"/>
-            <nd ref="-45555"/>
-            <tag k="security:classification" v="UNCLASSIFIED"/>
-            <tag k="building" v="yes"/>
-=======
         <way id="2" version="1" timestamp="2018-06-11T16:49:01Z">
             <nd ref="9"/>
             <nd ref="61"/>
@@ -102,11 +92,14 @@
             <nd ref="14"/>
             <nd ref="15"/>
             <tag k="license" v="This data is made available under the Open Database License: http://opendatacommons.org/licenses/odbl/1.0/."/>
->>>>>>> a462f6e5
-            <tag k="source:imagery" v="Unknown"/>
-            <tag k="name" v="New Name"/>
-            <tag k="amenity" v="bicycle_rental"/>
-            <tag k="addr:postcode" v="12345"/>
+            <tag k="source:imagery" v="Unknown"/>
+            <tag k="source" v="osm"/>
+            <tag k="uuid" v="{23aeaf18-1427-425c-ac42-8ee203b38f65};{c535233a-4a32-4a88-acc1-27a4d5a1445b}"/>
+            <tag k="name" v="I-15"/>
+            <tag k="attribution" v="osm"/>
+            <tag k="source:datetime" v="2018-06-11T16:50:55Z;2018-06-11T16:49:01Z"/>
+            <tag k="highway" v="primary"/>
+            <tag k="surface" v="paved"/>
             <tag k="error:circular" v="15"/>
         </way>
         <way id="3" version="1" timestamp="2018-06-11T16:49:01Z">
@@ -141,50 +134,12 @@
             <tag k="license" v="This data is made available under the Open Database License: http://opendatacommons.org/licenses/odbl/1.0/."/>
             <tag k="source:imagery" v="Unknown"/>
             <tag k="source" v="osm"/>
-            <tag k="uuid" v="{71756076-65b1-4e09-ad86-53b3f6483bf8}"/>
+            <tag k="uuid" v="{71756076-65b1-4e09-ad86-53b3f6483bf8};{2fd871c5-751e-40d1-9749-afcf31df94c9}"/>
             <tag k="name" v="Yellow Brick Road"/>
             <tag k="attribution" v="osm"/>
-            <tag k="source:datetime" v="2018-06-11T16:50:55Z"/>
+            <tag k="source:datetime" v="2018-06-11T16:50:55Z;2018-06-11T16:49:01Z"/>
             <tag k="highway" v="primary"/>
             <tag k="surface" v="cobblestone"/>
-            <tag k="error:circular" v="15"/>
-        </way>
-<<<<<<< HEAD
-        <way id="1" version="1" timestamp="2018-06-11T16:49:01Z">
-            <nd ref="1"/>
-            <nd ref="2"/>
-            <nd ref="3"/>
-            <nd ref="4"/>
-            <nd ref="5"/>
-            <nd ref="6"/>
-            <nd ref="7"/>
-            <nd ref="30"/>
-            <nd ref="29"/>
-            <nd ref="31"/>
-            <nd ref="32"/>
-            <nd ref="33"/>
-            <nd ref="8"/>
-            <nd ref="34"/>
-            <nd ref="9"/>
-            <nd ref="35"/>
-            <nd ref="10"/>
-            <nd ref="36"/>
-            <nd ref="37"/>
-            <nd ref="38"/>
-            <nd ref="11"/>
-            <nd ref="12"/>
-            <nd ref="13"/>
-            <nd ref="14"/>
-            <nd ref="15"/>
-            <tag k="license" v="This data is made available under the Open Database License: http://opendatacommons.org/licenses/odbl/1.0/."/>
-            <tag k="source:imagery" v="Unknown"/>
-            <tag k="source" v="osm"/>
-            <tag k="uuid" v="{23aeaf18-1427-425c-ac42-8ee203b38f65}"/>
-            <tag k="name" v="I-15"/>
-            <tag k="attribution" v="osm"/>
-            <tag k="source:datetime" v="2018-06-11T16:50:55Z"/>
-            <tag k="highway" v="primary"/>
-            <tag k="surface" v="paved"/>
             <tag k="error:circular" v="15"/>
         </way>
         <way id="2" version="1" timestamp="2018-06-11T16:49:01Z">
@@ -243,16 +198,14 @@
             <tag k="license" v="This data is made available under the Open Database License: http://opendatacommons.org/licenses/odbl/1.0/."/>
             <tag k="source:imagery" v="Unknown"/>
             <tag k="source" v="osm"/>
-            <tag k="uuid" v="{71756076-65b1-4e09-ad86-53b3f6483bf8}"/>
+            <tag k="uuid" v="{71756076-65b1-4e09-ad86-53b3f6483bf8};{1b31ba72-0a8f-4731-8dba-5a66a55bcec4}"/>
             <tag k="name" v="Yellow Brick Road"/>
             <tag k="attribution" v="osm"/>
-            <tag k="source:datetime" v="2018-06-11T16:50:55Z"/>
+            <tag k="source:datetime" v="2018-06-11T16:50:55Z;2018-06-11T16:49:01Z"/>
             <tag k="highway" v="primary"/>
             <tag k="surface" v="cobblestone"/>
             <tag k="error:circular" v="15"/>
         </way>
-=======
->>>>>>> a462f6e5
         <way id="5" version="1" timestamp="2018-06-11T16:49:01Z">
             <nd ref="108"/>
             <nd ref="109"/>
@@ -262,7 +215,7 @@
             <tag k="license" v="This data is made available under the Open Database License: http://opendatacommons.org/licenses/odbl/1.0/."/>
             <tag k="building" v="garage"/>
             <tag k="source" v="Unknown;osm"/>
-            <tag k="uuid" v="{d34e32bc-d084-4368-b7b9-754ef3d349d2}"/>
+            <tag k="uuid" v="{d34e32bc-d084-4368-b7b9-754ef3d349d2};{af7cce29-a47d-4b42-bced-be9152dbaf77}"/>
             <tag k="name" v="Joe's Garage"/>
             <tag k="attribution" v="osm"/>
             <tag k="amenity" v="fuel"/>

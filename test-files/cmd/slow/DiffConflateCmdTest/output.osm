--- conflicted
+++ resolved
@@ -1,12 +1,7 @@
 <?xml version="1.0" encoding="UTF-8"?>
 <osm version="0.6" generator="hootenanny" srs="+epsg:4326">
-<<<<<<< HEAD
-    <bounds minlat="8.63285908221" minlon="28.11663201813" maxlat="8.661432167189998" maxlon="28.14887774939"/>
-    <node visible="true" id="-45914" timestamp="2018-06-11T16:50:55Z" version="1" changeset="540" lat="8.6548851891999998" lon="28.1463268213400006">
-=======
     <bounds minlat="8.604903849709999" minlon="28.11663201813" maxlat="8.666343081510004" maxlon="28.18091911527"/>
     <node visible="true" id="-45262" timestamp="2018-06-11T16:50:55Z" version="1" changeset="540" lat="8.6548851891999981" lon="28.1463268213400006">
->>>>>>> a462f6e5
         <tag k="license" v="This data is made available under the Open Database License: http://opendatacommons.org/licenses/odbl/1.0/."/>
         <tag k="building" v="retail"/>
         <tag k="source" v="Unknown;osm"/>
@@ -15,303 +10,6 @@
         <tag k="attribution" v="osm"/>
         <tag k="error:circular" v="15"/>
     </node>
-<<<<<<< HEAD
-    <node visible="true" id="-45912" timestamp="2018-06-11T16:50:55Z" version="1" changeset="540" lat="8.6541474185900018" lon="28.1392570135799929"/>
-    <node visible="true" id="-45911" timestamp="2018-06-11T16:50:55Z" version="1" changeset="540" lat="8.6548074607699963" lon="28.1410811127400002"/>
-    <node visible="true" id="-45910" timestamp="2018-06-11T16:50:55Z" version="1" changeset="540" lat="8.6552082001000006" lon="28.1408903572699991"/>
-    <node visible="true" id="-45909" timestamp="2018-06-11T16:50:55Z" version="1" changeset="540" lat="8.6544538668900017" lon="28.1391020247700006"/>
-    <node visible="true" id="-45904" timestamp="2018-06-11T16:50:55Z" version="1" changeset="540" lat="8.6429273889299978" lon="28.1463070570099987"/>
-    <node visible="true" id="-45903" timestamp="2018-06-11T16:50:55Z" version="1" changeset="540" lat="8.6428275656700020" lon="28.1460930009300014"/>
-    <node visible="true" id="-45902" timestamp="2018-06-11T16:50:55Z" version="1" changeset="540" lat="8.6426718413400003" lon="28.1458749060599978"/>
-    <node visible="true" id="-45901" timestamp="2018-06-11T16:50:55Z" version="1" changeset="540" lat="8.6425600392100019" lon="28.1456568111799932"/>
-    <node visible="true" id="-45900" timestamp="2018-06-11T16:50:55Z" version="1" changeset="540" lat="8.6423923359600021" lon="28.1453175524800017"/>
-    <node visible="true" id="-45899" timestamp="2018-06-11T16:50:55Z" version="1" changeset="540" lat="8.6422885196300001" lon="28.1450025265499981"/>
-    <node visible="true" id="-45898" timestamp="2018-06-11T16:50:55Z" version="1" changeset="540" lat="8.6422326185100040" lon="28.1448490523799926"/>
-    <node visible="true" id="-45897" timestamp="2018-06-11T16:50:55Z" version="1" changeset="540" lat="8.6421367880099993" lon="28.1445744143900001"/>
-    <node visible="true" id="-45896" timestamp="2018-06-11T16:50:55Z" version="1" changeset="540" lat="8.6420369645500017" lon="28.1443522807199997"/>
-    <node visible="true" id="-45895" timestamp="2018-06-11T16:50:55Z" version="1" changeset="540" lat="8.6419690845700021" lon="28.1440493711699986"/>
-    <node visible="true" id="-45894" timestamp="2018-06-11T16:50:55Z" version="1" changeset="540" lat="8.6419012045899990" lon="28.1437464616199939"/>
-    <node visible="true" id="-45893" timestamp="2018-06-11T16:50:55Z" version="1" changeset="540" lat="8.6417814163499997" lon="28.1434637460399983"/>
-    <node visible="true" id="-45892" timestamp="2018-06-11T16:50:55Z" version="1" changeset="540" lat="8.6416656210199960" lon="28.1431487201099912"/>
-    <node visible="true" id="-45891" timestamp="2018-06-11T16:50:55Z" version="1" changeset="540" lat="8.6415697903799984" lon="28.1428902372900005"/>
-    <node visible="true" id="-45890" timestamp="2018-06-11T16:50:55Z" version="1" changeset="540" lat="8.6414699667599990" lon="28.1425752113600005"/>
-    <node visible="true" id="-45889" timestamp="2018-06-11T16:50:55Z" version="1" changeset="540" lat="8.6413062559699991" lon="28.1422965345800016"/>
-    <node visible="true" id="-45888" timestamp="2018-06-11T16:50:55Z" version="1" changeset="540" lat="8.6412463617599968" lon="28.1419976638199998"/>
-    <node visible="true" id="-45887" timestamp="2018-06-11T16:50:55Z" version="1" changeset="540" lat="8.6412343829199969" lon="28.1417068706500011"/>
-    <node visible="true" id="-45886" timestamp="2018-06-11T16:50:55Z" version="1" changeset="540" lat="8.6411944534400025" lon="28.1413272240199994"/>
-    <node visible="true" id="-45885" timestamp="2018-06-11T16:50:55Z" version="1" changeset="540" lat="8.6411545239599974" lon="28.1409354610000015"/>
-    <node visible="true" id="-45884" timestamp="2018-06-11T16:50:55Z" version="1" changeset="540" lat="8.6411225803700003" lon="28.1406567842100017"/>
-    <node visible="true" id="-45883" timestamp="2018-06-11T16:50:55Z" version="1" changeset="540" lat="8.6411265733199993" lon="28.1402650212000012"/>
-    <node visible="true" id="-45882" timestamp="2018-06-11T16:50:55Z" version="1" changeset="540" lat="8.6410586931799998" lon="28.1398490254100011"/>
-    <node visible="true" id="-45881" timestamp="2018-06-11T16:50:55Z" version="1" changeset="540" lat="8.6502663223000020" lon="28.1437908883500008"/>
-    <node visible="true" id="-45880" timestamp="2018-06-11T16:50:55Z" version="1" changeset="540" lat="8.6501305653100005" lon="28.1435283667400000"/>
-    <node visible="true" id="-45879" timestamp="2018-06-11T16:50:55Z" version="1" changeset="540" lat="8.6499868225599990" lon="28.1431608364900008"/>
-    <node visible="true" id="-45878" timestamp="2018-06-11T16:50:55Z" version="1" changeset="540" lat="8.6498111369000004" lon="28.1428902372900005"/>
-    <node visible="true" id="-45877" timestamp="2018-06-11T16:50:55Z" version="1" changeset="540" lat="8.6496993368900004" lon="28.1426236768900004"/>
-    <node visible="true" id="-45876" timestamp="2018-06-11T16:50:55Z" version="1" changeset="540" lat="8.6495516011200024" lon="28.1423328837200017"/>
-    <node visible="true" id="-45875" timestamp="2018-06-11T16:50:55Z" version="1" changeset="540" lat="8.6493878938400020" lon="28.1420461293499926"/>
-    <node visible="true" id="-45874" timestamp="2018-06-11T16:50:55Z" version="1" changeset="540" lat="8.6491802650000000" lon="28.1416341723599999"/>
-    <node visible="true" id="-45873" timestamp="2018-06-11T16:50:55Z" version="1" changeset="540" lat="8.6490485004799975" lon="28.1413797283399987"/>
-    <node visible="true" id="-45872" timestamp="2018-06-11T16:50:55Z" version="1" changeset="540" lat="8.6489327073899993" lon="28.1411212455200008"/>
-    <node visible="true" id="-45871" timestamp="2018-06-11T16:50:55Z" version="1" changeset="540" lat="8.6487809784399978" lon="28.1407941032099984"/>
-    <node visible="true" id="-45870" timestamp="2018-06-11T16:50:55Z" version="1" changeset="540" lat="8.6486132779599956" lon="28.1405235040099981"/>
-    <node visible="true" id="-45869" timestamp="2018-06-11T16:50:55Z" version="1" changeset="540" lat="8.6484695346299993" lon="28.1402286720500001"/>
-    <node visible="true" id="-45868" timestamp="2018-06-11T16:50:55Z" version="1" changeset="540" lat="8.6483138126300023" lon="28.1399015297399977"/>
-    <node visible="true" id="-45867" timestamp="2018-06-11T16:50:55Z" version="1" changeset="540" lat="8.6481660763200043" lon="28.1396107365699990"/>
-    <node visible="true" id="-45866" timestamp="2018-06-11T16:50:55Z" version="1" changeset="540" lat="8.6479145251600027" lon="28.1391705080200012"/>
-    <node visible="true" id="-45865" timestamp="2018-06-11T16:50:55Z" version="1" changeset="540" lat="8.6477428314099942" lon="28.1388554820900012"/>
-    <node visible="true" id="-45864" timestamp="2018-06-11T16:50:55Z" version="1" changeset="540" lat="8.6475551660700010" lon="28.1383748656099932"/>
-    <node visible="true" id="-45863" timestamp="2018-06-11T16:50:55Z" version="1" changeset="540" lat="8.6474154152199940" lon="28.1380154129399962"/>
-    <node visible="true" id="-45862" timestamp="2018-06-11T16:50:55Z" version="1" changeset="540" lat="8.6472676785500013" lon="28.1376155723299988"/>
-    <node visible="true" id="-45861" timestamp="2018-06-11T16:50:55Z" version="1" changeset="540" lat="8.6328590822100004" lon="28.1300246590199947"/>
-    <node visible="true" id="-45860" timestamp="2018-06-11T16:50:55Z" version="1" changeset="540" lat="8.6330347757699979" lon="28.1303073746000010"/>
-    <node visible="true" id="-45859" timestamp="2018-06-11T16:50:55Z" version="1" changeset="540" lat="8.6333701905100035" lon="28.1306708660600009"/>
-    <node visible="true" id="-45858" timestamp="2018-06-11T16:50:55Z" version="1" changeset="540" lat="8.6337535212900001" lon="28.1313736162099985"/>
-    <node visible="true" id="-45857" timestamp="2018-06-11T16:50:55Z" version="1" changeset="540" lat="8.6339931028199963" lon="28.1318825042599983"/>
-    <node visible="true" id="-45856" timestamp="2018-06-11T16:50:55Z" version="1" changeset="540" lat="8.6342806004600021" lon="28.1326983406400011"/>
-    <node visible="true" id="-45855" timestamp="2018-06-11T16:50:55Z" version="1" changeset="540" lat="8.6345361537399992" lon="28.1331264528100000"/>
-    <node visible="true" id="-45854" timestamp="2018-06-11T16:50:55Z" version="1" changeset="540" lat="8.6346799023799985" lon="28.1333526252699997"/>
-    <node visible="true" id="-45853" timestamp="2018-06-11T16:50:55Z" version="1" changeset="540" lat="8.6349035112700019" lon="28.1337484270800005"/>
-    <node visible="true" id="-45852" timestamp="2018-06-11T16:50:55Z" version="1" changeset="540" lat="8.6351989942400031" lon="28.1342734702999984"/>
-    <node visible="true" id="-45851" timestamp="2018-06-11T16:50:55Z" version="1" changeset="540" lat="8.6353906587499978" lon="28.1347985135199927"/>
-    <node visible="true" id="-45850" timestamp="2018-06-11T16:50:55Z" version="1" changeset="540" lat="8.6356062811999976" lon="28.1351216170399994"/>
-    <node visible="true" id="-45849" timestamp="2018-06-11T16:50:55Z" version="1" changeset="540" lat="8.6359337076500022" lon="28.1356870482000012"/>
-    <node visible="true" id="-45848" timestamp="2018-06-11T16:50:55Z" version="1" changeset="540" lat="8.6360215537200009" lon="28.1361393931300015"/>
-    <node visible="true" id="-45847" timestamp="2018-06-11T16:50:55Z" version="1" changeset="540" lat="8.6362212038099990" lon="28.1365917380600017"/>
-    <node visible="true" id="-45846" timestamp="2018-06-11T16:50:55Z" version="1" changeset="540" lat="8.6364607837800023" lon="28.1371087036900001"/>
-    <node visible="true" id="-45845" timestamp="2018-06-11T16:50:55Z" version="1" changeset="540" lat="8.6365646017200000" lon="28.1375448934400012"/>
-    <node visible="true" id="-45844" timestamp="2018-06-11T16:50:55Z" version="1" changeset="540" lat="8.6368441114099994" lon="28.1380295487199952"/>
-    <node visible="true" id="-45843" timestamp="2018-06-11T16:50:55Z" version="1" changeset="540" lat="8.6369958451600031" lon="28.1385465143500006"/>
-    <node visible="true" id="-45842" timestamp="2018-06-11T16:50:55Z" version="1" changeset="540" lat="8.6373232704100023" lon="28.1392654196800009"/>
-    <node visible="true" id="-45841" timestamp="2018-06-11T16:50:55Z" version="1" changeset="540" lat="8.6398148873600018" lon="28.1296207796200015"/>
-    <node visible="true" id="-45840" timestamp="2018-06-11T16:50:55Z" version="1" changeset="540" lat="8.6398069014299992" lon="28.1298873400200016"/>
-    <node visible="true" id="-45839" timestamp="2018-06-11T16:50:55Z" version="1" changeset="540" lat="8.6399187043700003" lon="28.1303558401299938"/>
-    <node visible="true" id="-45838" timestamp="2018-06-11T16:50:55Z" version="1" changeset="540" lat="8.6400145354399989" lon="28.1308081850500002"/>
-    <node visible="true" id="-45837" timestamp="2018-06-11T16:50:55Z" version="1" changeset="540" lat="8.6402780707399991" lon="28.1312686075700000"/>
-    <node visible="true" id="-45836" timestamp="2018-06-11T16:50:55Z" version="1" changeset="540" lat="8.6403978594600019" lon="28.1316967197299981"/>
-    <node visible="true" id="-45835" timestamp="2018-06-11T16:50:55Z" version="1" changeset="540" lat="8.6404936903999978" lon="28.1322136853699973"/>
-    <node visible="true" id="-45834" timestamp="2018-06-11T16:50:55Z" version="1" changeset="540" lat="8.6406613945000004" lon="28.1327306509999993"/>
-    <node visible="true" id="-45833" timestamp="2018-06-11T16:50:55Z" version="1" changeset="540" lat="8.6408370844199975" lon="28.1331102976300009"/>
-    <node visible="true" id="-45832" timestamp="2018-06-11T16:50:55Z" version="1" changeset="540" lat="8.6410846473499987" lon="28.1336918839699983"/>
-    <node visible="true" id="-45831" timestamp="2018-06-11T16:50:55Z" version="1" changeset="540" lat="8.6413960972699986" lon="28.1342977030699934"/>
-    <node visible="true" id="-45830" timestamp="2018-06-11T16:50:55Z" version="1" changeset="540" lat="8.6415158856300032" lon="28.1347662031699990"/>
-    <node visible="true" id="-45829" timestamp="2018-06-11T16:50:55Z" version="1" changeset="540" lat="8.6417075469200011" lon="28.1350893066899985"/>
-    <node visible="true" id="-45828" timestamp="2018-06-11T16:50:55Z" version="1" changeset="540" lat="8.6418992081200017" lon="28.1354527981499984"/>
-    <node visible="true" id="-45827" timestamp="2018-06-11T16:50:55Z" version="1" changeset="540" lat="8.6421707279799982" lon="28.1358485999599957"/>
-    <node visible="true" id="-45826" timestamp="2018-06-11T16:50:55Z" version="1" changeset="540" lat="8.6425300922100003" lon="28.1363171000600012"/>
-    <node visible="true" id="-45825" timestamp="2018-06-11T16:50:55Z" version="1" changeset="540" lat="8.6427856398900005" lon="28.1368744536400008"/>
-    <node visible="true" id="-45824" timestamp="2018-06-11T16:50:55Z" version="1" changeset="540" lat="8.6431929186599987" lon="28.1371814019800013"/>
-    <node visible="true" id="-45823" timestamp="2018-06-11T16:50:55Z" version="1" changeset="540" lat="8.6437119988000006" lon="28.1376741348499948"/>
-    <node visible="true" id="-45822" timestamp="2018-06-11T16:50:55Z" version="1" changeset="540" lat="8.6442869790499977" lon="28.1382234108300011"/>
-    <node visible="true" id="-45821" timestamp="2018-06-11T16:50:55Z" version="1" changeset="540" lat="8.6436321403600012" lon="28.1262443478400002"/>
-    <node visible="true" id="-45820" timestamp="2018-06-11T16:50:55Z" version="1" changeset="540" lat="8.6438238005799963" lon="28.1268501669399988"/>
-    <node visible="true" id="-45819" timestamp="2018-06-11T16:50:55Z" version="1" changeset="540" lat="8.6438238005799999" lon="28.1271490376899997"/>
-    <node visible="true" id="-45818" timestamp="2018-06-11T16:50:55Z" version="1" changeset="540" lat="8.6440474040499975" lon="28.1279244861399995"/>
-    <node visible="true" id="-45817" timestamp="2018-06-11T16:50:55Z" version="1" changeset="540" lat="8.6443907948300041" lon="28.1286918569999997"/>
-    <node visible="true" id="-45816" timestamp="2018-06-11T16:50:55Z" version="1" changeset="540" lat="8.6446143979600016" lon="28.1296773227400010"/>
-    <node visible="true" id="-45815" timestamp="2018-06-11T16:50:55Z" version="1" changeset="540" lat="8.6450136889299998" lon="28.1304285384199986"/>
-    <node visible="true" id="-45814" timestamp="2018-06-11T16:50:55Z" version="1" changeset="540" lat="8.6453570788300009" lon="28.1309212712899921"/>
-    <node visible="true" id="-45813" timestamp="2018-06-11T16:50:55Z" version="1" changeset="540" lat="8.6457244258199992" lon="28.1313897713900012"/>
-    <node visible="true" id="-45812" timestamp="2018-06-11T16:50:55Z" version="1" changeset="540" lat="8.6462594740500016" lon="28.1319875129000003"/>
-    <node visible="true" id="-45811" timestamp="2018-06-11T16:50:55Z" version="1" changeset="540" lat="8.6466667490599960" lon="28.1325287113000009"/>
-    <node visible="true" id="-45810" timestamp="2018-06-11T16:50:55Z" version="1" changeset="540" lat="8.6470580520899993" lon="28.1331102976300009"/>
-    <node visible="true" id="-45809" timestamp="2018-06-11T16:50:55Z" version="1" changeset="540" lat="8.6476410129900003" lon="28.1336434184399984"/>
-    <node visible="true" id="-45808" timestamp="2018-06-11T16:50:55Z" version="1" changeset="540" lat="8.6482080014899996" lon="28.1343704013599982"/>
-    <node visible="true" id="-45807" timestamp="2018-06-11T16:50:55Z" version="1" changeset="540" lat="8.6489586610100009" lon="28.1351296946299918"/>
-    <node visible="true" id="-45806" timestamp="2018-06-11T16:50:55Z" version="1" changeset="540" lat="8.6507314892599965" lon="28.1488777493899995"/>
-    <node visible="true" id="-45805" timestamp="2018-06-11T16:50:55Z" version="1" changeset="540" lat="8.6512585447000010" lon="28.1486434993400003"/>
-    <node visible="true" id="-45804" timestamp="2018-06-11T16:50:55Z" version="1" changeset="540" lat="8.6517376853699997" lon="28.1483446285799985"/>
-    <node visible="true" id="-45803" timestamp="2018-06-11T16:50:55Z" version="1" changeset="540" lat="8.6523845243000004" lon="28.1481426888800002"/>
-    <node visible="true" id="-45802" timestamp="2018-06-11T16:50:55Z" version="1" changeset="540" lat="8.6529674769599989" lon="28.1478761284800001"/>
-    <node visible="true" id="-45801" timestamp="2018-06-11T16:50:55Z" version="1" changeset="540" lat="8.6535424430700036" lon="28.1476741887799946"/>
-    <node visible="true" id="-45800" timestamp="2018-06-11T16:50:55Z" version="1" changeset="540" lat="8.6543729481399989" lon="28.1475045594300006"/>
-    <node visible="true" id="-45799" timestamp="2018-06-11T16:50:55Z" version="1" changeset="540" lat="8.6551794945699978" lon="28.1472056886799997"/>
-    <node visible="true" id="-45798" timestamp="2018-06-11T16:50:55Z" version="1" changeset="540" lat="8.6503162329399998" lon="28.1470522145099942"/>
-    <node visible="true" id="-45797" timestamp="2018-06-11T16:50:55Z" version="1" changeset="540" lat="8.6506915607900012" lon="28.1468179644500012"/>
-    <node visible="true" id="-45796" timestamp="2018-06-11T16:50:55Z" version="1" changeset="540" lat="8.6512345876500021" lon="28.1465190937000003"/>
-    <node visible="true" id="-45795" timestamp="2018-06-11T16:50:55Z" version="1" changeset="540" lat="8.6519772554699994" lon="28.1462202229399985"/>
-    <node visible="true" id="-45794" timestamp="2018-06-11T16:50:55Z" version="1" changeset="540" lat="8.6524004956200002" lon="28.1460748263599996"/>
-    <node visible="true" id="-45793" timestamp="2018-06-11T16:50:55Z" version="1" changeset="540" lat="8.6530393477700027" lon="28.1459051970099985"/>
-    <node visible="true" id="-45792" timestamp="2018-06-11T16:50:55Z" version="1" changeset="540" lat="8.6538618683199982" lon="28.1455901710799985"/>
-    <node visible="true" id="-45791" timestamp="2018-06-11T16:50:55Z" version="1" changeset="540" lat="8.6545486316699982" lon="28.1453478434399962"/>
-    <node visible="true" id="-45790" timestamp="2018-06-11T16:50:55Z" version="1" changeset="540" lat="8.6499409047199993" lon="28.1449601192199950"/>
-    <node visible="true" id="-45789" timestamp="2018-06-11T16:50:55Z" version="1" changeset="540" lat="8.6503082472399981" lon="28.1447824122800014"/>
-    <node visible="true" id="-45788" timestamp="2018-06-11T16:50:55Z" version="1" changeset="540" lat="8.6509471029399982" lon="28.1445077742899912"/>
-    <node visible="true" id="-45787" timestamp="2018-06-11T16:50:55Z" version="1" changeset="540" lat="8.6516099145799998" lon="28.1442412138800009"/>
-    <node visible="true" id="-45786" timestamp="2018-06-11T16:50:55Z" version="1" changeset="540" lat="8.6522008540999984" lon="28.1439827310700004"/>
-    <node visible="true" id="-45785" timestamp="2018-06-11T16:50:55Z" version="1" changeset="540" lat="8.6528956061299986" lon="28.1437404034300016"/>
-    <node visible="true" id="-45784" timestamp="2018-06-11T16:50:55Z" version="1" changeset="540" lat="8.6534466154499938" lon="28.1436273172000000"/>
-    <node visible="true" id="-45783" timestamp="2018-06-11T16:50:55Z" version="1" changeset="540" lat="8.6541653220400008" lon="28.1434253775000016"/>
-    <node visible="true" id="-45782" timestamp="2018-06-11T16:50:55Z" version="1" changeset="540" lat="8.6418752504799983" lon="28.1225771228900001"/>
-    <node visible="true" id="-45781" timestamp="2018-06-11T16:50:55Z" version="1" changeset="540" lat="8.6420908692199987" lon="28.1224801918400011"/>
-    <node visible="true" id="-45780" timestamp="2018-06-11T16:50:55Z" version="1" changeset="540" lat="8.6425061346099969" lon="28.1224559590699990"/>
-    <node visible="true" id="-45779" timestamp="2018-06-11T16:50:55Z" version="1" changeset="540" lat="8.6431849328099979" lon="28.1226740539500000"/>
-    <node visible="true" id="-45778" timestamp="2018-06-11T16:50:55Z" version="1" changeset="540" lat="8.6437758855399984" lon="28.1230698557599972"/>
-    <node visible="true" id="-45777" timestamp="2018-06-11T16:50:55Z" version="1" changeset="540" lat="8.6443348940299991" lon="28.1235625886300014"/>
-    <node visible="true" id="-45776" timestamp="2018-06-11T16:50:55Z" version="1" changeset="540" lat="8.6449258449599977" lon="28.1237645283299997"/>
-    <node visible="true" id="-45775" timestamp="2018-06-11T16:50:55Z" version="1" changeset="540" lat="8.6455886671899993" lon="28.1236595196799932"/>
-    <node visible="true" id="-45774" timestamp="2018-06-11T16:50:55Z" version="1" changeset="540" lat="8.6464351613699986" lon="28.1235868213899991"/>
-    <node visible="true" id="-45773" timestamp="2018-06-11T16:50:55Z" version="1" changeset="540" lat="8.6418433069499958" lon="28.1196611136299985"/>
-    <node visible="true" id="-45772" timestamp="2018-06-11T16:50:55Z" version="1" changeset="540" lat="8.6421627421099974" lon="28.1198145877999970"/>
-    <node visible="true" id="-45771" timestamp="2018-06-11T16:50:55Z" version="1" changeset="540" lat="8.6426818236699994" lon="28.1201296137300005"/>
-    <node visible="true" id="-45770" timestamp="2018-06-11T16:50:55Z" version="1" changeset="540" lat="8.6432488196299992" lon="28.1206869672999993"/>
-    <node visible="true" id="-45769" timestamp="2018-06-11T16:50:55Z" version="1" changeset="540" lat="8.6436880412700035" lon="28.1210423811699997"/>
-    <node visible="true" id="-45768" timestamp="2018-06-11T16:50:55Z" version="1" changeset="540" lat="8.6441272623999996" lon="28.1212927864000015"/>
-    <node visible="true" id="-45767" timestamp="2018-06-11T16:50:55Z" version="1" changeset="540" lat="8.6449178591400013" lon="28.1213654846899992"/>
-    <node visible="true" id="-45766" timestamp="2018-06-11T16:50:55Z" version="1" changeset="540" lat="8.6455966530000001" lon="28.1213735622799987"/>
-    <node visible="true" id="-45765" timestamp="2018-06-11T16:50:55Z" version="1" changeset="540" lat="8.6462594740500016" lon="28.1213977950400000"/>
-    <node visible="true" id="-45764" timestamp="2018-06-11T16:50:55Z" version="1" changeset="540" lat="8.6471778386500002" lon="28.1215755019799971"/>
-    <node visible="true" id="-45763" timestamp="2018-06-11T16:50:55Z" version="1" changeset="540" lat="8.6421148268499994" lon="28.1177063373299987"/>
-    <node visible="true" id="-45762" timestamp="2018-06-11T16:50:55Z" version="1" changeset="540" lat="8.6424262759099975" lon="28.1179325097999921"/>
-    <node visible="true" id="-45761" timestamp="2018-06-11T16:50:55Z" version="1" changeset="540" lat="8.6429453571099994" lon="28.1184333202499914"/>
-    <node visible="true" id="-45760" timestamp="2018-06-11T16:50:55Z" version="1" changeset="540" lat="8.6434724234399951" lon="28.1188048893000015"/>
-    <node visible="true" id="-45759" timestamp="2018-06-11T16:50:55Z" version="1" changeset="540" lat="8.6440713615600000" lon="28.1190714497000016"/>
-    <node visible="true" id="-45758" timestamp="2018-06-11T16:50:55Z" version="1" changeset="540" lat="8.6448140434999967" lon="28.1192249238700001"/>
-    <node visible="true" id="-45757" timestamp="2018-06-11T16:50:55Z" version="1" changeset="540" lat="8.6455647097799986" lon="28.1191926135199992"/>
-    <node visible="true" id="-45756" timestamp="2018-06-11T16:50:55Z" version="1" changeset="540" lat="8.6463712750800017" lon="28.1191845359299997"/>
-    <node visible="true" id="-45755" timestamp="2018-06-11T16:50:55Z" version="1" changeset="540" lat="8.6469781943600026" lon="28.1192410790499920"/>
-    <node visible="true" id="-45754" timestamp="2018-06-11T16:50:55Z" version="1" changeset="540" lat="8.6476569845100020" lon="28.1192976221699986"/>
-    <node visible="true" id="-45753" timestamp="2018-06-11T16:50:55Z" version="1" changeset="540" lat="8.6614321671899983" lon="28.1405578337599991"/>
-    <node visible="true" id="-45752" timestamp="2018-06-11T16:50:55Z" version="1" changeset="540" lat="8.6611207338400025" lon="28.1402185750600005"/>
-    <node visible="true" id="-45751" timestamp="2018-06-11T16:50:55Z" version="1" changeset="540" lat="8.6604419679800007" lon="28.1398873939599987"/>
-    <node visible="true" id="-45750" timestamp="2018-06-11T16:50:55Z" version="1" changeset="540" lat="8.6595555777599991" lon="28.1395158249099993"/>
-    <node visible="true" id="-45749" timestamp="2018-06-11T16:50:55Z" version="1" changeset="540" lat="8.6588847945900032" lon="28.1391765662100006"/>
-    <node visible="true" id="-45748" timestamp="2018-06-11T16:50:55Z" version="1" changeset="540" lat="8.6583178221700017" lon="28.1387807643999999"/>
-    <node visible="true" id="-45747" timestamp="2018-06-11T16:50:55Z" version="1" changeset="540" lat="8.6575512102099985" lon="28.1382637987700015"/>
-    <node visible="true" id="-45746" timestamp="2018-06-11T16:50:55Z" version="1" changeset="540" lat="8.6568724378999971" lon="28.1375933589700011"/>
-    <node visible="true" id="-45745" timestamp="2018-06-11T16:50:55Z" version="1" changeset="540" lat="8.6564012893399980" lon="28.1370602381600001"/>
-    <node visible="true" id="-45744" timestamp="2018-06-11T16:50:55Z" version="1" changeset="540" lat="8.6559061834400008" lon="28.1366402035800007"/>
-    <node visible="true" id="-45743" timestamp="2018-06-11T16:50:55Z" version="1" changeset="540" lat="8.6554190624899974" lon="28.1361070827800006"/>
-    <node visible="true" id="-45742" timestamp="2018-06-11T16:50:55Z" version="1" changeset="540" lat="8.6547482719400008" lon="28.1353800998600008"/>
-    <node visible="true" id="-45741" timestamp="2018-06-11T16:50:55Z" version="1" changeset="540" lat="8.6543250344300020" lon="28.1348469790499998"/>
-    <node visible="true" id="-45740" timestamp="2018-06-11T16:50:55Z" version="1" changeset="540" lat="8.6539337389599975" lon="28.1343542461799956"/>
-    <node visible="true" id="-45739" timestamp="2018-06-11T16:50:55Z" version="1" changeset="540" lat="8.6536302850400002" lon="28.1340230650800009"/>
-    <node visible="true" id="-45738" timestamp="2018-06-11T16:50:55Z" version="1" changeset="540" lat="8.6530553190599964" lon="28.1334576339199991"/>
-    <node visible="true" id="-45737" timestamp="2018-06-11T16:50:55Z" version="1" changeset="540" lat="8.6525442374499999" lon="28.1328356596399978"/>
-    <node visible="true" id="-45736" timestamp="2018-06-11T16:50:55Z" version="1" changeset="540" lat="8.6520491264699970" lon="28.1320925215499962"/>
-    <node visible="true" id="-45735" timestamp="2018-06-11T16:50:55Z" version="1" changeset="540" lat="8.6611686466799966" lon="28.1363897983599962"/>
-    <node visible="true" id="-45734" timestamp="2018-06-11T16:50:55Z" version="1" changeset="540" lat="8.6609131114700020" lon="28.1363090224799990"/>
-    <node visible="true" id="-45733" timestamp="2018-06-11T16:50:55Z" version="1" changeset="540" lat="8.6604499534600006" lon="28.1360909275999980"/>
-    <node visible="true" id="-45732" timestamp="2018-06-11T16:50:55Z" version="1" changeset="540" lat="8.6597711863799969" lon="28.1354931860899988"/>
-    <node visible="true" id="-45731" timestamp="2018-06-11T16:50:55Z" version="1" changeset="540" lat="8.6592680994099993" lon="28.1353720222699977"/>
-    <node visible="true" id="-45730" timestamp="2018-06-11T16:50:55Z" version="1" changeset="540" lat="8.6585653736099992" lon="28.1350327635699990"/>
-    <node visible="true" id="-45729" timestamp="2018-06-11T16:50:55Z" version="1" changeset="540" lat="8.6583337932299962" lon="28.1346208065900001"/>
-    <node visible="true" id="-45728" timestamp="2018-06-11T16:50:55Z" version="1" changeset="540" lat="8.6578307043300011" lon="28.1340876857799955"/>
-    <node visible="true" id="-45727" timestamp="2018-06-11T16:50:55Z" version="1" changeset="540" lat="8.6574793402600001" lon="28.1339422891999966"/>
-    <node visible="true" id="-45726" timestamp="2018-06-11T16:50:55Z" version="1" changeset="540" lat="8.6570800625000022" lon="28.1336918839699983"/>
-    <node visible="true" id="-45725" timestamp="2018-06-11T16:50:55Z" version="1" changeset="540" lat="8.6564172604899969" lon="28.1331991511000012"/>
-    <node visible="true" id="-45724" timestamp="2018-06-11T16:50:55Z" version="1" changeset="540" lat="8.6559461113600005" lon="28.1324237026500015"/>
-    <node visible="true" id="-45723" timestamp="2018-06-11T16:50:55Z" version="1" changeset="540" lat="8.6556746014299986" lon="28.1318663490799992"/>
-    <node visible="true" id="-45722" timestamp="2018-06-11T16:50:55Z" version="1" changeset="540" lat="8.6554829472399977" lon="28.1312524523900009"/>
-    <node visible="true" id="-45721" timestamp="2018-06-11T16:50:55Z" version="1" changeset="540" lat="8.6551555377700016" lon="28.1304931591200003"/>
-    <node visible="true" id="-45720" timestamp="2018-06-11T16:50:55Z" version="1" changeset="540" lat="8.6547003582800013" lon="28.1300488917799925"/>
-    <node visible="true" id="-45719" timestamp="2018-06-11T16:50:55Z" version="1" changeset="540" lat="8.6542132357699995" lon="28.1297257882599965"/>
-    <node visible="true" id="-45718" timestamp="2018-06-11T16:50:55Z" version="1" changeset="540" lat="8.6537580551399955" lon="28.1294188399199996"/>
-    <node visible="true" id="-45717" timestamp="2018-06-11T16:50:55Z" version="1" changeset="540" lat="8.6533428021599992" lon="28.1291199691600013"/>
-    <node visible="true" id="-45716" timestamp="2018-06-11T16:50:55Z" version="1" changeset="540" lat="8.6528556778900025" lon="28.1287241673500006"/>
-    <node visible="true" id="-45715" timestamp="2018-06-11T16:50:55Z" version="1" changeset="540" lat="8.6526320796500009" lon="28.1283606758900007"/>
-    <node visible="true" id="-45714" timestamp="2018-06-11T16:50:55Z" version="1" changeset="540" lat="8.6587170986100013" lon="28.1332153062800003"/>
-    <node visible="true" id="-45713" timestamp="2018-06-11T16:50:55Z" version="1" changeset="540" lat="8.6588768090699997" lon="28.1327548837600006"/>
-    <node visible="true" id="-45712" timestamp="2018-06-11T16:50:55Z" version="1" changeset="540" lat="8.6591083891099974" lon="28.1322136853699973"/>
-    <node visible="true" id="-45711" timestamp="2018-06-11T16:50:55Z" version="1" changeset="540" lat="8.6592281718399988" lon="28.1316724869700003"/>
-    <node visible="true" id="-45710" timestamp="2018-06-11T16:50:55Z" version="1" changeset="540" lat="8.6591642877199995" lon="28.1309697368099982"/>
-    <node visible="true" id="-45709" timestamp="2018-06-11T16:50:55Z" version="1" changeset="540" lat="8.6589726353100041" lon="28.1305497022399997"/>
-    <node visible="true" id="-45708" timestamp="2018-06-11T16:50:55Z" version="1" changeset="540" lat="8.6585014893799990" lon="28.1302185211300007"/>
-    <node visible="true" id="-45707" timestamp="2018-06-11T16:50:55Z" version="1" changeset="540" lat="8.6579584730099999" lon="28.1298873400200016"/>
-    <node visible="true" id="-45706" timestamp="2018-06-11T16:50:55Z" version="1" changeset="540" lat="8.6573356003100042" lon="28.1294269175099920"/>
-    <node visible="true" id="-45705" timestamp="2018-06-11T16:50:55Z" version="1" changeset="540" lat="8.6568484812099964" lon="28.1290876588100005"/>
-    <node visible="true" id="-45704" timestamp="2018-06-11T16:50:55Z" version="1" changeset="540" lat="8.6564172604899987" lon="28.1287484001199992"/>
-    <node visible="true" id="-45703" timestamp="2018-06-11T16:50:55Z" version="1" changeset="540" lat="8.6560259671899988" lon="28.1281748913699943"/>
-    <node visible="true" id="-45702" timestamp="2018-06-11T16:50:55Z" version="1" changeset="540" lat="8.6556506446599979" lon="28.1274721412099993"/>
-    <node visible="true" id="-45701" timestamp="2018-06-11T16:50:55Z" version="1" changeset="540" lat="8.6552833073500004" lon="28.1267290031200012"/>
-    <node visible="true" id="-45700" timestamp="2018-06-11T16:50:55Z" version="1" changeset="540" lat="8.6549319408999992" lon="28.1261635719599994"/>
-    <node visible="true" id="-45699" timestamp="2018-06-11T16:50:55Z" version="1" changeset="540" lat="8.6545246748299984" lon="28.1256950718600010"/>
-    <node visible="true" id="-45698" timestamp="2018-06-11T16:50:55Z" version="1" changeset="540" lat="8.6492381615199978" lon="28.1238291490300014"/>
-    <node visible="true" id="-45697" timestamp="2018-06-11T16:50:55Z" version="1" changeset="540" lat="8.6492062186100007" lon="28.1245480543600017"/>
-    <node visible="true" id="-45696" timestamp="2018-06-11T16:50:55Z" version="1" changeset="540" lat="8.6493020473200044" lon="28.1252750372799945"/>
-    <node visible="true" id="-45695" timestamp="2018-06-11T16:50:55Z" version="1" changeset="540" lat="8.6494378046100007" lon="28.1260504857300013"/>
-    <node visible="true" id="-45694" timestamp="2018-06-11T16:50:55Z" version="1" changeset="540" lat="8.6497492476199991" lon="28.1266724600000018"/>
-    <node visible="true" id="-45693" timestamp="2018-06-11T16:50:55Z" version="1" changeset="540" lat="8.6502124187900034" lon="28.1273025118699991"/>
-    <node visible="true" id="-45692" timestamp="2018-06-11T16:50:55Z" version="1" changeset="540" lat="8.6506995464899976" lon="28.1278437102599952"/>
-    <node visible="true" id="-45691" timestamp="2018-06-11T16:50:55Z" version="1" changeset="540" lat="8.6510748739499999" lon="28.1282879775999994"/>
-    <node visible="true" id="-45690" timestamp="2018-06-11T16:50:55Z" version="1" changeset="540" lat="8.6516498429599995" lon="28.1290472708700001"/>
-    <node visible="true" id="-45689" timestamp="2018-06-11T16:50:55Z" version="1" changeset="540" lat="8.6496134904400019" lon="28.1183767771399999"/>
-    <node visible="true" id="-45688" timestamp="2018-06-11T16:50:55Z" version="1" changeset="540" lat="8.6495975190000038" lon="28.1188775875899992"/>
-    <node visible="true" id="-45687" timestamp="2018-06-11T16:50:55Z" version="1" changeset="540" lat="8.6495975190000021" lon="28.1194510963400006"/>
-    <node visible="true" id="-45686" timestamp="2018-06-11T16:50:55Z" version="1" changeset="540" lat="8.6497412618999991" lon="28.1200407602600002"/>
-    <node visible="true" id="-45685" timestamp="2018-06-11T16:50:55Z" version="1" changeset="540" lat="8.6499089618799960" lon="28.1206304241900007"/>
-    <node visible="true" id="-45684" timestamp="2018-06-11T16:50:55Z" version="1" changeset="540" lat="8.6500527046600002" lon="28.1211797001699999"/>
-    <node visible="true" id="-45683" timestamp="2018-06-11T16:50:55Z" version="1" changeset="540" lat="8.6502283901999988" lon="28.1217612865000000"/>
-    <node visible="true" id="-45682" timestamp="2018-06-11T16:50:55Z" version="1" changeset="540" lat="8.6504360184700051" lon="28.1223024849000005"/>
-    <node visible="true" id="-45681" timestamp="2018-06-11T16:50:55Z" version="1" changeset="540" lat="8.6508193318900002" lon="28.1227709849999989"/>
-    <node visible="true" id="-45680" timestamp="2018-06-11T16:50:55Z" version="1" changeset="540" lat="8.6512585447000010" lon="28.1232152523399961"/>
-    <node visible="true" id="-45679" timestamp="2018-06-11T16:50:55Z" version="1" changeset="540" lat="8.6517217140200025" lon="28.1236675972699999"/>
-    <node visible="true" id="-45678" timestamp="2018-06-11T16:50:55Z" version="1" changeset="540" lat="8.6520810691399994" lon="28.1240795542599997"/>
-    <node visible="true" id="-45677" timestamp="2018-06-11T16:50:55Z" version="1" changeset="540" lat="8.6523286246799991" lon="28.1245318991900000"/>
-    <node visible="true" id="-45676" timestamp="2018-06-11T16:50:55Z" version="1" changeset="540" lat="8.6526400652999964" lon="28.1250730975799996"/>
-    <node visible="true" id="-45675" timestamp="2018-06-11T16:50:55Z" version="1" changeset="540" lat="8.6529355343700018" lon="28.1255496752700012"/>
-    <node visible="true" id="-45674" timestamp="2018-06-11T16:50:55Z" version="1" changeset="540" lat="8.6534905364499988" lon="28.1166320181300016"/>
-    <node visible="true" id="-45673" timestamp="2018-06-11T16:50:55Z" version="1" changeset="540" lat="8.6535144933499986" lon="28.1169672380300000"/>
-    <node visible="true" id="-45672" timestamp="2018-06-11T16:50:55Z" version="1" changeset="540" lat="8.6535783784299998" lon="28.1173832338099992"/>
-    <node visible="true" id="-45671" timestamp="2018-06-11T16:50:55Z" version="1" changeset="540" lat="8.6536742060199963" lon="28.1177467252699920"/>
-    <node visible="true" id="-45670" timestamp="2018-06-11T16:50:55Z" version="1" changeset="540" lat="8.6538618683199982" lon="28.1180940615600008"/>
-    <node visible="true" id="-45669" timestamp="2018-06-11T16:50:55Z" version="1" changeset="540" lat="8.6540415448899992" lon="28.1184212038699997"/>
-    <node visible="true" id="-45668" timestamp="2018-06-11T16:50:55Z" version="1" changeset="540" lat="8.6541932717200005" lon="28.1188089280900009"/>
-    <node visible="true" id="-45667" timestamp="2018-06-11T16:50:55Z" version="1" changeset="540" lat="8.6543410056700036" lon="28.1191885747299963"/>
-    <node visible="true" id="-45666" timestamp="2018-06-11T16:50:55Z" version="1" changeset="540" lat="8.6544528042999982" lon="28.1196530360399990"/>
-    <node visible="true" id="-45665" timestamp="2018-06-11T16:50:55Z" version="1" changeset="540" lat="8.6545047107900004" lon="28.1200528766399991"/>
-    <node visible="true" id="-45664" timestamp="2018-06-11T16:50:55Z" version="1" changeset="540" lat="8.6545047107900004" lon="28.1205092603699995"/>
-    <node visible="true" id="-45663" timestamp="2018-06-11T16:50:55Z" version="1" changeset="540" lat="8.6544887395600014" lon="28.1209252561499987"/>
-    <node visible="true" id="-45662" timestamp="2018-06-11T16:50:55Z" version="1" changeset="540" lat="8.6544607899099990" lon="28.1214704933399986"/>
-    <node visible="true" id="-45661" timestamp="2018-06-11T16:50:55Z" version="1" changeset="540" lat="8.6545047107900004" lon="28.1220157305299985"/>
-    <node visible="true" id="-45660" timestamp="2018-06-11T16:50:55Z" version="1" changeset="540" lat="8.6545566172799990" lon="28.1225407737499999"/>
-    <node visible="true" id="-45659" timestamp="2018-06-11T16:50:55Z" version="1" changeset="540" lat="8.6547123366999994" lon="28.1230738945500001"/>
-    <node visible="true" id="-45658" timestamp="2018-06-11T16:50:55Z" version="1" changeset="540" lat="8.6549239552899984" lon="28.1235989377700015"/>
-    <node visible="true" id="-45657" timestamp="2018-06-11T16:50:55Z" version="1" changeset="540" lat="8.6566328709099984" lon="28.1195641825699987"/>
-    <node visible="true" id="-45656" timestamp="2018-06-11T16:50:55Z" version="1" changeset="540" lat="8.6565610007800018" lon="28.1191118376399984"/>
-    <node visible="true" id="-45655" timestamp="2018-06-11T16:50:55Z" version="1" changeset="540" lat="8.6567606399899990" lon="28.1200973033799997"/>
-    <node visible="true" id="-45654" timestamp="2018-06-11T16:50:55Z" version="1" changeset="540" lat="8.6567486616400000" lon="28.1198913248800011"/>
-    <node visible="true" id="-45653" timestamp="2018-06-11T16:50:55Z" version="1" changeset="540" lat="8.6565530152099992" lon="28.1186998806599995"/>
-    <node visible="true" id="-45652" timestamp="2018-06-11T16:50:55Z" version="1" changeset="540" lat="8.6564611811399974" lon="28.1178759666799998"/>
-    <node visible="true" id="-45651" timestamp="2018-06-11T16:50:55Z" version="1" changeset="540" lat="8.6564412172099985" lon="28.1173428458699988"/>
-    <node visible="true" id="-45650" timestamp="2018-06-11T16:50:55Z" version="1" changeset="540" lat="8.6564412172099985" lon="28.1167652983299945"/>
-    <node visible="true" id="-45649" timestamp="2018-06-11T16:50:55Z" version="1" changeset="540" lat="8.6567726183399980" lon="28.1204769500100014"/>
-    <node visible="true" id="-45648" timestamp="2018-06-11T16:50:55Z" version="1" changeset="540" lat="8.6567806038999962" lon="28.1207475492100016"/>
-    <node visible="true" id="-45647" timestamp="2018-06-11T16:50:55Z" version="1" changeset="540" lat="8.6567885894699987" lon="28.1210464199699999"/>
-    <node visible="true" id="-45646" timestamp="2018-06-11T16:50:55Z" version="1" changeset="540" lat="8.6568165389500020" lon="28.1214381829800004"/>
-    <node visible="true" id="-45645" timestamp="2018-06-11T16:50:55Z" version="1" changeset="540" lat="8.6568684451200024" lon="28.1218178296199994"/>
-    <node visible="true" id="-45644" timestamp="2018-06-11T16:50:55Z" version="1" changeset="540" lat="8.6569722574299988" lon="28.1222015150499942"/>
-    <node visible="true" id="-45643" timestamp="2018-06-11T16:50:55Z" version="1" changeset="540" lat="8.6570960336200002" lon="28.1225326961599933"/>
-    <node visible="true" id="-45642" timestamp="2018-06-11T16:50:55Z" version="1" changeset="540" lat="8.6572956725400001" lon="28.1228356057099980"/>
-    <node visible="true" id="-45641" timestamp="2018-06-11T16:50:55Z" version="1" changeset="540" lat="8.6475176963700005" lon="28.1236344124400013"/>
-    <node visible="true" id="-45640" timestamp="2018-06-11T16:50:55Z" version="1" changeset="540" lat="8.6476609791599994" lon="28.1217038614900012"/>
-    <node visible="true" id="-45639" timestamp="2018-06-11T16:50:55Z" version="1" changeset="540" lat="8.6481166451299956" lon="28.1193993315499995"/>
-    <node visible="true" id="-45638" timestamp="2018-06-11T16:50:55Z" version="1" changeset="540" lat="8.6559335454799999" lon="28.1469221196499966"/>
-    <node visible="true" id="-45637" timestamp="2018-06-11T16:50:55Z" version="1" changeset="540" lat="8.6553242307100025" lon="28.1451379938399953"/>
-    <node visible="true" id="-45628" timestamp="2018-06-11T16:50:55Z" version="1" changeset="540" lat="8.6546846287000001" lon="28.1432651875200008"/>
-    <node visible="true" id="-45626" timestamp="2018-06-11T16:50:55Z" version="1" changeset="540" lat="8.6410316365500002" lon="28.1395330008400002"/>
-    <node visible="true" id="-45625" timestamp="2018-06-11T16:50:55Z" version="1" changeset="540" lat="8.6471713913100015" lon="28.1373549573899986"/>
-    <node visible="true" id="-45624" timestamp="2018-06-11T16:50:55Z" version="1" changeset="540" lat="8.6520670543500007" lon="28.1295520624999931"/>
-    <node visible="true" id="-45623" timestamp="2018-06-11T16:50:55Z" version="1" changeset="540" lat="8.6532603911799999" lon="28.1260864957899983"/>
-    <node visible="true" id="-45622" timestamp="2018-06-11T16:50:55Z" version="1" changeset="540" lat="8.6575133124299981" lon="28.1230948905699947"/>
-    <node visible="true" id="-45621" timestamp="2018-06-11T16:50:55Z" version="1" changeset="540" lat="8.6540445117899996" lon="28.1252075383199980"/>
-    <node visible="true" id="-45617" timestamp="2018-06-11T16:50:55Z" version="1" changeset="540" lat="8.6376175892599978" lon="28.1398700865000002"/>
-    <node visible="true" id="-45613" timestamp="2018-06-11T16:50:55Z" version="1" changeset="540" lat="8.6447289496399993" lon="28.1386041166299989"/>
-    <node visible="true" id="-45610" timestamp="2018-06-11T16:50:55Z" version="1" changeset="540" lat="8.6493939291599986" lon="28.1356693682899994"/>
-    <node visible="true" id="-45606" timestamp="2018-06-11T16:50:55Z" version="1" changeset="540" lat="8.6516979526199993" lon="28.1316412823300013"/>
-    <node visible="true" id="-45604" timestamp="2018-06-11T16:50:55Z" version="1" changeset="540" lat="8.6523806235300000" lon="28.1277282845499990"/>
-    <node visible="true" id="-45601" timestamp="2018-06-11T16:50:55Z" version="1" changeset="540" lat="8.6551112947800011" lon="28.1240454631100008"/>
-    <node visible="true" id="-45580" timestamp="1970-01-01T00:00:00Z" version="1" lat="8.6361797629499968" lon="28.1413633341699914"/>
-    <node visible="true" id="-45579" timestamp="1970-01-01T00:00:00Z" version="1" lat="8.6351058292400005" lon="28.1414032697699987"/>
-    <node visible="true" id="-45578" timestamp="1970-01-01T00:00:00Z" version="1" lat="8.6351374155700036" lon="28.1399416268099998"/>
-    <node visible="true" id="-45577" timestamp="1970-01-01T00:00:00Z" version="1" lat="8.6362192457500022" lon="28.1399416268099998"/>
-    <way visible="true" id="-45580" timestamp="2018-06-11T16:50:55Z" version="1" changeset="540">
-        <nd ref="-45909"/>
-        <nd ref="-45910"/>
-        <nd ref="-45911"/>
-        <nd ref="-45912"/>
-        <nd ref="-45909"/>
-=======
     <node visible="true" id="-45260" timestamp="2018-06-11T16:50:55Z" version="1" changeset="540" lat="8.6541474185900018" lon="28.1392570135799929"/>
     <node visible="true" id="-45259" timestamp="2018-06-11T16:50:55Z" version="1" changeset="540" lat="8.6548074607699945" lon="28.1410811127400002"/>
     <node visible="true" id="-45258" timestamp="2018-06-11T16:50:55Z" version="1" changeset="540" lat="8.6552082000999970" lon="28.1408903572699991"/>
@@ -622,7 +320,6 @@
         <nd ref="-45259"/>
         <nd ref="-45260"/>
         <nd ref="-45257"/>
->>>>>>> a462f6e5
         <tag k="license" v="This data is made available under the Open Database License: http://opendatacommons.org/licenses/odbl/1.0/."/>
         <tag k="building" v="cowshed"/>
         <tag k="source" v="Unknown;osm"/>
@@ -632,59 +329,31 @@
         <tag k="source:datetime" v="2018-06-11T16:50:55Z"/>
         <tag k="error:circular" v="15"/>
     </way>
-<<<<<<< HEAD
-    <way visible="true" id="-45578" timestamp="2018-06-11T16:50:55Z" version="1" changeset="540">
-        <nd ref="-45626"/>
-        <nd ref="-45882"/>
-        <nd ref="-45883"/>
-        <nd ref="-45884"/>
-        <nd ref="-45885"/>
-        <nd ref="-45886"/>
-        <nd ref="-45887"/>
-        <nd ref="-45888"/>
-        <nd ref="-45889"/>
-        <nd ref="-45890"/>
-        <nd ref="-45891"/>
-        <nd ref="-45892"/>
-        <nd ref="-45893"/>
-        <nd ref="-45894"/>
-        <nd ref="-45895"/>
-        <nd ref="-45896"/>
-        <nd ref="-45897"/>
-        <nd ref="-45898"/>
-        <nd ref="-45899"/>
-        <nd ref="-45900"/>
-        <nd ref="-45901"/>
-        <nd ref="-45902"/>
-        <nd ref="-45903"/>
-        <nd ref="-45904"/>
-=======
-    <way visible="true" id="-44890" timestamp="2018-06-11T16:50:55Z" version="1" changeset="540">
-        <nd ref="-44974"/>
-        <nd ref="-45230"/>
-        <nd ref="-45231"/>
-        <nd ref="-45232"/>
-        <nd ref="-45233"/>
-        <nd ref="-45234"/>
-        <nd ref="-45235"/>
-        <nd ref="-45236"/>
-        <nd ref="-45237"/>
-        <nd ref="-45238"/>
-        <nd ref="-45239"/>
-        <nd ref="-45240"/>
-        <nd ref="-45241"/>
-        <nd ref="-45242"/>
-        <nd ref="-45243"/>
-        <nd ref="-45244"/>
-        <nd ref="-45245"/>
-        <nd ref="-45246"/>
-        <nd ref="-45247"/>
-        <nd ref="-45248"/>
-        <nd ref="-45249"/>
-        <nd ref="-45250"/>
-        <nd ref="-45251"/>
-        <nd ref="-45252"/>
->>>>>>> a462f6e5
+    <way visible="true" id="-39904" timestamp="2018-06-11T16:50:55Z" version="1" changeset="540">
+        <nd ref="-39966"/>
+        <nd ref="-40222"/>
+        <nd ref="-40223"/>
+        <nd ref="-40224"/>
+        <nd ref="-40225"/>
+        <nd ref="-40226"/>
+        <nd ref="-40227"/>
+        <nd ref="-40228"/>
+        <nd ref="-40229"/>
+        <nd ref="-40230"/>
+        <nd ref="-40231"/>
+        <nd ref="-40232"/>
+        <nd ref="-40233"/>
+        <nd ref="-40234"/>
+        <nd ref="-40235"/>
+        <nd ref="-40236"/>
+        <nd ref="-40237"/>
+        <nd ref="-40238"/>
+        <nd ref="-40239"/>
+        <nd ref="-40240"/>
+        <nd ref="-40241"/>
+        <nd ref="-40242"/>
+        <nd ref="-40243"/>
+        <nd ref="-40244"/>
         <tag k="license" v="This data is made available under the Open Database License: http://opendatacommons.org/licenses/odbl/1.0/."/>
         <tag k="source" v="osm"/>
         <tag k="uuid" v="{e7522392-3887-4ebd-9ddc-ab3e16c6b8ab}"/>
@@ -693,53 +362,28 @@
         <tag k="highway" v="residential"/>
         <tag k="error:circular" v="15"/>
     </way>
-<<<<<<< HEAD
-    <way visible="true" id="-45577" timestamp="2018-06-11T16:50:55Z" version="1" changeset="540">
-        <nd ref="-45625"/>
-        <nd ref="-45862"/>
-        <nd ref="-45863"/>
-        <nd ref="-45864"/>
-        <nd ref="-45865"/>
-        <nd ref="-45866"/>
-        <nd ref="-45867"/>
-        <nd ref="-45868"/>
-        <nd ref="-45869"/>
-        <nd ref="-45870"/>
-        <nd ref="-45871"/>
-        <nd ref="-45872"/>
-        <nd ref="-45873"/>
-        <nd ref="-45874"/>
-        <nd ref="-45875"/>
-        <nd ref="-45876"/>
-        <nd ref="-45877"/>
-        <nd ref="-45878"/>
-        <nd ref="-45879"/>
-        <nd ref="-45880"/>
-        <nd ref="-45881"/>
-=======
-    <way visible="true" id="-44889" timestamp="2018-06-11T16:50:55Z" version="1" changeset="540">
-        <nd ref="-44973"/>
-        <nd ref="-45210"/>
-        <nd ref="-45211"/>
-        <nd ref="-45212"/>
-        <nd ref="-45213"/>
-        <nd ref="-45214"/>
-        <nd ref="-45215"/>
-        <nd ref="-45216"/>
-        <nd ref="-45217"/>
-        <nd ref="-45218"/>
-        <nd ref="-45219"/>
-        <nd ref="-45220"/>
-        <nd ref="-45221"/>
-        <nd ref="-45222"/>
-        <nd ref="-45223"/>
-        <nd ref="-45224"/>
-        <nd ref="-45225"/>
-        <nd ref="-45226"/>
-        <nd ref="-45227"/>
-        <nd ref="-45228"/>
-        <nd ref="-45229"/>
->>>>>>> a462f6e5
+    <way visible="true" id="-39903" timestamp="2018-06-11T16:50:55Z" version="1" changeset="540">
+        <nd ref="-39965"/>
+        <nd ref="-40202"/>
+        <nd ref="-40203"/>
+        <nd ref="-40204"/>
+        <nd ref="-40205"/>
+        <nd ref="-40206"/>
+        <nd ref="-40207"/>
+        <nd ref="-40208"/>
+        <nd ref="-40209"/>
+        <nd ref="-40210"/>
+        <nd ref="-40211"/>
+        <nd ref="-40212"/>
+        <nd ref="-40213"/>
+        <nd ref="-40214"/>
+        <nd ref="-40215"/>
+        <nd ref="-40216"/>
+        <nd ref="-40217"/>
+        <nd ref="-40218"/>
+        <nd ref="-40219"/>
+        <nd ref="-40220"/>
+        <nd ref="-40221"/>
         <tag k="license" v="This data is made available under the Open Database License: http://opendatacommons.org/licenses/odbl/1.0/."/>
         <tag k="source" v="osm"/>
         <tag k="uuid" v="{2264796f-c585-4f5c-a4b0-251b32c0f621}"/>
@@ -748,53 +392,28 @@
         <tag k="highway" v="residential"/>
         <tag k="error:circular" v="15"/>
     </way>
-<<<<<<< HEAD
-    <way visible="true" id="-45576" timestamp="2018-06-11T16:50:55Z" version="1" changeset="540">
-        <nd ref="-45617"/>
-        <nd ref="-45842"/>
-        <nd ref="-45843"/>
-        <nd ref="-45844"/>
-        <nd ref="-45845"/>
-        <nd ref="-45846"/>
-        <nd ref="-45847"/>
-        <nd ref="-45848"/>
-        <nd ref="-45849"/>
-        <nd ref="-45850"/>
-        <nd ref="-45851"/>
-        <nd ref="-45852"/>
-        <nd ref="-45853"/>
-        <nd ref="-45854"/>
-        <nd ref="-45855"/>
-        <nd ref="-45856"/>
-        <nd ref="-45857"/>
-        <nd ref="-45858"/>
-        <nd ref="-45859"/>
-        <nd ref="-45860"/>
-        <nd ref="-45861"/>
-=======
-    <way visible="true" id="-44888" timestamp="2018-06-11T16:50:55Z" version="1" changeset="540">
-        <nd ref="-44965"/>
-        <nd ref="-45190"/>
-        <nd ref="-45191"/>
-        <nd ref="-45192"/>
-        <nd ref="-45193"/>
-        <nd ref="-45194"/>
-        <nd ref="-45195"/>
-        <nd ref="-45196"/>
-        <nd ref="-45197"/>
-        <nd ref="-45198"/>
-        <nd ref="-45199"/>
-        <nd ref="-45200"/>
-        <nd ref="-45201"/>
-        <nd ref="-45202"/>
-        <nd ref="-45203"/>
-        <nd ref="-45204"/>
-        <nd ref="-45205"/>
-        <nd ref="-45206"/>
-        <nd ref="-45207"/>
-        <nd ref="-45208"/>
-        <nd ref="-45209"/>
->>>>>>> a462f6e5
+    <way visible="true" id="-39902" timestamp="2018-06-11T16:50:55Z" version="1" changeset="540">
+        <nd ref="-39957"/>
+        <nd ref="-40182"/>
+        <nd ref="-40183"/>
+        <nd ref="-40184"/>
+        <nd ref="-40185"/>
+        <nd ref="-40186"/>
+        <nd ref="-40187"/>
+        <nd ref="-40188"/>
+        <nd ref="-40189"/>
+        <nd ref="-40190"/>
+        <nd ref="-40191"/>
+        <nd ref="-40192"/>
+        <nd ref="-40193"/>
+        <nd ref="-40194"/>
+        <nd ref="-40195"/>
+        <nd ref="-40196"/>
+        <nd ref="-40197"/>
+        <nd ref="-40198"/>
+        <nd ref="-40199"/>
+        <nd ref="-40200"/>
+        <nd ref="-40201"/>
         <tag k="license" v="This data is made available under the Open Database License: http://opendatacommons.org/licenses/odbl/1.0/."/>
         <tag k="source" v="osm"/>
         <tag k="uuid" v="{21c4ddf3-5098-47ed-b444-bc12fc96afdb}"/>
@@ -803,53 +422,28 @@
         <tag k="highway" v="residential"/>
         <tag k="error:circular" v="15"/>
     </way>
-<<<<<<< HEAD
-    <way visible="true" id="-45575" timestamp="2018-06-11T16:50:55Z" version="1" changeset="540">
-        <nd ref="-45613"/>
-        <nd ref="-45822"/>
-        <nd ref="-45823"/>
-        <nd ref="-45824"/>
-        <nd ref="-45825"/>
-        <nd ref="-45826"/>
-        <nd ref="-45827"/>
-        <nd ref="-45828"/>
-        <nd ref="-45829"/>
-        <nd ref="-45830"/>
-        <nd ref="-45831"/>
-        <nd ref="-45832"/>
-        <nd ref="-45833"/>
-        <nd ref="-45834"/>
-        <nd ref="-45835"/>
-        <nd ref="-45836"/>
-        <nd ref="-45837"/>
-        <nd ref="-45838"/>
-        <nd ref="-45839"/>
-        <nd ref="-45840"/>
-        <nd ref="-45841"/>
-=======
-    <way visible="true" id="-44887" timestamp="2018-06-11T16:50:55Z" version="1" changeset="540">
-        <nd ref="-44961"/>
-        <nd ref="-45170"/>
-        <nd ref="-45171"/>
-        <nd ref="-45172"/>
-        <nd ref="-45173"/>
-        <nd ref="-45174"/>
-        <nd ref="-45175"/>
-        <nd ref="-45176"/>
-        <nd ref="-45177"/>
-        <nd ref="-45178"/>
-        <nd ref="-45179"/>
-        <nd ref="-45180"/>
-        <nd ref="-45181"/>
-        <nd ref="-45182"/>
-        <nd ref="-45183"/>
-        <nd ref="-45184"/>
-        <nd ref="-45185"/>
-        <nd ref="-45186"/>
-        <nd ref="-45187"/>
-        <nd ref="-45188"/>
-        <nd ref="-45189"/>
->>>>>>> a462f6e5
+    <way visible="true" id="-39901" timestamp="2018-06-11T16:50:55Z" version="1" changeset="540">
+        <nd ref="-39953"/>
+        <nd ref="-40162"/>
+        <nd ref="-40163"/>
+        <nd ref="-40164"/>
+        <nd ref="-40165"/>
+        <nd ref="-40166"/>
+        <nd ref="-40167"/>
+        <nd ref="-40168"/>
+        <nd ref="-40169"/>
+        <nd ref="-40170"/>
+        <nd ref="-40171"/>
+        <nd ref="-40172"/>
+        <nd ref="-40173"/>
+        <nd ref="-40174"/>
+        <nd ref="-40175"/>
+        <nd ref="-40176"/>
+        <nd ref="-40177"/>
+        <nd ref="-40178"/>
+        <nd ref="-40179"/>
+        <nd ref="-40180"/>
+        <nd ref="-40181"/>
         <tag k="license" v="This data is made available under the Open Database License: http://opendatacommons.org/licenses/odbl/1.0/."/>
         <tag k="source" v="osm"/>
         <tag k="uuid" v="{a26a619d-8667-4213-8baa-5e2c45a3f5bf}"/>
@@ -858,43 +452,23 @@
         <tag k="highway" v="residential"/>
         <tag k="error:circular" v="15"/>
     </way>
-<<<<<<< HEAD
-    <way visible="true" id="-45574" timestamp="2018-06-11T16:50:55Z" version="1" changeset="540">
-        <nd ref="-45610"/>
-        <nd ref="-45807"/>
-        <nd ref="-45808"/>
-        <nd ref="-45809"/>
-        <nd ref="-45810"/>
-        <nd ref="-45811"/>
-        <nd ref="-45812"/>
-        <nd ref="-45813"/>
-        <nd ref="-45814"/>
-        <nd ref="-45815"/>
-        <nd ref="-45816"/>
-        <nd ref="-45817"/>
-        <nd ref="-45818"/>
-        <nd ref="-45819"/>
-        <nd ref="-45820"/>
-        <nd ref="-45821"/>
-=======
-    <way visible="true" id="-44886" timestamp="2018-06-11T16:50:55Z" version="1" changeset="540">
-        <nd ref="-44958"/>
-        <nd ref="-45155"/>
-        <nd ref="-45156"/>
-        <nd ref="-45157"/>
-        <nd ref="-45158"/>
-        <nd ref="-45159"/>
-        <nd ref="-45160"/>
-        <nd ref="-45161"/>
-        <nd ref="-45162"/>
-        <nd ref="-45163"/>
-        <nd ref="-45164"/>
-        <nd ref="-45165"/>
-        <nd ref="-45166"/>
-        <nd ref="-45167"/>
-        <nd ref="-45168"/>
-        <nd ref="-45169"/>
->>>>>>> a462f6e5
+    <way visible="true" id="-39900" timestamp="2018-06-11T16:50:55Z" version="1" changeset="540">
+        <nd ref="-39950"/>
+        <nd ref="-40147"/>
+        <nd ref="-40148"/>
+        <nd ref="-40149"/>
+        <nd ref="-40150"/>
+        <nd ref="-40151"/>
+        <nd ref="-40152"/>
+        <nd ref="-40153"/>
+        <nd ref="-40154"/>
+        <nd ref="-40155"/>
+        <nd ref="-40156"/>
+        <nd ref="-40157"/>
+        <nd ref="-40158"/>
+        <nd ref="-40159"/>
+        <nd ref="-40160"/>
+        <nd ref="-40161"/>
         <tag k="license" v="This data is made available under the Open Database License: http://opendatacommons.org/licenses/odbl/1.0/."/>
         <tag k="source" v="osm"/>
         <tag k="uuid" v="{e32f5297-905f-4642-bb1d-cfb0d20317aa}"/>
@@ -903,29 +477,16 @@
         <tag k="highway" v="residential"/>
         <tag k="error:circular" v="15"/>
     </way>
-<<<<<<< HEAD
-    <way visible="true" id="-45573" timestamp="2018-06-11T16:50:55Z" version="1" changeset="540">
-        <nd ref="-45638"/>
-        <nd ref="-45799"/>
-        <nd ref="-45800"/>
-        <nd ref="-45801"/>
-        <nd ref="-45802"/>
-        <nd ref="-45803"/>
-        <nd ref="-45804"/>
-        <nd ref="-45805"/>
-        <nd ref="-45806"/>
-=======
-    <way visible="true" id="-44885" timestamp="2018-06-11T16:50:55Z" version="1" changeset="540">
-        <nd ref="-44986"/>
-        <nd ref="-45147"/>
-        <nd ref="-45148"/>
-        <nd ref="-45149"/>
-        <nd ref="-45150"/>
-        <nd ref="-45151"/>
-        <nd ref="-45152"/>
-        <nd ref="-45153"/>
-        <nd ref="-45154"/>
->>>>>>> a462f6e5
+    <way visible="true" id="-39899" timestamp="2018-06-11T16:50:55Z" version="1" changeset="540">
+        <nd ref="-39978"/>
+        <nd ref="-40139"/>
+        <nd ref="-40140"/>
+        <nd ref="-40141"/>
+        <nd ref="-40142"/>
+        <nd ref="-40143"/>
+        <nd ref="-40144"/>
+        <nd ref="-40145"/>
+        <nd ref="-40146"/>
         <tag k="license" v="This data is made available under the Open Database License: http://opendatacommons.org/licenses/odbl/1.0/."/>
         <tag k="source" v="osm"/>
         <tag k="uuid" v="{aeb6e690-2363-4822-9ed8-c9490e0b613c}"/>
@@ -934,29 +495,16 @@
         <tag k="highway" v="residential"/>
         <tag k="error:circular" v="15"/>
     </way>
-<<<<<<< HEAD
-    <way visible="true" id="-45572" timestamp="2018-06-11T16:50:55Z" version="1" changeset="540">
-        <nd ref="-45637"/>
-        <nd ref="-45791"/>
-        <nd ref="-45792"/>
-        <nd ref="-45793"/>
-        <nd ref="-45794"/>
-        <nd ref="-45795"/>
-        <nd ref="-45796"/>
-        <nd ref="-45797"/>
-        <nd ref="-45798"/>
-=======
-    <way visible="true" id="-44884" timestamp="2018-06-11T16:50:55Z" version="1" changeset="540">
-        <nd ref="-44985"/>
-        <nd ref="-45139"/>
-        <nd ref="-45140"/>
-        <nd ref="-45141"/>
-        <nd ref="-45142"/>
-        <nd ref="-45143"/>
-        <nd ref="-45144"/>
-        <nd ref="-45145"/>
-        <nd ref="-45146"/>
->>>>>>> a462f6e5
+    <way visible="true" id="-39898" timestamp="2018-06-11T16:50:55Z" version="1" changeset="540">
+        <nd ref="-39977"/>
+        <nd ref="-40131"/>
+        <nd ref="-40132"/>
+        <nd ref="-40133"/>
+        <nd ref="-40134"/>
+        <nd ref="-40135"/>
+        <nd ref="-40136"/>
+        <nd ref="-40137"/>
+        <nd ref="-40138"/>
         <tag k="license" v="This data is made available under the Open Database License: http://opendatacommons.org/licenses/odbl/1.0/."/>
         <tag k="source" v="osm"/>
         <tag k="uuid" v="{f873302e-09c8-4f54-9c01-daed4e8dedd2}"/>
@@ -965,29 +513,16 @@
         <tag k="highway" v="residential"/>
         <tag k="error:circular" v="15"/>
     </way>
-<<<<<<< HEAD
-    <way visible="true" id="-45571" timestamp="2018-06-11T16:50:55Z" version="1" changeset="540">
-        <nd ref="-45628"/>
-        <nd ref="-45783"/>
-        <nd ref="-45784"/>
-        <nd ref="-45785"/>
-        <nd ref="-45786"/>
-        <nd ref="-45787"/>
-        <nd ref="-45788"/>
-        <nd ref="-45789"/>
-        <nd ref="-45790"/>
-=======
-    <way visible="true" id="-44883" timestamp="2018-06-11T16:50:55Z" version="1" changeset="540">
-        <nd ref="-44976"/>
-        <nd ref="-45131"/>
-        <nd ref="-45132"/>
-        <nd ref="-45133"/>
-        <nd ref="-45134"/>
-        <nd ref="-45135"/>
-        <nd ref="-45136"/>
-        <nd ref="-45137"/>
-        <nd ref="-45138"/>
->>>>>>> a462f6e5
+    <way visible="true" id="-39897" timestamp="2018-06-11T16:50:55Z" version="1" changeset="540">
+        <nd ref="-39968"/>
+        <nd ref="-40123"/>
+        <nd ref="-40124"/>
+        <nd ref="-40125"/>
+        <nd ref="-40126"/>
+        <nd ref="-40127"/>
+        <nd ref="-40128"/>
+        <nd ref="-40129"/>
+        <nd ref="-40130"/>
         <tag k="license" v="This data is made available under the Open Database License: http://opendatacommons.org/licenses/odbl/1.0/."/>
         <tag k="source" v="osm"/>
         <tag k="uuid" v="{2a2df218-8328-4365-9fa0-6def406348a4}"/>
@@ -996,31 +531,17 @@
         <tag k="highway" v="residential"/>
         <tag k="error:circular" v="15"/>
     </way>
-<<<<<<< HEAD
-    <way visible="true" id="-45570" timestamp="2018-06-11T16:50:55Z" version="1" changeset="540">
-        <nd ref="-45641"/>
-        <nd ref="-45774"/>
-        <nd ref="-45775"/>
-        <nd ref="-45776"/>
-        <nd ref="-45777"/>
-        <nd ref="-45778"/>
-        <nd ref="-45779"/>
-        <nd ref="-45780"/>
-        <nd ref="-45781"/>
-        <nd ref="-45782"/>
-=======
-    <way visible="true" id="-44882" timestamp="2018-06-11T16:50:55Z" version="1" changeset="540">
-        <nd ref="-44989"/>
-        <nd ref="-45122"/>
-        <nd ref="-45123"/>
-        <nd ref="-45124"/>
-        <nd ref="-45125"/>
-        <nd ref="-45126"/>
-        <nd ref="-45127"/>
-        <nd ref="-45128"/>
-        <nd ref="-45129"/>
-        <nd ref="-45130"/>
->>>>>>> a462f6e5
+    <way visible="true" id="-39896" timestamp="2018-06-11T16:50:55Z" version="1" changeset="540">
+        <nd ref="-39981"/>
+        <nd ref="-40114"/>
+        <nd ref="-40115"/>
+        <nd ref="-40116"/>
+        <nd ref="-40117"/>
+        <nd ref="-40118"/>
+        <nd ref="-40119"/>
+        <nd ref="-40120"/>
+        <nd ref="-40121"/>
+        <nd ref="-40122"/>
         <tag k="license" v="This data is made available under the Open Database License: http://opendatacommons.org/licenses/odbl/1.0/."/>
         <tag k="source" v="osm"/>
         <tag k="uuid" v="{c647f086-6340-4536-82e9-f314197d7112}"/>
@@ -1029,33 +550,18 @@
         <tag k="highway" v="residential"/>
         <tag k="error:circular" v="15"/>
     </way>
-<<<<<<< HEAD
-    <way visible="true" id="-45569" timestamp="2018-06-11T16:50:55Z" version="1" changeset="540">
-        <nd ref="-45640"/>
-        <nd ref="-45764"/>
-        <nd ref="-45765"/>
-        <nd ref="-45766"/>
-        <nd ref="-45767"/>
-        <nd ref="-45768"/>
-        <nd ref="-45769"/>
-        <nd ref="-45770"/>
-        <nd ref="-45771"/>
-        <nd ref="-45772"/>
-        <nd ref="-45773"/>
-=======
-    <way visible="true" id="-44881" timestamp="2018-06-11T16:50:55Z" version="1" changeset="540">
-        <nd ref="-44988"/>
-        <nd ref="-45112"/>
-        <nd ref="-45113"/>
-        <nd ref="-45114"/>
-        <nd ref="-45115"/>
-        <nd ref="-45116"/>
-        <nd ref="-45117"/>
-        <nd ref="-45118"/>
-        <nd ref="-45119"/>
-        <nd ref="-45120"/>
-        <nd ref="-45121"/>
->>>>>>> a462f6e5
+    <way visible="true" id="-39895" timestamp="2018-06-11T16:50:55Z" version="1" changeset="540">
+        <nd ref="-39980"/>
+        <nd ref="-40104"/>
+        <nd ref="-40105"/>
+        <nd ref="-40106"/>
+        <nd ref="-40107"/>
+        <nd ref="-40108"/>
+        <nd ref="-40109"/>
+        <nd ref="-40110"/>
+        <nd ref="-40111"/>
+        <nd ref="-40112"/>
+        <nd ref="-40113"/>
         <tag k="license" v="This data is made available under the Open Database License: http://opendatacommons.org/licenses/odbl/1.0/."/>
         <tag k="source" v="osm"/>
         <tag k="uuid" v="{ba8c54d0-f868-4563-bc0c-25f924120578}"/>
@@ -1064,33 +570,18 @@
         <tag k="highway" v="residential"/>
         <tag k="error:circular" v="15"/>
     </way>
-<<<<<<< HEAD
-    <way visible="true" id="-45568" timestamp="2018-06-11T16:50:55Z" version="1" changeset="540">
-        <nd ref="-45639"/>
-        <nd ref="-45754"/>
-        <nd ref="-45755"/>
-        <nd ref="-45756"/>
-        <nd ref="-45757"/>
-        <nd ref="-45758"/>
-        <nd ref="-45759"/>
-        <nd ref="-45760"/>
-        <nd ref="-45761"/>
-        <nd ref="-45762"/>
-        <nd ref="-45763"/>
-=======
-    <way visible="true" id="-44880" timestamp="2018-06-11T16:50:55Z" version="1" changeset="540">
-        <nd ref="-44987"/>
-        <nd ref="-45102"/>
-        <nd ref="-45103"/>
-        <nd ref="-45104"/>
-        <nd ref="-45105"/>
-        <nd ref="-45106"/>
-        <nd ref="-45107"/>
-        <nd ref="-45108"/>
-        <nd ref="-45109"/>
-        <nd ref="-45110"/>
-        <nd ref="-45111"/>
->>>>>>> a462f6e5
+    <way visible="true" id="-39894" timestamp="2018-06-11T16:50:55Z" version="1" changeset="540">
+        <nd ref="-39979"/>
+        <nd ref="-40094"/>
+        <nd ref="-40095"/>
+        <nd ref="-40096"/>
+        <nd ref="-40097"/>
+        <nd ref="-40098"/>
+        <nd ref="-40099"/>
+        <nd ref="-40100"/>
+        <nd ref="-40101"/>
+        <nd ref="-40102"/>
+        <nd ref="-40103"/>
         <tag k="license" v="This data is made available under the Open Database License: http://opendatacommons.org/licenses/odbl/1.0/."/>
         <tag k="source" v="osm"/>
         <tag k="uuid" v="{6e82b20c-fba5-46dc-a8ca-a5b1a87cb667}"/>
@@ -1099,49 +590,26 @@
         <tag k="highway" v="residential"/>
         <tag k="error:circular" v="15"/>
     </way>
-<<<<<<< HEAD
-    <way visible="true" id="-45567" timestamp="2018-06-11T16:50:55Z" version="1" changeset="540">
-        <nd ref="-45606"/>
-        <nd ref="-45736"/>
-        <nd ref="-45737"/>
-        <nd ref="-45738"/>
-        <nd ref="-45739"/>
-        <nd ref="-45740"/>
-        <nd ref="-45741"/>
-        <nd ref="-45742"/>
-        <nd ref="-45743"/>
-        <nd ref="-45744"/>
-        <nd ref="-45745"/>
-        <nd ref="-45746"/>
-        <nd ref="-45747"/>
-        <nd ref="-45748"/>
-        <nd ref="-45749"/>
-        <nd ref="-45750"/>
-        <nd ref="-45751"/>
-        <nd ref="-45752"/>
-        <nd ref="-45753"/>
-=======
-    <way visible="true" id="-44879" timestamp="2018-06-11T16:50:55Z" version="1" changeset="540">
-        <nd ref="-44954"/>
-        <nd ref="-45084"/>
-        <nd ref="-45085"/>
-        <nd ref="-45086"/>
-        <nd ref="-45087"/>
-        <nd ref="-45088"/>
-        <nd ref="-45089"/>
-        <nd ref="-45090"/>
-        <nd ref="-45091"/>
-        <nd ref="-45092"/>
-        <nd ref="-45093"/>
-        <nd ref="-45094"/>
-        <nd ref="-45095"/>
-        <nd ref="-45096"/>
-        <nd ref="-45097"/>
-        <nd ref="-45098"/>
-        <nd ref="-45099"/>
-        <nd ref="-45100"/>
-        <nd ref="-45101"/>
->>>>>>> a462f6e5
+    <way visible="true" id="-39893" timestamp="2018-06-11T16:50:55Z" version="1" changeset="540">
+        <nd ref="-39946"/>
+        <nd ref="-40076"/>
+        <nd ref="-40077"/>
+        <nd ref="-40078"/>
+        <nd ref="-40079"/>
+        <nd ref="-40080"/>
+        <nd ref="-40081"/>
+        <nd ref="-40082"/>
+        <nd ref="-40083"/>
+        <nd ref="-40084"/>
+        <nd ref="-40085"/>
+        <nd ref="-40086"/>
+        <nd ref="-40087"/>
+        <nd ref="-40088"/>
+        <nd ref="-40089"/>
+        <nd ref="-40090"/>
+        <nd ref="-40091"/>
+        <nd ref="-40092"/>
+        <nd ref="-40093"/>
         <tag k="license" v="This data is made available under the Open Database License: http://opendatacommons.org/licenses/odbl/1.0/."/>
         <tag k="source" v="osm"/>
         <tag k="uuid" v="{86cac9dc-fe53-42bc-87d1-8da997cf2794}"/>
@@ -1150,55 +618,29 @@
         <tag k="highway" v="residential"/>
         <tag k="error:circular" v="15"/>
     </way>
-<<<<<<< HEAD
-    <way visible="true" id="-45566" timestamp="2018-06-11T16:50:55Z" version="1" changeset="540">
-        <nd ref="-45604"/>
-        <nd ref="-45715"/>
-        <nd ref="-45716"/>
-        <nd ref="-45717"/>
-        <nd ref="-45718"/>
-        <nd ref="-45719"/>
-        <nd ref="-45720"/>
-        <nd ref="-45721"/>
-        <nd ref="-45722"/>
-        <nd ref="-45723"/>
-        <nd ref="-45724"/>
-        <nd ref="-45725"/>
-        <nd ref="-45726"/>
-        <nd ref="-45727"/>
-        <nd ref="-45728"/>
-        <nd ref="-45729"/>
-        <nd ref="-45730"/>
-        <nd ref="-45731"/>
-        <nd ref="-45732"/>
-        <nd ref="-45733"/>
-        <nd ref="-45734"/>
-        <nd ref="-45735"/>
-=======
-    <way visible="true" id="-44878" timestamp="2018-06-11T16:50:55Z" version="1" changeset="540">
-        <nd ref="-44952"/>
-        <nd ref="-45063"/>
-        <nd ref="-45064"/>
-        <nd ref="-45065"/>
-        <nd ref="-45066"/>
-        <nd ref="-45067"/>
-        <nd ref="-45068"/>
-        <nd ref="-45069"/>
-        <nd ref="-45070"/>
-        <nd ref="-45071"/>
-        <nd ref="-45072"/>
-        <nd ref="-45073"/>
-        <nd ref="-45074"/>
-        <nd ref="-45075"/>
-        <nd ref="-45076"/>
-        <nd ref="-45077"/>
-        <nd ref="-45078"/>
-        <nd ref="-45079"/>
-        <nd ref="-45080"/>
-        <nd ref="-45081"/>
-        <nd ref="-45082"/>
-        <nd ref="-45083"/>
->>>>>>> a462f6e5
+    <way visible="true" id="-39892" timestamp="2018-06-11T16:50:55Z" version="1" changeset="540">
+        <nd ref="-39944"/>
+        <nd ref="-40055"/>
+        <nd ref="-40056"/>
+        <nd ref="-40057"/>
+        <nd ref="-40058"/>
+        <nd ref="-40059"/>
+        <nd ref="-40060"/>
+        <nd ref="-40061"/>
+        <nd ref="-40062"/>
+        <nd ref="-40063"/>
+        <nd ref="-40064"/>
+        <nd ref="-40065"/>
+        <nd ref="-40066"/>
+        <nd ref="-40067"/>
+        <nd ref="-40068"/>
+        <nd ref="-40069"/>
+        <nd ref="-40070"/>
+        <nd ref="-40071"/>
+        <nd ref="-40072"/>
+        <nd ref="-40073"/>
+        <nd ref="-40074"/>
+        <nd ref="-40075"/>
         <tag k="license" v="This data is made available under the Open Database License: http://opendatacommons.org/licenses/odbl/1.0/."/>
         <tag k="source" v="osm"/>
         <tag k="uuid" v="{35122dc3-f42d-4279-b49e-03dcb520df42}"/>
@@ -1207,45 +649,24 @@
         <tag k="highway" v="residential"/>
         <tag k="error:circular" v="15"/>
     </way>
-<<<<<<< HEAD
-    <way visible="true" id="-45565" timestamp="2018-06-11T16:50:55Z" version="1" changeset="540">
-        <nd ref="-45621"/>
-        <nd ref="-45699"/>
-        <nd ref="-45700"/>
-        <nd ref="-45701"/>
-        <nd ref="-45702"/>
-        <nd ref="-45703"/>
-        <nd ref="-45704"/>
-        <nd ref="-45705"/>
-        <nd ref="-45706"/>
-        <nd ref="-45707"/>
-        <nd ref="-45708"/>
-        <nd ref="-45709"/>
-        <nd ref="-45710"/>
-        <nd ref="-45711"/>
-        <nd ref="-45712"/>
-        <nd ref="-45713"/>
-        <nd ref="-45714"/>
-=======
-    <way visible="true" id="-44877" timestamp="2018-06-11T16:50:55Z" version="1" changeset="540">
-        <nd ref="-44969"/>
-        <nd ref="-45047"/>
-        <nd ref="-45048"/>
-        <nd ref="-45049"/>
-        <nd ref="-45050"/>
-        <nd ref="-45051"/>
-        <nd ref="-45052"/>
-        <nd ref="-45053"/>
-        <nd ref="-45054"/>
-        <nd ref="-45055"/>
-        <nd ref="-45056"/>
-        <nd ref="-45057"/>
-        <nd ref="-45058"/>
-        <nd ref="-45059"/>
-        <nd ref="-45060"/>
-        <nd ref="-45061"/>
-        <nd ref="-45062"/>
->>>>>>> a462f6e5
+    <way visible="true" id="-39891" timestamp="2018-06-11T16:50:55Z" version="1" changeset="540">
+        <nd ref="-39961"/>
+        <nd ref="-40039"/>
+        <nd ref="-40040"/>
+        <nd ref="-40041"/>
+        <nd ref="-40042"/>
+        <nd ref="-40043"/>
+        <nd ref="-40044"/>
+        <nd ref="-40045"/>
+        <nd ref="-40046"/>
+        <nd ref="-40047"/>
+        <nd ref="-40048"/>
+        <nd ref="-40049"/>
+        <nd ref="-40050"/>
+        <nd ref="-40051"/>
+        <nd ref="-40052"/>
+        <nd ref="-40053"/>
+        <nd ref="-40054"/>
         <tag k="license" v="This data is made available under the Open Database License: http://opendatacommons.org/licenses/odbl/1.0/."/>
         <tag k="source" v="osm"/>
         <tag k="uuid" v="{e16cdb69-37c9-4244-868c-e9ba32cb002a}"/>
@@ -1254,31 +675,17 @@
         <tag k="highway" v="residential"/>
         <tag k="error:circular" v="15"/>
     </way>
-<<<<<<< HEAD
-    <way visible="true" id="-45564" timestamp="2018-06-11T16:50:55Z" version="1" changeset="540">
-        <nd ref="-45624"/>
-        <nd ref="-45690"/>
-        <nd ref="-45691"/>
-        <nd ref="-45692"/>
-        <nd ref="-45693"/>
-        <nd ref="-45694"/>
-        <nd ref="-45695"/>
-        <nd ref="-45696"/>
-        <nd ref="-45697"/>
-        <nd ref="-45698"/>
-=======
-    <way visible="true" id="-44876" timestamp="2018-06-11T16:50:55Z" version="1" changeset="540">
-        <nd ref="-44972"/>
-        <nd ref="-45038"/>
-        <nd ref="-45039"/>
-        <nd ref="-45040"/>
-        <nd ref="-45041"/>
-        <nd ref="-45042"/>
-        <nd ref="-45043"/>
-        <nd ref="-45044"/>
-        <nd ref="-45045"/>
-        <nd ref="-45046"/>
->>>>>>> a462f6e5
+    <way visible="true" id="-39890" timestamp="2018-06-11T16:50:55Z" version="1" changeset="540">
+        <nd ref="-39964"/>
+        <nd ref="-40030"/>
+        <nd ref="-40031"/>
+        <nd ref="-40032"/>
+        <nd ref="-40033"/>
+        <nd ref="-40034"/>
+        <nd ref="-40035"/>
+        <nd ref="-40036"/>
+        <nd ref="-40037"/>
+        <nd ref="-40038"/>
         <tag k="license" v="This data is made available under the Open Database License: http://opendatacommons.org/licenses/odbl/1.0/."/>
         <tag k="source" v="osm"/>
         <tag k="uuid" v="{787eb69d-3b19-42fe-b043-798290c16dab}"/>
@@ -1287,43 +694,23 @@
         <tag k="highway" v="residential"/>
         <tag k="error:circular" v="15"/>
     </way>
-<<<<<<< HEAD
-    <way visible="true" id="-45563" timestamp="2018-06-11T16:50:55Z" version="1" changeset="540">
-        <nd ref="-45623"/>
-        <nd ref="-45675"/>
-        <nd ref="-45676"/>
-        <nd ref="-45677"/>
-        <nd ref="-45678"/>
-        <nd ref="-45679"/>
-        <nd ref="-45680"/>
-        <nd ref="-45681"/>
-        <nd ref="-45682"/>
-        <nd ref="-45683"/>
-        <nd ref="-45684"/>
-        <nd ref="-45685"/>
-        <nd ref="-45686"/>
-        <nd ref="-45687"/>
-        <nd ref="-45688"/>
-        <nd ref="-45689"/>
-=======
-    <way visible="true" id="-44875" timestamp="2018-06-11T16:50:55Z" version="1" changeset="540">
-        <nd ref="-44971"/>
-        <nd ref="-45023"/>
-        <nd ref="-45024"/>
-        <nd ref="-45025"/>
-        <nd ref="-45026"/>
-        <nd ref="-45027"/>
-        <nd ref="-45028"/>
-        <nd ref="-45029"/>
-        <nd ref="-45030"/>
-        <nd ref="-45031"/>
-        <nd ref="-45032"/>
-        <nd ref="-45033"/>
-        <nd ref="-45034"/>
-        <nd ref="-45035"/>
-        <nd ref="-45036"/>
-        <nd ref="-45037"/>
->>>>>>> a462f6e5
+    <way visible="true" id="-39889" timestamp="2018-06-11T16:50:55Z" version="1" changeset="540">
+        <nd ref="-39963"/>
+        <nd ref="-40015"/>
+        <nd ref="-40016"/>
+        <nd ref="-40017"/>
+        <nd ref="-40018"/>
+        <nd ref="-40019"/>
+        <nd ref="-40020"/>
+        <nd ref="-40021"/>
+        <nd ref="-40022"/>
+        <nd ref="-40023"/>
+        <nd ref="-40024"/>
+        <nd ref="-40025"/>
+        <nd ref="-40026"/>
+        <nd ref="-40027"/>
+        <nd ref="-40028"/>
+        <nd ref="-40029"/>
         <tag k="license" v="This data is made available under the Open Database License: http://opendatacommons.org/licenses/odbl/1.0/."/>
         <tag k="source" v="osm"/>
         <tag k="uuid" v="{2523d0e3-0802-42c5-ad5b-671ab3601071}"/>
@@ -1332,47 +719,25 @@
         <tag k="highway" v="residential"/>
         <tag k="error:circular" v="15"/>
     </way>
-<<<<<<< HEAD
-    <way visible="true" id="-45562" timestamp="2018-06-11T16:50:55Z" version="1" changeset="540">
-        <nd ref="-45601"/>
-        <nd ref="-45658"/>
-        <nd ref="-45659"/>
-        <nd ref="-45660"/>
-        <nd ref="-45661"/>
-        <nd ref="-45662"/>
-        <nd ref="-45663"/>
-        <nd ref="-45664"/>
-        <nd ref="-45665"/>
-        <nd ref="-45666"/>
-        <nd ref="-45667"/>
-        <nd ref="-45668"/>
-        <nd ref="-45669"/>
-        <nd ref="-45670"/>
-        <nd ref="-45671"/>
-        <nd ref="-45672"/>
-        <nd ref="-45673"/>
-        <nd ref="-45674"/>
-=======
-    <way visible="true" id="-44874" timestamp="2018-06-11T16:50:55Z" version="1" changeset="540">
-        <nd ref="-44949"/>
-        <nd ref="-45006"/>
-        <nd ref="-45007"/>
-        <nd ref="-45008"/>
-        <nd ref="-45009"/>
-        <nd ref="-45010"/>
-        <nd ref="-45011"/>
-        <nd ref="-45012"/>
-        <nd ref="-45013"/>
-        <nd ref="-45014"/>
-        <nd ref="-45015"/>
-        <nd ref="-45016"/>
-        <nd ref="-45017"/>
-        <nd ref="-45018"/>
-        <nd ref="-45019"/>
-        <nd ref="-45020"/>
-        <nd ref="-45021"/>
-        <nd ref="-45022"/>
->>>>>>> a462f6e5
+    <way visible="true" id="-39888" timestamp="2018-06-11T16:50:55Z" version="1" changeset="540">
+        <nd ref="-39941"/>
+        <nd ref="-39998"/>
+        <nd ref="-39999"/>
+        <nd ref="-40000"/>
+        <nd ref="-40001"/>
+        <nd ref="-40002"/>
+        <nd ref="-40003"/>
+        <nd ref="-40004"/>
+        <nd ref="-40005"/>
+        <nd ref="-40006"/>
+        <nd ref="-40007"/>
+        <nd ref="-40008"/>
+        <nd ref="-40009"/>
+        <nd ref="-40010"/>
+        <nd ref="-40011"/>
+        <nd ref="-40012"/>
+        <nd ref="-40013"/>
+        <nd ref="-40014"/>
         <tag k="license" v="This data is made available under the Open Database License: http://opendatacommons.org/licenses/odbl/1.0/."/>
         <tag k="source" v="osm"/>
         <tag k="uuid" v="{04c74d80-ae4c-45bb-b623-13a61329dde5}"/>
@@ -1381,45 +746,24 @@
         <tag k="highway" v="residential"/>
         <tag k="error:circular" v="15"/>
     </way>
-<<<<<<< HEAD
-    <way visible="true" id="-45561" timestamp="2018-06-11T16:50:55Z" version="1" changeset="540">
-        <nd ref="-45622"/>
-        <nd ref="-45642"/>
-        <nd ref="-45643"/>
-        <nd ref="-45644"/>
-        <nd ref="-45645"/>
-        <nd ref="-45646"/>
-        <nd ref="-45647"/>
-        <nd ref="-45648"/>
-        <nd ref="-45649"/>
-        <nd ref="-45655"/>
-        <nd ref="-45654"/>
-        <nd ref="-45657"/>
-        <nd ref="-45656"/>
-        <nd ref="-45653"/>
-        <nd ref="-45652"/>
-        <nd ref="-45651"/>
-        <nd ref="-45650"/>
-=======
-    <way visible="true" id="-44873" timestamp="2018-06-11T16:50:55Z" version="1" changeset="540">
-        <nd ref="-44970"/>
-        <nd ref="-44990"/>
-        <nd ref="-44991"/>
-        <nd ref="-44992"/>
-        <nd ref="-44993"/>
-        <nd ref="-44994"/>
-        <nd ref="-44995"/>
-        <nd ref="-44996"/>
-        <nd ref="-44997"/>
-        <nd ref="-45003"/>
-        <nd ref="-45002"/>
-        <nd ref="-45005"/>
-        <nd ref="-45004"/>
-        <nd ref="-45001"/>
-        <nd ref="-45000"/>
-        <nd ref="-44999"/>
-        <nd ref="-44998"/>
->>>>>>> a462f6e5
+    <way visible="true" id="-39887" timestamp="2018-06-11T16:50:55Z" version="1" changeset="540">
+        <nd ref="-39962"/>
+        <nd ref="-39982"/>
+        <nd ref="-39983"/>
+        <nd ref="-39984"/>
+        <nd ref="-39985"/>
+        <nd ref="-39986"/>
+        <nd ref="-39987"/>
+        <nd ref="-39988"/>
+        <nd ref="-39989"/>
+        <nd ref="-39995"/>
+        <nd ref="-39994"/>
+        <nd ref="-39997"/>
+        <nd ref="-39996"/>
+        <nd ref="-39993"/>
+        <nd ref="-39992"/>
+        <nd ref="-39991"/>
+        <nd ref="-39990"/>
         <tag k="license" v="This data is made available under the Open Database License: http://opendatacommons.org/licenses/odbl/1.0/."/>
         <tag k="source" v="osm"/>
         <tag k="uuid" v="{a82d8db0-9b03-498d-b90b-738aefc26dc6}"/>
@@ -1428,49 +772,12 @@
         <tag k="highway" v="residential"/>
         <tag k="error:circular" v="15"/>
     </way>
-<<<<<<< HEAD
-    <way visible="true" id="-45556" timestamp="1970-01-01T00:00:00Z" version="1">
-        <nd ref="-45577"/>
-        <nd ref="-45578"/>
-        <nd ref="-45579"/>
-        <nd ref="-45580"/>
-        <nd ref="-45577"/>
-=======
-    <way visible="true" id="-44870" timestamp="1970-01-01T00:00:00Z" version="1">
-        <nd ref="-44937"/>
-        <nd ref="-44938"/>
-        <nd ref="-44939"/>
-        <nd ref="-44940"/>
-        <nd ref="-44941"/>
-        <nd ref="-44942"/>
-        <nd ref="-44943"/>
-        <nd ref="-44944"/>
-        <nd ref="-44945"/>
-        <tag k="security:classification" v="UNCLASSIFIED"/>
-        <tag k="source:imagery" v="Unknown"/>
-        <tag k="power" v="line"/>
-        <tag k="error:circular" v="15"/>
-    </way>
-    <way visible="true" id="-44868" timestamp="1970-01-01T00:00:00Z" version="1">
-        <nd ref="-44918"/>
-        <nd ref="-44919"/>
-        <nd ref="-44920"/>
-        <nd ref="-44921"/>
-        <nd ref="-44922"/>
-        <nd ref="-44923"/>
-        <tag k="operator" v="Polar Express Industries, Ltd."/>
-        <tag k="security:classification" v="UNCLASSIFIED"/>
-        <tag k="source:imagery" v="Unknown"/>
-        <tag k="railway" v="rail"/>
-        <tag k="error:circular" v="15"/>
-    </way>
-    <way visible="true" id="-44865" timestamp="1970-01-01T00:00:00Z" version="1">
-        <nd ref="-44895"/>
-        <nd ref="-44896"/>
-        <nd ref="-44897"/>
-        <nd ref="-44898"/>
-        <nd ref="-44895"/>
->>>>>>> a462f6e5
+    <way visible="true" id="-39883" timestamp="1970-01-01T00:00:00Z" version="1">
+        <nd ref="-39921"/>
+        <nd ref="-39922"/>
+        <nd ref="-39923"/>
+        <nd ref="-39924"/>
+        <nd ref="-39921"/>
         <tag k="security:classification" v="UNCLASSIFIED"/>
         <tag k="source:imagery" v="Unknown"/>
         <tag k="name" v="Fred's Parking"/>

stats = (stat) OR (input map 1 stat) (input map 2 stat) (output map stat)
Node Count	70	41	90	
Way Count	10	8	13	
Relation Count	0	0	1	
Total Feature Count	10	8	14	
Total Conflatable Features	10	8	0	
Percentage of Total Features Conflatable	100	100	0	
Untagged Feature Count	0	0	0	
Total Unconflatable Features	0	0	0	
Percentage of Total Features Unconflatable	0	0	0	
Number of Match Creators	6	6	6	
Features Conflatable by: hoot::BuildingMatchCreator	10	8	0	
Polygons Conflatable by: hoot::PoiPolygonMatchCreator	10	8	0	
POIs Conflatable by: hoot::PoiPolygonMatchCreator	0	0	0	
Features Conflatable by: hoot::PoiPolygonMatchCreator	10	8	0	
Total Conflated Features	0	0	5	
Percentage of Total Features Conflated	0	0	35.71428571428572	
Total Features Marked for Review	0	0	0	
Percentage of Total Features Marked for Review	0	0	0	
Total Number of Reviews to be Made	0	0	0	
Total Unmatched Features	10	8	9	
Percentage of Total Features Unmatched	100	100	64.28571428571429	
POI Count	0	0	0	
Conflatable POIs	0	0	0	
Conflated POIs	0	0	0	
POIs Marked for Review	0	0	0	
Number of POI Reviews to be Made	0	0	0	
Unmatched POIs	0	0	0	
Percentage of POIs Conflated	0	0	0	
Percentage of POIs Marked for Review	0	0	0	
Percentage of Unmatched POIs	0	0	0	
Highway Count	0	0	0	
Conflatable Highways	0	0	0	
Conflated Highways	0	0	0	
Highways Marked for Review	0	0	0	
Number of Highway Reviews to be Made	0	0	0	
Unmatched Highways	0	0	0	
Percentage of Highways Conflated	0	0	0	
Percentage of Highways Marked for Review	0	0	0	
Percentage of Unmatched Highways	0	0	0	
Building Count	10	8	11	
Conflatable Buildings	10	8	0	
Conflated Buildings	0	0	4	
Buildings Marked for Review	0	0	0	
Number of Building Reviews to be Made	0	0	0	
Unmatched Buildings	10	8	7	
Percentage of Buildings Conflated	0	0	36.36363636363637	
Percentage of Buildings Marked for Review	0	0	0	
Percentage of Unmatched Buildings	100	100	63.63636363636363	
Waterway Count	0	0	0	
Conflatable Waterways	0	0	0	
Conflated Waterways	0	0	0	
Waterways Marked for Review	0	0	0	
Number of Waterway Reviews to be Made	0	0	0	
Unmatched Waterways	0	0	0	
Meters of Waterway Processed by Conflation	0	0	0	
Percentage of Waterways Conflated	0	0	0	
Percentage of Waterways Marked for Review	0	0	0	
Percentage of Unmatched Waterways	0	0	0	
Polygon Conflatable POI Count	0	0	0	
Conflatable Polygon Conflatable POIs	0	0	0	
Conflated Polygon Conflatable POIs	0	0	0	
Polygon Conflatable POIs Marked for Review	0	0	0	
Number of Polygon Conflatable POI Reviews to be Made	0	0	0	
Unmatched Polygon Conflatable POIs	0	0	0	
Percentage of Polygon Conflatable POIs Conflated	0	0	0	
Percentage of Polygon Conflatable POIs Marked for Review	0	0	0	
Percentage of Unmatched Polygon Conflatable POIs	0	0	0	
Polygon Count	10	8	12	
Conflatable Polygons	20	16	0	
Conflated Polygons	0	0	5	
Polygons Marked for Review	0	0	0	
Number of Polygon Reviews to be Made	0	0	0	
Unmatched Polygons	10	8	7	
Percentage of Polygons Conflated	0	0	41.66666666666667	
Percentage of Polygons Marked for Review	0	0	0	
Percentage of Unmatched Polygons	100	100	58.33333333333334	
Features Conflatable by: hoot::ScriptMatchCreator,Area.js			0	
Difference Between Total Features in Output and Total Features in Inputs			-4	
Percentage Difference Between Total Features in Output and Total Features in Inputs			-22.22222222222222	

<<<<<<< HEAD
17:55:53.497 INFO  .../hoot/core/cmd/ConflateCmd.cpp( 252) Conflation job completed.
=======
19:27:35.139 INFO  .../hoot/core/cmd/ConflateCmd.cpp( 252) Conflation job completed.
>>>>>>> 3dde48d7
<|MERGE_RESOLUTION|>--- conflicted
+++ resolved
@@ -79,8 +79,4 @@
 Difference Between Total Features in Output and Total Features in Inputs			-4	
 Percentage Difference Between Total Features in Output and Total Features in Inputs			-22.22222222222222	
 
-<<<<<<< HEAD
-17:55:53.497 INFO  .../hoot/core/cmd/ConflateCmd.cpp( 252) Conflation job completed.
-=======
-19:27:35.139 INFO  .../hoot/core/cmd/ConflateCmd.cpp( 252) Conflation job completed.
->>>>>>> 3dde48d7
+19:27:35.139 INFO  .../hoot/core/cmd/ConflateCmd.cpp( 252) Conflation job completed.
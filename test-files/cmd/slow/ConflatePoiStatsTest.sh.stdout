--- conflicted
+++ resolved
@@ -54,208 +54,16 @@
 Percentage of Unmatched POIs From Map 1	100	0	25	
 Percentage of Unmatched POIs From Map 2	0	100	25	
 Percentage of Unmatched POIs	100	100	50	
-<<<<<<< HEAD
-Roads	0	0	0	
-Conflatable Roads	0	0	0	
-Conflated Roads	0	0	0	
-Roads Marked for Review	0	0	0	
-Road Reviews to be Made	0	0	0	
-Unmatched Roads	0	0	0	
-Unmatched Roads From Map 1	0	0	0	
-Unmatched Roads From Map 2	0	0	0	
-Meters of Conflated Roads	0	0	0	
-Meters of Unmatched Roads From Map 1	0	0	0	
-Meters of Unmatched Roads From Map 2	0	0	0	
-Percentage of Roads Conflated	0	0	0	
-Percentage of Roads Marked for Review	0	0	0	
-Percentage of Unmatched Roads From Map 1	0	0	0	
-Percentage of Unmatched Roads From Map 2	0	0	0	
-Percentage of Unmatched Roads	0	0	0	
-Buildings	0	0	0	
-Conflatable Buildings	0	0	0	
-Conflated Buildings	0	0	0	
-Buildings Marked for Review	0	0	0	
-Building Reviews to be Made	0	0	0	
-Unmatched Buildings	0	0	0	
-Unmatched Buildings From Map 1	0	0	0	
-Unmatched Buildings From Map 2	0	0	0	
-Total Square Meters of Buildings	0	0	0	
-Square Meters of Conflated Buildings	0	0	0	
-Square Meters of Unmatched Buildings From Map 1	0	0	0	
-Square Meters of Unmatched Buildings From Map 2	0	0	0	
-Percentage of Buildings Conflated	0	0	0	
-Percentage of Buildings Marked for Review	0	0	0	
-Percentage of Unmatched Buildings From Map 1	0	0	0	
-Percentage of Unmatched Buildings From Map 2	0	0	0	
-Percentage of Unmatched Buildings	0	0	0	
-Waterways	0	0	0	
-Conflatable Waterways	0	0	0	
-Conflated Waterways	0	0	0	
-Waterways Marked for Review	0	0	0	
-Waterway Reviews to be Made	0	0	0	
-Unmatched Waterways	0	0	0	
-Unmatched Waterways From Map 1	0	0	0	
-Unmatched Waterways From Map 2	0	0	0	
-Total Meters of Waterways	0	0	0	
-Meters of Conflated Waterways	0	0	0	
-Meters of Unmatched Waterways From Map 1	0	0	0	
-Meters of Unmatched Waterways From Map 2	0	0	0	
-Percentage of Waterways Conflated	0	0	0	
-Percentage of Waterways Marked for Review	0	0	0	
-Percentage of Unmatched Waterways From Map 1	0	0	0	
-Percentage of Unmatched Waterways From Map 2	0	0	0	
-Percentage of Unmatched Waterways	0	0	0	
-Polygon Conflatable POIs	3	3	4	
-Conflatable Polygon Conflatable POIs	0	0	0	
-Conflated Polygon Conflatable POIs	0	0	2	
-Polygon Conflatable POIs Marked for Review	0	0	3	
-Polygon Conflatable POI Reviews to be Made	0	0	3	
-Unmatched Polygon Conflatable POIs	3	3	2	
-Unmatched Polygon Conflatable POIs From Map 1	3	0	1	
-Unmatched Polygon Conflatable POIs From Map 2	0	3	1	
-Percentage of Polygon Conflatable POIs Conflated	0	0	50	
-Percentage of Polygon Conflatable POIs Marked for Review	0	0	75	
-Percentage of Unmatched Polygon Conflatable POIs From Map 1	100	0	25	
-Percentage of Unmatched Polygon Conflatable POIs From Map 2	0	100	25	
-Percentage of Unmatched Polygon Conflatable POIs	100	100	50	
-Polygons	0	0	0	
-Conflatable Polygons	0	0	0	
-Conflated Polygons	0	0	0	
-Polygons Marked for Review	0	0	0	
-Polygon Reviews to be Made	0	0	0	
-Unmatched Polygons	0	0	0	
-Unmatched Polygons From Map 1	0	0	0	
-Unmatched Polygons From Map 2	0	0	0	
-Total Square Meters of Polygons	0	0	0	
-Square Meters of Conflated Polygons	0	0	0	
-Square Meters of Unmatched Polygons From Map 1	0	0	0	
-Square Meters of Unmatched Polygons From Map 2	0	0	0	
-Percentage of Polygons Conflated	0	0	0	
-Percentage of Polygons Marked for Review	0	0	0	
-Percentage of Unmatched Polygons From Map 1	0	0	0	
-Percentage of Unmatched Polygons From Map 2	0	0	0	
-Percentage of Unmatched Polygons	0	0	0	
-Areas	0	0	0	
-Conflatable Areas	0	0	0	
-Conflated Areas	0	0	0	
-Areas Marked for Review	0	0	0	
-Area Reviews to be Made	0	0	0	
-Unmatched Areas	0	0	0	
-Unmatched Areas From Map 1	0	0	0	
-Unmatched Areas From Map 2	0	0	0	
-Total Square Meters of Areas	0	0	0	
-Square Meters of Conflated Areas	0	0	0	
-Square Meters of Unmatched Areas From Map 1	0	0	0	
-Square Meters of Unmatched Areas From Map 2	0	0	0	
-Percentage of Areas Conflated	0	0	0	
-Percentage of Areas Marked for Review	0	0	0	
-Percentage of Unmatched Areas From Map 1	0	0	0	
-Percentage of Unmatched Areas From Map 2	0	0	0	
-Percentage of Unmatched Areas	0	0	0	
-Railways	0	0	0	
-Conflatable Railways	0	0	0	
-Conflated Railways	0	0	0	
-Railways Marked for Review	0	0	0	
-Railway Reviews to be Made	0	0	0	
-Unmatched Railways	0	0	0	
-Unmatched Railways From Map 1	0	0	0	
-Unmatched Railways From Map 2	0	0	0	
-Total Meters of Railways	0	0	0	
-Meters of Conflated Railways	0	0	0	
-Meters of Unmatched Railways From Map 1	0	0	0	
-Meters of Unmatched Railways From Map 2	0	0	0	
-Percentage of Railways Conflated	0	0	0	
-Percentage of Railways Marked for Review	0	0	0	
-Percentage of Unmatched Railways From Map 1	0	0	0	
-Percentage of Unmatched Railways From Map 2	0	0	0	
-Percentage of Unmatched Railways	0	0	0	
-Power Lines	0	0	0	
-Conflatable Power Lines	0	0	0	
-Conflated Power Lines	0	0	0	
-Power Lines Marked for Review	0	0	0	
-Power Line Reviews to be Made	0	0	0	
-Unmatched Power Lines	0	0	0	
-Unmatched Power Lines From Map 1	0	0	0	
-Unmatched Power Lines From Map 2	0	0	0	
-Total Meters of Power Lines	0	0	0	
-Meters of Conflated Power Lines	0	0	0	
-Meters of Unmatched Power Lines From Map 1	0	0	0	
-Meters of Unmatched Power Lines From Map 2	0	0	0	
-Percentage of Power Lines Conflated	0	0	0	
-Percentage of Power Lines Marked for Review	0	0	0	
-Percentage of Unmatched Power Lines From Map 1	0	0	0	
-Percentage of Unmatched Power Lines From Map 2	0	0	0	
-Percentage of Unmatched Power Lines	0	0	0	
-Points	3	3	4	
-Conflatable Points	0	0	0	
-Conflated Points	0	0	2	
-Points Marked for Review	0	0	3	
-Point Reviews to be Made	0	0	3	
-Unmatched Points	3	3	2	
-Unmatched Points From Map 1	3	0	1	
-Unmatched Points From Map 2	0	3	1	
-Percentage of Points Conflated	0	0	50	
-Percentage of Points Marked for Review	0	0	75	
-Percentage of Unmatched Points From Map 1	100	0	25	
-Percentage of Unmatched Points From Map 2	0	100	25	
-Percentage of Unmatched Points	100	100	50	
-Lines	0	0	0	
-Conflatable Lines	0	0	0	
-Conflated Lines	0	0	0	
-Lines Marked for Review	0	0	0	
-Line Reviews to be Made	0	0	0	
-Unmatched Lines	0	0	0	
-Unmatched Lines From Map 1	0	0	0	
-Unmatched Lines From Map 2	0	0	0	
-Total Meters of Lines	0	0	0	
-Meters of Conflated Lines	0	0	0	
-Meters of Unmatched Lines From Map 1	0	0	0	
-Meters of Unmatched Lines From Map 2	0	0	0	
-Percentage of Lines Conflated	0	0	0	
-Percentage of Lines Marked for Review	0	0	0	
-Percentage of Unmatched Lines From Map 1	0	0	0	
-Percentage of Unmatched Lines From Map 2	0	0	0	
-Percentage of Unmatched Lines	0	0	0	
-Collection Relations	0	0	0	
-Conflatable Collection Relations	0	0	0	
-Conflated Collection Relations	0	0	0	
-Collection Relations Marked for Review	0	0	0	
-Collection Relation Reviews to be Made	0	0	0	
-Unmatched Collection Relations	0	0	0	
-Unmatched Collection Relations From Map 1	0	0	0	
-Unmatched Collection Relations From Map 2	0	0	0	
-Total Square Meters of Collection Relations	0	0	0	
-Square Meters of Conflated Collection Relations	0	0	0	
-Square Meters of Unmatched Collection Relations From Map 1	0	0	0	
-Square Meters of Unmatched Collection Relations From Map 2	0	0	0	
-Percentage of Collection Relations Conflated	0	0	0	
-Percentage of Collection Relations Marked for Review	0	0	0	
-Percentage of Unmatched Collection Relations From Map 1	0	0	0	
-Percentage of Unmatched Collection Relations From Map 2	0	0	0	
-Percentage of Unmatched Collection Relations	0	0	0	
-Translated Populated Tags	3	7	8	
-=======
 Translated Populated Tags	3	9	10	
->>>>>>> 84ec0697
 Difference Between Total Features in Output and Total Features in Inputs			-2	
 Percentage Difference Between Total Features in Output and Total Features in Inputs			-33.33333333333333	
 Percentage of Number of Total Map 1 Features Matched With Map 2 Features			66.66666666666666	
 Percentage of Number of Total Map 1 Features Not Matched With Map 2 Features			33.33333333333333	
 Percentage of Number of Total Map 2 Features Not Matched With Map 1 Features			33.33333333333333	
-<<<<<<< HEAD
-Calculate Stats for Input 1 Time (sec)				6.843191862106323
-Calculate Stats for Input 2 Time (sec)				0.7513771057128906
-Apply Pre-Conflate Ops Time (sec)				0.001400947570800781
-Apply Post-Conflate Ops Time (sec)				0.00391697883605957
-Calculate Stats for Output Time (sec)				0.6599760055541992
-
-21:26:35.841 STATUS ...pp/hoot/core/util/Progress.cpp(  85) Conflate (100%): Conflation job completed in 00:07 for reference map: ...test-files/dcpoi_clip.osm and secondary map: ...st-files/mapcruzinpoi_clip.osm and written to output: ...nflatePoiStatsTest/poi-out.osm
-=======
 Calculate Stats for Input 1 Time (sec)				10.0291850566864
 Calculate Stats for Input 2 Time (sec)				1.08274507522583
 Apply Pre-Conflate Ops Time (sec)				0.002151966094970703
 Apply Post-Conflate Ops Time (sec)				0.004877090454101563
 Calculate Stats for Output Time (sec)				1.109962940216064
 
-17:57:57.323 STATUS ...pp/hoot/core/util/Progress.cpp(  86) Conflate (100%): Conflation job completed in 00:11 for reference map: ...test-files/dcpoi_clip.osm and secondary map: ...st-files/mapcruzinpoi_clip.osm and written to output: ...nflatePoiStatsTest/poi-out.osm
->>>>>>> 84ec0697
+17:57:57.323 STATUS ...pp/hoot/core/util/Progress.cpp(  86) Conflate (100%): Conflation job completed in 00:11 for reference map: ...test-files/dcpoi_clip.osm and secondary map: ...st-files/mapcruzinpoi_clip.osm and written to output: ...nflatePoiStatsTest/poi-out.osm
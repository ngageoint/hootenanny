--- conflicted
+++ resolved
@@ -189,22 +189,9 @@
     <node visible="true" id="-7180526" timestamp="1970-01-01T00:00:00Z" version="1" lat="-1.7792870491299997" lon="-3.5840361922299997">
         <tag k="created_by" v="Merkaartor 0.12"/>
         <tag k="hoot:status" v="1"/>
-<<<<<<< HEAD
-        <tag k="hoot:id" v="-1"/>
-    </node>
-    <way visible="true" id="-470" timestamp="1970-01-01T00:00:00Z" version="1">
-        <nd ref="-1"/>
-        <nd ref="-2"/>
-        <nd ref="-3"/>
-        <nd ref="-306"/>
-        <nd ref="-4"/>
-        <nd ref="-5"/>
-        <nd ref="-307"/>
-        <nd ref="-6"/>
-=======
         <tag k="hoot:id" v="-7180526"/>
     </node>
-    <way visible="true" id="-7180991" timestamp="1970-01-01T00:00:00Z" version="1">
+    <way visible="true" id="-7180990" timestamp="1970-01-01T00:00:00Z" version="1">
         <nd ref="-7180526"/>
         <nd ref="-7180527"/>
         <nd ref="-7180528"/>
@@ -213,41 +200,19 @@
         <nd ref="-7180530"/>
         <nd ref="-7180832"/>
         <nd ref="-7180531"/>
->>>>>>> 3a6430a2
+        <tag k="created_by" v="Merkaartor 0.12"/>
+        <tag k="all_weather" v="yes"/>
+        <tag k="highway" v="residential"/>
+        <tag k="name" v="Rawa Belong 2"/>
+        <tag k="alt_name" v="KEMANGGISAN RAYA;PALMERAH BARAT 2"/>
+        <tag k="surface" v="paved"/>
+        <tag k="lanes" v="2"/>
         <tag k="width" v="5"/>
-        <tag k="created_by" v="Merkaartor 0.12"/>
-        <tag k="alt_name" v="KEMANGGISAN RAYA;PALMERAH BARAT 2"/>
-        <tag k="name" v="Rawa Belong 2"/>
-        <tag k="all_weather" v="yes"/>
-        <tag k="highway" v="residential"/>
-        <tag k="lanes" v="2"/>
-        <tag k="surface" v="paved"/>
         <tag k="hoot:status" v="3"/>
         <tag k="error:circular" v="15"/>
-<<<<<<< HEAD
-        <tag k="hoot:id" v="-470"/>
-    </way>
-    <way visible="true" id="-462" timestamp="1970-01-01T00:00:00Z" version="1">
-        <nd ref="-6"/>
-        <nd ref="-7"/>
-        <nd ref="-291"/>
-        <nd ref="-8"/>
-        <nd ref="-292"/>
-        <nd ref="-9"/>
-        <nd ref="-293"/>
-        <nd ref="-294"/>
-        <nd ref="-10"/>
-        <nd ref="-11"/>
-        <nd ref="-295"/>
-        <nd ref="-296"/>
-        <nd ref="-12"/>
-        <nd ref="-297"/>
-        <nd ref="-13"/>
-        <nd ref="-14"/>
-=======
-        <tag k="hoot:id" v="-7180991"/>
-    </way>
-    <way visible="true" id="-7180983" timestamp="1970-01-01T00:00:00Z" version="1">
+        <tag k="hoot:id" v="-7180990"/>
+    </way>
+    <way visible="true" id="-7180982" timestamp="1970-01-01T00:00:00Z" version="1">
         <nd ref="-7180531"/>
         <nd ref="-7180532"/>
         <nd ref="-7180816"/>
@@ -264,35 +229,30 @@
         <nd ref="-7180822"/>
         <nd ref="-7180538"/>
         <nd ref="-7180539"/>
->>>>>>> 3a6430a2
+        <tag k="created_by" v="Merkaartor 0.12"/>
+        <tag k="all_weather" v="yes"/>
+        <tag k="highway" v="residential"/>
+        <tag k="name" v="Rawa Belong 2"/>
+        <tag k="alt_name" v="KEMANGGISAN RAYA;PALMERAH BARAT 9;RAWA BELONG 2"/>
+        <tag k="surface" v="paved"/>
+        <tag k="lanes" v="2"/>
         <tag k="width" v="5"/>
-        <tag k="created_by" v="Merkaartor 0.12"/>
-        <tag k="alt_name" v="KEMANGGISAN RAYA;PALMERAH BARAT 9;RAWA BELONG 2"/>
-        <tag k="name" v="Rawa Belong 2"/>
-        <tag k="all_weather" v="yes"/>
-        <tag k="highway" v="residential"/>
-        <tag k="lanes" v="2"/>
-        <tag k="surface" v="paved"/>
         <tag k="hoot:status" v="3"/>
         <tag k="error:circular" v="15"/>
-<<<<<<< HEAD
-        <tag k="hoot:id" v="-462"/>
-=======
-        <tag k="hoot:id" v="-7180983"/>
->>>>>>> 3a6430a2
+        <tag k="hoot:id" v="-7180982"/>
     </way>
     <way visible="true" id="-7180535" timestamp="1970-01-01T00:00:00Z" version="1">
         <nd ref="-7180602"/>
         <nd ref="-7180603"/>
         <nd ref="-7180604"/>
         <nd ref="-7180526"/>
+        <tag k="all_weather" v="yes"/>
+        <tag k="highway" v="secondary"/>
+        <tag k="name" v="KEMANGGISAN RAYA"/>
+        <tag k="alt_name" v="PALMERAH BARAT 2"/>
+        <tag k="surface" v="paved"/>
+        <tag k="lanes" v="2"/>
         <tag k="width" v="5"/>
-        <tag k="alt_name" v="PALMERAH BARAT 2"/>
-        <tag k="name" v="KEMANGGISAN RAYA"/>
-        <tag k="all_weather" v="yes"/>
-        <tag k="highway" v="secondary"/>
-        <tag k="lanes" v="2"/>
-        <tag k="surface" v="paved"/>
         <tag k="hoot:status" v="2"/>
         <tag k="error:circular" v="10.08"/>
         <tag k="hoot:id" v="-7180535"/>
@@ -311,11 +271,11 @@
         <nd ref="-7180600"/>
         <nd ref="-7180601"/>
         <nd ref="-7180816"/>
+        <tag k="all_weather" v="yes"/>
+        <tag k="highway" v="unclassified"/>
+        <tag k="surface" v="paved"/>
+        <tag k="lanes" v="1"/>
         <tag k="width" v="2.5"/>
-        <tag k="all_weather" v="yes"/>
-        <tag k="highway" v="unclassified"/>
-        <tag k="lanes" v="1"/>
-        <tag k="surface" v="paved"/>
         <tag k="hoot:status" v="2"/>
         <tag k="error:circular" v="10.08"/>
         <tag k="hoot:id" v="-7180534"/>
@@ -328,11 +288,11 @@
         <nd ref="-7180588"/>
         <nd ref="-7180589"/>
         <nd ref="-7180816"/>
+        <tag k="all_weather" v="yes"/>
+        <tag k="highway" v="unclassified"/>
+        <tag k="surface" v="paved"/>
+        <tag k="lanes" v="1"/>
         <tag k="width" v="2.5"/>
-        <tag k="all_weather" v="yes"/>
-        <tag k="highway" v="unclassified"/>
-        <tag k="lanes" v="1"/>
-        <tag k="surface" v="paved"/>
         <tag k="hoot:status" v="2"/>
         <tag k="error:circular" v="10.08"/>
         <tag k="hoot:id" v="-7180533"/>

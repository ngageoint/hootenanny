--- conflicted
+++ resolved
@@ -3645,17 +3645,6 @@
         <tag k="error:circular" v="15"/>
         <tag k="hoot:id" v="80"/>
     </way>
-<<<<<<< HEAD
-    <way visible="true" id="-50" timestamp="2017-06-07T15:18:21Z" version="1" changeset="119">
-        <nd ref="-147"/>
-        <nd ref="-146"/>
-        <nd ref="-145"/>
-        <nd ref="-144"/>
-        <tag k="license" v="This data is made available under the Open Database License: http://opendatacommons.org/licenses/odbl/1.0/."/>
-        <tag k="source" v="osm;osm"/>
-        <tag k="uuid" v="{5c16a7b5-4c3c-466c-9d1d-b656f9fe15ac}"/>
-        <tag k="attribution" v="osm;osm"/>
-=======
     <way visible="true" id="81" timestamp="2017-06-07T15:18:21Z" version="1" changeset="119">
         <nd ref="338"/>
         <nd ref="289"/>
@@ -3663,7 +3652,6 @@
         <tag k="source" v="GeoEye;osm"/>
         <tag k="uuid" v="{a0d2de4d-dc67-42d5-b8ec-205d8eda4747}"/>
         <tag k="attribution" v="osm"/>
->>>>>>> 3a6430a2
         <tag k="source:datetime" v="2016-03-16T16:50:52Z"/>
         <tag k="highway" v="service"/>
         <tag k="hoot:status" v="1"/>

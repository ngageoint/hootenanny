<?xml version="1.0" encoding="UTF-8"?>
<osm version="0.6" generator="hootenanny" srs="+epsg:4326">
    <bounds minlat="-1.78022160047" minlon="-3.58724003701" maxlat="-1.773242914599999" maxlon="-3.58351785726"/>
    <node visible="true" id="-930849" timestamp="1970-01-01T00:00:00Z" version="1" lat="-1.7789556541828464" lon="-3.5855309496874908">
        <tag k="hoot:status" v="1"/>
        <tag k="hoot:id" v="-930849"/>
    </node>
    <node visible="true" id="-930848" timestamp="1970-01-01T00:00:00Z" version="1" lat="-1.7792722363121296" lon="-3.5851167406122939">
        <tag k="hoot:status" v="1"/>
        <tag k="hoot:id" v="-930848"/>
    </node>
    <node visible="true" id="-930836" timestamp="1970-01-01T00:00:00Z" version="1" lat="-1.7747517061949203" lon="-3.5859463303624159">
        <tag k="hoot:status" v="1"/>
        <tag k="hoot:id" v="-930836"/>
    </node>
    <node visible="true" id="-930835" timestamp="1970-01-01T00:00:00Z" version="1" lat="-1.7754949109129587" lon="-3.5856531587376690">
        <tag k="hoot:status" v="1"/>
        <tag k="hoot:id" v="-930835"/>
    </node>
    <node visible="true" id="-930834" timestamp="1970-01-01T00:00:00Z" version="1" lat="-1.7755477100842203" lon="-3.5856369052581232">
        <tag k="hoot:status" v="1"/>
        <tag k="hoot:id" v="-930834"/>
    </node>
    <node visible="true" id="-930833" timestamp="1970-01-01T00:00:00Z" version="1" lat="-1.7767141129156359" lon="-3.5859222861348514">
        <tag k="hoot:status" v="1"/>
        <tag k="hoot:id" v="-930833"/>
    </node>
    <node visible="true" id="-930832" timestamp="1970-01-01T00:00:00Z" version="1" lat="-1.7767547924726759" lon="-3.5859420713379233">
        <tag k="hoot:status" v="1"/>
        <tag k="hoot:id" v="-930832"/>
    </node>
    <node visible="true" id="-930831" timestamp="1970-01-01T00:00:00Z" version="1" lat="-1.7770610326968566" lon="-3.5860846942687110">
        <tag k="hoot:status" v="1"/>
        <tag k="hoot:id" v="-930831"/>
    </node>
    <node visible="true" id="-930830" timestamp="1970-01-01T00:00:00Z" version="1" lat="-1.7779037473556834" lon="-3.5863181772713468">
        <tag k="hoot:status" v="1"/>
        <tag k="hoot:id" v="-930830"/>
    </node>
    <node visible="true" id="-930202" timestamp="1970-01-01T00:00:00Z" version="1" lat="-1.7794868872000000" lon="-3.5849001728300003">
        <tag k="hoot:status" v="2"/>
        <tag k="hoot:id" v="-930202"/>
    </node>
    <node visible="true" id="-930201" timestamp="1970-01-01T00:00:00Z" version="1" lat="-1.7793313940999997" lon="-3.5849967323500000">
        <tag k="hoot:status" v="2"/>
        <tag k="hoot:id" v="-930201"/>
    </node>
    <node visible="true" id="-930199" timestamp="1970-01-01T00:00:00Z" version="1" lat="-1.7795809191600001" lon="-3.5856949379599996">
        <tag k="hoot:status" v="2"/>
        <tag k="hoot:id" v="-930199"/>
    </node>
    <node visible="true" id="-930198" timestamp="1970-01-01T00:00:00Z" version="1" lat="-1.7795734641800001" lon="-3.5862541989599999">
        <tag k="hoot:status" v="2"/>
        <tag k="hoot:id" v="-930198"/>
    </node>
    <node visible="true" id="-930197" timestamp="1970-01-01T00:00:00Z" version="1" lat="-1.7795832264799998" lon="-3.5851874969600002">
        <tag k="hoot:status" v="2"/>
        <tag k="hoot:id" v="-930197"/>
    </node>
    <node visible="true" id="-930196" timestamp="1970-01-01T00:00:00Z" version="1" lat="-1.7795826262000001" lon="-3.5853199469599994">
        <tag k="hoot:status" v="2"/>
        <tag k="hoot:id" v="-930196"/>
    </node>
    <node visible="true" id="-930195" timestamp="1970-01-01T00:00:00Z" version="1" lat="-1.7795869516199996" lon="-3.5859697549600003">
        <tag k="hoot:status" v="2"/>
        <tag k="hoot:id" v="-930195"/>
    </node>
    <node visible="true" id="-930194" timestamp="1970-01-01T00:00:00Z" version="1" lat="-1.7794949934299999" lon="-3.5838878680099997">
        <tag k="hoot:status" v="2"/>
        <tag k="hoot:id" v="-930194"/>
    </node>
    <node visible="true" id="-930193" timestamp="1970-01-01T00:00:00Z" version="1" lat="-1.7797735041299996" lon="-3.5837324820099998">
        <tag k="hoot:status" v="2"/>
        <tag k="hoot:id" v="-930193"/>
    </node>
    <node visible="true" id="-930192" timestamp="1970-01-01T00:00:00Z" version="1" lat="-1.7802216004699998" lon="-3.5835178572599999">
        <tag k="hoot:status" v="2"/>
        <tag k="hoot:id" v="-930192"/>
    </node>
    <node visible="true" id="-930191" timestamp="1970-01-01T00:00:00Z" version="1" lat="-1.7777328684399998" lon="-3.5862775857299996">
        <tag k="hoot:status" v="2"/>
        <tag k="hoot:id" v="-930191"/>
    </node>
    <node visible="true" id="-930190" timestamp="1970-01-01T00:00:00Z" version="1" lat="-1.7776469672499997" lon="-3.5861965316899997">
        <tag k="hoot:status" v="2"/>
        <tag k="hoot:id" v="-930190"/>
    </node>
    <node visible="true" id="-930189" timestamp="1970-01-01T00:00:00Z" version="1" lat="-1.7778999474199997" lon="-3.5858833450100001">
        <tag k="hoot:status" v="2"/>
        <tag k="hoot:id" v="-930189"/>
    </node>
    <node visible="true" id="-930188" timestamp="1970-01-01T00:00:00Z" version="1" lat="-1.7778743826199999" lon="-3.5856943960100001">
        <tag k="hoot:status" v="2"/>
        <tag k="hoot:id" v="-930188"/>
    </node>
    <node visible="true" id="-930187" timestamp="1970-01-01T00:00:00Z" version="1" lat="-1.7778336202500000" lon="-3.5855356310099999">
        <tag k="hoot:status" v="2"/>
        <tag k="hoot:id" v="-930187"/>
    </node>
    <node visible="true" id="-930186" timestamp="1970-01-01T00:00:00Z" version="1" lat="-1.7777945899299998" lon="-3.5853824000099999">
        <tag k="hoot:status" v="2"/>
        <tag k="hoot:id" v="-930186"/>
    </node>
    <node visible="true" id="-930185" timestamp="1970-01-01T00:00:00Z" version="1" lat="-1.7777597005499999" lon="-3.5851491500099999">
        <tag k="hoot:status" v="2"/>
        <tag k="hoot:id" v="-930185"/>
    </node>
    <node visible="true" id="-930184" timestamp="1970-01-01T00:00:00Z" version="1" lat="-1.7777531553699994" lon="-3.5850495950099996">
        <tag k="hoot:status" v="2"/>
        <tag k="hoot:id" v="-930184"/>
    </node>
    <node visible="true" id="-930183" timestamp="1970-01-01T00:00:00Z" version="1" lat="-1.7777609761399997" lon="-3.5849413140099999">
        <tag k="hoot:status" v="2"/>
        <tag k="hoot:id" v="-930183"/>
    </node>
    <node visible="true" id="-930182" timestamp="1970-01-01T00:00:00Z" version="1" lat="-1.7781471494499999" lon="-3.5849072310099999">
        <tag k="hoot:status" v="2"/>
        <tag k="hoot:id" v="-930182"/>
    </node>
    <node visible="true" id="-930181" timestamp="1970-01-01T00:00:00Z" version="1" lat="-1.7783233331499999" lon="-3.5848883350099996">
        <tag k="hoot:status" v="2"/>
        <tag k="hoot:id" v="-930181"/>
    </node>
    <node visible="true" id="-930180" timestamp="1970-01-01T00:00:00Z" version="1" lat="-1.7785457333499999" lon="-3.5848888660100000">
        <tag k="hoot:status" v="2"/>
        <tag k="hoot:id" v="-930180"/>
    </node>
    <node visible="true" id="-930179" timestamp="1970-01-01T00:00:00Z" version="1" lat="-1.7780051599500000" lon="-3.5863963505599994">
        <tag k="hoot:status" v="2"/>
        <tag k="hoot:id" v="-930179"/>
    </node>
    <node visible="true" id="-930178" timestamp="1970-01-01T00:00:00Z" version="1" lat="-1.7780901924699999" lon="-3.5865111893099999">
        <tag k="hoot:status" v="2"/>
        <tag k="hoot:id" v="-930178"/>
    </node>
    <node visible="true" id="-930177" timestamp="1970-01-01T00:00:00Z" version="1" lat="-1.7779217761399999" lon="-3.5866996250099996">
        <tag k="hoot:status" v="2"/>
        <tag k="hoot:id" v="-930177"/>
    </node>
    <node visible="true" id="-930176" timestamp="1970-01-01T00:00:00Z" version="1" lat="-1.7778877668599997" lon="-3.5869529550099997">
        <tag k="hoot:status" v="2"/>
        <tag k="hoot:id" v="-930176"/>
    </node>
    <node visible="true" id="-930175" timestamp="1970-01-01T00:00:00Z" version="1" lat="-1.7778646203399999" lon="-3.5872311950100002">
        <tag k="hoot:status" v="2"/>
        <tag k="hoot:id" v="-930175"/>
    </node>
    <node visible="true" id="-930174" timestamp="1970-01-01T00:00:00Z" version="1" lat="-1.7779397499699996" lon="-3.5872400370099999">
        <tag k="hoot:status" v="2"/>
        <tag k="hoot:id" v="-930174"/>
    </node>
    <node visible="true" id="-930129" timestamp="1970-01-01T00:00:00Z" version="1" lat="-1.7739506497799997" lon="-3.5863234172499996">
        <tag k="created_by" v="Merkaartor 0.12"/>
        <tag k="hoot:status" v="1"/>
        <tag k="hoot:id" v="-930129"/>
    </node>
    <node visible="true" id="-930128" timestamp="1970-01-01T00:00:00Z" version="1" lat="-1.7732429145999995" lon="-3.5863113760299998">
        <tag k="hoot:status" v="1"/>
        <tag k="hoot:id" v="-930128"/>
    </node>
    <node visible="true" id="-928511" timestamp="1970-01-01T00:00:00Z" version="1" lat="-1.7780418731799998" lon="-3.5840150438500000">
        <tag k="hoot:status" v="1"/>
        <tag k="hoot:id" v="-928511"/>
    </node>
    <node visible="true" id="-886317" timestamp="1970-01-01T00:00:00Z" version="1" lat="-1.7743125744299997" lon="-3.5867371479999997">
        <tag k="hoot:status" v="1"/>
        <tag k="hoot:id" v="-886317"/>
    </node>
    <node visible="true" id="-886315" timestamp="1970-01-01T00:00:00Z" version="1" lat="-1.7744894865800001" lon="-3.5863414934500000">
        <tag k="created_by" v="Merkaartor 0.12"/>
        <tag k="hoot:status" v="1"/>
        <tag k="hoot:id" v="-886315"/>
    </node>
    <node visible="true" id="-886313" timestamp="1970-01-01T00:00:00Z" version="1" lat="-1.7746826244200000" lon="-3.5859981934499996">
        <tag k="created_by" v="Merkaartor 0.12"/>
        <tag k="hoot:status" v="1"/>
        <tag k="hoot:id" v="-886313"/>
    </node>
    <node visible="true" id="-886311" timestamp="1970-01-01T00:00:00Z" version="1" lat="-1.7748970768399999" lon="-3.5858371934500002">
        <tag k="created_by" v="Merkaartor 0.12"/>
        <tag k="hoot:status" v="1"/>
        <tag k="hoot:id" v="-886311"/>
    </node>
    <node visible="true" id="-886309" timestamp="1970-01-01T00:00:00Z" version="1" lat="-1.7758729216399998" lon="-3.5855367934500002">
        <tag k="created_by" v="Merkaartor 0.12"/>
        <tag k="hoot:status" v="1"/>
        <tag k="hoot:id" v="-886309"/>
    </node>
    <node visible="true" id="-886307" timestamp="1970-01-01T00:00:00Z" version="1" lat="-1.7760981322499996" lon="-3.5856226934499995">
        <tag k="created_by" v="Merkaartor 0.12"/>
        <tag k="hoot:status" v="1"/>
        <tag k="hoot:id" v="-886307"/>
    </node>
    <node visible="true" id="-886305" timestamp="1970-01-01T00:00:00Z" version="1" lat="-1.7768701828699998" lon="-3.5859981934499996">
        <tag k="created_by" v="Merkaartor 0.12"/>
        <tag k="hoot:status" v="1"/>
        <tag k="hoot:id" v="-886305"/>
    </node>
    <node visible="true" id="-886303" timestamp="1970-01-01T00:00:00Z" version="1" lat="-1.7775565736399996" lon="-3.5863092934499994">
        <tag k="created_by" v="Merkaartor 0.12"/>
        <tag k="hoot:status" v="1"/>
        <tag k="hoot:id" v="-886303"/>
    </node>
    <node visible="true" id="-886301" timestamp="1970-01-01T00:00:00Z" version="1" lat="-1.7779747223699995" lon="-3.5863199934500001">
        <tag k="created_by" v="Merkaartor 0.12"/>
        <tag k="hoot:status" v="1"/>
        <tag k="hoot:id" v="-886301"/>
    </node>
    <node visible="true" id="-886299" timestamp="1970-01-01T00:00:00Z" version="1" lat="-1.7787468754799995" lon="-3.5861376934500004">
        <tag k="created_by" v="Merkaartor 0.12"/>
        <tag k="hoot:status" v="1"/>
        <tag k="hoot:id" v="-886299"/>
    </node>
    <node visible="true" id="-886297" timestamp="1970-01-01T00:00:00Z" version="1" lat="-1.7789720869500001" lon="-3.5854831934499996">
        <tag k="created_by" v="Merkaartor 0.12"/>
        <tag k="hoot:status" v="1"/>
        <tag k="hoot:id" v="-886297"/>
    </node>
    <node visible="true" id="-886295" timestamp="1970-01-01T00:00:00Z" version="1" lat="-1.7792723019899999" lon="-3.5851183934500002">
        <tag k="created_by" v="Merkaartor 0.12"/>
        <tag k="hoot:status" v="1"/>
        <tag k="hoot:id" v="-886295"/>
    </node>
    <node visible="true" id="-886293" timestamp="1970-01-01T00:00:00Z" version="1" lat="-1.7792616446599996" lon="-3.5848501934499999">
        <tag k="created_by" v="Merkaartor 0.12"/>
        <tag k="hoot:status" v="1"/>
        <tag k="hoot:id" v="-886293"/>
    </node>
    <node visible="true" id="-886291" timestamp="1970-01-01T00:00:00Z" version="1" lat="-1.7792187136999997" lon="-3.5841205934500002">
        <tag k="created_by" v="Merkaartor 0.12"/>
        <tag k="hoot:status" v="1"/>
        <tag k="hoot:id" v="-886291"/>
    </node>
    <node visible="true" id="-886289" timestamp="1970-01-01T00:00:00Z" version="1" lat="-1.7793044750799998" lon="-3.5840133934499994">
        <tag k="created_by" v="Merkaartor 0.12"/>
        <tag k="hoot:status" v="1"/>
<<<<<<< HEAD
        <tag k="hoot:id" v="-1"/>
    </node>
    <way visible="true" id="-884" timestamp="1970-01-01T00:00:00Z" version="1">
        <nd ref="-1"/>
        <nd ref="-2"/>
        <nd ref="-3"/>
        <nd ref="-738"/>
        <nd ref="-4"/>
        <nd ref="-5"/>
        <nd ref="-739"/>
        <nd ref="-6"/>
=======
        <tag k="hoot:id" v="-886289"/>
    </node>
    <way visible="true" id="-931008" timestamp="1970-01-01T00:00:00Z" version="1">
        <nd ref="-886289"/>
        <nd ref="-886291"/>
        <nd ref="-886293"/>
        <nd ref="-930848"/>
        <nd ref="-886295"/>
        <nd ref="-886297"/>
        <nd ref="-930849"/>
        <nd ref="-886299"/>
>>>>>>> 3a6430a2
        <tag k="width" v="5"/>
        <tag k="created_by" v="Merkaartor 0.12"/>
        <tag k="alt_name" v="KEMANGGISAN RAYA;PALMERAH BARAT 2"/>
        <tag k="name" v="Rawa Belong 2"/>
        <tag k="all_weather" v="yes"/>
        <tag k="highway" v="residential"/>
        <tag k="lanes" v="2"/>
        <tag k="surface" v="paved"/>
        <tag k="hoot:status" v="3"/>
        <tag k="error:circular" v="15"/>
<<<<<<< HEAD
        <tag k="hoot:id" v="-884"/>
    </way>
    <way visible="true" id="-876" timestamp="1970-01-01T00:00:00Z" version="1">
        <nd ref="-6"/>
        <nd ref="-7"/>
        <nd ref="-722"/>
        <nd ref="-8"/>
        <nd ref="-723"/>
        <nd ref="-9"/>
        <nd ref="-724"/>
        <nd ref="-725"/>
        <nd ref="-10"/>
        <nd ref="-11"/>
        <nd ref="-726"/>
        <nd ref="-727"/>
        <nd ref="-12"/>
        <nd ref="-728"/>
        <nd ref="-13"/>
        <nd ref="-14"/>
=======
        <tag k="hoot:id" v="-931008"/>
    </way>
    <way visible="true" id="-931000" timestamp="1970-01-01T00:00:00Z" version="1">
        <nd ref="-886299"/>
        <nd ref="-886301"/>
        <nd ref="-930830"/>
        <nd ref="-886303"/>
        <nd ref="-930831"/>
        <nd ref="-886305"/>
        <nd ref="-930832"/>
        <nd ref="-930833"/>
        <nd ref="-886307"/>
        <nd ref="-886309"/>
        <nd ref="-930834"/>
        <nd ref="-930835"/>
        <nd ref="-886311"/>
        <nd ref="-930836"/>
        <nd ref="-886313"/>
        <nd ref="-886315"/>
>>>>>>> 3a6430a2
        <tag k="width" v="5"/>
        <tag k="created_by" v="Merkaartor 0.12"/>
        <tag k="alt_name" v="KEMANGGISAN RAYA;PALMERAH BARAT 9;RAWA BELONG 2"/>
        <tag k="name" v="Rawa Belong 2"/>
        <tag k="all_weather" v="yes"/>
        <tag k="highway" v="residential"/>
        <tag k="lanes" v="2"/>
        <tag k="surface" v="paved"/>
        <tag k="hoot:status" v="3"/>
        <tag k="error:circular" v="15"/>
<<<<<<< HEAD
        <tag k="hoot:id" v="-876"/>
=======
        <tag k="hoot:id" v="-931000"/>
>>>>>>> 3a6430a2
    </way>
    <way visible="true" id="-930142" timestamp="1970-01-01T00:00:00Z" version="1">
        <nd ref="-930848"/>
        <nd ref="-930201"/>
        <nd ref="-930202"/>
        <nd ref="-930197"/>
        <nd ref="-930196"/>
        <nd ref="-930199"/>
        <nd ref="-930195"/>
        <nd ref="-930198"/>
        <tag k="width" v="2.5"/>
        <tag k="all_weather" v="yes"/>
        <tag k="highway" v="unclassified"/>
        <tag k="lanes" v="1"/>
        <tag k="surface" v="paved"/>
        <tag k="hoot:status" v="2"/>
        <tag k="error:circular" v="10.08"/>
        <tag k="hoot:id" v="-930142"/>
    </way>
    <way visible="true" id="-930141" timestamp="1970-01-01T00:00:00Z" version="1">
        <nd ref="-930192"/>
        <nd ref="-930193"/>
        <nd ref="-930194"/>
        <nd ref="-886289"/>
        <tag k="width" v="5"/>
        <tag k="alt_name" v="PALMERAH BARAT 2"/>
        <tag k="name" v="KEMANGGISAN RAYA"/>
        <tag k="all_weather" v="yes"/>
        <tag k="highway" v="secondary"/>
        <tag k="lanes" v="2"/>
        <tag k="surface" v="paved"/>
        <tag k="hoot:status" v="2"/>
        <tag k="error:circular" v="10.08"/>
        <tag k="hoot:id" v="-930141"/>
    </way>
    <way visible="true" id="-930140" timestamp="1970-01-01T00:00:00Z" version="1">
        <nd ref="-930180"/>
        <nd ref="-930181"/>
        <nd ref="-930182"/>
        <nd ref="-930183"/>
        <nd ref="-930184"/>
        <nd ref="-930185"/>
        <nd ref="-930186"/>
        <nd ref="-930187"/>
        <nd ref="-930188"/>
        <nd ref="-930189"/>
        <nd ref="-930190"/>
        <nd ref="-930191"/>
        <nd ref="-930830"/>
        <tag k="width" v="2.5"/>
        <tag k="all_weather" v="yes"/>
        <tag k="highway" v="unclassified"/>
        <tag k="lanes" v="1"/>
        <tag k="surface" v="paved"/>
        <tag k="hoot:status" v="2"/>
        <tag k="error:circular" v="10.08"/>
        <tag k="hoot:id" v="-930140"/>
    </way>
    <way visible="true" id="-930139" timestamp="1970-01-01T00:00:00Z" version="1">
        <nd ref="-930174"/>
        <nd ref="-930175"/>
        <nd ref="-930176"/>
        <nd ref="-930177"/>
        <nd ref="-930178"/>
        <nd ref="-930179"/>
        <nd ref="-930830"/>
        <tag k="width" v="2.5"/>
        <tag k="all_weather" v="yes"/>
        <tag k="highway" v="unclassified"/>
        <tag k="lanes" v="1"/>
        <tag k="surface" v="paved"/>
        <tag k="hoot:status" v="2"/>
        <tag k="error:circular" v="10.08"/>
        <tag k="hoot:id" v="-930139"/>
    </way>
    <way visible="true" id="-930127" timestamp="1970-01-01T00:00:00Z" version="1">
        <nd ref="-930128"/>
        <nd ref="-930129"/>
        <nd ref="-886315"/>
        <tag k="highway" v="road"/>
        <tag k="hoot:status" v="3"/>
        <tag k="hoot:id" v="-930127"/>
    </way>
    <way visible="true" id="-928512" timestamp="1970-01-01T00:00:00Z" version="1">
        <nd ref="-928511"/>
        <nd ref="-886289"/>
        <tag k="highway" v="road"/>
        <tag k="hoot:status" v="3"/>
        <tag k="hoot:id" v="-928512"/>
    </way>
    <way visible="true" id="-886321" timestamp="1970-01-01T00:00:00Z" version="1">
        <nd ref="-886317"/>
        <nd ref="-886315"/>
        <tag k="highway" v="road"/>
        <tag k="hoot:status" v="3"/>
        <tag k="hoot:id" v="-886321"/>
    </way>
</osm><|MERGE_RESOLUTION|>--- conflicted
+++ resolved
@@ -234,22 +234,9 @@
     <node visible="true" id="-886289" timestamp="1970-01-01T00:00:00Z" version="1" lat="-1.7793044750799998" lon="-3.5840133934499994">
         <tag k="created_by" v="Merkaartor 0.12"/>
         <tag k="hoot:status" v="1"/>
-<<<<<<< HEAD
-        <tag k="hoot:id" v="-1"/>
-    </node>
-    <way visible="true" id="-884" timestamp="1970-01-01T00:00:00Z" version="1">
-        <nd ref="-1"/>
-        <nd ref="-2"/>
-        <nd ref="-3"/>
-        <nd ref="-738"/>
-        <nd ref="-4"/>
-        <nd ref="-5"/>
-        <nd ref="-739"/>
-        <nd ref="-6"/>
-=======
         <tag k="hoot:id" v="-886289"/>
     </node>
-    <way visible="true" id="-931008" timestamp="1970-01-01T00:00:00Z" version="1">
+    <way visible="true" id="-931007" timestamp="1970-01-01T00:00:00Z" version="1">
         <nd ref="-886289"/>
         <nd ref="-886291"/>
         <nd ref="-886293"/>
@@ -258,41 +245,19 @@
         <nd ref="-886297"/>
         <nd ref="-930849"/>
         <nd ref="-886299"/>
->>>>>>> 3a6430a2
+        <tag k="created_by" v="Merkaartor 0.12"/>
+        <tag k="all_weather" v="yes"/>
+        <tag k="highway" v="residential"/>
+        <tag k="name" v="Rawa Belong 2"/>
+        <tag k="alt_name" v="KEMANGGISAN RAYA;PALMERAH BARAT 2"/>
+        <tag k="surface" v="paved"/>
+        <tag k="lanes" v="2"/>
         <tag k="width" v="5"/>
-        <tag k="created_by" v="Merkaartor 0.12"/>
-        <tag k="alt_name" v="KEMANGGISAN RAYA;PALMERAH BARAT 2"/>
-        <tag k="name" v="Rawa Belong 2"/>
-        <tag k="all_weather" v="yes"/>
-        <tag k="highway" v="residential"/>
-        <tag k="lanes" v="2"/>
-        <tag k="surface" v="paved"/>
         <tag k="hoot:status" v="3"/>
         <tag k="error:circular" v="15"/>
-<<<<<<< HEAD
-        <tag k="hoot:id" v="-884"/>
-    </way>
-    <way visible="true" id="-876" timestamp="1970-01-01T00:00:00Z" version="1">
-        <nd ref="-6"/>
-        <nd ref="-7"/>
-        <nd ref="-722"/>
-        <nd ref="-8"/>
-        <nd ref="-723"/>
-        <nd ref="-9"/>
-        <nd ref="-724"/>
-        <nd ref="-725"/>
-        <nd ref="-10"/>
-        <nd ref="-11"/>
-        <nd ref="-726"/>
-        <nd ref="-727"/>
-        <nd ref="-12"/>
-        <nd ref="-728"/>
-        <nd ref="-13"/>
-        <nd ref="-14"/>
-=======
-        <tag k="hoot:id" v="-931008"/>
-    </way>
-    <way visible="true" id="-931000" timestamp="1970-01-01T00:00:00Z" version="1">
+        <tag k="hoot:id" v="-931007"/>
+    </way>
+    <way visible="true" id="-930999" timestamp="1970-01-01T00:00:00Z" version="1">
         <nd ref="-886299"/>
         <nd ref="-886301"/>
         <nd ref="-930830"/>
@@ -309,22 +274,17 @@
         <nd ref="-930836"/>
         <nd ref="-886313"/>
         <nd ref="-886315"/>
->>>>>>> 3a6430a2
+        <tag k="created_by" v="Merkaartor 0.12"/>
+        <tag k="all_weather" v="yes"/>
+        <tag k="highway" v="residential"/>
+        <tag k="name" v="Rawa Belong 2"/>
+        <tag k="alt_name" v="KEMANGGISAN RAYA;PALMERAH BARAT 9;RAWA BELONG 2"/>
+        <tag k="surface" v="paved"/>
+        <tag k="lanes" v="2"/>
         <tag k="width" v="5"/>
-        <tag k="created_by" v="Merkaartor 0.12"/>
-        <tag k="alt_name" v="KEMANGGISAN RAYA;PALMERAH BARAT 9;RAWA BELONG 2"/>
-        <tag k="name" v="Rawa Belong 2"/>
-        <tag k="all_weather" v="yes"/>
-        <tag k="highway" v="residential"/>
-        <tag k="lanes" v="2"/>
-        <tag k="surface" v="paved"/>
         <tag k="hoot:status" v="3"/>
         <tag k="error:circular" v="15"/>
-<<<<<<< HEAD
-        <tag k="hoot:id" v="-876"/>
-=======
-        <tag k="hoot:id" v="-931000"/>
->>>>>>> 3a6430a2
+        <tag k="hoot:id" v="-930999"/>
     </way>
     <way visible="true" id="-930142" timestamp="1970-01-01T00:00:00Z" version="1">
         <nd ref="-930848"/>
@@ -335,11 +295,11 @@
         <nd ref="-930199"/>
         <nd ref="-930195"/>
         <nd ref="-930198"/>
+        <tag k="all_weather" v="yes"/>
+        <tag k="highway" v="unclassified"/>
+        <tag k="surface" v="paved"/>
+        <tag k="lanes" v="1"/>
         <tag k="width" v="2.5"/>
-        <tag k="all_weather" v="yes"/>
-        <tag k="highway" v="unclassified"/>
-        <tag k="lanes" v="1"/>
-        <tag k="surface" v="paved"/>
         <tag k="hoot:status" v="2"/>
         <tag k="error:circular" v="10.08"/>
         <tag k="hoot:id" v="-930142"/>
@@ -349,13 +309,13 @@
         <nd ref="-930193"/>
         <nd ref="-930194"/>
         <nd ref="-886289"/>
+        <tag k="all_weather" v="yes"/>
+        <tag k="highway" v="secondary"/>
+        <tag k="name" v="KEMANGGISAN RAYA"/>
+        <tag k="alt_name" v="PALMERAH BARAT 2"/>
+        <tag k="surface" v="paved"/>
+        <tag k="lanes" v="2"/>
         <tag k="width" v="5"/>
-        <tag k="alt_name" v="PALMERAH BARAT 2"/>
-        <tag k="name" v="KEMANGGISAN RAYA"/>
-        <tag k="all_weather" v="yes"/>
-        <tag k="highway" v="secondary"/>
-        <tag k="lanes" v="2"/>
-        <tag k="surface" v="paved"/>
         <tag k="hoot:status" v="2"/>
         <tag k="error:circular" v="10.08"/>
         <tag k="hoot:id" v="-930141"/>
@@ -374,11 +334,11 @@
         <nd ref="-930190"/>
         <nd ref="-930191"/>
         <nd ref="-930830"/>
+        <tag k="all_weather" v="yes"/>
+        <tag k="highway" v="unclassified"/>
+        <tag k="surface" v="paved"/>
+        <tag k="lanes" v="1"/>
         <tag k="width" v="2.5"/>
-        <tag k="all_weather" v="yes"/>
-        <tag k="highway" v="unclassified"/>
-        <tag k="lanes" v="1"/>
-        <tag k="surface" v="paved"/>
         <tag k="hoot:status" v="2"/>
         <tag k="error:circular" v="10.08"/>
         <tag k="hoot:id" v="-930140"/>
@@ -391,11 +351,11 @@
         <nd ref="-930178"/>
         <nd ref="-930179"/>
         <nd ref="-930830"/>
+        <tag k="all_weather" v="yes"/>
+        <tag k="highway" v="unclassified"/>
+        <tag k="surface" v="paved"/>
+        <tag k="lanes" v="1"/>
         <tag k="width" v="2.5"/>
-        <tag k="all_weather" v="yes"/>
-        <tag k="highway" v="unclassified"/>
-        <tag k="lanes" v="1"/>
-        <tag k="surface" v="paved"/>
         <tag k="hoot:status" v="2"/>
         <tag k="error:circular" v="10.08"/>
         <tag k="hoot:id" v="-930139"/>

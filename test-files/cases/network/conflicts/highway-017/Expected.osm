--- conflicted
+++ resolved
@@ -1,87 +1,45 @@
 <?xml version="1.0" encoding="UTF-8"?>
 <osm version="0.6" generator="hootenanny" srs="+epsg:4326">
     <bounds minlat="1.29317632789" minlon="5.273732899999999" maxlat="1.29688755074" maxlon="5.27840040167"/>
-<<<<<<< HEAD
-    <node visible="true" id="-354" timestamp="1970-01-01T00:00:00Z" version="1" lat="1.2954937523413077" lon="5.2756561700064610">
-        <tag k="hoot:status" v="1"/>
-        <tag k="hoot:id" v="-354"/>
-    </node>
-    <node visible="true" id="-353" timestamp="1970-01-01T00:00:00Z" version="1" lat="1.2950151643890537" lon="5.2755719750428582">
-        <tag k="hoot:status" v="1"/>
-        <tag k="hoot:id" v="-353"/>
-    </node>
-    <node visible="true" id="-348" timestamp="1970-01-01T00:00:00Z" version="1" lat="1.2941929236840857" lon="5.2752350420689247">
-        <tag k="hoot:status" v="1"/>
-        <tag k="hoot:id" v="-348"/>
-    </node>
-    <node visible="true" id="-339" timestamp="1970-01-01T00:00:00Z" version="1" lat="1.2939021837159554" lon="5.2772897908224010">
-        <tag k="hoot:status" v="1"/>
-        <tag k="hoot:id" v="-339"/>
-    </node>
-    <node visible="true" id="-338" timestamp="1970-01-01T00:00:00Z" version="1" lat="1.2942173686298433" lon="5.2772841962230608">
-        <tag k="hoot:status" v="1"/>
-        <tag k="hoot:id" v="-338"/>
-    </node>
-    <node visible="true" id="-337" timestamp="1970-01-01T00:00:00Z" version="1" lat="1.2943297230597293" lon="5.2772508412585477">
-        <tag k="hoot:status" v="1"/>
-        <tag k="hoot:id" v="-337"/>
-    </node>
-    <node visible="true" id="-336" timestamp="1970-01-01T00:00:00Z" version="1" lat="1.2949393956090276" lon="5.2770698460605399">
-        <tag k="hoot:status" v="1"/>
-        <tag k="hoot:id" v="-336"/>
-    </node>
-    <node visible="true" id="-327" timestamp="1970-01-01T00:00:00Z" version="1" lat="1.2955407570978903" lon="5.2755846198161933">
-        <tag k="hoot:status" v="1"/>
-        <tag k="hoot:id" v="-327"/>
-    </node>
-    <node visible="true" id="-326" timestamp="1970-01-01T00:00:00Z" version="1" lat="1.2955580285340687" lon="5.2755000417038325">
-        <tag k="hoot:status" v="1"/>
-        <tag k="hoot:id" v="-326"/>
-    </node>
-    <node visible="true" id="-322" timestamp="1970-01-01T00:00:00Z" version="1" lat="1.2945795862566574" lon="5.2753102423284144">
-        <tag k="hoot:status" v="1"/>
-        <tag k="hoot:id" v="-322"/>
-=======
-    <node visible="true" id="-306532" timestamp="1970-01-01T00:00:00Z" version="1" lat="1.2939021837159554" lon="5.2772897908224010">
-        <tag k="hoot:status" v="1"/>
-        <tag k="hoot:id" v="-306532"/>
-    </node>
-    <node visible="true" id="-306531" timestamp="1970-01-01T00:00:00Z" version="1" lat="1.2942173686298433" lon="5.2772841962230608">
-        <tag k="hoot:status" v="1"/>
-        <tag k="hoot:id" v="-306531"/>
-    </node>
-    <node visible="true" id="-306530" timestamp="1970-01-01T00:00:00Z" version="1" lat="1.2943297230597293" lon="5.2772508412585477">
-        <tag k="hoot:status" v="1"/>
-        <tag k="hoot:id" v="-306530"/>
-    </node>
-    <node visible="true" id="-306529" timestamp="1970-01-01T00:00:00Z" version="1" lat="1.2949393956090276" lon="5.2770698460605399">
-        <tag k="hoot:status" v="1"/>
-        <tag k="hoot:id" v="-306529"/>
-    </node>
-    <node visible="true" id="-306522" timestamp="1970-01-01T00:00:00Z" version="1" lat="1.2945859118713576" lon="5.2752830834012343">
+    <node visible="true" id="-306522" timestamp="1970-01-01T00:00:00Z" version="1" lat="1.2939021837159554" lon="5.2772897908224010">
         <tag k="hoot:status" v="1"/>
         <tag k="hoot:id" v="-306522"/>
     </node>
-    <node visible="true" id="-306519" timestamp="1970-01-01T00:00:00Z" version="1" lat="1.2954937523413077" lon="5.2756561700064610">
+    <node visible="true" id="-306521" timestamp="1970-01-01T00:00:00Z" version="1" lat="1.2942173686298433" lon="5.2772841962230608">
+        <tag k="hoot:status" v="1"/>
+        <tag k="hoot:id" v="-306521"/>
+    </node>
+    <node visible="true" id="-306520" timestamp="1970-01-01T00:00:00Z" version="1" lat="1.2943297230597293" lon="5.2772508412585477">
+        <tag k="hoot:status" v="1"/>
+        <tag k="hoot:id" v="-306520"/>
+    </node>
+    <node visible="true" id="-306519" timestamp="1970-01-01T00:00:00Z" version="1" lat="1.2949393956090276" lon="5.2770698460605399">
         <tag k="hoot:status" v="1"/>
         <tag k="hoot:id" v="-306519"/>
     </node>
-    <node visible="true" id="-306518" timestamp="1970-01-01T00:00:00Z" version="1" lat="1.2950089564512188" lon="5.2755698351127229">
-        <tag k="hoot:status" v="1"/>
-        <tag k="hoot:id" v="-306518"/>
-    </node>
-    <node visible="true" id="-306514" timestamp="1970-01-01T00:00:00Z" version="1" lat="1.2955386895349172" lon="5.2755947446578286">
+    <node visible="true" id="-306515" timestamp="1970-01-01T00:00:00Z" version="1" lat="1.2954937523413077" lon="5.2756561700064610">
+        <tag k="hoot:status" v="1"/>
+        <tag k="hoot:id" v="-306515"/>
+    </node>
+    <node visible="true" id="-306514" timestamp="1970-01-01T00:00:00Z" version="1" lat="1.2950089564512188" lon="5.2755698351127229">
         <tag k="hoot:status" v="1"/>
         <tag k="hoot:id" v="-306514"/>
     </node>
-    <node visible="true" id="-306513" timestamp="1970-01-01T00:00:00Z" version="1" lat="1.2955560565004580" lon="5.2755096987405521">
-        <tag k="hoot:status" v="1"/>
-        <tag k="hoot:id" v="-306513"/>
-    </node>
-    <node visible="true" id="-306505" timestamp="1970-01-01T00:00:00Z" version="1" lat="1.2941851379733504" lon="5.2752701670261040">
+    <node visible="true" id="-306510" timestamp="1970-01-01T00:00:00Z" version="1" lat="1.2955386895349172" lon="5.2755947446578286">
+        <tag k="hoot:status" v="1"/>
+        <tag k="hoot:id" v="-306510"/>
+    </node>
+    <node visible="true" id="-306509" timestamp="1970-01-01T00:00:00Z" version="1" lat="1.2955560565004580" lon="5.2755096987405521">
+        <tag k="hoot:status" v="1"/>
+        <tag k="hoot:id" v="-306509"/>
+    </node>
+    <node visible="true" id="-306505" timestamp="1970-01-01T00:00:00Z" version="1" lat="1.2945859118713576" lon="5.2752830834012343">
         <tag k="hoot:status" v="1"/>
         <tag k="hoot:id" v="-306505"/>
->>>>>>> 3a6430a2
+    </node>
+    <node visible="true" id="-306497" timestamp="1970-01-01T00:00:00Z" version="1" lat="1.2941851379733504" lon="5.2752701670261040">
+        <tag k="hoot:status" v="1"/>
+        <tag k="hoot:id" v="-306497"/>
     </node>
     <node visible="true" id="-306311" timestamp="1970-01-01T00:00:00Z" version="1" lat="1.2951920001399999" lon="5.2747859496700000">
         <tag k="hoot:status" v="2"/>
@@ -159,15 +117,7 @@
         <tag k="hoot:status" v="2"/>
         <tag k="hoot:id" v="-306253"/>
     </node>
-<<<<<<< HEAD
-    <node visible="true" id="-74" timestamp="1970-01-01T00:00:00Z" version="1" lat="1.2942850930499998" lon="5.2767829516700004">
-=======
-    <node visible="true" id="-306249" timestamp="1970-01-01T00:00:00Z" version="1" lat="1.2943342951800001" lon="5.2765505516699998">
-        <tag k="hoot:status" v="2"/>
-        <tag k="hoot:id" v="-306249"/>
-    </node>
     <node visible="true" id="-306248" timestamp="1970-01-01T00:00:00Z" version="1" lat="1.2942850930499998" lon="5.2767829516700004">
->>>>>>> 3a6430a2
         <tag k="hoot:status" v="2"/>
         <tag k="hoot:id" v="-306248"/>
     </node>
@@ -379,262 +329,158 @@
         <tag k="hoot:status" v="1"/>
         <tag k="hoot:id" v="-306157"/>
     </node>
-<<<<<<< HEAD
-    <way visible="true" id="-417" timestamp="1970-01-01T00:00:00Z" version="1">
-        <nd ref="-9"/>
-        <nd ref="-16"/>
-        <nd ref="-353"/>
-        <nd ref="-27"/>
-        <nd ref="-354"/>
-        <nd ref="-3"/>
-        <nd ref="-19"/>
-=======
-    <way visible="true" id="-306630" timestamp="1970-01-01T00:00:00Z" version="1">
-        <nd ref="-306532"/>
+    <way visible="true" id="-306601" timestamp="1970-01-01T00:00:00Z" version="1">
+        <nd ref="-306522"/>
         <nd ref="-306253"/>
         <nd ref="-306254"/>
         <nd ref="-306255"/>
         <nd ref="-306162"/>
->>>>>>> 3a6430a2
-        <tag k="width" v="2.5"/>
+        <tag k="all_weather" v="yes"/>
+        <tag k="highway" v="unclassified"/>
         <tag k="name" v="KOL. SUTOMO 3"/>
-        <tag k="all_weather" v="yes"/>
-        <tag k="highway" v="unclassified"/>
-        <tag k="lanes" v="1"/>
-        <tag k="surface" v="paved"/>
-<<<<<<< HEAD
-        <tag k="hoot:status" v="3"/>
-        <tag k="error:circular" v="15"/>
-        <tag k="hoot:id" v="-417"/>
-    </way>
-    <way visible="true" id="-415" timestamp="1970-01-01T00:00:00Z" version="1">
-        <nd ref="-12"/>
-        <nd ref="-348"/>
-        <nd ref="-35"/>
-        <nd ref="-36"/>
-        <nd ref="-34"/>
-=======
-        <tag k="hoot:status" v="2"/>
-        <tag k="error:circular" v="10.08"/>
-        <tag k="hoot:id" v="-306630"/>
-    </way>
-    <way visible="true" id="-306625" timestamp="1970-01-01T00:00:00Z" version="1">
+        <tag k="surface" v="paved"/>
+        <tag k="lanes" v="1"/>
+        <tag k="width" v="2.5"/>
+        <tag k="hoot:status" v="2"/>
+        <tag k="error:circular" v="10.08"/>
+        <tag k="hoot:id" v="-306601"/>
+    </way>
+    <way visible="true" id="-306596" timestamp="1970-01-01T00:00:00Z" version="1">
         <nd ref="-306174"/>
         <nd ref="-306179"/>
-        <nd ref="-306529"/>
-        <nd ref="-306530"/>
-        <nd ref="-306531"/>
+        <nd ref="-306519"/>
+        <nd ref="-306520"/>
+        <nd ref="-306521"/>
         <nd ref="-306182"/>
-        <nd ref="-306532"/>
+        <nd ref="-306522"/>
         <nd ref="-306158"/>
         <nd ref="-306178"/>
->>>>>>> 3a6430a2
-        <tag k="width" v="2.5"/>
+        <tag k="all_weather" v="yes"/>
+        <tag k="highway" v="residential"/>
         <tag k="name" v="DARUL KHAEROT"/>
-        <tag k="all_weather" v="yes"/>
-        <tag k="highway" v="residential"/>
-        <tag k="lanes" v="1"/>
-        <tag k="surface" v="paved"/>
-        <tag k="hoot:status" v="3"/>
-        <tag k="error:circular" v="15"/>
-<<<<<<< HEAD
-        <tag k="hoot:id" v="-415"/>
-    </way>
-    <way visible="true" id="-413" timestamp="1970-01-01T00:00:00Z" version="1">
-        <nd ref="-339"/>
-        <nd ref="-79"/>
-        <nd ref="-80"/>
-        <nd ref="-81"/>
-        <nd ref="-6"/>
-=======
-        <tag k="hoot:id" v="-306625"/>
-    </way>
-    <way visible="true" id="-306622" timestamp="1970-01-01T00:00:00Z" version="1">
+        <tag k="surface" v="paved"/>
+        <tag k="lanes" v="1"/>
+        <tag k="width" v="2.5"/>
+        <tag k="hoot:status" v="3"/>
+        <tag k="error:circular" v="15"/>
+        <tag k="hoot:id" v="-306596"/>
+    </way>
+    <way visible="true" id="-306593" timestamp="1970-01-01T00:00:00Z" version="1">
+        <nd ref="-306165"/>
+        <nd ref="-306172"/>
+        <nd ref="-306514"/>
+        <nd ref="-306183"/>
+        <nd ref="-306515"/>
+        <nd ref="-306159"/>
+        <nd ref="-306175"/>
+        <tag k="highway" v="residential"/>
+        <tag k="all_weather" v="yes"/>
+        <tag k="surface" v="paved"/>
+        <tag k="lanes" v="1"/>
+        <tag k="width" v="2.5"/>
+        <tag k="hoot:status" v="3"/>
+        <tag k="error:circular" v="15"/>
+        <tag k="hoot:id" v="-306593"/>
+    </way>
+    <way visible="true" id="-306590" timestamp="1970-01-01T00:00:00Z" version="1">
+        <nd ref="-306204"/>
+        <nd ref="-306205"/>
+        <nd ref="-306169"/>
+        <nd ref="-306509"/>
+        <nd ref="-306510"/>
+        <nd ref="-306173"/>
+        <nd ref="-306160"/>
+        <nd ref="-306174"/>
+        <tag k="source" v="Bing"/>
+        <tag k="all_weather" v="yes"/>
+        <tag k="highway" v="residential"/>
+        <tag k="bridge" v="yes"/>
+        <tag k="name" v="Perindustrian"/>
+        <tag k="alt_name" v="PERINDUSTRIAN"/>
+        <tag k="surface" v="paved"/>
+        <tag k="lanes" v="1"/>
+        <tag k="width" v="2.5"/>
+        <tag k="hoot:status" v="3"/>
+        <tag k="error:circular" v="15"/>
+        <tag k="hoot:id" v="-306590"/>
+    </way>
+    <way visible="true" id="-306588" timestamp="1970-01-01T00:00:00Z" version="1">
         <nd ref="-306214"/>
         <nd ref="-306222"/>
         <nd ref="-306223"/>
         <nd ref="-306224"/>
         <nd ref="-306225"/>
         <nd ref="-306208"/>
->>>>>>> 3a6430a2
-        <tag k="width" v="2.5"/>
+        <tag k="all_weather" v="yes"/>
+        <tag k="highway" v="unclassified"/>
         <tag k="name" v="KOL. SUTOMO 2"/>
-        <tag k="all_weather" v="yes"/>
-        <tag k="highway" v="unclassified"/>
-        <tag k="lanes" v="1"/>
-        <tag k="surface" v="paved"/>
-        <tag k="hoot:status" v="2"/>
-        <tag k="error:circular" v="10.08"/>
-<<<<<<< HEAD
-        <tag k="hoot:id" v="-413"/>
-    </way>
-    <way visible="true" id="-408" timestamp="1970-01-01T00:00:00Z" version="1">
-        <nd ref="-18"/>
-        <nd ref="-23"/>
-        <nd ref="-336"/>
-        <nd ref="-337"/>
-        <nd ref="-338"/>
-        <nd ref="-26"/>
-        <nd ref="-339"/>
-        <nd ref="-2"/>
-        <nd ref="-22"/>
-=======
-        <tag k="hoot:id" v="-306622"/>
-    </way>
-    <way visible="true" id="-306620" timestamp="1970-01-01T00:00:00Z" version="1">
+        <tag k="surface" v="paved"/>
+        <tag k="lanes" v="1"/>
+        <tag k="width" v="2.5"/>
+        <tag k="hoot:status" v="2"/>
+        <tag k="error:circular" v="10.08"/>
+        <tag k="hoot:id" v="-306588"/>
+    </way>
+    <way visible="true" id="-306586" timestamp="1970-01-01T00:00:00Z" version="1">
         <nd ref="-306165"/>
-        <nd ref="-306522"/>
+        <nd ref="-306505"/>
         <nd ref="-306166"/>
         <nd ref="-306206"/>
         <nd ref="-306207"/>
         <nd ref="-306208"/>
->>>>>>> 3a6430a2
-        <tag k="width" v="2.5"/>
+        <tag k="all_weather" v="yes"/>
+        <tag k="highway" v="residential"/>
         <tag k="bridge" v="yes"/>
         <tag k="name" v="KOL. SUTOMO 2"/>
-        <tag k="all_weather" v="yes"/>
-        <tag k="highway" v="residential"/>
-        <tag k="lanes" v="1"/>
-        <tag k="surface" v="paved"/>
-        <tag k="hoot:status" v="3"/>
-        <tag k="error:circular" v="15"/>
-<<<<<<< HEAD
-        <tag k="hoot:id" v="-408"/>
-    </way>
-    <way visible="true" id="-405" timestamp="1970-01-01T00:00:00Z" version="1">
-        <nd ref="-30"/>
-        <nd ref="-31"/>
-        <nd ref="-13"/>
-        <nd ref="-326"/>
-        <nd ref="-327"/>
-        <nd ref="-17"/>
-        <nd ref="-4"/>
-        <nd ref="-18"/>
-=======
-        <tag k="hoot:id" v="-306620"/>
-    </way>
-    <way visible="true" id="-306617" timestamp="1970-01-01T00:00:00Z" version="1">
-        <nd ref="-306165"/>
-        <nd ref="-306172"/>
-        <nd ref="-306518"/>
-        <nd ref="-306183"/>
-        <nd ref="-306519"/>
-        <nd ref="-306159"/>
-        <nd ref="-306175"/>
->>>>>>> 3a6430a2
-        <tag k="width" v="2.5"/>
-        <tag k="highway" v="residential"/>
-        <tag k="all_weather" v="yes"/>
-        <tag k="lanes" v="1"/>
-        <tag k="surface" v="paved"/>
-        <tag k="hoot:status" v="3"/>
-        <tag k="error:circular" v="15"/>
-<<<<<<< HEAD
-        <tag k="hoot:id" v="-405"/>
-    </way>
-    <way visible="true" id="-403" timestamp="1970-01-01T00:00:00Z" version="1">
-        <nd ref="-40"/>
-        <nd ref="-48"/>
-        <nd ref="-49"/>
-        <nd ref="-50"/>
-        <nd ref="-51"/>
-        <nd ref="-34"/>
-=======
-        <tag k="hoot:id" v="-306617"/>
-    </way>
-    <way visible="true" id="-306614" timestamp="1970-01-01T00:00:00Z" version="1">
-        <nd ref="-306204"/>
-        <nd ref="-306205"/>
-        <nd ref="-306169"/>
-        <nd ref="-306513"/>
-        <nd ref="-306514"/>
-        <nd ref="-306173"/>
-        <nd ref="-306160"/>
-        <nd ref="-306174"/>
->>>>>>> 3a6430a2
-        <tag k="width" v="2.5"/>
-        <tag k="bridge" v="yes"/>
-        <tag k="alt_name" v="PERINDUSTRIAN"/>
-        <tag k="source" v="Bing"/>
-        <tag k="name" v="Perindustrian"/>
-        <tag k="all_weather" v="yes"/>
-        <tag k="highway" v="residential"/>
-        <tag k="lanes" v="1"/>
-        <tag k="surface" v="paved"/>
-<<<<<<< HEAD
-        <tag k="hoot:status" v="2"/>
-        <tag k="error:circular" v="10.08"/>
-        <tag k="hoot:id" v="-403"/>
-    </way>
-    <way visible="true" id="-401" timestamp="1970-01-01T00:00:00Z" version="1">
-        <nd ref="-9"/>
-        <nd ref="-322"/>
-        <nd ref="-10"/>
-        <nd ref="-32"/>
-        <nd ref="-33"/>
-        <nd ref="-34"/>
-=======
-        <tag k="hoot:status" v="3"/>
-        <tag k="error:circular" v="15"/>
-        <tag k="hoot:id" v="-306614"/>
-    </way>
-    <way visible="true" id="-306612" timestamp="1970-01-01T00:00:00Z" version="1">
+        <tag k="surface" v="paved"/>
+        <tag k="lanes" v="1"/>
+        <tag k="width" v="2.5"/>
+        <tag k="hoot:status" v="3"/>
+        <tag k="error:circular" v="15"/>
+        <tag k="hoot:id" v="-306586"/>
+    </way>
+    <way visible="true" id="-306584" timestamp="1970-01-01T00:00:00Z" version="1">
         <nd ref="-306168"/>
-        <nd ref="-306505"/>
+        <nd ref="-306497"/>
         <nd ref="-306209"/>
         <nd ref="-306210"/>
         <nd ref="-306208"/>
->>>>>>> 3a6430a2
-        <tag k="width" v="2.5"/>
+        <tag k="highway" v="residential"/>
+        <tag k="all_weather" v="yes"/>
         <tag k="bridge" v="yes"/>
         <tag k="name" v="KOL. SUTOMO 3"/>
-        <tag k="highway" v="residential"/>
-        <tag k="all_weather" v="yes"/>
-        <tag k="lanes" v="1"/>
-        <tag k="surface" v="paved"/>
-        <tag k="hoot:status" v="3"/>
-        <tag k="error:circular" v="15"/>
-<<<<<<< HEAD
-        <tag k="hoot:id" v="-401"/>
-    </way>
-    <way visible="true" id="-48" timestamp="1970-01-01T00:00:00Z" version="1">
-        <nd ref="-60"/>
-        <nd ref="-61"/>
-        <nd ref="-62"/>
-        <nd ref="-40"/>
-=======
-        <tag k="hoot:id" v="-306612"/>
-    </way>
-    <way visible="true" id="-306233" timestamp="1970-01-01T00:00:00Z" version="1">
+        <tag k="surface" v="paved"/>
+        <tag k="lanes" v="1"/>
+        <tag k="width" v="2.5"/>
+        <tag k="hoot:status" v="3"/>
+        <tag k="error:circular" v="15"/>
+        <tag k="hoot:id" v="-306584"/>
+    </way>
+    <way visible="true" id="-306231" timestamp="1970-01-01T00:00:00Z" version="1">
         <nd ref="-306234"/>
         <nd ref="-306235"/>
         <nd ref="-306236"/>
         <nd ref="-306214"/>
->>>>>>> 3a6430a2
-        <tag k="width" v="2.5"/>
-        <tag k="all_weather" v="yes"/>
-        <tag k="highway" v="unclassified"/>
-        <tag k="lanes" v="1"/>
-        <tag k="surface" v="paved"/>
-        <tag k="hoot:status" v="2"/>
-        <tag k="error:circular" v="10.08"/>
-<<<<<<< HEAD
-        <tag k="hoot:id" v="-48"/>
-=======
-        <tag k="hoot:id" v="-306233"/>
->>>>>>> 3a6430a2
+        <tag k="all_weather" v="yes"/>
+        <tag k="highway" v="unclassified"/>
+        <tag k="surface" v="paved"/>
+        <tag k="lanes" v="1"/>
+        <tag k="width" v="2.5"/>
+        <tag k="hoot:status" v="2"/>
+        <tag k="error:circular" v="10.08"/>
+        <tag k="hoot:id" v="-306231"/>
     </way>
     <way visible="true" id="-306222" timestamp="1970-01-01T00:00:00Z" version="1">
         <nd ref="-306308"/>
         <nd ref="-306309"/>
         <nd ref="-306310"/>
         <nd ref="-306311"/>
-        <tag k="width" v="2.5"/>
+        <tag k="all_weather" v="yes"/>
+        <tag k="highway" v="unclassified"/>
         <tag k="name" v="KOL. SUTOMO 1"/>
-        <tag k="all_weather" v="yes"/>
-        <tag k="highway" v="unclassified"/>
-        <tag k="lanes" v="1"/>
-        <tag k="surface" v="paved"/>
+        <tag k="surface" v="paved"/>
+        <tag k="lanes" v="1"/>
+        <tag k="width" v="2.5"/>
         <tag k="hoot:status" v="2"/>
         <tag k="error:circular" v="10.08"/>
         <tag k="hoot:id" v="-306222"/>
@@ -643,92 +489,60 @@
         <nd ref="-306283"/>
         <nd ref="-306307"/>
         <nd ref="-306308"/>
-        <tag k="width" v="2.5"/>
+        <tag k="highway" v="road"/>
         <tag k="bridge" v="yes"/>
-        <tag k="highway" v="road"/>
+        <tag k="width" v="2.5"/>
         <tag k="hoot:status" v="2"/>
         <tag k="error:circular" v="10.08"/>
         <tag k="hoot:id" v="-306221"/>
     </way>
-<<<<<<< HEAD
-    <way visible="true" id="-35" timestamp="1970-01-01T00:00:00Z" version="1">
-        <nd ref="-123"/>
-        <nd ref="-124"/>
-        <nd ref="-125"/>
-        <nd ref="-126"/>
-        <nd ref="-127"/>
-        <nd ref="-338"/>
-=======
     <way visible="true" id="-306218" timestamp="1970-01-01T00:00:00Z" version="1">
         <nd ref="-306297"/>
         <nd ref="-306298"/>
         <nd ref="-306299"/>
         <nd ref="-306300"/>
         <nd ref="-306301"/>
-        <nd ref="-306531"/>
->>>>>>> 3a6430a2
-        <tag k="width" v="2.5"/>
-        <tag k="all_weather" v="yes"/>
-        <tag k="highway" v="unclassified"/>
-        <tag k="lanes" v="1"/>
-        <tag k="surface" v="paved"/>
+        <nd ref="-306521"/>
+        <tag k="all_weather" v="yes"/>
+        <tag k="highway" v="unclassified"/>
+        <tag k="surface" v="paved"/>
+        <tag k="lanes" v="1"/>
+        <tag k="width" v="2.5"/>
         <tag k="hoot:status" v="2"/>
         <tag k="error:circular" v="10.08"/>
         <tag k="hoot:id" v="-306218"/>
     </way>
-<<<<<<< HEAD
-    <way visible="true" id="-32" timestamp="1970-01-01T00:00:00Z" version="1">
-        <nd ref="-336"/>
-        <nd ref="-104"/>
-        <nd ref="-105"/>
-        <nd ref="-106"/>
-        <nd ref="-107"/>
-        <nd ref="-108"/>
-        <nd ref="-109"/>
-=======
     <way visible="true" id="-306215" timestamp="1970-01-01T00:00:00Z" version="1">
-        <nd ref="-306529"/>
+        <nd ref="-306519"/>
         <nd ref="-306278"/>
         <nd ref="-306279"/>
         <nd ref="-306280"/>
         <nd ref="-306281"/>
         <nd ref="-306282"/>
         <nd ref="-306283"/>
->>>>>>> 3a6430a2
-        <tag k="width" v="2.5"/>
+        <tag k="all_weather" v="yes"/>
+        <tag k="highway" v="unclassified"/>
         <tag k="name" v="KOL. SUTOMO 1"/>
-        <tag k="all_weather" v="yes"/>
-        <tag k="highway" v="unclassified"/>
-        <tag k="lanes" v="1"/>
-        <tag k="surface" v="paved"/>
+        <tag k="surface" v="paved"/>
+        <tag k="lanes" v="1"/>
+        <tag k="width" v="2.5"/>
         <tag k="hoot:status" v="2"/>
         <tag k="error:circular" v="10.08"/>
         <tag k="hoot:id" v="-306215"/>
     </way>
-<<<<<<< HEAD
-    <way visible="true" id="-26" timestamp="1970-01-01T00:00:00Z" version="1">
-        <nd ref="-337"/>
-        <nd ref="-71"/>
-        <nd ref="-72"/>
-        <nd ref="-73"/>
-        <nd ref="-74"/>
-        <nd ref="-21"/>
-=======
     <way visible="true" id="-306209" timestamp="1970-01-01T00:00:00Z" version="1">
-        <nd ref="-306530"/>
+        <nd ref="-306520"/>
         <nd ref="-306245"/>
         <nd ref="-306246"/>
         <nd ref="-306247"/>
         <nd ref="-306248"/>
-        <nd ref="-306249"/>
         <nd ref="-306177"/>
->>>>>>> 3a6430a2
-        <tag k="width" v="2.5"/>
+        <tag k="all_weather" v="yes"/>
+        <tag k="highway" v="unclassified"/>
         <tag k="name" v="KOL. SUTOMO 2"/>
-        <tag k="all_weather" v="yes"/>
-        <tag k="highway" v="unclassified"/>
-        <tag k="lanes" v="1"/>
-        <tag k="surface" v="paved"/>
+        <tag k="surface" v="paved"/>
+        <tag k="lanes" v="1"/>
+        <tag k="width" v="2.5"/>
         <tag k="hoot:status" v="2"/>
         <tag k="error:circular" v="10.08"/>
         <tag k="hoot:id" v="-306209"/>
@@ -737,11 +551,11 @@
         <nd ref="-306232"/>
         <nd ref="-306233"/>
         <nd ref="-306234"/>
-        <tag k="width" v="2.5"/>
-        <tag k="all_weather" v="yes"/>
-        <tag k="highway" v="unclassified"/>
-        <tag k="lanes" v="1"/>
-        <tag k="surface" v="paved"/>
+        <tag k="all_weather" v="yes"/>
+        <tag k="highway" v="unclassified"/>
+        <tag k="surface" v="paved"/>
+        <tag k="lanes" v="1"/>
+        <tag k="width" v="2.5"/>
         <tag k="hoot:status" v="2"/>
         <tag k="error:circular" v="10.08"/>
         <tag k="hoot:id" v="-306204"/>
@@ -750,12 +564,12 @@
         <nd ref="-306214"/>
         <nd ref="-306215"/>
         <nd ref="-306210"/>
-        <tag k="width" v="2.5"/>
+        <tag k="all_weather" v="yes"/>
+        <tag k="highway" v="unclassified"/>
         <tag k="name" v="KOL. SUTOMO 3"/>
-        <tag k="all_weather" v="yes"/>
-        <tag k="highway" v="unclassified"/>
-        <tag k="lanes" v="1"/>
-        <tag k="surface" v="paved"/>
+        <tag k="surface" v="paved"/>
+        <tag k="lanes" v="1"/>
+        <tag k="width" v="2.5"/>
         <tag k="hoot:status" v="2"/>
         <tag k="error:circular" v="10.08"/>
         <tag k="hoot:id" v="-306202"/>
@@ -789,12 +603,12 @@
     <way visible="true" id="-306195" timestamp="1970-01-01T00:00:00Z" version="1">
         <nd ref="-306177"/>
         <nd ref="-306165"/>
-        <tag k="width" v="2.5"/>
+        <tag k="all_weather" v="yes"/>
+        <tag k="highway" v="residential"/>
         <tag k="name" v="KOL. SUTOMO 2"/>
-        <tag k="all_weather" v="yes"/>
-        <tag k="highway" v="residential"/>
-        <tag k="lanes" v="1"/>
-        <tag k="surface" v="paved"/>
+        <tag k="surface" v="paved"/>
+        <tag k="lanes" v="1"/>
+        <tag k="width" v="2.5"/>
         <tag k="hoot:status" v="3"/>
         <tag k="error:circular" v="15"/>
         <tag k="hoot:id" v="-306195"/>
@@ -811,12 +625,12 @@
         <nd ref="-306162"/>
         <nd ref="-306171"/>
         <nd ref="-306168"/>
-        <tag k="width" v="2.5"/>
+        <tag k="all_weather" v="yes"/>
+        <tag k="highway" v="residential"/>
         <tag k="name" v="KOL. SUTOMO 3"/>
-        <tag k="all_weather" v="yes"/>
-        <tag k="highway" v="residential"/>
-        <tag k="lanes" v="1"/>
-        <tag k="surface" v="paved"/>
+        <tag k="surface" v="paved"/>
+        <tag k="lanes" v="1"/>
+        <tag k="width" v="2.5"/>
         <tag k="hoot:status" v="3"/>
         <tag k="error:circular" v="15"/>
         <tag k="hoot:id" v="-306193"/>
@@ -825,12 +639,12 @@
         <nd ref="-306175"/>
         <nd ref="-306170"/>
         <nd ref="-306157"/>
-        <tag k="width" v="2.5"/>
+        <tag k="all_weather" v="yes"/>
+        <tag k="highway" v="residential"/>
         <tag k="name" v="PERINDUSTRIAN 1"/>
-        <tag k="all_weather" v="yes"/>
-        <tag k="highway" v="residential"/>
-        <tag k="lanes" v="1"/>
-        <tag k="surface" v="paved"/>
+        <tag k="surface" v="paved"/>
+        <tag k="lanes" v="1"/>
+        <tag k="width" v="2.5"/>
         <tag k="hoot:status" v="3"/>
         <tag k="error:circular" v="15"/>
         <tag k="hoot:id" v="-306192"/>
@@ -839,12 +653,12 @@
         <nd ref="-306157"/>
         <nd ref="-306180"/>
         <nd ref="-306174"/>
-        <tag k="width" v="2.5"/>
+        <tag k="all_weather" v="yes"/>
+        <tag k="highway" v="residential"/>
         <tag k="name" v="DARUL KHAEROT"/>
-        <tag k="all_weather" v="yes"/>
-        <tag k="highway" v="residential"/>
-        <tag k="lanes" v="1"/>
-        <tag k="surface" v="paved"/>
+        <tag k="surface" v="paved"/>
+        <tag k="lanes" v="1"/>
+        <tag k="width" v="2.5"/>
         <tag k="hoot:status" v="3"/>
         <tag k="error:circular" v="15"/>
         <tag k="hoot:id" v="-306190"/>
@@ -860,11 +674,11 @@
     <way visible="true" id="-306188" timestamp="1970-01-01T00:00:00Z" version="1">
         <nd ref="-306168"/>
         <nd ref="-306165"/>
-        <tag k="width" v="2.5"/>
-        <tag k="all_weather" v="yes"/>
-        <tag k="highway" v="residential"/>
-        <tag k="lanes" v="1"/>
-        <tag k="surface" v="paved"/>
+        <tag k="all_weather" v="yes"/>
+        <tag k="highway" v="residential"/>
+        <tag k="surface" v="paved"/>
+        <tag k="lanes" v="1"/>
+        <tag k="width" v="2.5"/>
         <tag k="hoot:status" v="3"/>
         <tag k="error:circular" v="15"/>
         <tag k="hoot:id" v="-306188"/>

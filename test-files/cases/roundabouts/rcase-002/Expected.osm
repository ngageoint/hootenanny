<?xml version="1.0" encoding="UTF-8"?>
<osm version="0.6" generator="hootenanny" srs="+epsg:4326">
    <bounds minlat="18.544216" minlon="-72.34875099833999" maxlat="18.549036" maxlon="-72.340941"/>
    <node visible="true" id="-41777" timestamp="1970-01-01T00:00:00Z" version="1" lat="18.5457702303256262" lon="-72.3442470443381751">
        <tag k="hoot:status" v="1"/>
        <tag k="hoot:id" v="-41777"/>
    </node>
    <node visible="true" id="-41715" timestamp="1970-01-01T00:00:00Z" version="1" lat="18.5466478874399954" lon="-72.3473433557199854">
        <tag k="hoot:status" v="1"/>
        <tag k="hoot:id" v="-41715"/>
    </node>
    <node visible="true" id="-40995" timestamp="1970-01-01T00:00:00Z" version="1" lat="18.5455867051699954" lon="-72.3476116699099947">
        <tag k="hoot:status" v="1"/>
        <tag k="hoot:id" v="-40995"/>
    </node>
    <node visible="true" id="1" timestamp="2017-06-07T15:16:56Z" version="1" changeset="117" lat="18.5463604999999916" lon="-72.3472852000000017">
        <tag k="hoot:status" v="1"/>
        <tag k="hoot:id" v="1"/>
    </node>
    <node visible="true" id="5" timestamp="2017-06-07T15:16:56Z" version="1" changeset="117" lat="18.5463306999999951" lon="-72.3468486999999811">
        <tag k="hoot:status" v="1"/>
        <tag k="hoot:id" v="5"/>
    </node>
    <node visible="true" id="6" timestamp="2017-06-07T15:16:56Z" version="1" changeset="117" lat="18.5463742000000025" lon="-72.3469943000000058">
        <tag k="hoot:status" v="1"/>
        <tag k="hoot:id" v="6"/>
    </node>
    <node visible="true" id="7" timestamp="2017-06-07T15:16:56Z" version="1" changeset="117" lat="18.5489995571299993" lon="-72.3466758285599951">
        <tag k="hoot:status" v="1"/>
        <tag k="hoot:id" v="7"/>
    </node>
    <node visible="true" id="8" timestamp="2017-06-07T15:16:56Z" version="1" changeset="117" lat="18.5475853312299996" lon="-72.3470325986200038">
        <tag k="hoot:status" v="1"/>
        <tag k="hoot:id" v="8"/>
    </node>
    <node visible="true" id="13" timestamp="2017-06-07T15:16:56Z" version="1" changeset="117" lat="18.5466397696399952" lon="-72.3472697109899912">
        <tag k="hoot:status" v="1"/>
        <tag k="hoot:id" v="13"/>
    </node>
    <node visible="true" id="15" timestamp="2017-06-07T15:16:56Z" version="1" changeset="117" lat="18.5466065000000029" lon="-72.3472294999999974">
        <tag k="hoot:status" v="1"/>
        <tag k="hoot:id" v="15"/>
    </node>
    <node visible="true" id="16" timestamp="2017-06-07T15:16:56Z" version="1" changeset="117" lat="18.5465656999999915" lon="-72.3471934999999888">
        <tag k="hoot:status" v="1"/>
        <tag k="hoot:id" v="16"/>
    </node>
    <node visible="true" id="17" timestamp="2017-06-07T15:16:56Z" version="1" changeset="117" lat="18.5465194999999987" lon="-72.3471851000000044">
        <tag k="hoot:status" v="1"/>
        <tag k="hoot:id" v="17"/>
    </node>
    <node visible="true" id="18" timestamp="2017-06-07T15:16:56Z" version="1" changeset="117" lat="18.5464517999999963" lon="-72.3471875999999980">
        <tag k="hoot:status" v="1"/>
        <tag k="hoot:id" v="18"/>
    </node>
    <node visible="true" id="19" timestamp="2017-06-07T15:16:56Z" version="1" changeset="117" lat="18.5464157999999948" lon="-72.3472036000000003">
        <tag k="hoot:status" v="1"/>
        <tag k="hoot:id" v="19"/>
    </node>
    <node visible="true" id="20" timestamp="2017-06-07T15:16:56Z" version="1" changeset="117" lat="18.5463824999999964" lon="-72.3472366000000022">
        <tag k="hoot:status" v="1"/>
        <tag k="hoot:id" v="20"/>
    </node>
    <node visible="true" id="21" timestamp="2017-06-07T15:16:56Z" version="1" changeset="117" lat="18.5463570000000004" lon="-72.3473331999999942">
        <tag k="hoot:status" v="1"/>
        <tag k="hoot:id" v="21"/>
    </node>
    <node visible="true" id="22" timestamp="2017-06-07T15:16:56Z" version="1" changeset="117" lat="18.5463771999999949" lon="-72.3473943000000048">
        <tag k="hoot:status" v="1"/>
        <tag k="hoot:id" v="22"/>
    </node>
    <node visible="true" id="23" timestamp="2017-06-07T15:16:56Z" version="1" changeset="117" lat="18.5464067999999997" lon="-72.3474285999999864">
        <tag k="hoot:status" v="1"/>
        <tag k="hoot:id" v="23"/>
    </node>
    <node visible="true" id="24" timestamp="2017-06-07T15:16:56Z" version="1" changeset="117" lat="18.5464469999999970" lon="-72.3474513000000030">
        <tag k="hoot:status" v="1"/>
        <tag k="hoot:id" v="24"/>
    </node>
    <node visible="true" id="25" timestamp="2017-06-07T15:16:56Z" version="1" changeset="117" lat="18.5465072000000006" lon="-72.3474671000000029">
        <tag k="hoot:status" v="1"/>
        <tag k="hoot:id" v="25"/>
    </node>
    <node visible="true" id="26" timestamp="2017-06-07T15:16:56Z" version="1" changeset="117" lat="18.5466037999999962" lon="-72.3474214999999958">
        <tag k="hoot:status" v="1"/>
        <tag k="hoot:id" v="26"/>
    </node>
    <node visible="true" id="27" timestamp="2017-06-07T15:16:56Z" version="1" changeset="117" lat="18.5488974999999954" lon="-72.3487492999999944">
        <tag k="hoot:status" v="1"/>
        <tag k="hoot:id" v="27"/>
    </node>
    <node visible="true" id="28" timestamp="2017-06-07T15:16:56Z" version="1" changeset="117" lat="18.5485582999999963" lon="-72.3486496000000017">
        <tag k="hoot:status" v="1"/>
        <tag k="hoot:id" v="28"/>
    </node>
    <node visible="true" id="29" timestamp="2017-06-07T15:16:56Z" version="1" changeset="117" lat="18.5483135999999966" lon="-72.3485107999999997">
        <tag k="hoot:status" v="1"/>
        <tag k="hoot:id" v="29"/>
    </node>
    <node visible="true" id="30" timestamp="2017-06-07T15:16:56Z" version="1" changeset="117" lat="18.5467543999999975" lon="-72.3474721000000045">
        <tag k="hoot:status" v="1"/>
        <tag k="hoot:id" v="30"/>
    </node>
    <node visible="true" id="31" timestamp="2017-06-07T15:16:56Z" version="1" changeset="117" lat="18.5466247999999965" lon="-72.3473883000000058">
        <tag k="hoot:status" v="1"/>
        <tag k="hoot:id" v="31"/>
    </node>
    <node visible="true" id="58" timestamp="2017-06-07T15:16:56Z" version="1" changeset="117" lat="18.5486539430799979" lon="-72.3467616052100055">
        <tag k="hoot:status" v="1"/>
        <tag k="hoot:id" v="58"/>
    </node>
    <node visible="true" id="63" timestamp="2017-06-07T15:16:56Z" version="1" changeset="117" lat="18.5461508999999971" lon="-72.3474597999999958">
        <tag k="hoot:status" v="1"/>
        <tag k="hoot:id" v="63"/>
    </node>
    <node visible="true" id="78" timestamp="2017-06-07T15:16:56Z" version="1" changeset="117" lat="18.5462543999999916" lon="-72.3464747000000017">
        <tag k="hoot:status" v="1"/>
        <tag k="hoot:id" v="78"/>
    </node>
    <node visible="true" id="81" timestamp="2017-06-07T15:16:56Z" version="1" changeset="117" lat="18.5451784999999987" lon="-72.3416548999999947">
        <tag k="hoot:status" v="1"/>
        <tag k="hoot:id" v="81"/>
    </node>
    <node visible="true" id="82" timestamp="2017-06-07T15:16:56Z" version="1" changeset="117" lat="18.5454871999999966" lon="-72.3430367999999930">
        <tag k="hoot:status" v="1"/>
        <tag k="hoot:id" v="82"/>
    </node>
    <node visible="true" id="83" timestamp="2017-06-07T15:16:56Z" version="1" changeset="117" lat="18.5457570999999994" lon="-72.3441762000000068">
        <tag k="hoot:status" v="1"/>
        <tag k="hoot:id" v="83"/>
    </node>
    <node visible="true" id="84" timestamp="2017-06-07T15:16:56Z" version="1" changeset="117" lat="18.5445850000000014" lon="-72.3478640999999953">
        <tag k="hoot:status" v="1"/>
        <tag k="hoot:id" v="84"/>
    </node>
    <node visible="true" id="89" timestamp="2017-06-07T15:16:56Z" version="1" changeset="117" lat="18.5471023999999964" lon="-72.3477086000000043">
        <tag k="hoot:status" v="1"/>
        <tag k="hoot:id" v="89"/>
    </node>
    <node visible="true" id="99" timestamp="2017-06-07T15:16:56Z" version="1" changeset="117" lat="18.5487046999999947" lon="-72.3487044000000026">
        <tag k="hoot:status" v="1"/>
        <tag k="hoot:id" v="99"/>
    </node>
    <node visible="true" id="100" timestamp="2017-06-07T15:16:56Z" version="1" changeset="117" lat="18.5460012999999968" lon="-72.3454937999999999">
        <tag k="hoot:status" v="1"/>
        <tag k="hoot:id" v="100"/>
    </node>
    <node visible="true" id="103" timestamp="2017-06-07T15:16:56Z" version="1" changeset="117" lat="18.5465459999999993" lon="-72.3474619999999931">
        <tag k="hoot:status" v="1"/>
        <tag k="hoot:id" v="103"/>
    </node>
    <node visible="true" id="110" timestamp="2017-06-07T15:16:56Z" version="1" changeset="117" lat="18.5451003000000014" lon="-72.3477426000000037">
        <tag k="hoot:status" v="1"/>
        <tag k="hoot:id" v="110"/>
    </node>
    <node visible="true" id="118" timestamp="2017-06-07T15:16:56Z" version="1" changeset="117" lat="18.5450276523399964" lon="-72.3409410000000008">
        <tag k="hoot:status" v="1"/>
        <tag k="hoot:id" v="118"/>
    </node>
    <node visible="true" id="131" timestamp="2017-06-07T15:16:56Z" version="1" changeset="117" lat="18.5490360000000010" lon="-72.3487509983399946">
        <tag k="hoot:status" v="1"/>
        <tag k="hoot:id" v="131"/>
    </node>
    <node visible="true" id="132" timestamp="2017-06-07T15:16:56Z" version="1" changeset="117" lat="18.5442159999999987" lon="-72.3479753262299994">
        <tag k="hoot:status" v="1"/>
        <tag k="hoot:id" v="132"/>
    </node>
    <node visible="true" id="142" timestamp="2017-06-07T15:16:56Z" version="1" changeset="117" lat="18.5465998999999968" lon="-72.3472215000000034">
        <tag k="hoot:status" v="1"/>
        <tag k="hoot:id" v="142"/>
    </node>
    <way visible="true" id="-169" timestamp="2017-06-07T15:16:56Z" version="1">
        <nd ref="18"/>
        <nd ref="6"/>
        <nd ref="5"/>
        <nd ref="78"/>
        <nd ref="100"/>
        <nd ref="-41777"/>
        <nd ref="83"/>
        <nd ref="82"/>
        <nd ref="81"/>
        <nd ref="118"/>
        <tag k="source" v="Unknown"/>
        <tag k="highway" v="road"/>
        <tag k="security:classification" v="UNCLASSIFIED"/>
        <tag k="source:datetime" v="2017-06-07T15:16:56Z;2017-06-07T15:16:55Z"/>
<<<<<<< HEAD
        <tag k="hoot:status" v="3"/>
        <tag k="error:circular" v="15"/>
        <tag k="hoot:id" v="-169"/>
    </way>
    <way visible="true" id="1" timestamp="2017-06-07T15:16:56Z" version="1" changeset="117">
        <nd ref="18"/>
        <nd ref="6"/>
        <nd ref="5"/>
        <nd ref="78"/>
        <nd ref="100"/>
        <tag k="source" v="Unknown"/>
        <tag k="highway" v="road"/>
        <tag k="security:classification" v="UNCLASSIFIED"/>
        <tag k="source:datetime" v="2017-06-07T15:16:56Z;2017-06-07T15:16:55Z"/>
=======
>>>>>>> 14770757
        <tag k="hoot:status" v="3"/>
        <tag k="error:circular" v="15"/>
        <tag k="hoot:id" v="-169"/>
    </way>
    <way visible="true" id="6" timestamp="2017-06-07T15:16:56Z" version="1" changeset="117">
        <nd ref="31"/>
        <nd ref="26"/>
        <nd ref="103"/>
        <nd ref="25"/>
        <nd ref="24"/>
        <nd ref="23"/>
        <nd ref="22"/>
        <nd ref="21"/>
        <nd ref="1"/>
        <nd ref="20"/>
        <nd ref="19"/>
        <nd ref="18"/>
        <nd ref="17"/>
        <nd ref="16"/>
        <nd ref="142"/>
        <nd ref="15"/>
        <nd ref="13"/>
        <nd ref="-41715"/>
        <nd ref="31"/>
        <tag k="source" v="Unknown"/>
        <tag k="highway" v="secondary"/>
        <tag k="security:classification" v="UNCLASSIFIED"/>
        <tag k="source:datetime" v="2017-06-07T15:16:56Z"/>
        <tag k="junction" v="roundabout"/>
        <tag k="hoot:status" v="1"/>
        <tag k="error:circular" v="15"/>
        <tag k="hoot:id" v="6"/>
    </way>
    <way visible="true" id="32" timestamp="2017-06-07T15:16:56Z" version="1" changeset="117">
        <nd ref="31"/>
        <nd ref="30"/>
        <nd ref="89"/>
        <nd ref="29"/>
        <nd ref="28"/>
        <nd ref="99"/>
        <nd ref="27"/>
        <nd ref="131"/>
        <tag k="source" v="Unknown"/>
        <tag k="highway" v="road"/>
        <tag k="security:classification" v="UNCLASSIFIED"/>
        <tag k="source:datetime" v="2017-06-07T15:16:56Z;2017-06-07T15:16:55Z"/>
        <tag k="hoot:status" v="3"/>
        <tag k="error:circular" v="15"/>
        <tag k="hoot:id" v="32"/>
    </way>
    <way visible="true" id="33" timestamp="2017-06-07T15:16:56Z" version="1" changeset="117">
        <nd ref="22"/>
        <nd ref="63"/>
        <nd ref="-40995"/>
        <nd ref="110"/>
        <nd ref="84"/>
        <nd ref="132"/>
        <tag k="source" v="Unknown"/>
        <tag k="highway" v="road"/>
        <tag k="security:classification" v="UNCLASSIFIED"/>
        <tag k="source:datetime" v="2017-06-07T15:16:56Z;2017-06-07T15:16:55Z"/>
        <tag k="hoot:status" v="3"/>
        <tag k="error:circular" v="15"/>
        <tag k="hoot:id" v="33"/>
    </way>
    <way visible="true" id="36" timestamp="2017-06-07T15:16:56Z" version="1" changeset="117">
        <nd ref="7"/>
        <nd ref="58"/>
        <nd ref="8"/>
        <nd ref="13"/>
        <tag k="source" v="Unknown"/>
        <tag k="highway" v="road"/>
        <tag k="security:classification" v="UNCLASSIFIED"/>
        <tag k="source:datetime" v="2017-06-07T15:16:56Z;2017-06-07T15:16:55Z"/>
        <tag k="hoot:status" v="3"/>
        <tag k="error:circular" v="15"/>
        <tag k="hoot:id" v="36"/>
    </way>
</osm><|MERGE_RESOLUTION|>--- conflicted
+++ resolved
@@ -184,23 +184,6 @@
         <tag k="highway" v="road"/>
         <tag k="security:classification" v="UNCLASSIFIED"/>
         <tag k="source:datetime" v="2017-06-07T15:16:56Z;2017-06-07T15:16:55Z"/>
-<<<<<<< HEAD
-        <tag k="hoot:status" v="3"/>
-        <tag k="error:circular" v="15"/>
-        <tag k="hoot:id" v="-169"/>
-    </way>
-    <way visible="true" id="1" timestamp="2017-06-07T15:16:56Z" version="1" changeset="117">
-        <nd ref="18"/>
-        <nd ref="6"/>
-        <nd ref="5"/>
-        <nd ref="78"/>
-        <nd ref="100"/>
-        <tag k="source" v="Unknown"/>
-        <tag k="highway" v="road"/>
-        <tag k="security:classification" v="UNCLASSIFIED"/>
-        <tag k="source:datetime" v="2017-06-07T15:16:56Z;2017-06-07T15:16:55Z"/>
-=======
->>>>>>> 14770757
         <tag k="hoot:status" v="3"/>
         <tag k="error:circular" v="15"/>
         <tag k="hoot:id" v="-169"/>

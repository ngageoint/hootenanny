--- conflicted
+++ resolved
@@ -1,7 +1,6 @@
 <?xml version="1.0" encoding="UTF-8"?>
 <osm version="0.6" generator="hootenanny" srs="+epsg:4326">
     <bounds minlat="38.74020563419" minlon="-77.58210987120999" maxlat="38.74039392295" maxlon="-77.58186579018999"/>
-<<<<<<< HEAD
     <node visible="true" id="-85810" timestamp="1970-01-01T00:00:00Z" version="1" lat="38.7403395284700096" lon="-77.5820696380699957"/>
     <node visible="true" id="-85808" timestamp="1970-01-01T00:00:00Z" version="1" lat="38.7403269758899924" lon="-77.5820106294799814"/>
     <node visible="true" id="-85806" timestamp="1970-01-01T00:00:00Z" version="1" lat="38.7403939229499983" lon="-77.5819677141300019"/>
@@ -21,26 +20,6 @@
         <nd ref="-85810"/>
         <nd ref="-85797"/>
         <tag k="alt_types" v="alt_types=amenity=theatre;amenity=community_centre"/>
-=======
-    <node visible="true" id="-8" timestamp="1970-01-01T00:00:00Z" version="1" lat="38.7403395284700096" lon="-77.5820696380699957"/>
-    <node visible="true" id="-7" timestamp="1970-01-01T00:00:00Z" version="1" lat="38.7403269758899924" lon="-77.5820106294799814"/>
-    <node visible="true" id="-6" timestamp="1970-01-01T00:00:00Z" version="1" lat="38.7403939229499983" lon="-77.5819677141300019"/>
-    <node visible="true" id="-5" timestamp="1970-01-01T00:00:00Z" version="1" lat="38.7403478968600012" lon="-77.5818657901899940"/>
-    <node visible="true" id="-4" timestamp="1970-01-01T00:00:00Z" version="1" lat="38.7402788576599946" lon="-77.5819221165799888"/>
-    <node visible="true" id="-3" timestamp="1970-01-01T00:00:00Z" version="1" lat="38.7402683971699986" lon="-77.5818952944899962"/>
-    <node visible="true" id="-2" timestamp="1970-01-01T00:00:00Z" version="1" lat="38.7402056341899979" lon="-77.5819382098299997"/>
-    <node visible="true" id="-1" timestamp="1970-01-01T00:00:00Z" version="1" lat="38.7402746734600072" lon="-77.5821098712099939"/>
-    <way visible="true" id="-1" timestamp="1970-01-01T00:00:00Z" version="1">
-        <nd ref="-1"/>
-        <nd ref="-2"/>
-        <nd ref="-3"/>
-        <nd ref="-4"/>
-        <nd ref="-5"/>
-        <nd ref="-6"/>
-        <nd ref="-7"/>
-        <nd ref="-8"/>
-        <nd ref="-1"/>
->>>>>>> 8ce20ff0
         <tag k="hoot:poipolygon:poismerged" v="2"/>
         <tag k="amenity" v="arts_centre"/>
         <tag k="name" v="poly1"/>

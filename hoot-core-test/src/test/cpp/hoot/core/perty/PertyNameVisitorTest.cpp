/*
 * This file is part of Hootenanny.
 *
 * Hootenanny is free software: you can redistribute it and/or modify
 * it under the terms of the GNU General Public License as published by
 * the Free Software Foundation, either version 3 of the License, or
 * (at your option) any later version.
 * 
 * This program is distributed in the hope that it will be useful,
 * but WITHOUT ANY WARRANTY; without even the implied warranty of
 * MERCHANTABILITY or FITNESS FOR A PARTICULAR PURPOSE.  See the
 * GNU General Public License for more details.
 *
 * You should have received a copy of the GNU General Public License
 * along with this program.  If not, see <http://www.gnu.org/licenses/>.
 *
 * --------------------------------------------------------------------
 *
 * The following copyright notices are generated automatically. If you
 * have a new notice to add, please use the format:
 * " * @copyright Copyright ..."
 * This will properly maintain the copyright information. DigitalGlobe
 * copyrights will be updated automatically.
 *
 * @copyright Copyright (C) 2013, 2014 DigitalGlobe (http://www.digitalglobe.com/)
 */

// CPP Unit
#include <cppunit/extensions/HelperMacros.h>
#include <cppunit/extensions/TestFactoryRegistry.h>
#include <cppunit/TestAssert.h>
#include <cppunit/TestFixture.h>

// Hoot
#include <hoot/core/Exception.h>
#include <hoot/core/MapReprojector.h>
#include <hoot/core/OsmMap.h>
#include <hoot/core/io/OsmReader.h>
#include <hoot/core/io/OsmWriter.h>
#include <hoot/core/perty/PertyNameVisitor.h>
#include <hoot/core/util/Log.h>

// tbs
#include <tbs/stats/SampleStats.h>

// Qt
#include <QDir>

using namespace std;

namespace hoot
{

class PertyNameVisitorTest : public CppUnit::TestFixture
{
  CPPUNIT_TEST_SUITE(PertyNameVisitorTest);
  CPPUNIT_TEST(runBasicTest);
  CPPUNIT_TEST_SUITE_END();

public:

  void runBasicTest()
  {
    OsmMap::resetCounters();
    shared_ptr<OsmMap> map(new OsmMap());
    NodePtr n1(new Node(Status::Unknown1, map->createNextNodeId(), 0, 0, 10));
    n1->getTags()["name"] = "strange test";
    n1->getTags()["name:ru"] = QString::fromUtf8("странное испытание");
    n1->getTags()["alt_name"] = "strange;test";
    map->addNode(n1);

    NodePtr n2(new Node(Status::Unknown1, map->createNextNodeId(), 500, 500, 10));
    n2->getTags()["name"] = "little town";
    n2->getTags()["name:he"] = QString::fromUtf8("העיר קטנה");
    n2->getTags()["alt_name"] = "small town;littleville";
    map->addNode(n2);

    boost::minstd_rand rng;
    rng.seed(1);
    PertyNameVisitor v;
    v.setRng(rng);
    v.setChangeProbability(0.3);
    v.setProbability(0.5);
    map->visitRw(v);

    stringstream ss1;
    ss1 << n1->getTags().getNames();
<<<<<<< HEAD
    CPPUNIT_ASSERT_EQUAL(string("[4]{stratge tgsq, strange, test, странеоe нспwтzнии}"), ss1.str());

    stringstream ss2;
    ss2 << n2->getTags().getNames();
    CPPUNIT_ASSERT_EQUAL(string("[4]{niltle towt, small town, littleville, העיר הקנט}"), ss2.str());
=======
    CPPUNIT_ASSERT_EQUAL(string("[4]{etsrnga, test, strange test, странное испытание}"), ss1.str());

    stringstream ss2;
    ss2 << n2->getTags().getNames();
    CPPUNIT_ASSERT_EQUAL(string("[4]{small town, littleville, little town, העיר הקנט}"), ss2.str());
>>>>>>> 181423f1
  }
};

//CPPUNIT_TEST_SUITE_NAMED_REGISTRATION(PertyNameVisitorTest, "current");
CPPUNIT_TEST_SUITE_NAMED_REGISTRATION(PertyNameVisitorTest, "quick");

}<|MERGE_RESOLUTION|>--- conflicted
+++ resolved
@@ -85,19 +85,12 @@
 
     stringstream ss1;
     ss1 << n1->getTags().getNames();
-<<<<<<< HEAD
+
     CPPUNIT_ASSERT_EQUAL(string("[4]{stratge tgsq, strange, test, странеоe нспwтzнии}"), ss1.str());
 
     stringstream ss2;
     ss2 << n2->getTags().getNames();
     CPPUNIT_ASSERT_EQUAL(string("[4]{niltle towt, small town, littleville, העיר הקנט}"), ss2.str());
-=======
-    CPPUNIT_ASSERT_EQUAL(string("[4]{etsrnga, test, strange test, странное испытание}"), ss1.str());
-
-    stringstream ss2;
-    ss2 << n2->getTags().getNames();
-    CPPUNIT_ASSERT_EQUAL(string("[4]{small town, littleville, little town, העיר הקנט}"), ss2.str());
->>>>>>> 181423f1
   }
 };
 

/*
 * This file is part of Hootenanny.
 *
 * Hootenanny is free software: you can redistribute it and/or modify
 * it under the terms of the GNU General Public License as published by
 * the Free Software Foundation, either version 3 of the License, or
 * (at your option) any later version.
 *
 * This program is distributed in the hope that it will be useful,
 * but WITHOUT ANY WARRANTY; without even the implied warranty of
 * MERCHANTABILITY or FITNESS FOR A PARTICULAR PURPOSE.  See the
 * GNU General Public License for more details.
 *
 * You should have received a copy of the GNU General Public License
 * along with this program.  If not, see <http://www.gnu.org/licenses/>.
 *
 * --------------------------------------------------------------------
 *
 * The following copyright notices are generated automatically. If you
 * have a new notice to add, please use the format:
 * " * @copyright Copyright ..."
 * This will properly maintain the copyright information. DigitalGlobe
 * copyrights will be updated automatically.
 *
 * @copyright Copyright (C) 2012, 2013, 2014 DigitalGlobe (http://www.digitalglobe.com/)
 */

// Hoot
#include <hoot/core/io/ElementSorter.h>
#include <hoot/core/io/ChangesetDeriver.h>
#include <hoot/core/io/OsmMapReaderFactory.h>
#include <hoot/core/io/ChangesetProvider.h>

#include "../TestUtils.h"

// Qt
#include <QDebug>

namespace hoot
{

class ChangesetDeriverTest : public CppUnit::TestFixture
{
    CPPUNIT_TEST_SUITE(ChangesetDeriverTest);
    CPPUNIT_TEST(runTest);
    CPPUNIT_TEST_SUITE_END();

public:

    void runTest()
    {
      shared_ptr<OsmMap> map1(new OsmMap());
      OsmMapReaderFactory::read(map1, "test-files/io/ChangesetDeriverTest/Map1.osm", true);

      shared_ptr<OsmMap> map2(new OsmMap());
      OsmMapReaderFactory::read(map2, "test-files/io/ChangesetDeriverTest/Map2.osm", true);

      ElementSorterPtr map1SortedElements(new ElementSorter(map1));
      ElementSorterPtr map2SortedElements(new ElementSorter(map2));

      ChangesetDeriverPtr changesetDiff(
        new ChangesetDeriver(map1SortedElements, map2SortedElements));

      QMap<Change::ChangeType, QList<long> > changeTypeToIds;
      while (changesetDiff->hasMoreChanges())
      {
        const Change change = changesetDiff->readNextChange();
<<<<<<< HEAD
=======
        LOG_VART(change.toString());
>>>>>>> 4efc0f33
        changeTypeToIds[change.type].append(change.e->getElementId().getId());
      }

      HOOT_STR_EQUALS("[2]{-7, -2}", changeTypeToIds[Change::Create]);
      HOOT_STR_EQUALS("[1]{-4}", changeTypeToIds[Change::Modify]);
      HOOT_STR_EQUALS("[3]{-6, -4, -1}", changeTypeToIds[Change::Delete]);
    }
};

CPPUNIT_TEST_SUITE_NAMED_REGISTRATION(ChangesetDeriverTest, "quick");

}<|MERGE_RESOLUTION|>--- conflicted
+++ resolved
@@ -65,10 +65,7 @@
       while (changesetDiff->hasMoreChanges())
       {
         const Change change = changesetDiff->readNextChange();
-<<<<<<< HEAD
-=======
         LOG_VART(change.toString());
->>>>>>> 4efc0f33
         changeTypeToIds[change.type].append(change.e->getElementId().getId());
       }
 

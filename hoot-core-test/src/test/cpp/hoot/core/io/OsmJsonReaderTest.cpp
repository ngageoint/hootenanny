--- conflicted
+++ resolved
@@ -518,11 +518,6 @@
 
   void isSupportedTest()
   {
-<<<<<<< HEAD
-=======
-    LOG_TRACE("test start");
-
->>>>>>> 631f1e0f
     OsmJsonReader uut;
     const QString overpassHost = ConfigOptions().getOverpassApiHost();
 
@@ -530,15 +525,10 @@
     CPPUNIT_ASSERT(uut.isSupported("test-files/nodes.json"));
     CPPUNIT_ASSERT(!uut.isSupported("test-files/io/GeoJson/AllDataTypes.geojson"));
     CPPUNIT_ASSERT(!uut.isSupported("blah.json"));
-<<<<<<< HEAD
     // If the url is of the correct scheme and matches the host, we use it.
     CPPUNIT_ASSERT(uut.isSupported("http://" + overpassHost));
     CPPUNIT_ASSERT(uut.isSupported("https://" + overpassHost));
     // wrong scheme
-=======
-    CPPUNIT_ASSERT(uut.isSupported("http://" + overpassHost));
-    CPPUNIT_ASSERT(uut.isSupported("https://" + overpassHost));
->>>>>>> 631f1e0f
     CPPUNIT_ASSERT(!uut.isSupported("ftp://" + overpassHost));
     // If the url doesn't match with our configured Overpass host, skip it.
     CPPUNIT_ASSERT(!uut.isSupported("http://blah"));

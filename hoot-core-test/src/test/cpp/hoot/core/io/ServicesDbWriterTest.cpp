--- conflicted
+++ resolved
@@ -179,13 +179,8 @@
                    ServicesDb::_getNodesTableName(mapId) +
                    " ORDER BY longitude",
                    "0;0;true;3221225472;1;\"note\"=>\"n1\", \"hoot:status\"=>\"1\", \"error:circular\"=>\"10\"\n"
-<<<<<<< HEAD
-                   "0;10000000000;true;3221225992;1;\"note\"=>\"n2\", \"hoot:status\"=>\"2\", \"error:circular\"=>\"11\"\n"
-                   "0;20000000000;true;3221227552;1;\"note\"=>\"n3\", \"hoot:status\"=>\"3\", \"error:circular\"=>\"12\"",
-=======
                    "0;0.1;true;3221225992;1;\"note\"=>\"n2\", \"hoot:status\"=>\"2\", \"error:circular\"=>\"11\"\n"
                    "0;0.2;true;3221227552;1;\"note\"=>\"n3\", \"hoot:status\"=>\"3\", \"error:circular\"=>\"12\"",
->>>>>>> 5bb8f72c
                    (qlonglong)mapId);
 
     compareRecords("SELECT id, visible, version, tags FROM " +
@@ -271,13 +266,8 @@
                    ServicesDb::_getNodesTableName(mapId) +
                    " ORDER BY longitude",
                    "0;0;true;3221225472;1;\"note\"=>\"n1\", \"hoot:status\"=>\"1\", \"error:circular\"=>\"10\"\n"
-<<<<<<< HEAD
-                   "0;10000000000;true;3221225992;1;\"note\"=>\"n2\", \"hoot:status\"=>\"2\", \"error:circular\"=>\"11\"\n"
-                   "0;20000000000;true;3221227552;1;\"note\"=>\"n3\", \"hoot:status\"=>\"3\", \"error:circular\"=>\"12\"",
-=======
                    "0;0.1;true;3221225992;1;\"note\"=>\"n2\", \"hoot:status\"=>\"2\", \"error:circular\"=>\"11\"\n"
                    "0;0.2;true;3221227552;1;\"note\"=>\"n3\", \"hoot:status\"=>\"3\", \"error:circular\"=>\"12\"",
->>>>>>> 5bb8f72c
                    (qlonglong)mapId);
 
     compareRecords("SELECT visible, version, tags FROM " +

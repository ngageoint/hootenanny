/*
 * This file is part of Hootenanny.
 *
 * Hootenanny is free software: you can redistribute it and/or modify
 * it under the terms of the GNU General Public License as published by
 * the Free Software Foundation, either version 3 of the License, or
 * (at your option) any later version.
 *
 * This program is distributed in the hope that it will be useful,
 * but WITHOUT ANY WARRANTY; without even the implied warranty of
 * MERCHANTABILITY or FITNESS FOR A PARTICULAR PURPOSE.  See the
 * GNU General Public License for more details.
 *
 * You should have received a copy of the GNU General Public License
 * along with this program.  If not, see <http://www.gnu.org/licenses/>.
 *
 * --------------------------------------------------------------------
 *
 * The following copyright notices are generated automatically. If you
 * have a new notice to add, please use the format:
 * " * @copyright Copyright ..."
 * This will properly maintain the copyright information. DigitalGlobe
 * copyrights will be updated automatically.
 *
 * @copyright Copyright (C) 2013, 2014 DigitalGlobe (http://www.digitalglobe.com/)
 */

// CPP Unit
#include <cppunit/extensions/HelperMacros.h>
#include <cppunit/extensions/TestFactoryRegistry.h>
#include <cppunit/TestAssert.h>
#include <cppunit/TestFixture.h>

// Hoot
#include <hoot/core/io/OsmApiDbBulkWriter.h>
#include <hoot/core/io/OsmMapWriterFactory.h>
#include <hoot/core/io/OsmApiDbReader.h>
#include <hoot/core/util/FileUtils.h>
#include <hoot/core/util/DbUtils.h>

// Qt
#include <QDir>
#include <QFileInfo>

#include "../TestUtils.h"
#include "ServicesDbTestUtils.h"

namespace hoot
{

/*
 * TODO: need tests for:
 *
 * - unresolved way nodes
 * - unresolved relation members
 * - config options error handling
 */
class ServiceOsmApiDbBulkWriterTest : public CppUnit::TestFixture
{
  CPPUNIT_TEST_SUITE(ServiceOsmApiDbBulkWriterTest);
  CPPUNIT_TEST(runPsqlDbOfflineTest);
  CPPUNIT_TEST(runPsqlDbOnlineTest);
  CPPUNIT_TEST(runPsqlCustomStartingIdsDbOfflineTest);
  CPPUNIT_TEST(runPgBulkDbOfflineTest);
  CPPUNIT_TEST(runPgBulkDbOnlineTest);
  CPPUNIT_TEST(runPgBulkCustomStartingIdsDbOfflineTest);
  CPPUNIT_TEST(runSqlFileOutputTest);
  CPPUNIT_TEST(runCsvFilesOutputTest);
  CPPUNIT_TEST_SUITE_END();

public:

  shared_ptr<OsmMap> _map;

  shared_ptr<Node> createNode(double x, double y)
  {
    shared_ptr<Node> n(new Node(Status::Unknown1, _map->createNextNodeId(), x, y, 10.0));
    _map->addNode(n);
    return n;
  }

  shared_ptr<OsmMap> createTestMap()
  {
    shared_ptr<OsmMap> map(new OsmMap());
    _map = map;

    shared_ptr<Node> n1 = createNode(-77.0, 38.0);
    n1->setTag("building", "yes");
    n1->setTag("name", "n1");

    shared_ptr<Way> w1(new Way(Status::Unknown1, map->createNextWayId(), 13.0));
    w1->setTag("area", "yes");
    w1->setTag("building", "yes");
    w1->setTag("name", "w1");
    w1->addNode(createNode(-77.1, 38.0)->getId());
    w1->addNode(createNode(-77.2, 38.0)->getId());
    w1->addNode(createNode(-77.2, 38.1)->getId());
    w1->addNode(w1->getNodeId(0));
    map->addWay(w1);

    shared_ptr<Way> w2(new Way(Status::Unknown1, map->createNextWayId(), 13.0));
    w2->setTag("highway", "track");
    w2->setTag("name", "w2");
    w2->addNode(createNode(-77.3, 38.0)->getId());
    w2->addNode(createNode(-77.3, 38.1)->getId());
    map->addWay(w2);

    shared_ptr<Way> w3(new Way(Status::Unknown1, map->createNextWayId(), 13.0));
    w3->setTag("highway", "road");
    w3->setTag("name", "w3");
    w3->addNode(createNode(-77.4, 38.0)->getId());
    w3->addNode(createNode(-77.4, 38.1)->getId());
    map->addWay(w3);

    shared_ptr<Way> w4(new Way(Status::Unknown1, map->createNextWayId(), 13.0));
    w4->addNode(createNode(-77.5, 38.0)->getId());
    w4->addNode(createNode(-77.7, 38.0)->getId());
    w4->addNode(createNode(-77.6, 38.1)->getId());
    w4->addNode(w4->getNodeId(0));
    map->addWay(w4);

    shared_ptr<Way> w5(new Way(Status::Unknown1, map->createNextWayId(), 13.0));
    w5->addNode(createNode(-77.55, 38.01)->getId());
    w5->addNode(createNode(-77.65, 38.01)->getId());
    w5->addNode(createNode(-77.6, 38.05)->getId());
    w5->addNode(w5->getNodeId(0));
    map->addWay(w5);

    shared_ptr<Relation> r1(new Relation(Status::Unknown1, 1, 15.0, "multipolygon"));
    r1->setTag("building", "yes");
    r1->setTag("name", "r1");
    r1->addElement("outer", w4->getElementId());
    r1->addElement("inner", w5->getElementId());
    map->addRelation(r1);

    return map;
  }

  QStringList tokenizeOutputFileWithoutDates(const QString filePath)
  {
    QStringList tokens;

    //parse all the string tokens, except those containing dates, which we can't directly compare
    const QRegExp reDate("[12][0-9][0-9][0-9]-[01][0-9]-[0-3][0-9]");
    const QRegExp reTime("[0-2][0-9]:[0-5][0-9]:[0-5][0-9].[0-9][0-9][0-9]");

    QFile file(filePath);
    if (file.open(QIODevice::ReadOnly))
    {
      QTextStream in(&file);
      while (!in.atEnd())
      {
        QString line = in.readLine();
        line = line.remove(reDate);
        line = line.remove(reTime);
        tokens << line;
      }
      file.close();
    }
    else
    {
      throw HootException("Unable to open file " + filePath + ".");
    }

    return tokens;
  }

  void verifySqlOutput(const QString stdFilePath, const QString outFilePath)
  {
    LOG_VART(stdFilePath);
    LOG_VART(outFilePath);
    assert(stdFilePath.endsWith(".sql"));
    assert(outFilePath.endsWith(".sql"));
    const QStringList stdSqlTokens = tokenizeOutputFileWithoutDates(stdFilePath);
    const QStringList outputSqlTokens = tokenizeOutputFileWithoutDates(outFilePath);
    CPPUNIT_ASSERT_EQUAL(stdSqlTokens.size(), outputSqlTokens.size());
    for (int i = 0; i < stdSqlTokens.size(); i++)
    {
      HOOT_STR_EQUALS(stdSqlTokens.at(i), outputSqlTokens.at(i));
    }
  }

  void verifyCsvOutput(const QString stdDirPath, const QString outDirPath,
                       const QString stdFileNameExclude)
  {
    QDir outputDir(outDirPath);
    const QStringList outputDirContents = outputDir.entryList(QDir::Files, QDir::Name);
    for (int i = 0; i < outputDirContents.size(); i++)
    {
      LOG_VART(outputDirContents.at(i));
      if (outputDirContents.at(i).toLower().endsWith("csv"))
      {
        const QString dirContent = outputDirContents.at(i);
        QString stdFileName = dirContent;
        stdFileName.replace(stdFileNameExclude, "");
        QString stdFilePath = stdDirPath + "/" + stdFileName;
        LOG_VART(stdFilePath)
        const QStringList stdCsvTokens = tokenizeOutputFileWithoutDates(stdFilePath);
        const QString outFilePath = outDirPath + "/" + dirContent;
        LOG_VART(outFilePath)
        const QStringList outputCsvTokens = tokenizeOutputFileWithoutDates(outFilePath);
        CPPUNIT_ASSERT_EQUAL(stdCsvTokens.size(), outputCsvTokens.size());
        for (int i = 0; i < stdCsvTokens.size(); i++)
        {
          HOOT_STR_EQUALS(stdCsvTokens.at(i), outputCsvTokens.at(i));
        }
      }
    }
  }

  void verifyDatabaseOutputOffline()
  {
    OsmApiDbReader reader;
    OsmMapPtr map(new OsmMap());
    reader.open(ServicesDbTestUtils::getOsmApiDbUrl().toString());
    reader.read(map);

    //verify current elements

    CPPUNIT_ASSERT_EQUAL((size_t)14, map->getNodes().size());
    CPPUNIT_ASSERT_EQUAL((int)2, map->getNode(14)->getTags().size());

    CPPUNIT_ASSERT_EQUAL((size_t)5, map->getWays().size());
    CPPUNIT_ASSERT_EQUAL((int)2, map->getWay(3)->getTags().size());
    CPPUNIT_ASSERT_EQUAL((int)2, map->getWay(4)->getTags().size());
    CPPUNIT_ASSERT_EQUAL((int)3, map->getWay(5)->getTags().size());
    CPPUNIT_ASSERT_EQUAL((size_t)4, map->getWay(1)->getNodeCount());
    CPPUNIT_ASSERT_EQUAL((size_t)4, map->getWay(2)->getNodeCount());
    CPPUNIT_ASSERT_EQUAL((size_t)2, map->getWay(3)->getNodeCount());
    CPPUNIT_ASSERT_EQUAL((size_t)2, map->getWay(4)->getNodeCount());
    CPPUNIT_ASSERT_EQUAL((size_t)4, map->getWay(5)->getNodeCount());

    CPPUNIT_ASSERT_EQUAL((size_t)1, map->getRelations().size());
    CPPUNIT_ASSERT_EQUAL((int)2, map->getRelation(1)->getTags().size());
    CPPUNIT_ASSERT_EQUAL((size_t)2, map->getRelation(1)->getMembers().size());

    //verify historical element table sizes
    CPPUNIT_ASSERT_EQUAL(
      (long)14,
      DbUtils::getRowCount(reader._getDatabase()->getDB(), ApiDb::getNodesTableName()));
    CPPUNIT_ASSERT_EQUAL(
      (long)2,
      DbUtils::getRowCount(reader._getDatabase()->getDB(), ApiDb::getNodeTagsTableName()));
    CPPUNIT_ASSERT_EQUAL(
      (long)5,
      DbUtils::getRowCount(reader._getDatabase()->getDB(), ApiDb::getWaysTableName()));
    CPPUNIT_ASSERT_EQUAL(
      (long)7,
      DbUtils::getRowCount(reader._getDatabase()->getDB(), ApiDb::getWayTagsTableName()));
    CPPUNIT_ASSERT_EQUAL(
      (long)16,
      DbUtils::getRowCount(reader._getDatabase()->getDB(), ApiDb::getWayNodesTableName()));
    CPPUNIT_ASSERT_EQUAL(
      (long)1,
      DbUtils::getRowCount(reader._getDatabase()->getDB(), ApiDb::getRelationsTableName()));
    CPPUNIT_ASSERT_EQUAL(
      (long)2,
      DbUtils::getRowCount(reader._getDatabase()->getDB(), ApiDb::getRelationTagsTableName()));
    CPPUNIT_ASSERT_EQUAL(
      (long)2,
      DbUtils::getRowCount(reader._getDatabase()->getDB(), ApiDb::getRelationMembersTableName()));

    //verify changeset table size
    CPPUNIT_ASSERT_EQUAL(
      (long)4,
      DbUtils::getRowCount(reader._getDatabase()->getDB(), ApiDb::getChangesetsTableName()));

    //verify sequences
    shared_ptr<OsmApiDb> osmApiDb = dynamic_pointer_cast<OsmApiDb>(reader._getDatabase());
    CPPUNIT_ASSERT_EQUAL((long)15, osmApiDb->getNextId(ElementType::Node));
    CPPUNIT_ASSERT_EQUAL((long)6, osmApiDb->getNextId(ElementType::Way));
    CPPUNIT_ASSERT_EQUAL((long)2, osmApiDb->getNextId(ElementType::Relation));
    CPPUNIT_ASSERT_EQUAL((long)5, osmApiDb->getNextId(ApiDb::getChangesetsTableName()));

    reader.close();
  }

  void verifyDatabaseOutputOfflineWithCustomStartingIds()
  {
    OsmApiDbReader reader;
    OsmMapPtr map(new OsmMap());
    reader.open(ServicesDbTestUtils::getOsmApiDbUrl().toString());
    reader.read(map);

    //verify current elements

    CPPUNIT_ASSERT_EQUAL((size_t)14, map->getNodes().size());
    CPPUNIT_ASSERT_EQUAL((int)2, map->getNode(16)->getTags().size());

    CPPUNIT_ASSERT_EQUAL((size_t)5, map->getWays().size());
    CPPUNIT_ASSERT_EQUAL((int)2, map->getWay(6)->getTags().size());
    CPPUNIT_ASSERT_EQUAL((int)2, map->getWay(7)->getTags().size());
    CPPUNIT_ASSERT_EQUAL((int)3, map->getWay(8)->getTags().size());
    CPPUNIT_ASSERT_EQUAL((size_t)4, map->getWay(4)->getNodeCount());
    CPPUNIT_ASSERT_EQUAL((size_t)4, map->getWay(5)->getNodeCount());
    CPPUNIT_ASSERT_EQUAL((size_t)2, map->getWay(6)->getNodeCount());
    CPPUNIT_ASSERT_EQUAL((size_t)2, map->getWay(7)->getNodeCount());
    CPPUNIT_ASSERT_EQUAL((size_t)4, map->getWay(8)->getNodeCount());

    CPPUNIT_ASSERT_EQUAL((size_t)1, map->getRelations().size());
    CPPUNIT_ASSERT_EQUAL((int)2, map->getRelation(5)->getTags().size());
    CPPUNIT_ASSERT_EQUAL((size_t)2, map->getRelation(5)->getMembers().size());

    //verify historical element table sizes
    CPPUNIT_ASSERT_EQUAL(
      (long)14,
      DbUtils::getRowCount(reader._getDatabase()->getDB(), ApiDb::getNodesTableName()));
    CPPUNIT_ASSERT_EQUAL(
      (long)2,
      DbUtils::getRowCount(reader._getDatabase()->getDB(), ApiDb::getNodeTagsTableName()));
    CPPUNIT_ASSERT_EQUAL(
      (long)5,
      DbUtils::getRowCount(reader._getDatabase()->getDB(), ApiDb::getWaysTableName()));
    CPPUNIT_ASSERT_EQUAL(
      (long)7,
      DbUtils::getRowCount(reader._getDatabase()->getDB(), ApiDb::getWayTagsTableName()));
    CPPUNIT_ASSERT_EQUAL(
      (long)16,
      DbUtils::getRowCount(reader._getDatabase()->getDB(), ApiDb::getWayNodesTableName()));
    CPPUNIT_ASSERT_EQUAL(
      (long)1,
      DbUtils::getRowCount(reader._getDatabase()->getDB(), ApiDb::getRelationsTableName()));
    CPPUNIT_ASSERT_EQUAL(
      (long)2,
      DbUtils::getRowCount(reader._getDatabase()->getDB(), ApiDb::getRelationTagsTableName()));
    CPPUNIT_ASSERT_EQUAL(
      (long)2,
      DbUtils::getRowCount(reader._getDatabase()->getDB(), ApiDb::getRelationMembersTableName()));

    //verify changeset table size
    CPPUNIT_ASSERT_EQUAL(
      (long)4,
      DbUtils::getRowCount(reader._getDatabase()->getDB(), ApiDb::getChangesetsTableName()));

    //verify sequences
    shared_ptr<OsmApiDb> osmApiDb = dynamic_pointer_cast<OsmApiDb>(reader._getDatabase());
    CPPUNIT_ASSERT_EQUAL((long)17, osmApiDb->getNextId(ElementType::Node));
    CPPUNIT_ASSERT_EQUAL((long)9, osmApiDb->getNextId(ElementType::Way));
    CPPUNIT_ASSERT_EQUAL((long)6, osmApiDb->getNextId(ElementType::Relation));
    CPPUNIT_ASSERT_EQUAL((long)5, osmApiDb->getNextId(ApiDb::getChangesetsTableName()));

    reader.close();
  }

  void verifyDatabaseOutputOnline()
  {
    OsmApiDbReader reader;
    OsmMapPtr map(new OsmMap());
    reader.open(ServicesDbTestUtils::getOsmApiDbUrl().toString());
    reader.read(map);

    //verify current elements

    CPPUNIT_ASSERT_EQUAL((size_t)16, map->getNodes().size());
    CPPUNIT_ASSERT_EQUAL((int)2, map->getNode(17)->getTags().size());

    CPPUNIT_ASSERT_EQUAL((size_t)6, map->getWays().size());
    CPPUNIT_ASSERT_EQUAL((int)2, map->getWay(5)->getTags().size());
    CPPUNIT_ASSERT_EQUAL((int)2, map->getWay(6)->getTags().size());
    CPPUNIT_ASSERT_EQUAL((int)3, map->getWay(7)->getTags().size());
    CPPUNIT_ASSERT_EQUAL((size_t)4, map->getWay(3)->getNodeCount());
    CPPUNIT_ASSERT_EQUAL((size_t)4, map->getWay(4)->getNodeCount());
    CPPUNIT_ASSERT_EQUAL((size_t)2, map->getWay(5)->getNodeCount());
    CPPUNIT_ASSERT_EQUAL((size_t)2, map->getWay(6)->getNodeCount());
    CPPUNIT_ASSERT_EQUAL((size_t)4, map->getWay(7)->getNodeCount());

    CPPUNIT_ASSERT_EQUAL((size_t)2, map->getRelations().size());
    CPPUNIT_ASSERT_EQUAL((int)2, map->getRelation(3)->getTags().size());
    CPPUNIT_ASSERT_EQUAL((size_t)2, map->getRelation(3)->getMembers().size());

    //verify historical element table sizes
    CPPUNIT_ASSERT_EQUAL(
      (long)16,
      DbUtils::getRowCount(reader._getDatabase()->getDB(), ApiDb::getNodesTableName()));
    CPPUNIT_ASSERT_EQUAL(
      (long)5,
      DbUtils::getRowCount(reader._getDatabase()->getDB(), ApiDb::getNodeTagsTableName()));
    CPPUNIT_ASSERT_EQUAL(
      (long)6,
      DbUtils::getRowCount(reader._getDatabase()->getDB(), ApiDb::getWaysTableName()));
    CPPUNIT_ASSERT_EQUAL(
      (long)8,
      DbUtils::getRowCount(reader._getDatabase()->getDB(), ApiDb::getWayTagsTableName()));
    CPPUNIT_ASSERT_EQUAL(
      (long)18,
      DbUtils::getRowCount(reader._getDatabase()->getDB(), ApiDb::getWayNodesTableName()));
    CPPUNIT_ASSERT_EQUAL(
      (long)2,
      DbUtils::getRowCount(reader._getDatabase()->getDB(), ApiDb::getRelationsTableName()));
    CPPUNIT_ASSERT_EQUAL(
      (long)3,
      DbUtils::getRowCount(reader._getDatabase()->getDB(), ApiDb::getRelationTagsTableName()));
    CPPUNIT_ASSERT_EQUAL(
      (long)4,
      DbUtils::getRowCount(reader._getDatabase()->getDB(), ApiDb::getRelationMembersTableName()));

    //verify changeset table size
    CPPUNIT_ASSERT_EQUAL(
      (long)5,
      DbUtils::getRowCount(reader._getDatabase()->getDB(), ApiDb::getChangesetsTableName()));

    //verify sequences
    shared_ptr<OsmApiDb> osmApiDb = dynamic_pointer_cast<OsmApiDb>(reader._getDatabase());
    CPPUNIT_ASSERT_EQUAL((long)18, osmApiDb->getNextId(ElementType::Node));
    CPPUNIT_ASSERT_EQUAL((long)8, osmApiDb->getNextId(ElementType::Way));
    CPPUNIT_ASSERT_EQUAL((long)4, osmApiDb->getNextId(ElementType::Relation));
    CPPUNIT_ASSERT_EQUAL((long)7, osmApiDb->getNextId(ApiDb::getChangesetsTableName()));

    reader.close();
  }

  void verifyDatabaseEmpty()
  {
    OsmApiDbReader reader;
    OsmMapPtr map(new OsmMap());
    reader.open(ServicesDbTestUtils::getOsmApiDbUrl().toString());
    reader.read(map);

    //verify current elements
    CPPUNIT_ASSERT_EQUAL((size_t)0, map->getNodes().size());
    CPPUNIT_ASSERT_EQUAL((size_t)0, map->getWays().size());
    CPPUNIT_ASSERT_EQUAL((size_t)0, map->getRelations().size());

    //verify historical element table sizes
    CPPUNIT_ASSERT_EQUAL(
      (long)0,
      DbUtils::getRowCount(reader._getDatabase()->getDB(), ApiDb::getNodesTableName()));
    CPPUNIT_ASSERT_EQUAL(
      (long)0,
      DbUtils::getRowCount(reader._getDatabase()->getDB(), ApiDb::getNodeTagsTableName()));
    CPPUNIT_ASSERT_EQUAL(
      (long)0,
      DbUtils::getRowCount(reader._getDatabase()->getDB(), ApiDb::getWaysTableName()));
    CPPUNIT_ASSERT_EQUAL(
      (long)0,
      DbUtils::getRowCount(reader._getDatabase()->getDB(), ApiDb::getWayTagsTableName()));
    CPPUNIT_ASSERT_EQUAL(
      (long)0,
      DbUtils::getRowCount(reader._getDatabase()->getDB(), ApiDb::getWayNodesTableName()));
    CPPUNIT_ASSERT_EQUAL(
      (long)0,
      DbUtils::getRowCount(reader._getDatabase()->getDB(), ApiDb::getRelationsTableName()));
    CPPUNIT_ASSERT_EQUAL(
      (long)0,
      DbUtils::getRowCount(reader._getDatabase()->getDB(), ApiDb::getRelationTagsTableName()));
    CPPUNIT_ASSERT_EQUAL(
      (long)0,
      DbUtils::getRowCount(reader._getDatabase()->getDB(), ApiDb::getRelationMembersTableName()));

    //verify changeset table size
    CPPUNIT_ASSERT_EQUAL(
      (long)0,
      DbUtils::getRowCount(reader._getDatabase()->getDB(), ApiDb::getChangesetsTableName()));

    //verify sequences
    shared_ptr<OsmApiDb> osmApiDb = dynamic_pointer_cast<OsmApiDb>(reader._getDatabase());
    CPPUNIT_ASSERT_EQUAL((long)1, osmApiDb->getNextId(ElementType::Node));
    CPPUNIT_ASSERT_EQUAL((long)1, osmApiDb->getNextId(ElementType::Way));
    CPPUNIT_ASSERT_EQUAL((long)1, osmApiDb->getNextId(ElementType::Relation));
    CPPUNIT_ASSERT_EQUAL((long)1, osmApiDb->getNextId(ApiDb::getChangesetsTableName()));

    reader.close();
  }

  void runPsqlDbOfflineTest()
  {
    QDir().mkpath("test-output/io/OsmApiDbBulkWriterTest/");

    //init db
    ServicesDbTestUtils::deleteDataFromOsmApiTestDatabase();
    ServicesDbTestUtils::execOsmApiDbSqlTestScript("users.sql");

    OsmApiDbBulkWriter writer;
    writer.setFileOutputLineBufferSize(1);
    const QString outFile =
      "test-output/io/OsmApiDbBulkWriterTest/OsmApiDbBulkWriter-psql-offline-out.sql";
    writer.setWriterApp("psql");
    writer.setReserveRecordIdsBeforeWritingData(false);
    writer.setOutputFilesCopyLocation(outFile);
    writer.setStatusUpdateInterval(1);
    writer.setChangesetUserId(1);
    writer.setMaxChangesetSize(5);
    writer.setFileOutputLineBufferSize(3);

    writer.open(ServicesDbTestUtils::getOsmApiDbUrl().toString());
    writer.write(createTestMap());
    writer.close();

    verifySqlOutput(
      "test-files/io/OsmApiDbBulkWriterTest/OsmApiDbBulkWriter-psql-offline.sql", outFile);

    verifyDatabaseOutputOffline();
  }

  void runPsqlDbOnlineTest()
  {
    QDir().mkpath("test-output/io/OsmApiDbBulkWriterTest/");

    //init db
    ServicesDbTestUtils::deleteDataFromOsmApiTestDatabase();
    ServicesDbTestUtils::execOsmApiDbSqlTestScript("users.sql");

    OsmApiDbBulkWriter writer;
    writer.setFileOutputLineBufferSize(1);
    const QString outFile =
      "test-output/io/OsmApiDbBulkWriterTest/OsmApiDbBulkWriter-psql-online-out.sql";
    writer.setWriterApp("psql");
    writer.setReserveRecordIdsBeforeWritingData(true);
    writer.setOutputFilesCopyLocation(outFile);
    writer.setStatusUpdateInterval(1);
    writer.setChangesetUserId(1);
    writer.setMaxChangesetSize(5);
    writer.setFileOutputLineBufferSize(3);

    writer.open(ServicesDbTestUtils::getOsmApiDbUrl().toString());

    //write some data from somewhere else while before our writer starts writing data
    ServicesDbTestUtils::execOsmApiDbSqlTestScript("changesets.sql"); //1 changeset
    ServicesDbTestUtils::execOsmApiDbSqlTestScript("nodes.sql"); //2 nodes
    ServicesDbTestUtils::execOsmApiDbSqlTestScript("ways.sql"); //1 way
    ServicesDbTestUtils::execOsmApiDbSqlTestScript("relations.sql"); //1 relation

    writer.write(createTestMap());
    writer.close();

    verifySqlOutput(
      "test-files/io/OsmApiDbBulkWriterTest/OsmApiDbBulkWriter-psql-online.sql", outFile);
    verifyDatabaseOutputOnline();
  }

  void runPsqlCustomStartingIdsDbOfflineTest()
  {
    QDir().mkpath("test-output/io/OsmApiDbBulkWriterTest/");

    //init db
    ServicesDbTestUtils::deleteDataFromOsmApiTestDatabase();
    ServicesDbTestUtils::execOsmApiDbSqlTestScript("users.sql");

    OsmApiDbBulkWriter writer;
    writer.setFileOutputLineBufferSize(1);
    const QString outFile =
<<<<<<< HEAD
      "test-output/io/OsmApiDbBulkWriterTest/OsmApiDbBulkWriter-psql-offline-startings-ids-out.sql";
    writer.setWriterApp("psql");
=======
      "test-output/io/OsmApiDbBulkWriterTest/OsmApiDbBulkWriter-psql-offline-starting-ids-out.sql";
>>>>>>> 03c3871d
    writer.setReserveRecordIdsBeforeWritingData(false);
    writer.setOutputFilesCopyLocation(outFile);
    writer.setStatusUpdateInterval(1);
    writer.setChangesetUserId(1);
    writer.setMaxChangesetSize(5);
    writer.setFileOutputLineBufferSize(3);
    writer.setStartingNodeId(3);
    writer.setStartingWayId(4);
    writer.setStartingRelationId(5);

    writer.open(ServicesDbTestUtils::getOsmApiDbUrl().toString());
    writer.write(createTestMap());
    writer.close();

    verifySqlOutput(
      "test-files/io/OsmApiDbBulkWriterTest/OsmApiDbBulkWriter-psql-offline-starting-ids.sql",
      outFile);

    verifyDatabaseOutputOfflineWithCustomStartingIds();
  }

  void runPgBulkDbOfflineTest()
  {
    const QString prefix = "PgBulkOffline";
    const QString outputDirPath = "test-output/io/OsmApiDbBulkWriterTest/" + prefix;
    QDir().mkpath(outputDirPath);
    const QString outputPath = outputDirPath + "/" + prefix + ".csv";

    //init db
    ServicesDbTestUtils::deleteDataFromOsmApiTestDatabase();
    ServicesDbTestUtils::execOsmApiDbSqlTestScript("users.sql");

    OsmApiDbBulkWriter writer;
    writer.setWriterApp("pg_bulkload");
    writer.setReserveRecordIdsBeforeWritingData(false);
    writer.setFileOutputLineBufferSize(1);
    writer.setOutputFilesCopyLocation(outputPath);
    writer.setStatusUpdateInterval(1);
    writer.setChangesetUserId(1);
    writer.setMaxChangesetSize(5);
    writer.setFileOutputLineBufferSize(3);
    writer.setDisableWriteAheadLogging(true);
    writer.setDisableConstraints(true);
    writer.setWriteMultithreaded(false);
    //for debugging
    //writer.setPgBulkloadLogPath(outputDirPath + "/OsmApiDbBulkWriterTestPgBulkload.log");
    //writer.setPgBulkloadBadRecordsLogPath(
    //  outputDirPath + "/OsmApiDbBulkWriterTestPgBulkloadBadRecords.log");

    writer.open(ServicesDbTestUtils::getOsmApiDbUrl().toString());
    writer.write(createTestMap());
    writer.close();

    verifySqlOutput(
      "test-files/io/OsmApiDbBulkWriterTest/" + prefix + "/" + prefix + ".sql",
      outputDirPath + "/" + prefix + ".sql");
    verifyCsvOutput(
      "test-files/io/OsmApiDbBulkWriterTest/PgBulkOffline", outputDirPath, prefix + "-");
    verifyDatabaseOutputOffline();
  }

  void runPgBulkDbOnlineTest()
  {
    const QString prefix = "PgBulkOnline";
    const QString outputDirPath = "test-output/io/OsmApiDbBulkWriterTest/" + prefix;
    QDir().mkpath(outputDirPath);
    const QString outputPath = outputDirPath + "/" + prefix + ".csv";

    //init db
    ServicesDbTestUtils::deleteDataFromOsmApiTestDatabase();
    ServicesDbTestUtils::execOsmApiDbSqlTestScript("users.sql");

    OsmApiDbBulkWriter writer;
    writer.setWriterApp("pg_bulkload");
    writer.setReserveRecordIdsBeforeWritingData(true);
    writer.setFileOutputLineBufferSize(1);
    writer.setOutputFilesCopyLocation(outputPath);
    writer.setStatusUpdateInterval(1);
    writer.setChangesetUserId(1);
    writer.setMaxChangesetSize(5);
    writer.setFileOutputLineBufferSize(3);
    writer.setDisableWriteAheadLogging(false);
    writer.setDisableConstraints(false);
    writer.setWriteMultithreaded(false);
    //for debugging
    //writer.setPgBulkloadLogPath(outputDirPath + "/OsmApiDbBulkWriterTestPgBulkload.log");
    //writer.setPgBulkloadBadRecordsLogPath(
    //  outputDirPath + "/OsmApiDbBulkWriterTestPgBulkloadBadRecords.log");

    writer.open(ServicesDbTestUtils::getOsmApiDbUrl().toString());

    //write some data from somewhere else while before our writer starts writing data
    ServicesDbTestUtils::execOsmApiDbSqlTestScript("changesets.sql"); //1 changeset
    ServicesDbTestUtils::execOsmApiDbSqlTestScript("nodes.sql"); //2 nodes
    ServicesDbTestUtils::execOsmApiDbSqlTestScript("ways.sql"); //1 way
    ServicesDbTestUtils::execOsmApiDbSqlTestScript("relations.sql"); //1 relation

    writer.write(createTestMap());
    writer.close();

    verifyCsvOutput(
      "test-files/io/OsmApiDbBulkWriterTest/PgBulkOnline", outputDirPath, prefix + "-");
    verifyDatabaseOutputOnline();
  }

  void runPgBulkCustomStartingIdsDbOfflineTest()
  {
    const QString prefix = "PgBulkOffline-custom-starting-ids";
    const QString outputDirPath = "test-output/io/OsmApiDbBulkWriterTest/" + prefix;
    QDir().mkpath(outputDirPath);
    const QString outputPath = outputDirPath + "/" + prefix + ".csv";

    //init db
    ServicesDbTestUtils::deleteDataFromOsmApiTestDatabase();
    ServicesDbTestUtils::execOsmApiDbSqlTestScript("users.sql");

    OsmApiDbBulkWriter writer;
    writer.setWriterApp("pg_bulkload");
    writer.setReserveRecordIdsBeforeWritingData(false);
    writer.setFileOutputLineBufferSize(1);
    writer.setOutputFilesCopyLocation(outputPath);
    writer.setStatusUpdateInterval(1);
    writer.setChangesetUserId(1);
    writer.setMaxChangesetSize(5);
    writer.setFileOutputLineBufferSize(3);
    writer.setDisableWriteAheadLogging(true);
    writer.setDisableConstraints(true);
    //deciding not to enable this for fear of build machine issues...maybe will if I get brave later
    writer.setWriteMultithreaded(false);
    //for debugging
    //writer.setPgBulkloadLogPath(outputDirPath + "/OsmApiDbBulkWriterTestPgBulkload.log");
    //writer.setPgBulkloadBadRecordsLogPath(
    //  outputDirPath + "/OsmApiDbBulkWriterTestPgBulkloadBadRecords.log");
    writer.setStartingNodeId(3);
    writer.setStartingWayId(4);
    writer.setStartingRelationId(5);

    writer.open(ServicesDbTestUtils::getOsmApiDbUrl().toString());
    writer.write(createTestMap());
    writer.close();

    verifySqlOutput(
      "test-files/io/OsmApiDbBulkWriterTest/" + prefix + "/" + prefix + ".sql",
      outputDirPath + "/" + prefix + ".sql");
    verifyCsvOutput(
      "test-files/io/OsmApiDbBulkWriterTest/PgBulkOffline-custom-starting-ids", outputDirPath,
      prefix + "-");
    verifyDatabaseOutputOfflineWithCustomStartingIds();
  }

  void runSqlFileOutputTest()
  {
    QDir().mkpath("test-output/io/OsmApiDbBulkWriterTest/");

    //init db
    ServicesDbTestUtils::deleteDataFromOsmApiTestDatabase();
    ServicesDbTestUtils::execOsmApiDbSqlTestScript("users.sql");

    OsmApiDbBulkWriter writer;
    writer.setFileOutputLineBufferSize(1);
    const QString outFile =
      "test-output/io/OsmApiDbBulkWriterTest/OsmApiDbBulkWriter-sql-file-out.sql";
    writer.setWriterApp("psql");
    writer.setReserveRecordIdsBeforeWritingData(false);
    writer.setStatusUpdateInterval(1);
    writer.setChangesetUserId(1);
    writer.setMaxChangesetSize(5);
    writer.setFileOutputLineBufferSize(3);

    writer.open(outFile);
    writer.write(createTestMap());
    writer.close();

    verifySqlOutput(
      "test-files/io/OsmApiDbBulkWriterTest/OsmApiDbBulkWriter-psql-offline.sql", outFile);
    verifyDatabaseEmpty();
  }

  void runCsvFilesOutputTest()
  {
    const QString prefix = "CsvFilesOut";
    const QString outputDirPath = "test-output/io/OsmApiDbBulkWriterTest/" + prefix;
    QDir().mkpath(outputDirPath);
    const QString outputPath = outputDirPath + "/" + prefix + ".csv";

    //init db
    ServicesDbTestUtils::deleteDataFromOsmApiTestDatabase();
    ServicesDbTestUtils::execOsmApiDbSqlTestScript("users.sql");

    OsmApiDbBulkWriter writer;
    writer.setWriterApp("pg_bulkload");
    writer.setReserveRecordIdsBeforeWritingData(false);
    writer.setFileOutputLineBufferSize(1);
    writer.setStatusUpdateInterval(1);
    writer.setChangesetUserId(1);
    writer.setMaxChangesetSize(5);
    writer.setFileOutputLineBufferSize(3);
    writer.setDisableWriteAheadLogging(true);
    writer.setDisableConstraints(true);
    writer.setWriteMultithreaded(false);
    //for debugging
    //writer.setPgBulkloadLogPath(outputDirPath + "/OsmApiDbBulkWriterTestPgBulkload.log");
    //writer.setPgBulkloadBadRecordsLogPath(
    //  outputDirPath + "/OsmApiDbBulkWriterTestPgBulkloadBadRecords.log");

    writer.open(outputPath);
    writer.write(createTestMap());
    writer.close();

    verifySqlOutput(
      "test-files/io/OsmApiDbBulkWriterTest/PgBulkOffline/PgBulkOffline.sql",
      outputDirPath + "/" + prefix + ".sql");
    //writer outputs a directory named the same as the base file name specified as the output path;
    //the directory contains a collections of csv files
    verifyCsvOutput("test-files/io/OsmApiDbBulkWriterTest/PgBulkOffline", outputDirPath,
                    prefix + "-");
    verifyDatabaseEmpty();
  }
};

CPPUNIT_TEST_SUITE_NAMED_REGISTRATION(ServiceOsmApiDbBulkWriterTest, "slow");

}<|MERGE_RESOLUTION|>--- conflicted
+++ resolved
@@ -539,12 +539,8 @@
     OsmApiDbBulkWriter writer;
     writer.setFileOutputLineBufferSize(1);
     const QString outFile =
-<<<<<<< HEAD
-      "test-output/io/OsmApiDbBulkWriterTest/OsmApiDbBulkWriter-psql-offline-startings-ids-out.sql";
+      "test-output/io/OsmApiDbBulkWriterTest/OsmApiDbBulkWriter-psql-offline-starting-ids-out.sql";
     writer.setWriterApp("psql");
-=======
-      "test-output/io/OsmApiDbBulkWriterTest/OsmApiDbBulkWriter-psql-offline-starting-ids-out.sql";
->>>>>>> 03c3871d
     writer.setReserveRecordIdsBeforeWritingData(false);
     writer.setOutputFilesCopyLocation(outFile);
     writer.setStatusUpdateInterval(1);

/*
 * This file is part of Hootenanny.
 *
 * Hootenanny is free software: you can redistribute it and/or modify
 * it under the terms of the GNU General Public License as published by
 * the Free Software Foundation, either version 3 of the License, or
 * (at your option) any later version.
 *
 * This program is distributed in the hope that it will be useful,
 * but WITHOUT ANY WARRANTY; without even the implied warranty of
 * MERCHANTABILITY or FITNESS FOR A PARTICULAR PURPOSE.  See the
 * GNU General Public License for more details.
 *
 * You should have received a copy of the GNU General Public License
 * along with this program.  If not, see <http://www.gnu.org/licenses/>.
 *
 * --------------------------------------------------------------------
 *
 * The following copyright notices are generated automatically. If you
 * have a new notice to add, please use the format:
 * " * @copyright Copyright ..."
 * This will properly maintain the copyright information. DigitalGlobe
 * copyrights will be updated automatically.
 *
 * @copyright Copyright (C) 2013, 2014 DigitalGlobe (http://www.digitalglobe.com/)
 */

// CPP Unit
#include <cppunit/extensions/HelperMacros.h>
#include <cppunit/extensions/TestFactoryRegistry.h>
#include <cppunit/TestAssert.h>
#include <cppunit/TestFixture.h>

// Hoot
#include <hoot/core/io/OsmApiDbBulkWriter.h>
#include <hoot/core/io/OsmMapWriterFactory.h>
#include <hoot/core/io/OsmApiDbReader.h>
#include <hoot/core/util/FileUtils.h>
#include <hoot/core/util/DbUtils.h>

// Qt
#include <QDir>
#include <QFileInfo>

#include "../TestUtils.h"
#include "ServicesDbTestUtils.h"

namespace hoot
{

/*
 * TODO: need tests for:
 *
 * - unresolved way node members
 * - unresolved relation members
 * - config options error handling
 */
class ServiceOsmApiDbBulkWriterTest : public CppUnit::TestFixture
{
  CPPUNIT_TEST_SUITE(ServiceOsmApiDbBulkWriterTest);
  CPPUNIT_TEST(runPsqlDbOfflineTest);
  CPPUNIT_TEST(runPsqlDbOfflineValidateOffTest);
  CPPUNIT_TEST(runPsqlDbOfflineStxxlTest);
  CPPUNIT_TEST(runPsqlDbOnlineTest);
  CPPUNIT_TEST(runPsqlCustomStartingIdsDbOfflineTest);
  CPPUNIT_TEST(runSqlFileOutputTest);
  CPPUNIT_TEST_SUITE_END();

public:

<<<<<<< HEAD
  OsmMapPtr _map;

  NodePtr createNode(double x, double y)
  {
    NodePtr n(new Node(Status::Unknown1, _map->createNextNodeId(), x, y, 10.0));
    _map->addNode(n);
    return n;
  }

  OsmMapPtr createTestMap()
  {
    OsmMapPtr map(new OsmMap());
    _map = map;

    NodePtr n1 = createNode(-77.0, 38.0);
    n1->setTag("building", "yes");
    n1->setTag("name", "n1");

    WayPtr w1(new Way(Status::Unknown1, map->createNextWayId(), 13.0));
    w1->setTag("area", "yes");
    w1->setTag("building", "yes");
    w1->setTag("name", "w1");
    w1->addNode(createNode(-77.1, 38.0)->getId());
    w1->addNode(createNode(-77.2, 38.0)->getId());
    w1->addNode(createNode(-77.2, 38.1)->getId());
    w1->addNode(w1->getNodeId(0));
    map->addWay(w1);

    WayPtr w2(new Way(Status::Unknown1, map->createNextWayId(), 13.0));
    w2->setTag("highway", "track");
    w2->setTag("name", "w2");
    w2->addNode(createNode(-77.3, 38.0)->getId());
    w2->addNode(createNode(-77.3, 38.1)->getId());
    map->addWay(w2);

    WayPtr w3(new Way(Status::Unknown1, map->createNextWayId(), 13.0));
    w3->setTag("highway", "road");
    w3->setTag("name", "w3");
    w3->addNode(createNode(-77.4, 38.0)->getId());
    w3->addNode(createNode(-77.4, 38.1)->getId());
    map->addWay(w3);

    WayPtr w4(new Way(Status::Unknown1, map->createNextWayId(), 13.0));
    w4->addNode(createNode(-77.5, 38.0)->getId());
    w4->addNode(createNode(-77.7, 38.0)->getId());
    w4->addNode(createNode(-77.6, 38.1)->getId());
    w4->addNode(w4->getNodeId(0));
    map->addWay(w4);

    WayPtr w5(new Way(Status::Unknown1, map->createNextWayId(), 13.0));
    w5->addNode(createNode(-77.55, 38.01)->getId());
    w5->addNode(createNode(-77.65, 38.01)->getId());
    w5->addNode(createNode(-77.6, 38.05)->getId());
    w5->addNode(w5->getNodeId(0));
    map->addWay(w5);

    RelationPtr r1(new Relation(Status::Unknown1, 1, 15.0, "multipolygon"));
    r1->setTag("building", "yes");
    r1->setTag("name", "r1");
    r1->addElement("outer", w4->getElementId());
    r1->addElement("inner", w5->getElementId());
    map->addRelation(r1);

    return map;
  }

  QStringList tokenizeOutputFileWithoutDates(const QString filePath)
  {
    QStringList tokens;

    //parse all the string tokens, except those containing dates, which we can't directly compare
    const QRegExp reDate("[12][0-9][0-9][0-9]-[01][0-9]-[0-3][0-9]");
    const QRegExp reTime("[0-2][0-9]:[0-5][0-9]:[0-5][0-9].[0-9][0-9][0-9]");

    QFile file(filePath);
    if (file.open(QIODevice::ReadOnly))
    {
      QTextStream in(&file);
      while (!in.atEnd())
      {
        QString line = in.readLine();
        line = line.remove(reDate);
        line = line.remove(reTime);
        tokens << line;
      }
      file.close();
    }
    else
    {
      throw HootException("Unable to open file " + filePath + ".");
    }

    return tokens;
  }

  void verifySqlOutput(const QString stdFilePath, const QString outFilePath)
  {
    LOG_VART(stdFilePath);
    LOG_VART(outFilePath);
    const QStringList stdSqlTokens = tokenizeOutputFileWithoutDates(stdFilePath);
    const QStringList outputSqlTokens = tokenizeOutputFileWithoutDates(outFilePath);
    CPPUNIT_ASSERT_EQUAL(stdSqlTokens.size(), outputSqlTokens.size());
    for (int i = 0; i < stdSqlTokens.size(); i++)
    {
      HOOT_STR_EQUALS(stdSqlTokens.at(i), outputSqlTokens.at(i));
    }
  }

=======
>>>>>>> 131093d3
  void verifyDatabaseOutputOffline()
  {
    OsmApiDbReader reader;
    OsmMapPtr map(new OsmMap());
    reader.open(ServicesDbTestUtils::getOsmApiDbUrl().toString());
    reader.read(map);

    //verify current elements

    CPPUNIT_ASSERT_EQUAL((size_t)14, map->getNodes().size());
    CPPUNIT_ASSERT_EQUAL((int)2, map->getNode(14)->getTags().size());

    CPPUNIT_ASSERT_EQUAL((size_t)5, map->getWays().size());
    CPPUNIT_ASSERT_EQUAL((int)2, map->getWay(3)->getTags().size());
    CPPUNIT_ASSERT_EQUAL((int)2, map->getWay(4)->getTags().size());
    CPPUNIT_ASSERT_EQUAL((int)3, map->getWay(5)->getTags().size());
    CPPUNIT_ASSERT_EQUAL((size_t)4, map->getWay(1)->getNodeCount());
    CPPUNIT_ASSERT_EQUAL((size_t)4, map->getWay(2)->getNodeCount());
    CPPUNIT_ASSERT_EQUAL((size_t)2, map->getWay(3)->getNodeCount());
    CPPUNIT_ASSERT_EQUAL((size_t)2, map->getWay(4)->getNodeCount());
    CPPUNIT_ASSERT_EQUAL((size_t)4, map->getWay(5)->getNodeCount());

    CPPUNIT_ASSERT_EQUAL((size_t)1, map->getRelations().size());
    CPPUNIT_ASSERT_EQUAL((int)2, map->getRelation(1)->getTags().size());
    CPPUNIT_ASSERT_EQUAL((size_t)2, map->getRelation(1)->getMembers().size());

    //verify historical element table sizes
    CPPUNIT_ASSERT_EQUAL(
      (long)14,
      DbUtils::getRowCount(reader._getDatabase()->getDB(), ApiDb::getNodesTableName()));
    CPPUNIT_ASSERT_EQUAL(
      (long)2,
      DbUtils::getRowCount(reader._getDatabase()->getDB(), ApiDb::getNodeTagsTableName()));
    CPPUNIT_ASSERT_EQUAL(
      (long)5,
      DbUtils::getRowCount(reader._getDatabase()->getDB(), ApiDb::getWaysTableName()));
    CPPUNIT_ASSERT_EQUAL(
      (long)7,
      DbUtils::getRowCount(reader._getDatabase()->getDB(), ApiDb::getWayTagsTableName()));
    CPPUNIT_ASSERT_EQUAL(
      (long)16,
      DbUtils::getRowCount(reader._getDatabase()->getDB(), ApiDb::getWayNodesTableName()));
    CPPUNIT_ASSERT_EQUAL(
      (long)1,
      DbUtils::getRowCount(reader._getDatabase()->getDB(), ApiDb::getRelationsTableName()));
    CPPUNIT_ASSERT_EQUAL(
      (long)2,
      DbUtils::getRowCount(reader._getDatabase()->getDB(), ApiDb::getRelationTagsTableName()));
    CPPUNIT_ASSERT_EQUAL(
      (long)2,
      DbUtils::getRowCount(reader._getDatabase()->getDB(), ApiDb::getRelationMembersTableName()));

    //verify changeset table size
    CPPUNIT_ASSERT_EQUAL(
      (long)4,
      DbUtils::getRowCount(reader._getDatabase()->getDB(), ApiDb::getChangesetsTableName()));

<<<<<<< HEAD
    //verify sequences
//    boost::shared_ptr<OsmApiDb> osmApiDb = dynamic_pointer_cast<OsmApiDb>(reader._getDatabase());
//    //TODO: fix?
=======
    //verify sequences - sequences can't be updated b/c of a chicken egg situation with nextval; sql
    //file validation will have to be good enough
//    boost::shared_ptr<OsmApiDb> osmApiDb = dynamic_pointer_cast<OsmApiDb>(reader._getDatabase());
>>>>>>> 131093d3
//    CPPUNIT_ASSERT_EQUAL((long)15, osmApiDb->getNextId(ElementType::Node));
//    CPPUNIT_ASSERT_EQUAL((long)6, osmApiDb->getNextId(ElementType::Way));
//    CPPUNIT_ASSERT_EQUAL((long)2, osmApiDb->getNextId(ElementType::Relation));
//    CPPUNIT_ASSERT_EQUAL((long)5, osmApiDb->getNextId(ApiDb::getChangesetsTableName()));

    reader.close();
  }

  void verifyDatabaseOutputOfflineValidateOff()
  {
    OsmApiDbReader reader;
    OsmMapPtr map(new OsmMap());
    reader.open(ServicesDbTestUtils::getOsmApiDbUrl().toString());
    reader.read(map);

    //verify current elements

    CPPUNIT_ASSERT_EQUAL((size_t)14, map->getNodes().size());
    CPPUNIT_ASSERT_EQUAL((int)2, map->getNode(1)->getTags().size());

    CPPUNIT_ASSERT_EQUAL((size_t)5, map->getWays().size());
    CPPUNIT_ASSERT_EQUAL((int)2, map->getWay(3)->getTags().size());
    CPPUNIT_ASSERT_EQUAL((int)2, map->getWay(2)->getTags().size());
    CPPUNIT_ASSERT_EQUAL((int)3, map->getWay(1)->getTags().size());
    CPPUNIT_ASSERT_EQUAL((size_t)4, map->getWay(5)->getNodeCount());
    CPPUNIT_ASSERT_EQUAL((size_t)4, map->getWay(4)->getNodeCount());
    CPPUNIT_ASSERT_EQUAL((size_t)2, map->getWay(3)->getNodeCount());
    CPPUNIT_ASSERT_EQUAL((size_t)2, map->getWay(2)->getNodeCount());
    CPPUNIT_ASSERT_EQUAL((size_t)4, map->getWay(1)->getNodeCount());

    CPPUNIT_ASSERT_EQUAL((size_t)1, map->getRelations().size());
    CPPUNIT_ASSERT_EQUAL((int)2, map->getRelation(1)->getTags().size());
    CPPUNIT_ASSERT_EQUAL((size_t)2, map->getRelation(1)->getMembers().size());

    //verify historical element table sizes
    CPPUNIT_ASSERT_EQUAL(
      (long)14,
      DbUtils::getRowCount(reader._getDatabase()->getDB(), ApiDb::getNodesTableName()));
    CPPUNIT_ASSERT_EQUAL(
      (long)2,
      DbUtils::getRowCount(reader._getDatabase()->getDB(), ApiDb::getNodeTagsTableName()));
    CPPUNIT_ASSERT_EQUAL(
      (long)5,
      DbUtils::getRowCount(reader._getDatabase()->getDB(), ApiDb::getWaysTableName()));
    CPPUNIT_ASSERT_EQUAL(
      (long)7,
      DbUtils::getRowCount(reader._getDatabase()->getDB(), ApiDb::getWayTagsTableName()));
    CPPUNIT_ASSERT_EQUAL(
      (long)16,
      DbUtils::getRowCount(reader._getDatabase()->getDB(), ApiDb::getWayNodesTableName()));
    CPPUNIT_ASSERT_EQUAL(
      (long)1,
      DbUtils::getRowCount(reader._getDatabase()->getDB(), ApiDb::getRelationsTableName()));
    CPPUNIT_ASSERT_EQUAL(
      (long)2,
      DbUtils::getRowCount(reader._getDatabase()->getDB(), ApiDb::getRelationTagsTableName()));
    CPPUNIT_ASSERT_EQUAL(
      (long)2,
      DbUtils::getRowCount(reader._getDatabase()->getDB(), ApiDb::getRelationMembersTableName()));

    //verify changeset table size
    CPPUNIT_ASSERT_EQUAL(
      (long)4,
      DbUtils::getRowCount(reader._getDatabase()->getDB(), ApiDb::getChangesetsTableName()));

    //verify sequences
//    boost::shared_ptr<OsmApiDb> osmApiDb = dynamic_pointer_cast<OsmApiDb>(reader._getDatabase());
//    //TODO: fix?
//    CPPUNIT_ASSERT_EQUAL((long)15, osmApiDb->getNextId(ElementType::Node));
//    CPPUNIT_ASSERT_EQUAL((long)6, osmApiDb->getNextId(ElementType::Way));
//    CPPUNIT_ASSERT_EQUAL((long)2, osmApiDb->getNextId(ElementType::Relation));
//    CPPUNIT_ASSERT_EQUAL((long)5, osmApiDb->getNextId(ApiDb::getChangesetsTableName()));

    reader.close();
  }

  void verifyDatabaseOutputOfflineWithCustomStartingIds()
  {
    OsmApiDbReader reader;
    OsmMapPtr map(new OsmMap());
    reader.open(ServicesDbTestUtils::getOsmApiDbUrl().toString());
    reader.read(map);

    //verify current elements

    CPPUNIT_ASSERT_EQUAL((size_t)14, map->getNodes().size());
    CPPUNIT_ASSERT_EQUAL((int)2, map->getNode(16)->getTags().size());

    CPPUNIT_ASSERT_EQUAL((size_t)5, map->getWays().size());
    CPPUNIT_ASSERT_EQUAL((int)2, map->getWay(6)->getTags().size());
    CPPUNIT_ASSERT_EQUAL((int)2, map->getWay(7)->getTags().size());
    CPPUNIT_ASSERT_EQUAL((int)3, map->getWay(8)->getTags().size());
    CPPUNIT_ASSERT_EQUAL((size_t)4, map->getWay(4)->getNodeCount());
    CPPUNIT_ASSERT_EQUAL((size_t)4, map->getWay(5)->getNodeCount());
    CPPUNIT_ASSERT_EQUAL((size_t)2, map->getWay(6)->getNodeCount());
    CPPUNIT_ASSERT_EQUAL((size_t)2, map->getWay(7)->getNodeCount());
    CPPUNIT_ASSERT_EQUAL((size_t)4, map->getWay(8)->getNodeCount());

    CPPUNIT_ASSERT_EQUAL((size_t)1, map->getRelations().size());
    CPPUNIT_ASSERT_EQUAL((int)2, map->getRelation(5)->getTags().size());
    CPPUNIT_ASSERT_EQUAL((size_t)2, map->getRelation(5)->getMembers().size());

    //verify historical element table sizes
    CPPUNIT_ASSERT_EQUAL(
      (long)14,
      DbUtils::getRowCount(reader._getDatabase()->getDB(), ApiDb::getNodesTableName()));
    CPPUNIT_ASSERT_EQUAL(
      (long)2,
      DbUtils::getRowCount(reader._getDatabase()->getDB(), ApiDb::getNodeTagsTableName()));
    CPPUNIT_ASSERT_EQUAL(
      (long)5,
      DbUtils::getRowCount(reader._getDatabase()->getDB(), ApiDb::getWaysTableName()));
    CPPUNIT_ASSERT_EQUAL(
      (long)7,
      DbUtils::getRowCount(reader._getDatabase()->getDB(), ApiDb::getWayTagsTableName()));
    CPPUNIT_ASSERT_EQUAL(
      (long)16,
      DbUtils::getRowCount(reader._getDatabase()->getDB(), ApiDb::getWayNodesTableName()));
    CPPUNIT_ASSERT_EQUAL(
      (long)1,
      DbUtils::getRowCount(reader._getDatabase()->getDB(), ApiDb::getRelationsTableName()));
    CPPUNIT_ASSERT_EQUAL(
      (long)2,
      DbUtils::getRowCount(reader._getDatabase()->getDB(), ApiDb::getRelationTagsTableName()));
    CPPUNIT_ASSERT_EQUAL(
      (long)2,
      DbUtils::getRowCount(reader._getDatabase()->getDB(), ApiDb::getRelationMembersTableName()));

    //verify changeset table size
    CPPUNIT_ASSERT_EQUAL(
      (long)4,
      DbUtils::getRowCount(reader._getDatabase()->getDB(), ApiDb::getChangesetsTableName()));

    //verify sequences
//    boost::shared_ptr<OsmApiDb> osmApiDb = dynamic_pointer_cast<OsmApiDb>(reader._getDatabase());
//    //TODO: fix?
//    CPPUNIT_ASSERT_EQUAL((long)17, osmApiDb->getNextId(ElementType::Node));
//    CPPUNIT_ASSERT_EQUAL((long)9, osmApiDb->getNextId(ElementType::Way));
//    CPPUNIT_ASSERT_EQUAL((long)6, osmApiDb->getNextId(ElementType::Relation));
//    CPPUNIT_ASSERT_EQUAL((long)5, osmApiDb->getNextId(ApiDb::getChangesetsTableName()));

    reader.close();
  }

  void verifyDatabaseOutputOnline()
  {
    OsmApiDbReader reader;
    OsmMapPtr map(new OsmMap());
    reader.open(ServicesDbTestUtils::getOsmApiDbUrl().toString());
    reader.read(map);

    //verify current elements

    CPPUNIT_ASSERT_EQUAL((size_t)16, map->getNodes().size());
    CPPUNIT_ASSERT_EQUAL((int)2, map->getNode(17)->getTags().size());

    CPPUNIT_ASSERT_EQUAL((size_t)6, map->getWays().size());
    CPPUNIT_ASSERT_EQUAL((int)2, map->getWay(5)->getTags().size());
    CPPUNIT_ASSERT_EQUAL((int)2, map->getWay(6)->getTags().size());
    CPPUNIT_ASSERT_EQUAL((int)3, map->getWay(7)->getTags().size());
    CPPUNIT_ASSERT_EQUAL((size_t)4, map->getWay(3)->getNodeCount());
    CPPUNIT_ASSERT_EQUAL((size_t)4, map->getWay(4)->getNodeCount());
    CPPUNIT_ASSERT_EQUAL((size_t)2, map->getWay(5)->getNodeCount());
    CPPUNIT_ASSERT_EQUAL((size_t)2, map->getWay(6)->getNodeCount());
    CPPUNIT_ASSERT_EQUAL((size_t)4, map->getWay(7)->getNodeCount());

    CPPUNIT_ASSERT_EQUAL((size_t)2, map->getRelations().size());
    CPPUNIT_ASSERT_EQUAL((int)2, map->getRelation(3)->getTags().size());
    CPPUNIT_ASSERT_EQUAL((size_t)2, map->getRelation(3)->getMembers().size());

    //verify historical element table sizes
    CPPUNIT_ASSERT_EQUAL(
      (long)16,
      DbUtils::getRowCount(reader._getDatabase()->getDB(), ApiDb::getNodesTableName()));
    CPPUNIT_ASSERT_EQUAL(
      (long)5,
      DbUtils::getRowCount(reader._getDatabase()->getDB(), ApiDb::getNodeTagsTableName()));
    CPPUNIT_ASSERT_EQUAL(
      (long)6,
      DbUtils::getRowCount(reader._getDatabase()->getDB(), ApiDb::getWaysTableName()));
    CPPUNIT_ASSERT_EQUAL(
      (long)8,
      DbUtils::getRowCount(reader._getDatabase()->getDB(), ApiDb::getWayTagsTableName()));
    CPPUNIT_ASSERT_EQUAL(
      (long)18,
      DbUtils::getRowCount(reader._getDatabase()->getDB(), ApiDb::getWayNodesTableName()));
    CPPUNIT_ASSERT_EQUAL(
      (long)2,
      DbUtils::getRowCount(reader._getDatabase()->getDB(), ApiDb::getRelationsTableName()));
    CPPUNIT_ASSERT_EQUAL(
      (long)3,
      DbUtils::getRowCount(reader._getDatabase()->getDB(), ApiDb::getRelationTagsTableName()));
    CPPUNIT_ASSERT_EQUAL(
      (long)4,
      DbUtils::getRowCount(reader._getDatabase()->getDB(), ApiDb::getRelationMembersTableName()));

    //verify changeset table size
    CPPUNIT_ASSERT_EQUAL(
      (long)5,
      DbUtils::getRowCount(reader._getDatabase()->getDB(), ApiDb::getChangesetsTableName()));

    //verify sequences
    boost::shared_ptr<OsmApiDb> osmApiDb = dynamic_pointer_cast<OsmApiDb>(reader._getDatabase());
    CPPUNIT_ASSERT_EQUAL((long)18, osmApiDb->getNextId(ElementType::Node));
    CPPUNIT_ASSERT_EQUAL((long)8, osmApiDb->getNextId(ElementType::Way));
    CPPUNIT_ASSERT_EQUAL((long)4, osmApiDb->getNextId(ElementType::Relation));
    CPPUNIT_ASSERT_EQUAL((long)7, osmApiDb->getNextId(ApiDb::getChangesetsTableName()));

    reader.close();
  }

<<<<<<< HEAD
  void verifyDatabaseEmpty()
  {
    OsmApiDbReader reader;
    OsmMapPtr map(new OsmMap());
    reader.open(ServicesDbTestUtils::getOsmApiDbUrl().toString());
    reader.read(map);

    //verify current elements
    CPPUNIT_ASSERT_EQUAL((size_t)0, map->getNodes().size());
    CPPUNIT_ASSERT_EQUAL((size_t)0, map->getWays().size());
    CPPUNIT_ASSERT_EQUAL((size_t)0, map->getRelations().size());

    //verify historical element table sizes
    CPPUNIT_ASSERT_EQUAL(
      (long)0,
      DbUtils::getRowCount(reader._getDatabase()->getDB(), ApiDb::getNodesTableName()));
    CPPUNIT_ASSERT_EQUAL(
      (long)0,
      DbUtils::getRowCount(reader._getDatabase()->getDB(), ApiDb::getNodeTagsTableName()));
    CPPUNIT_ASSERT_EQUAL(
      (long)0,
      DbUtils::getRowCount(reader._getDatabase()->getDB(), ApiDb::getWaysTableName()));
    CPPUNIT_ASSERT_EQUAL(
      (long)0,
      DbUtils::getRowCount(reader._getDatabase()->getDB(), ApiDb::getWayTagsTableName()));
    CPPUNIT_ASSERT_EQUAL(
      (long)0,
      DbUtils::getRowCount(reader._getDatabase()->getDB(), ApiDb::getWayNodesTableName()));
    CPPUNIT_ASSERT_EQUAL(
      (long)0,
      DbUtils::getRowCount(reader._getDatabase()->getDB(), ApiDb::getRelationsTableName()));
    CPPUNIT_ASSERT_EQUAL(
      (long)0,
      DbUtils::getRowCount(reader._getDatabase()->getDB(), ApiDb::getRelationTagsTableName()));
    CPPUNIT_ASSERT_EQUAL(
      (long)0,
      DbUtils::getRowCount(reader._getDatabase()->getDB(), ApiDb::getRelationMembersTableName()));

    //verify changeset table size
    CPPUNIT_ASSERT_EQUAL(
      (long)0,
      DbUtils::getRowCount(reader._getDatabase()->getDB(), ApiDb::getChangesetsTableName()));

    //verify sequences
    boost::shared_ptr<OsmApiDb> osmApiDb = dynamic_pointer_cast<OsmApiDb>(reader._getDatabase());
    CPPUNIT_ASSERT_EQUAL((long)1, osmApiDb->getNextId(ElementType::Node));
    CPPUNIT_ASSERT_EQUAL((long)1, osmApiDb->getNextId(ElementType::Way));
    CPPUNIT_ASSERT_EQUAL((long)1, osmApiDb->getNextId(ElementType::Relation));
    CPPUNIT_ASSERT_EQUAL((long)1, osmApiDb->getNextId(ApiDb::getChangesetsTableName()));

    reader.close();
  }

=======
>>>>>>> 131093d3
  void runPsqlDbOfflineTest()
  {
    QDir().mkpath("test-output/io/OsmApiDbBulkWriterTest/");

    //init db
    ServicesDbTestUtils::deleteDataFromOsmApiTestDatabase();
    ServicesDbTestUtils::execOsmApiDbSqlTestScript("users.sql");

    OsmApiDbBulkWriter writer;
    const QString outFile =
      "test-output/io/OsmApiDbBulkWriterTest/OsmApiDbBulkWriter-psql-offline-out.sql";
    writer.setReserveRecordIdsBeforeWritingData(false);
    writer.setOutputFilesCopyLocation(outFile);
    writer.setStatusUpdateInterval(1);
    writer.setChangesetUserId(1);
    writer.setMaxChangesetSize(5);
    writer.setFileOutputElementBufferSize(3);

    writer.open(ServicesDbTestUtils::getOsmApiDbUrl().toString());
    writer.write(ServicesDbTestUtils::createTestMap1());
    writer.close();

    TestUtils::verifyStdMatchesOutputIgnoreDate(
      "test-files/io/OsmApiDbBulkWriterTest/OsmApiDbBulkWriter-psql-offline.sql", outFile);
    verifyDatabaseOutputOffline();
  }

  void runPsqlDbOfflineValidateOffTest()
  {
    QDir().mkpath("test-output/io/OsmApiDbBulkWriterTest/");
    OsmMap::resetCounters();

    //init db
    ServicesDbTestUtils::deleteDataFromOsmApiTestDatabase();
    ServicesDbTestUtils::execOsmApiDbSqlTestScript("users.sql");

    OsmApiDbBulkWriter writer;
    const QString outFile =
      "test-output/io/OsmApiDbBulkWriterTest/OsmApiDbBulkWriter-psql-offline-validate-off-out.sql";
    writer.setReserveRecordIdsBeforeWritingData(false);
    writer.setOutputFilesCopyLocation(outFile);
    writer.setStatusUpdateInterval(1);
    writer.setChangesetUserId(1);
    writer.setMaxChangesetSize(5);
    writer.setFileOutputElementBufferSize(3);
    writer.setValidateData(false);

    writer.open(ServicesDbTestUtils::getOsmApiDbUrl().toString());
    writer.write(ServicesDbTestUtils::createTestMap1());
    writer.close();

    //the element IDs will be reversed in the sql output with validation off, due to the way the
    //osm data reading works
    TestUtils::verifyStdMatchesOutputIgnoreDate(
      "test-files/io/OsmApiDbBulkWriterTest/OsmApiDbBulkWriter-psql-offline-validate-off.sql",
      outFile);
    verifyDatabaseOutputOfflineValidateOff();
  }

  void runPsqlDbOfflineStxxlTest()
  {
    QDir().mkpath("test-output/io/OsmApiDbBulkWriterTest/");

    //init db
    ServicesDbTestUtils::deleteDataFromOsmApiTestDatabase();
    ServicesDbTestUtils::execOsmApiDbSqlTestScript("users.sql");

    OsmApiDbBulkWriter writer;
    const QString outFile =
      "test-output/io/OsmApiDbBulkWriterTest/OsmApiDbBulkWriter-psql-offline-stxxl-out.sql";
    writer.setReserveRecordIdsBeforeWritingData(false);
    writer.setOutputFilesCopyLocation(outFile);
    writer.setStatusUpdateInterval(1);
    writer.setChangesetUserId(1);
    writer.setMaxChangesetSize(5);
    writer.setFileOutputElementBufferSize(3);
    writer.setStxxlMapMinSize(3);

    writer.open(ServicesDbTestUtils::getOsmApiDbUrl().toString());
    writer.write(ServicesDbTestUtils::createTestMap1());
    writer.close();

    TestUtils::verifyStdMatchesOutputIgnoreDate(
      "test-files/io/OsmApiDbBulkWriterTest/OsmApiDbBulkWriter-psql-offline.sql", outFile);
    verifyDatabaseOutputOffline();
  }

  void runPsqlDbOnlineTest()
  {
    QDir().mkpath("test-output/io/OsmApiDbBulkWriterTest/");

    //init db
    ServicesDbTestUtils::deleteDataFromOsmApiTestDatabase();
    ServicesDbTestUtils::execOsmApiDbSqlTestScript("users.sql");

    OsmApiDbBulkWriter writer;
    const QString outFile =
      "test-output/io/OsmApiDbBulkWriterTest/OsmApiDbBulkWriter-psql-online-out.sql";
    writer.setReserveRecordIdsBeforeWritingData(true);
    writer.setOutputFilesCopyLocation(outFile);
    writer.setStatusUpdateInterval(1);
    writer.setChangesetUserId(1);
    writer.setMaxChangesetSize(5);
    writer.setFileOutputElementBufferSize(3);

    writer.open(ServicesDbTestUtils::getOsmApiDbUrl().toString());

    //write some data from somewhere else while before our writer starts writing data
    ServicesDbTestUtils::execOsmApiDbSqlTestScript("changesets.sql"); //1 changeset
    ServicesDbTestUtils::execOsmApiDbSqlTestScript("nodes.sql"); //2 nodes
    ServicesDbTestUtils::execOsmApiDbSqlTestScript("ways.sql"); //1 way
    ServicesDbTestUtils::execOsmApiDbSqlTestScript("relations.sql"); //1 relation

    writer.write(ServicesDbTestUtils::createTestMap1());
    writer.close();

    TestUtils::verifyStdMatchesOutputIgnoreDate(
      "test-files/io/OsmApiDbBulkWriterTest/OsmApiDbBulkWriter-psql-online.sql", outFile);
    verifyDatabaseOutputOnline();
  }

  void runPsqlCustomStartingIdsDbOfflineTest()
  {
    QDir().mkpath("test-output/io/OsmApiDbBulkWriterTest/");

    //init db
    ServicesDbTestUtils::deleteDataFromOsmApiTestDatabase();
    ServicesDbTestUtils::execOsmApiDbSqlTestScript("users.sql");

    OsmApiDbBulkWriter writer;
    const QString outFile =
      "test-output/io/OsmApiDbBulkWriterTest/OsmApiDbBulkWriter-psql-offline-starting-ids-out.sql";
    writer.setReserveRecordIdsBeforeWritingData(false);
    writer.setOutputFilesCopyLocation(outFile);
    writer.setStatusUpdateInterval(1);
    writer.setChangesetUserId(1);
    writer.setMaxChangesetSize(5);
    writer.setFileOutputElementBufferSize(3);
    writer.setStartingNodeId(3);
    writer.setStartingWayId(4);
    writer.setStartingRelationId(5);

    writer.open(ServicesDbTestUtils::getOsmApiDbUrl().toString());
    writer.write(ServicesDbTestUtils::createTestMap1());
    writer.close();

    TestUtils::verifyStdMatchesOutputIgnoreDate(
      "test-files/io/OsmApiDbBulkWriterTest/OsmApiDbBulkWriter-psql-offline-starting-ids.sql",
      outFile);

    verifyDatabaseOutputOfflineWithCustomStartingIds();
  }

  void runSqlFileOutputTest()
  {
    QDir().mkpath("test-output/io/OsmApiDbBulkWriterTest/");

    //init db
    ServicesDbTestUtils::deleteDataFromOsmApiTestDatabase();
    ServicesDbTestUtils::execOsmApiDbSqlTestScript("users.sql");

    OsmApiDbBulkWriter writer;
    const QString outFile =
      "test-output/io/OsmApiDbBulkWriterTest/OsmApiDbBulkWriter-sql-file-out.sql";
    writer.setReserveRecordIdsBeforeWritingData(false);
    writer.setStatusUpdateInterval(1);
    writer.setChangesetUserId(1);
    writer.setMaxChangesetSize(5);
    writer.setFileOutputElementBufferSize(3);

    writer.open(outFile);
    writer.write(ServicesDbTestUtils::createTestMap1());
    writer.close();

    TestUtils::verifyStdMatchesOutputIgnoreDate(
      "test-files/io/OsmApiDbBulkWriterTest/OsmApiDbBulkWriter-psql-offline.sql", outFile);
    ServicesDbTestUtils::verifyTestDatabaseEmpty();
  }
};

CPPUNIT_TEST_SUITE_NAMED_REGISTRATION(ServiceOsmApiDbBulkWriterTest, "slow");

}<|MERGE_RESOLUTION|>--- conflicted
+++ resolved
@@ -68,117 +68,6 @@
 
 public:
 
-<<<<<<< HEAD
-  OsmMapPtr _map;
-
-  NodePtr createNode(double x, double y)
-  {
-    NodePtr n(new Node(Status::Unknown1, _map->createNextNodeId(), x, y, 10.0));
-    _map->addNode(n);
-    return n;
-  }
-
-  OsmMapPtr createTestMap()
-  {
-    OsmMapPtr map(new OsmMap());
-    _map = map;
-
-    NodePtr n1 = createNode(-77.0, 38.0);
-    n1->setTag("building", "yes");
-    n1->setTag("name", "n1");
-
-    WayPtr w1(new Way(Status::Unknown1, map->createNextWayId(), 13.0));
-    w1->setTag("area", "yes");
-    w1->setTag("building", "yes");
-    w1->setTag("name", "w1");
-    w1->addNode(createNode(-77.1, 38.0)->getId());
-    w1->addNode(createNode(-77.2, 38.0)->getId());
-    w1->addNode(createNode(-77.2, 38.1)->getId());
-    w1->addNode(w1->getNodeId(0));
-    map->addWay(w1);
-
-    WayPtr w2(new Way(Status::Unknown1, map->createNextWayId(), 13.0));
-    w2->setTag("highway", "track");
-    w2->setTag("name", "w2");
-    w2->addNode(createNode(-77.3, 38.0)->getId());
-    w2->addNode(createNode(-77.3, 38.1)->getId());
-    map->addWay(w2);
-
-    WayPtr w3(new Way(Status::Unknown1, map->createNextWayId(), 13.0));
-    w3->setTag("highway", "road");
-    w3->setTag("name", "w3");
-    w3->addNode(createNode(-77.4, 38.0)->getId());
-    w3->addNode(createNode(-77.4, 38.1)->getId());
-    map->addWay(w3);
-
-    WayPtr w4(new Way(Status::Unknown1, map->createNextWayId(), 13.0));
-    w4->addNode(createNode(-77.5, 38.0)->getId());
-    w4->addNode(createNode(-77.7, 38.0)->getId());
-    w4->addNode(createNode(-77.6, 38.1)->getId());
-    w4->addNode(w4->getNodeId(0));
-    map->addWay(w4);
-
-    WayPtr w5(new Way(Status::Unknown1, map->createNextWayId(), 13.0));
-    w5->addNode(createNode(-77.55, 38.01)->getId());
-    w5->addNode(createNode(-77.65, 38.01)->getId());
-    w5->addNode(createNode(-77.6, 38.05)->getId());
-    w5->addNode(w5->getNodeId(0));
-    map->addWay(w5);
-
-    RelationPtr r1(new Relation(Status::Unknown1, 1, 15.0, "multipolygon"));
-    r1->setTag("building", "yes");
-    r1->setTag("name", "r1");
-    r1->addElement("outer", w4->getElementId());
-    r1->addElement("inner", w5->getElementId());
-    map->addRelation(r1);
-
-    return map;
-  }
-
-  QStringList tokenizeOutputFileWithoutDates(const QString filePath)
-  {
-    QStringList tokens;
-
-    //parse all the string tokens, except those containing dates, which we can't directly compare
-    const QRegExp reDate("[12][0-9][0-9][0-9]-[01][0-9]-[0-3][0-9]");
-    const QRegExp reTime("[0-2][0-9]:[0-5][0-9]:[0-5][0-9].[0-9][0-9][0-9]");
-
-    QFile file(filePath);
-    if (file.open(QIODevice::ReadOnly))
-    {
-      QTextStream in(&file);
-      while (!in.atEnd())
-      {
-        QString line = in.readLine();
-        line = line.remove(reDate);
-        line = line.remove(reTime);
-        tokens << line;
-      }
-      file.close();
-    }
-    else
-    {
-      throw HootException("Unable to open file " + filePath + ".");
-    }
-
-    return tokens;
-  }
-
-  void verifySqlOutput(const QString stdFilePath, const QString outFilePath)
-  {
-    LOG_VART(stdFilePath);
-    LOG_VART(outFilePath);
-    const QStringList stdSqlTokens = tokenizeOutputFileWithoutDates(stdFilePath);
-    const QStringList outputSqlTokens = tokenizeOutputFileWithoutDates(outFilePath);
-    CPPUNIT_ASSERT_EQUAL(stdSqlTokens.size(), outputSqlTokens.size());
-    for (int i = 0; i < stdSqlTokens.size(); i++)
-    {
-      HOOT_STR_EQUALS(stdSqlTokens.at(i), outputSqlTokens.at(i));
-    }
-  }
-
-=======
->>>>>>> 131093d3
   void verifyDatabaseOutputOffline()
   {
     OsmApiDbReader reader;
@@ -236,15 +125,9 @@
       (long)4,
       DbUtils::getRowCount(reader._getDatabase()->getDB(), ApiDb::getChangesetsTableName()));
 
-<<<<<<< HEAD
-    //verify sequences
-//    boost::shared_ptr<OsmApiDb> osmApiDb = dynamic_pointer_cast<OsmApiDb>(reader._getDatabase());
-//    //TODO: fix?
-=======
     //verify sequences - sequences can't be updated b/c of a chicken egg situation with nextval; sql
     //file validation will have to be good enough
 //    boost::shared_ptr<OsmApiDb> osmApiDb = dynamic_pointer_cast<OsmApiDb>(reader._getDatabase());
->>>>>>> 131093d3
 //    CPPUNIT_ASSERT_EQUAL((long)15, osmApiDb->getNextId(ElementType::Node));
 //    CPPUNIT_ASSERT_EQUAL((long)6, osmApiDb->getNextId(ElementType::Way));
 //    CPPUNIT_ASSERT_EQUAL((long)2, osmApiDb->getNextId(ElementType::Relation));
@@ -456,62 +339,6 @@
     reader.close();
   }
 
-<<<<<<< HEAD
-  void verifyDatabaseEmpty()
-  {
-    OsmApiDbReader reader;
-    OsmMapPtr map(new OsmMap());
-    reader.open(ServicesDbTestUtils::getOsmApiDbUrl().toString());
-    reader.read(map);
-
-    //verify current elements
-    CPPUNIT_ASSERT_EQUAL((size_t)0, map->getNodes().size());
-    CPPUNIT_ASSERT_EQUAL((size_t)0, map->getWays().size());
-    CPPUNIT_ASSERT_EQUAL((size_t)0, map->getRelations().size());
-
-    //verify historical element table sizes
-    CPPUNIT_ASSERT_EQUAL(
-      (long)0,
-      DbUtils::getRowCount(reader._getDatabase()->getDB(), ApiDb::getNodesTableName()));
-    CPPUNIT_ASSERT_EQUAL(
-      (long)0,
-      DbUtils::getRowCount(reader._getDatabase()->getDB(), ApiDb::getNodeTagsTableName()));
-    CPPUNIT_ASSERT_EQUAL(
-      (long)0,
-      DbUtils::getRowCount(reader._getDatabase()->getDB(), ApiDb::getWaysTableName()));
-    CPPUNIT_ASSERT_EQUAL(
-      (long)0,
-      DbUtils::getRowCount(reader._getDatabase()->getDB(), ApiDb::getWayTagsTableName()));
-    CPPUNIT_ASSERT_EQUAL(
-      (long)0,
-      DbUtils::getRowCount(reader._getDatabase()->getDB(), ApiDb::getWayNodesTableName()));
-    CPPUNIT_ASSERT_EQUAL(
-      (long)0,
-      DbUtils::getRowCount(reader._getDatabase()->getDB(), ApiDb::getRelationsTableName()));
-    CPPUNIT_ASSERT_EQUAL(
-      (long)0,
-      DbUtils::getRowCount(reader._getDatabase()->getDB(), ApiDb::getRelationTagsTableName()));
-    CPPUNIT_ASSERT_EQUAL(
-      (long)0,
-      DbUtils::getRowCount(reader._getDatabase()->getDB(), ApiDb::getRelationMembersTableName()));
-
-    //verify changeset table size
-    CPPUNIT_ASSERT_EQUAL(
-      (long)0,
-      DbUtils::getRowCount(reader._getDatabase()->getDB(), ApiDb::getChangesetsTableName()));
-
-    //verify sequences
-    boost::shared_ptr<OsmApiDb> osmApiDb = dynamic_pointer_cast<OsmApiDb>(reader._getDatabase());
-    CPPUNIT_ASSERT_EQUAL((long)1, osmApiDb->getNextId(ElementType::Node));
-    CPPUNIT_ASSERT_EQUAL((long)1, osmApiDb->getNextId(ElementType::Way));
-    CPPUNIT_ASSERT_EQUAL((long)1, osmApiDb->getNextId(ElementType::Relation));
-    CPPUNIT_ASSERT_EQUAL((long)1, osmApiDb->getNextId(ApiDb::getChangesetsTableName()));
-
-    reader.close();
-  }
-
-=======
->>>>>>> 131093d3
   void runPsqlDbOfflineTest()
   {
     QDir().mkpath("test-output/io/OsmApiDbBulkWriterTest/");

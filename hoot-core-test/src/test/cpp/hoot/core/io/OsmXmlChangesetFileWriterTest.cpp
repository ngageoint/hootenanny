/*
 * This file is part of Hootenanny.
 *
 * Hootenanny is free software: you can redistribute it and/or modify
 * it under the terms of the GNU General Public License as published by
 * the Free Software Foundation, either version 3 of the License, or
 * (at your option) any later version.
 *
 * This program is distributed in the hope that it will be useful,
 * but WITHOUT ANY WARRANTY; without even the implied warranty of
 * MERCHANTABILITY or FITNESS FOR A PARTICULAR PURPOSE.  See the
 * GNU General Public License for more details.
 *
 * You should have received a copy of the GNU General Public License
 * along with this program.  If not, see <http://www.gnu.org/licenses/>.
 *
 * --------------------------------------------------------------------
 *
 * The following copyright notices are generated automatically. If you
 * have a new notice to add, please use the format:
 * " * @copyright Copyright ..."
 * This will properly maintain the copyright information. DigitalGlobe
 * copyrights will be updated automatically.
 *
 * @copyright Copyright (C) 2012, 2013, 2014, 2017, 2018, 2019 DigitalGlobe (http://www.digitalglobe.com/)
 */

// Hoot
#include <hoot/core/TestUtils.h>
#include <hoot/core/algorithms/changeset/ChangesetProvider.h>
#include <hoot/core/io/ElementInputStream.h>
#include <hoot/core/io/OsmXmlChangesetFileWriter.h>
#include <hoot/core/algorithms/changeset/TestOsmChangesetProvider.h>
#include <hoot/core/util/ConfigOptions.h>

namespace hoot
{

class OsmXmlChangesetFileWriterTest : public HootTestFixture
{
  CPPUNIT_TEST_SUITE(OsmXmlChangesetFileWriterTest);
  CPPUNIT_TEST(runSimpleTest);
  CPPUNIT_TEST_SUITE_END();

public:

  OsmXmlChangesetFileWriterTest()
    : HootTestFixture("test-files/io/OsmXmlChangesetFileWriterTest/",
                      "test-output/io/OsmXmlChangesetFileWriterTest/")
  {
  }

  void runSimpleTest()
  {
    std::shared_ptr<ChangesetProvider> changesetProvider(new TestOsmChangesetProvider(false));
    OsmXmlChangesetFileWriter().write(_outputPath + "changeset.osc", changesetProvider);

    HOOT_FILE_EQUALS(_inputPath + "changeset.osc", _outputPath + "changeset.osc");
  }
<<<<<<< HEAD

  void runSplitTest()
  {
    std::shared_ptr<ChangesetProvider> changesetProvider(new TestOsmChangesetProvider(false));
    OsmXmlChangesetFileWriter writer;
    Settings testSettings = conf();
    testSettings.set("changeset.max.size", "5");
    writer.setConfiguration(testSettings);
    writer.write(
      _outputPath + "changeset.split.osc", changesetProvider);

    HOOT_FILE_EQUALS(_inputPath + "changeset.split.osc",
                     _outputPath + "changeset.split.osc");
    HOOT_FILE_EQUALS(_inputPath + "changeset-001.split.osc",
                     _outputPath + "changeset-001.split.osc");
  }
=======
>>>>>>> 98053280
};

CPPUNIT_TEST_SUITE_NAMED_REGISTRATION(OsmXmlChangesetFileWriterTest, "quick");

}


<|MERGE_RESOLUTION|>--- conflicted
+++ resolved
@@ -57,25 +57,6 @@
 
     HOOT_FILE_EQUALS(_inputPath + "changeset.osc", _outputPath + "changeset.osc");
   }
-<<<<<<< HEAD
-
-  void runSplitTest()
-  {
-    std::shared_ptr<ChangesetProvider> changesetProvider(new TestOsmChangesetProvider(false));
-    OsmXmlChangesetFileWriter writer;
-    Settings testSettings = conf();
-    testSettings.set("changeset.max.size", "5");
-    writer.setConfiguration(testSettings);
-    writer.write(
-      _outputPath + "changeset.split.osc", changesetProvider);
-
-    HOOT_FILE_EQUALS(_inputPath + "changeset.split.osc",
-                     _outputPath + "changeset.split.osc");
-    HOOT_FILE_EQUALS(_inputPath + "changeset-001.split.osc",
-                     _outputPath + "changeset-001.split.osc");
-  }
-=======
->>>>>>> 98053280
 };
 
 CPPUNIT_TEST_SUITE_NAMED_REGISTRATION(OsmXmlChangesetFileWriterTest, "quick");

/*
 * This file is part of Hootenanny.
 *
 * Hootenanny is free software: you can redistribute it and/or modify
 * it under the terms of the GNU General Public License as published by
 * the Free Software Foundation, either version 3 of the License, or
 * (at your option) any later version.
 * 
 * This program is distributed in the hope that it will be useful,
 * but WITHOUT ANY WARRANTY; without even the implied warranty of
 * MERCHANTABILITY or FITNESS FOR A PARTICULAR PURPOSE.  See the
 * GNU General Public License for more details.
 *
 * You should have received a copy of the GNU General Public License
 * along with this program.  If not, see <http://www.gnu.org/licenses/>.
 *
 * --------------------------------------------------------------------
 *
 * The following copyright notices are generated automatically. If you
 * have a new notice to add, please use the format:
 * " * @copyright Copyright ..."
 * This will properly maintain the copyright information. DigitalGlobe
 * copyrights will be updated automatically.
 *
 * @copyright Copyright (C) 2012, 2013, 2014 DigitalGlobe (http://www.digitalglobe.com/)
 */

// Hoot
#include <hoot/core/schema/OsmSchema.h>
#include <hoot/core/schema/JsonSchemaLoader.h>
#include <hoot/core/util/ConfPath.h>
#include <hoot/core/util/Log.h>

using namespace hoot;

// CPP Unit
#include <cppunit/extensions/HelperMacros.h>
#include <cppunit/extensions/TestFactoryRegistry.h>
#include <cppunit/TestAssert.h>
#include <cppunit/TestFixture.h>

// Qt
#include <QDebug>
#include <QFile>

#include "../TestUtils.h"

const double epsilon = 1e-6;

namespace hoot
{

class OsmSchemaTest : public CppUnit::TestFixture
{
  CPPUNIT_TEST_SUITE(OsmSchemaTest);
  CPPUNIT_TEST(averageTest);
  CPPUNIT_TEST(categoryTest);
  CPPUNIT_TEST(loadTest);
  CPPUNIT_TEST(commonAncestorTest);
  CPPUNIT_TEST(distanceTest);
  CPPUNIT_TEST(getChildTagsTest);
  CPPUNIT_TEST(getSimilarTagsTest);
  CPPUNIT_TEST(getTagTest);
  CPPUNIT_TEST(isAncestorTest);
  CPPUNIT_TEST(isAreaTest);
  CPPUNIT_TEST(isMetaDataTest);
  CPPUNIT_TEST(religionTest);
  CPPUNIT_TEST_SUITE_END();

public:

  /**
   * Test calculating the average between two tags with weights.
   */
  void averageTest()
  {
    OsmSchema uut;

    uut.createTestingGraph();

    double score;
    QString avg;
    avg = uut.average("highway=primary", "highway=residential", score);
    CPPUNIT_ASSERT_DOUBLES_EQUAL(0.64, score, 0.001);
    CPPUNIT_ASSERT_EQUAL(avg.toStdString(), std::string("highway=secondary"));

    avg = uut.average("highway=Primary", "Highway=residential", score);
    CPPUNIT_ASSERT_DOUBLES_EQUAL(0.64, score, 0.001);
    CPPUNIT_ASSERT_EQUAL(avg.toStdString(), std::string("highway=secondary"));

    avg = uut.average("highway=road", "highway=secondary", score);
    CPPUNIT_ASSERT_DOUBLES_EQUAL(1.0, score, 0.001);
    CPPUNIT_ASSERT_EQUAL(avg.toStdString(), std::string("highway=secondary"));

    avg = uut.average("highway=primary", 1, "highway=service", 1, score);
    CPPUNIT_ASSERT_DOUBLES_EQUAL(0.512, score, 0.001);
    CPPUNIT_ASSERT_EQUAL(avg.toStdString(), std::string("highway=secondary"));

    avg = uut.average("highway=primary", 1, "highway=service", 2, score);
    CPPUNIT_ASSERT_DOUBLES_EQUAL(0.512, score, 0.001);
    CPPUNIT_ASSERT_EQUAL(avg.toStdString(), std::string("highway=residential"));

    avg = uut.average("highway=primary", 1, "highway=service", 5, score);
    CPPUNIT_ASSERT_DOUBLES_EQUAL(0.4096, score, 0.001);
    CPPUNIT_ASSERT_EQUAL(avg.toStdString(), std::string("highway=service"));

    avg = uut.average("highway=primary", 5, "highway=service", 1, score);
    CPPUNIT_ASSERT_DOUBLES_EQUAL(0.4096, score, 0.001);
    CPPUNIT_ASSERT_EQUAL(avg.toStdString(), std::string("highway=primary"));

    avg = uut.average("amenity=bar", 5, "amenity=cafe", 1, score);
    HOOT_STR_EQUALS("amenity=bar", avg.toStdString());

    // when averaging a non-specific tag w/ a tag we know about always return the tag we know.
    avg = uut.average("leisure=badvalue", 5, "leisure=track", 1, score);
    HOOT_STR_EQUALS("leisure=track", avg.toStdString());

    avg = uut.average("leisure=track", 5, "leisure=badvalue", 1, score);
    HOOT_STR_EQUALS("leisure=track", avg.toStdString());

    // when averaging two non-specific tags return the first tag.
    avg = uut.average("leisure=badvalue1", 5, "leisure=badvalue2", 1, score);
    HOOT_STR_EQUALS("leisure=badvalue1", avg.toStdString());
  }

  /**
   * Test calculating the average between two tags with weights.
   */
  void categoryTest()
  {
    OsmSchema uut;

    uut.createTestingGraph();

    Tags tags;
    tags["poi"] = "yes";
    HOOT_STR_EQUALS(1, uut.hasCategory(tags, "poi"));
    HOOT_STR_EQUALS(0, uut.hasCategory(tags, "transportation"));

    tags.clear();
    tags["highway"] = "primary";
    HOOT_STR_EQUALS(0, uut.hasCategory(tags, "poi"));
    HOOT_STR_EQUALS(1, uut.hasCategory(tags, "transportation"));

    vector<TagVertex> tvs = uut.getTagByCategory(OsmSchemaCategory::transportation());
    vector<QString> names;
    for (size_t i = 0; i < tvs.size(); i++)
    {
      names.push_back(tvs[i].name);
    }
    HOOT_STR_EQUALS("[5]{highway=road, highway=primary, highway=secondary, highway=residential, highway=service}",
                    names);
  }

  void commonAncestorTest()
  {
    OsmSchema uut;
    uut.createTestingGraph();

    const TagVertex& v1 = uut.getFirstCommonAncestor("highway=primary", "highway=secondary");
    CPPUNIT_ASSERT_EQUAL(string("road"), v1.value.toStdString());
    const TagVertex& v2 = uut.getFirstCommonAncestor("highway=primary", "highway=primary");
    CPPUNIT_ASSERT_EQUAL(string("primary"), v2.value.toStdString());
    const TagVertex& v3 = uut.getFirstCommonAncestor("highway=road", "highway=primary");
    CPPUNIT_ASSERT_EQUAL(string("road"), v3.value.toStdString());
    const TagVertex& v4 = uut.getFirstCommonAncestor("highway=primary", "highway=road");
    CPPUNIT_ASSERT_EQUAL(string("road"), v4.value.toStdString());
  }

  void dumpAsCsv(OsmSchema& schema, QString tag)
  {
    vector<TagVertex> surfaces = schema.getChildTags(tag);
    QString csvDistance;
    QString csvAverage;

    for (size_t i = 0; i < surfaces.size(); i++)
    {
      csvDistance += ", " + surfaces[i].name;
    }
    csvDistance += "\n";
    csvAverage = csvDistance;

    for (size_t i = 0; i < surfaces.size(); i++)
    {
      csvDistance += surfaces[i].name;
      csvAverage += surfaces[i].name;
      for (size_t j = 0; j < surfaces.size(); j++)
      {
        double d = schema.score(surfaces[i].name, surfaces[j].name);
        csvDistance += QString(", %1").arg(d);
        double best;
        QString avg = schema.average(surfaces[i].name, surfaces[j].name, best);
        csvAverage += QString(", %1").arg(avg);
      }
      csvDistance += "\n";
      csvAverage += "\n";
    }

    QFile csvFp("test-output/" + tag + ".csv");
    csvFp.open(QFile::WriteOnly);
    csvFp.write(csvDistance.toUtf8());
    csvFp.close();

    QFile csvAverageFp("test-output/" + tag + "-average.csv");
    csvAverageFp.open(QFile::WriteOnly);
    csvAverageFp.write(csvAverage.toUtf8());
    csvAverageFp.close();
  }

  void getChildTagsTest()
  {
    OsmSchema& uut = OsmSchema::getInstance();

    vector<TagVertex> gravel = uut.getChildTags("surface=gravel");

    CPPUNIT_ASSERT_EQUAL(2, (int)gravel.size());
  }

  QStringList tagsToNames(const vector<TagVertex>& v)
  {
    QStringList l;
    for (size_t i = 0; i < v.size(); i++)
    {
      l << v[i].name;
    }

    return l;
  }

  void getSimilarTagsTest()
  {
    OsmSchema uut;
    uut.createTestingGraph();

    HOOT_STR_EQUALS("[3]{highway=road, highway=primary, highway=secondary}",
      tagsToNames(uut.getSimilarTags("highway=primary", 0.8)));
    HOOT_STR_EQUALS("[4]{highway=road, highway=primary, highway=secondary, highway=residential}",
      tagsToNames(uut.getSimilarTags("highway=primary", 0.5)));
    HOOT_STR_EQUALS("[1]{highway=road}",
      tagsToNames(uut.getSimilarTags("highway=road", 0.1)));
  }

  /**
   * Test rudimentary loading of the schema file.
   */
  void loadTest()
  {
    QString hootHome(getenv("HOOT_HOME"));

    OsmSchema uut;
//    JsonSchemaLoader::load(uut, hootHome + "/conf/schema.json");
//    JsonSchemaLoader::load(uut, hootHome + "/conf/schema/schema.json");
    JsonSchemaLoader::load(uut, ConfPath::search("schema.json"));

    QFile fp("tmp/schema.dot");
    fp.open(QFile::WriteOnly);
    fp.write(uut.toGraphvizString().toUtf8());
    fp.close();

//    dumpAsCsv(uut, "surface=unknown");
//    dumpAsCsv(uut, "highway");

    double d;
    d = uut.score("highway=trunk", "highway=motorway");
    CPPUNIT_ASSERT_DOUBLES_EQUAL(0.8, d, 0.001);
    d = uut.score("highway=path", "highway=motorway");
    CPPUNIT_ASSERT_DOUBLES_EQUAL(0.168, d, 0.001);
    d = uut.score("highway=path", "highway=road");
    CPPUNIT_ASSERT_DOUBLES_EQUAL(0.8, d, 0.001);

    QString avg;
    double score;
    avg = uut.average("highway=path", "highway=motorway", score);
    CPPUNIT_ASSERT_DOUBLES_EQUAL(0.410, score, 0.001);
    CPPUNIT_ASSERT_EQUAL(avg.toStdString(), std::string("highway=tertiary"));

    CPPUNIT_ASSERT_DOUBLES_EQUAL(0.7, uut.score("surface=cobblestone", "surface=asphault"), 0.001);
    CPPUNIT_ASSERT_DOUBLES_EQUAL(1.0, uut.score("surface=cobblestone:flattened",
                                                "surface=cobblestone"), 0.001);
    avg = uut.average("surface=cobblestone:flattened", "surface=asphault", score);
    CPPUNIT_ASSERT_EQUAL(std::string("surface=paved"), avg.toStdString());
    CPPUNIT_ASSERT_DOUBLES_EQUAL(.2, score, 0.001);
    avg = uut.average("surface=cobblestone:flattened", "surface=earth", score);
    CPPUNIT_ASSERT_EQUAL(avg.toStdString(), std::string("surface=unknown"));
    CPPUNIT_ASSERT_DOUBLES_EQUAL(.1, score, 0.001);

    CPPUNIT_ASSERT_DOUBLES_EQUAL(1.0, uut.score("parking=surface", "amenity=parking"), 0.001);
    CPPUNIT_ASSERT_DOUBLES_EQUAL(0, uut.score("parking=surface", "parking=covered"), 0.001);

    // check wildcard mismatchScore for seamark:type.
    CPPUNIT_ASSERT_DOUBLES_EQUAL(0.1, uut.score("seamark:type=foo", "seamark:type=bar"), 0.001);
    // Check to see if mismatchScore works within amenity types. This doesn't work now, but it'd
    // be good to implement this in the near future.
    CPPUNIT_ASSERT_DOUBLES_EQUAL(0.0, uut.score("amenity=auditorium", "amenity=embassy"), 0.001);
<<<<<<< HEAD
    CPPUNIT_ASSERT_DOUBLES_EQUAL(1.0, uut.score("amenity=restaurant", "amenity=restaurant"), 0.001);
=======

    CPPUNIT_ASSERT_DOUBLES_EQUAL(0.8,
      uut.score("amenity=exhibition_hall", "amenity=convention_centre"), 0.001);
    CPPUNIT_ASSERT_DOUBLES_EQUAL(1.0,
      uut.score("amenity=conference_centre", "amenity=convention_centre"), 0.001);

    CPPUNIT_ASSERT_DOUBLES_EQUAL(0.0,
      uut.scoreOneWay("poi=yes", "amenity=restaurant"), 0.001);
>>>>>>> e6a0ffbd
  }

  /**
   * Test calculating distance between two tags
   */
  void distanceTest()
  {
    OsmSchema uut;

    uut.createTestingGraph();

    double d = uut.score("highway=primary", "highway=secondary");
    CPPUNIT_ASSERT_DOUBLES_EQUAL(0.8, d, 0.001);
    d = uut.score("highway=primary", "highway=bad_value");
    CPPUNIT_ASSERT_DOUBLES_EQUAL(0.0, d, 0.001);
    d = uut.score("Highway=primary", "highway=Bad_value");
    CPPUNIT_ASSERT_DOUBLES_EQUAL(0.0, d, 0.001);
    d = uut.score("highway=secondary", "highway=residential");
    CPPUNIT_ASSERT_DOUBLES_EQUAL(0.64, d, 0.001);
    d = uut.score("HIGHWAY=Secondary", "hiGHway=ResidenTial");
    CPPUNIT_ASSERT_DOUBLES_EQUAL(0.64, d, 0.001);
    d = uut.score("highway=primary", "highway=residential");
    CPPUNIT_ASSERT_DOUBLES_EQUAL(0.512, d, 0.001);
    d = uut.score("highway=primary", "highway=service");
    CPPUNIT_ASSERT_DOUBLES_EQUAL(0.4096, d, 0.001);
    d = uut.score("highway=primary", "highway=road");
    CPPUNIT_ASSERT_DOUBLES_EQUAL(1.0, d, 0.001);
  }

  void getTagTest()
  {
    OsmSchema uut;
    uut.createTestingGraph();

    HOOT_STR_EQUALS("abstract_name", uut.getTagVertex("abstract_name").name);
    HOOT_STR_EQUALS("abstract_name", uut.getTagVertex("abstract_name=foo").name);
    HOOT_STR_EQUALS("name", uut.getTagVertex("name").name);
    HOOT_STR_EQUALS("name", uut.getTagVertex("name=bar").name);
    HOOT_STR_EQUALS("", uut.getTagVertex("poi=foo").name);
    HOOT_STR_EQUALS("poi=yes", uut.getTagVertex("poi=yes").name);
    HOOT_STR_EQUALS("leisure=*", uut.getTagVertex("leisure=foo").name);
  }

  void isAncestorTest()
  {
    OsmSchema uut;
    uut.createTestingGraph();

    CPPUNIT_ASSERT_EQUAL(false, uut.isAncestor("highway=primary", "highway=secondary"));
    CPPUNIT_ASSERT_EQUAL(true, uut.isAncestor("highway=primary", "highway=road"));

    CPPUNIT_ASSERT_EQUAL(true, OsmSchema::getInstance().isAncestor("highway=secondary",
      "highway=road"));
  }

  void isAreaTest()
  {
    OsmSchema uut;
    uut.createTestingGraph();

    Tags t;
    t["area"] = "yes";
    CPPUNIT_ASSERT_EQUAL(true, uut.isArea(t, ElementType::Way));
    CPPUNIT_ASSERT_EQUAL(true, uut.isArea(t, ElementType::Relation));
    CPPUNIT_ASSERT_EQUAL(false, uut.isArea(t, ElementType::Node));

    t.clear();
    t["highway"] = "primary";
    CPPUNIT_ASSERT_EQUAL(false, uut.isArea(t, ElementType::Way));

    t.clear();
    t["building:part"] = "yes";
    CPPUNIT_ASSERT_EQUAL(true, uut.isArea(t, ElementType::Way));
    t["building:part"] = "no";
    CPPUNIT_ASSERT_EQUAL(false, uut.isArea(t, ElementType::Way));
    t["building:part"] = "invalid";
    CPPUNIT_ASSERT_EQUAL(false, uut.isArea(t, ElementType::Way));

    t.clear();
    t["leisure"] = "foo";
    CPPUNIT_ASSERT_EQUAL(true, uut.isArea(t, ElementType::Way));
    CPPUNIT_ASSERT_EQUAL(true, uut.isArea(t, ElementType::Relation));

    t.clear();
    t["leisure"] = "track";
    CPPUNIT_ASSERT_EQUAL(false, uut.isArea(t, ElementType::Way));
    CPPUNIT_ASSERT_EQUAL(false, uut.isArea(t, ElementType::Relation));
  }

  void isMetaDataTest()
  {
    OsmSchema uut;
    //uut.createTestingGraph();
    uut.loadDefault();

    CPPUNIT_ASSERT_EQUAL(false, uut.isMetaData("name", "foo"));
    CPPUNIT_ASSERT_EQUAL(false, uut.isMetaData("foo", "bar"));
    CPPUNIT_ASSERT_EQUAL(false, uut.isMetaData("highway", "service"));
    CPPUNIT_ASSERT_EQUAL(true, uut.isMetaData("security", "U"));
    CPPUNIT_ASSERT_EQUAL(true, uut.isMetaData("security:blah", "dunno"));
    CPPUNIT_ASSERT_EQUAL(true, uut.isMetaData("source", "foo"));
    CPPUNIT_ASSERT_EQUAL(true, uut.isMetaData("source", ""));
    CPPUNIT_ASSERT_EQUAL(true, uut.isMetaData("source:bar", "baz"));
    CPPUNIT_ASSERT_EQUAL(true, uut.isMetaData("created_by", "baz"));
    CPPUNIT_ASSERT_EQUAL(true, uut.isMetaData("source", "foo"));
    CPPUNIT_ASSERT_EQUAL(true, uut.isMetaData("source", ""));

    CPPUNIT_ASSERT_EQUAL(true, OsmSchema::getInstance().isAncestor("highway=secondary",
      "highway=road"));
  }

  void religionTest()
  {
    OsmSchema uut;
    uut.loadDefault();

    double d;
    // These should have a high score. The exact value isn't important.
    d = uut.score("building=mosque", "amenity=place_of_worship");
    CPPUNIT_ASSERT(d >= 0.8);
    // These shouldn't have a high score. The exact score isn't important.
    d = uut.score("building=mosque", "amenity=church");
    CPPUNIT_ASSERT(d <= 0.3);
    // These should have a high score. The exact value isn't important.
    d = uut.score("building=abbey", "amenity=church");
    CPPUNIT_ASSERT(d >= 0.8);
  }



};

CPPUNIT_TEST_SUITE_NAMED_REGISTRATION(OsmSchemaTest, "quick");
//CPPUNIT_TEST_SUITE_NAMED_REGISTRATION(OsmSchemaTest, "current");

}<|MERGE_RESOLUTION|>--- conflicted
+++ resolved
@@ -292,9 +292,7 @@
     // Check to see if mismatchScore works within amenity types. This doesn't work now, but it'd
     // be good to implement this in the near future.
     CPPUNIT_ASSERT_DOUBLES_EQUAL(0.0, uut.score("amenity=auditorium", "amenity=embassy"), 0.001);
-<<<<<<< HEAD
     CPPUNIT_ASSERT_DOUBLES_EQUAL(1.0, uut.score("amenity=restaurant", "amenity=restaurant"), 0.001);
-=======
 
     CPPUNIT_ASSERT_DOUBLES_EQUAL(0.8,
       uut.score("amenity=exhibition_hall", "amenity=convention_centre"), 0.001);
@@ -303,7 +301,6 @@
 
     CPPUNIT_ASSERT_DOUBLES_EQUAL(0.0,
       uut.scoreOneWay("poi=yes", "amenity=restaurant"), 0.001);
->>>>>>> e6a0ffbd
   }
 
   /**

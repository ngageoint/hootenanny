/*
 * This file is part of Hootenanny.
 *
 * Hootenanny is free software: you can redistribute it and/or modify
 * it under the terms of the GNU General Public License as published by
 * the Free Software Foundation, either version 3 of the License, or
 * (at your option) any later version.
 *
 * This program is distributed in the hope that it will be useful,
 * but WITHOUT ANY WARRANTY; without even the implied warranty of
 * MERCHANTABILITY or FITNESS FOR A PARTICULAR PURPOSE.  See the
 * GNU General Public License for more details.
 *
 * You should have received a copy of the GNU General Public License
 * along with this program.  If not, see <http://www.gnu.org/licenses/>.
 *
 * --------------------------------------------------------------------
 *
 * The following copyright notices are generated automatically. If you
 * have a new notice to add, please use the format:
 * " * @copyright Copyright ..."
 * This will properly maintain the copyright information. DigitalGlobe
 * copyrights will be updated automatically.
 *
 * @copyright Copyright (C) 2020 DigitalGlobe (http://www.digitalglobe.com/)
 */

// Hoot
#include <hoot/core/TestUtils.h>
#include <hoot/core/util/Log.h>
#include <hoot/core/io/OsmMapReaderFactory.h>
#include <hoot/core/io/OsmMapWriterFactory.h>
#include <hoot/core/io/HootApiDb.h>
#include <hoot/core/util/GeometryUtils.h>
#include <hoot/core/io/ServicesDbTestUtils.h>
#include <hoot/core/util/ConfigOptions.h>
#include <hoot/core/util/StringUtils.h>
#include <hoot/core/ops/MapCropper.h>
#include <hoot/core/algorithms/changeset/ChangesetTaskGridReplacer.h>
#include <hoot/core/algorithms/changeset/BoundsFileTaskGridGenerator.h>
#include <hoot/core/algorithms/changeset/NodeDensityTaskGridGenerator.h>
#include <hoot/core/algorithms/changeset/UniformTaskGridGenerator.h>

namespace hoot
{

static const QString USER_EMAIL = "ServiceChangesetReplacementGridTest@hoottestcpp.org";
static const QString DATA_TO_REPLACE_URL = ServicesDbTestUtils::getOsmApiDbUrl().toString();

/*
 * This test harness allows for testing the Cut and Replace workflow across adjacent task grid
 * cells. By removing the processes of input data retrieval and changeset application via API from
 * the test workflow, bugs can more easily be narrowed down to just those caused by
 * ChangesetReplacementGenerator (most of the time).
 */
class ServiceChangesetReplacementGridTest : public HootTestFixture
{
  CPPUNIT_TEST_SUITE(ServiceChangesetReplacementGridTest);

  // TODO: re-enable
  CPPUNIT_TEST(orphanedNodes1Test);
  // TODO: having some trouble with repeatability here after an initial test is run; think it has
  // to do with abuse of the config inside the task grid replacer...will come back to these soon
<<<<<<< HEAD
  CPPUNIT_TEST(orphanedNodes2Test);
  CPPUNIT_TEST(droppedNodes1Test);
  CPPUNIT_TEST(droppedPointPolyRelationMembers1Test);
=======
  //CPPUNIT_TEST(orphanedNodes2Test);
  //CPPUNIT_TEST(droppedNodes1Test);
  //CPPUNIT_TEST(droppedPointPolyRelationMembers1Test);
>>>>>>> 9bf23d62

  // ENABLE THESE TESTS FOR DEBUGGING ONLY

  //CPPUNIT_TEST(github4216UniformTest);
  //CPPUNIT_TEST(northVegasLargeTest);
  //CPPUNIT_TEST(northVegasLargeUniformTest);
  //CPPUNIT_TEST(tmpTest);

  CPPUNIT_TEST_SUITE_END();

public:

  ServiceChangesetReplacementGridTest() :
  HootTestFixture(
    "test-files/algorithms/changeset/ServiceChangesetReplacementGridTest",
    "test-output/algorithms/changeset/ServiceChangesetReplacementGridTest"),
  _originalDataSize(0)
  {
    setResetType(ResetAll);
  }

  virtual void setUp()
  {
    _subTaskTimer.start();
    _initConfig();
  }

  virtual void tearDown()
  {
    _cleanupDataToReplace();
    _cleanupReplacementData();
  }

  void orphanedNodes1Test()
  {
    // VGI 1622 - This tests that orphaned nodes are not left behind after two adjoining, successive
    // grid cell replacements with some data overlapping due to using the lenient bounds
    // interpretation. The road "Hot Springs Drive" should remain snapped to connecting roads and no
    // orphaned nodes should be hidden underneath it. Other roads to check in the are include
    // "Santa Barbara Drive".

    _testName = "orphanedNodes1Test";
    _prepInput(
      _inputPath + "/orphanedNodes1Test-Input1.osm",
      _inputPath + "/orphanedNodes1Test-Input2.osm",
      "");

    ChangesetTaskGridReplacer uut;
    uut.setChangesetsOutputDir(_outputPath);
    const QString outFile = _testName + "-out.osm";
    const QString outFull = _outputPath + "/" + outFile;
    uut.setWriteFinalOutput(outFull);
    uut.setOriginalDataSize(_originalDataSize);
    uut.setTagQualityIssues(false);
    uut.setCalcDiffWithReplacement(false);
    uut.setOutputNonConflatable(false);
    uut.replace(
      DATA_TO_REPLACE_URL,
      _replacementDataUrl,
      BoundsFileTaskGridGenerator(
        QStringList(_inputPath + "/orphanedNodes1Test-task-grid.osm")).generateTaskGrid());

    HOOT_FILE_EQUALS(_inputPath + "/" + outFile, outFull);
  }

  void orphanedNodes2Test()
  {
    // github 4216; similar to orphanedNodes1Test - There should be no orphaned nodes in the
    // output. You can check for orphaned node counts with uut.setTagQualityIssues(true).

    _testName = "orphanedNodes2Test";
    _prepInput(
      _inputPath + "/orphanedNodes2Test-Input1.osm",
      _inputPath + "/orphanedNodes2Test-Input2.osm",
      "");

    ChangesetTaskGridReplacer uut;
    uut.setChangesetsOutputDir(_outputPath);
    const QString outFile = _testName + "-out.osm";
    const QString outFull = _outputPath + "/" + outFile;
    uut.setWriteFinalOutput(outFull);
    uut.setOriginalDataSize(_originalDataSize);
    uut.setTagQualityIssues(false);
    uut.setCalcDiffWithReplacement(false);
    const QString taskGridFileName = _testName + "-" + "taskGridBounds.osm";

    // to suppress a SpatialIndexer warning that should be looked into at some point
    Log::WarningLevel logLevel = Log::getInstance().getLevel();
    Log::getInstance().setLevel(Log::Error);

    uut.replace(
      DATA_TO_REPLACE_URL,
      _replacementDataUrl,
      UniformTaskGridGenerator(
        "-115.0793,36.1832,-115.0610,36.1986", 2, _outputPath + "/" + taskGridFileName)
        .generateTaskGrid());

    Log::getInstance().setLevel(logLevel);

    HOOT_FILE_EQUALS(_inputPath + "/" + outFile, outFull);
  }

  void droppedNodes1Test()
  {
    // part of github 4228 - None of the highway=street_lamp features near Edmundo Escobedo Sr.
    // Middle School (Westmost building) should get dropped in the output.

    _testName = "droppedNodes1Test";
    _prepInput(
      _inputPath + "/droppedNodes1Test-Input1.osm",
      _inputPath + "/droppedNodes1Test-Input2.osm",
      "");
    conf().set(ConfigOptions::getDebugMapsFilenameKey(), _outputPath + "/debug.osm");

    ChangesetTaskGridReplacer uut;
    uut.setChangesetsOutputDir(_outputPath);
    const QString outFile = _testName + "-out.osm";
    const QString outFull = _outputPath + "/" + outFile;
    uut.setWriteFinalOutput(outFull);
    uut.setOriginalDataSize(_originalDataSize);
    uut.setTagQualityIssues(false);
    uut.setCalcDiffWithReplacement(false);
    uut.replace(
      DATA_TO_REPLACE_URL,
      _replacementDataUrl,
      UniformTaskGridGenerator(
        "-115.3274,36.2640,-115.3106,36.2874", 2,
        _outputPath + "/" + _testName + "-" + "taskGridBounds.osm")
        .generateTaskGrid());

    HOOT_FILE_EQUALS(_inputPath + "/" + outFile, outFull);
  }

  void droppedPointPolyRelationMembers1Test()
  {
    // part of github 4228 - TODO: add description

    _testName = "droppedPointPolyRelationMembers1Test";
    _prepInput(
      _inputPath + "/droppedPointPolyRelationMembers1Test-Input1.osm",
      _inputPath + "/droppedPointPolyRelationMembers1Test-Input2.osm",
      "");
    conf().set(ConfigOptions::getDebugMapsFilenameKey(), _outputPath + "/debug.osm");

    ChangesetTaskGridReplacer uut;
    uut.setChangesetsOutputDir(_outputPath);
    const QString outFile = _testName + "-out.osm";
    const QString outFull = _outputPath + "/" + outFile;
    uut.setWriteFinalOutput(outFull);
    uut.setOriginalDataSize(_originalDataSize);
    uut.setTagQualityIssues(false);
    uut.setCalcDiffWithReplacement(false);
    uut.replace(
      DATA_TO_REPLACE_URL,
      _replacementDataUrl,
      UniformTaskGridGenerator(
        "-115.3064,36.1867,-115.2136,36.2498", 2,
        _outputPath + "/" + _testName + "-" + "taskGridBounds.osm")
        .generateTaskGrid());

    HOOT_FILE_EQUALS(_inputPath + "/" + outFile, outFull);
  }

  ///////////////////////////////////////////////////////////////////////////////////////////

  void github4216UniformTest()
  {
    // reproduces orphaned nodes; larger AOI version of orphanedNodes2Test

    _testName = "github4216UniformTest";
    const QString rootDir = "/home/vagrant/hoot/tmp/4158";
    const QString outDir = rootDir + "/" + _testName;
    conf().set(ConfigOptions::getDebugMapsFilenameKey(), outDir + "/debug.osm");
    QDir(outDir).removeRecursively();
    QDir().mkpath(outDir);
    _prepInput(
      rootDir + "/combined-data/NOMEData.osm", rootDir + "/combined-data/OSMData.osm",
      "-115.1260,36.1525,-115.0246,36.2227", outDir);

    ChangesetTaskGridReplacer uut;
    //uut.setKillAfterNumChangesetDerivations(2);
    uut.setChangesetsOutputDir(outDir);
    uut.setWriteFinalOutput(outDir + "/" + _testName + "-out.osm");
    uut.setOriginalDataSize(_originalDataSize);
    uut.setTagQualityIssues(true);
    uut.setCalcDiffWithReplacement(false); // TOOD: change back to true
    uut.setOutputNonConflatable(true);
    uut.replace(
      DATA_TO_REPLACE_URL,
      _replacementDataUrl,
      UniformTaskGridGenerator(
        "-115.1208,36.1550,-115.0280,36.2182", 2,
        outDir + "/" + _testName + "-" + "taskGridBounds.osm")
        .generateTaskGrid());
  }

  void northVegasLargeTest()
  {
    // lenient

    // whole northern half of city, 64 changesets, ~26.5M changes, avg derivation: 2.8m,
    // total time: 3.27h, ~135k changes/min - OUT OF DATE

    // hybrid

    // whole northern half of city, 64 changesets, ~26.5M changes, avg derivation: 2.5m,
    // total time: ~3h, ~147k changes/min - OUT OF DATE

    _testName = "northVegasLargeTest";
    const QString rootDir = "/home/vagrant/hoot/tmp/4158";
    const QString outDir = rootDir + "/" + _testName;
    QDir(outDir).removeRecursively();
    QDir().mkpath(outDir);
    _prepInput(rootDir + "/combined-data/NOMEData.osm", rootDir + "/combined-data/OSMData.osm", "");

    NodeDensityTaskGridGenerator taskGridGen(
      QStringList(_replacementDataUrl), 100000, "-115.3528,36.0919,-114.9817,36.3447",
      outDir + "/" + _testName + "-" + "taskGridBounds.osm");
    taskGridGen.setReadInputFullThenCrop(true);

    ChangesetTaskGridReplacer uut;
    //uut.setKillAfterNumChangesetDerivations(2);
    uut.setChangesetsOutputDir(outDir);
    uut.setWriteFinalOutput(outDir + "/" + _testName + "-out.osm");
    uut.setOriginalDataSize(_originalDataSize);
    uut.setTagQualityIssues(true);
    uut.replace(DATA_TO_REPLACE_URL, _replacementDataUrl, taskGridGen.generateTaskGrid());
  }

  void northVegasLargeUniformTest()
  {
    // lenient

    // whole northern half of city, 64 changesets, ~32.5M changes, avg derivation: 44s,
    // total time: ~1h2m, ~524k changes/min; 70 orphaned nodes; diff between replacement: ~11.5k

    // whole northern half of city, 64 changesets, ~33.2M changes, avg derivation: 51s,
    // total time: ~1h10m, ~524k changes/min; 624 orphaned nodes; ~12.2k duplicate feature pairs;
    // diff between replacement: ~11.5k

    _testName = "northVegasLargeUniformTest";
    const QString rootDir = "/home/vagrant/hoot/tmp/4158";
    const QString outDir = rootDir + "/" + _testName;
    QDir(outDir).removeRecursively();
    QDir().mkpath(outDir);
    _prepInput(
      rootDir + "/combined-data/NOMEData.osm",
      rootDir + "/combined-data/OSMData.osm",
      "");

    ChangesetTaskGridReplacer uut;
    //uut.setKillAfterNumChangesetDerivations(2);
    uut.setChangesetsOutputDir(outDir);
    uut.setWriteFinalOutput(outDir + "/" + _testName + "-out.osm");
    uut.setOriginalDataSize(_originalDataSize);
    uut.setTagQualityIssues(true);
    uut.setCalcDiffWithReplacement(true);
//    QList<int> includeIds;
//    includeIds.append(26);
    //uut.setTaskCellIncludeIds(includeIds);
    uut.replace(
      DATA_TO_REPLACE_URL,
      _replacementDataUrl,
      UniformTaskGridGenerator(
        "-115.3528,36.0919,-114.9817,36.3447", 8,
        outDir + "/" + _testName + "-" + "taskGridBounds.osm")
        .generateTaskGrid());
  }

  void tmpTest()
  {
    _testName = "tmpTest";
    const QString rootDir = "/home/vagrant/hoot/tmp/4158";
    const QString outDir = rootDir + "/" + _testName;
    conf().set(ConfigOptions::getDebugMapsFilenameKey(), outDir + "/debug.osm");
    QDir(outDir).removeRecursively();
    QDir().mkpath(outDir);
    _prepInput(
      rootDir + "/combined-data/NOMEData.osm", rootDir + "/combined-data/OSMData.osm",
      "-115.3100,36.1841,-115.2115,36.2531", outDir);

    ChangesetTaskGridReplacer uut;
    //uut.setKillAfterNumChangesetDerivations(1);
    uut.setChangesetsOutputDir(outDir);
    uut.setWriteFinalOutput(outDir + "/" + _testName + "-out.osm");
    uut.setOriginalDataSize(_originalDataSize);
    uut.setTagQualityIssues(false);
    uut.setCalcDiffWithReplacement(false);
    QList<int> includeIds;
    includeIds.append(1);
    includeIds.append(2);
    uut.setTaskCellIncludeIds(includeIds);
    uut.replace(
      DATA_TO_REPLACE_URL,
      _replacementDataUrl,
      UniformTaskGridGenerator(
        "-115.3064,36.1866,-115.2136,36.2499", 2,
        outDir + "/" + _testName + "-" + "taskGridBounds.osm")
        .generateTaskGrid());
  }

private:

  QString _testName;

  QElapsedTimer _subTaskTimer;

  QString _replacementDataUrl;

  // original size of the data to be replaced; TODO: remove this?
  int _originalDataSize;

  void _prepInput(const QString& toReplace, const QString& replacement,
                  const QString& cropInputBounds = "", const QString& outDir = "",
                  const bool clearToReplaceDb = true)
  {
    _loadDataToReplaceDb(toReplace, cropInputBounds, outDir + "/starting-cropped-to-replace.osm",
                         clearToReplaceDb);

    _replacementDataUrl = ServicesDbTestUtils::getDbModifyUrl(_testName).toString();
    _loadReplacementDataDb(
      replacement, cropInputBounds, outDir + "/starting-cropped-replacement.osm");
  }

  void _initConfig()
  {
    conf().set(ConfigOptions::getWriterIncludeDebugTagsKey(), true);
    conf().set(ConfigOptions::getUuidHelperRepeatableKey(), true);
    conf().set(ConfigOptions::getDebugMapsRemoveMissingElementsKey(), true);
    conf().set(ConfigOptions::getApiDbEmailKey(), USER_EMAIL);
    conf().set(ConfigOptions::getHootapiDbWriterCreateUserKey(), true);
    conf().set(ConfigOptions::getHootapiDbWriterOverwriteMapKey(), true);
    conf().set(ConfigOptions::getChangesetUserIdKey(), 1);
    conf().set(ConfigOptions::getChangesetMaxSizeKey(), 999999);
    conf().set(ConfigOptions::getSnapUnconnectedWaysExistingWayNodeToleranceKey(), 0.5);
    conf().set(ConfigOptions::getSnapUnconnectedWaysSnapToleranceKey(), 5.0);
    conf().set(ConfigOptions::getApidbReaderReadFullThenCropOnBoundedKey(), false);
    conf().set(ConfigOptions::getChangesetReplacementPassConflateReviewsKey(), true);
    conf().set(ConfigOptions::getLogWarningsForEmptyInputMapsKey(), false);
<<<<<<< HEAD
    conf().set(
      ConfigOptions::getChangesetReplacementImplementationKey(),
      "hoot::ChangesetReplacementCreator7");
=======
//    conf().set(
//      ConfigOptions::getChangesetReplacementImplementationKey(),
//      "hoot::ChangesetReplacementCreator1");
>>>>>>> 9bf23d62
//    conf().set(
//      ConfigOptions::getLogClassFilterKey(),
//      "ElementDeduplicator");

    // leave enabled for debugging only
    conf().set(ConfigOptions::getDebugMapsWriteKey(), false);
  }

  void _loadDataToReplaceDb(
    const QString& input, const QString& cropBounds = "", const QString& cropOut = "",
    const bool clearDb = true)
  {
    OsmMapPtr map(new OsmMap());

    // make sure the db is empty
    if (clearDb)
    {
      ServicesDbTestUtils::deleteDataFromOsmApiTestDatabase();
      ApiDb::execSqlFile(DATA_TO_REPLACE_URL, "test-files/servicesdb/users.sql");
      OsmMapReaderFactory::read(map, DATA_TO_REPLACE_URL, true, Status::Unknown1);
      if (map->size() != 0)
      {
        throw HootException("Data to replace db is not empty at start.");
      }
    }

    map.reset(new OsmMap());
    // TODO: replace the string truncation lengths with getProgressVarPrintLengthMax
    LOG_STATUS("Reading the data to replace from: ..." << input.right(25) << "...");
    OsmMapReaderFactory::read(map, input, true, Status::Unknown1);
    LOG_STATUS(
      StringUtils::formatLargeNumber(map->size()) << " elements to replace read in: " <<
      StringUtils::millisecondsToDhms(_subTaskTimer.elapsed()));
    _subTaskTimer.restart();
    if (!cropBounds.isEmpty())
    {
      MapCropper cropper(GeometryUtils::envelopeFromConfigString(cropBounds));
      cropper.setRemoveMissingElements(false);
      cropper.setRemoveSuperflousFeatures(false);
      LOG_STATUS(
        "Data to replace pre-cropped size: " << StringUtils::formatLargeNumber(map->size()));
      LOG_STATUS(cropper.getInitStatusMessage());
      cropper.apply(map);
      LOG_STATUS(
        "Data to replace cropped size: " << StringUtils::formatLargeNumber(map->size()) <<
        "; cropped in: " << StringUtils::millisecondsToDhms(_subTaskTimer.elapsed()));
      if (ConfigOptions().getDebugMapsWrite())
      {
        if (cropOut.trimmed().isEmpty())
        {
          throw IllegalArgumentException("No crop output file path specified.");
        }
        LOG_STATUS("Writing cropped data to: ..." << cropOut.right(25) << "...");
        OsmMapWriterFactory::write(map, cropOut);
      }
      _subTaskTimer.restart();
    }
    LOG_STATUS("Loading the data to replace db to: ..." << DATA_TO_REPLACE_URL.right(25) << "...");
    OsmMapWriterFactory::write(map, DATA_TO_REPLACE_URL);
    _originalDataSize = (int)map->size();
    LOG_STATUS(
      StringUtils::formatLargeNumber(map->size()) << " elements to replace loaded in: " <<
      StringUtils::millisecondsToDhms(_subTaskTimer.elapsed()));
    _subTaskTimer.restart();
  }

  void _loadReplacementDataDb(
    const QString& input, const QString& cropBounds = "", const QString& cropOut = "")
  {
    // TODO: Can this be converted over to use the bulk inserter?

    OsmMapPtr map(new OsmMap());
    LOG_STATUS("Reading the replacement data from: ..." << input.right(25) << "...");
    // Load in with the replacement source IDs to mimic production behavior.
    // ChangesetReplacementCreator will throw them out when the data is first loaded in to avoid ID
    // conflicts.
    OsmMapReaderFactory::read(map, input, true, Status::Unknown2);
    LOG_STATUS(
      StringUtils::formatLargeNumber(map->size()) << " replacement elements read in: " <<
      StringUtils::millisecondsToDhms(_subTaskTimer.elapsed()));
    _subTaskTimer.restart();
    if (!cropBounds.isEmpty())
    {
      MapCropper cropper(GeometryUtils::envelopeFromConfigString(cropBounds));
      cropper.setRemoveMissingElements(false);
      cropper.setRemoveSuperflousFeatures(false);
      LOG_STATUS(
        "Replacement data pre-cropped size: " << StringUtils::formatLargeNumber(map->size()));
      LOG_STATUS(cropper.getInitStatusMessage());
      cropper.apply(map);
      LOG_STATUS(
        "Replacement data cropped size: " << StringUtils::formatLargeNumber(map->size()) <<
        "; cropped in: " << StringUtils::millisecondsToDhms(_subTaskTimer.elapsed()));
      if (ConfigOptions().getDebugMapsWrite())
      {
        if (cropOut.trimmed().isEmpty())
        {
          throw IllegalArgumentException("No crop output file path specified.");
        }
        LOG_STATUS("Writing cropped data to: ..." << cropOut.right(25) << "...");
        OsmMapWriterFactory::write(map, cropOut);
      }
      _subTaskTimer.restart();
    }
    LOG_STATUS("Loading the replacement data db to: ..." << _replacementDataUrl.right(25) << "...");
    OsmMapWriterFactory::write(map, _replacementDataUrl);
    LOG_STATUS(
      StringUtils::formatLargeNumber(map->size()) << " replacement elements loaded in: " <<
      StringUtils::millisecondsToDhms(_subTaskTimer.elapsed()));
    _subTaskTimer.restart();
  }

  void _cleanupDataToReplace()
  {
    LOG_STATUS(
      "Cleaning up the data to replace db at: ..." << DATA_TO_REPLACE_URL.right(25) << "...");
    ServicesDbTestUtils::deleteDataFromOsmApiTestDatabase();
    LOG_INFO(
      "Data to replace db cleaned in: " <<
      StringUtils::millisecondsToDhms(_subTaskTimer.elapsed()));
    _subTaskTimer.restart();
  }

  void _cleanupReplacementData()
  {
    LOG_STATUS(
      "Cleaning up the replacement data db at: ..." << _replacementDataUrl.right(25) << "...");
    HootApiDb database;
    database.open(ServicesDbTestUtils::getDbModifyUrl(_testName).toString());
    database.deleteMap(database.getMapIdByName(_testName));
    database.close();
    ServicesDbTestUtils::deleteUser(USER_EMAIL);
    LOG_STATUS(
      "Replacement data cleaned in: " <<
      StringUtils::millisecondsToDhms(_subTaskTimer.elapsed()));
    _subTaskTimer.restart();
  }
};

#ifdef HOOT_HAVE_SERVICES
CPPUNIT_TEST_SUITE_NAMED_REGISTRATION(ServiceChangesetReplacementGridTest, "glacial");
CPPUNIT_TEST_SUITE_NAMED_REGISTRATION(ServiceChangesetReplacementGridTest, "serial");
#endif

}<|MERGE_RESOLUTION|>--- conflicted
+++ resolved
@@ -61,15 +61,9 @@
   CPPUNIT_TEST(orphanedNodes1Test);
   // TODO: having some trouble with repeatability here after an initial test is run; think it has
   // to do with abuse of the config inside the task grid replacer...will come back to these soon
-<<<<<<< HEAD
-  CPPUNIT_TEST(orphanedNodes2Test);
-  CPPUNIT_TEST(droppedNodes1Test);
-  CPPUNIT_TEST(droppedPointPolyRelationMembers1Test);
-=======
   //CPPUNIT_TEST(orphanedNodes2Test);
   //CPPUNIT_TEST(droppedNodes1Test);
   //CPPUNIT_TEST(droppedPointPolyRelationMembers1Test);
->>>>>>> 9bf23d62
 
   // ENABLE THESE TESTS FOR DEBUGGING ONLY
 
@@ -409,15 +403,9 @@
     conf().set(ConfigOptions::getApidbReaderReadFullThenCropOnBoundedKey(), false);
     conf().set(ConfigOptions::getChangesetReplacementPassConflateReviewsKey(), true);
     conf().set(ConfigOptions::getLogWarningsForEmptyInputMapsKey(), false);
-<<<<<<< HEAD
-    conf().set(
-      ConfigOptions::getChangesetReplacementImplementationKey(),
-      "hoot::ChangesetReplacementCreator7");
-=======
 //    conf().set(
 //      ConfigOptions::getChangesetReplacementImplementationKey(),
 //      "hoot::ChangesetReplacementCreator1");
->>>>>>> 9bf23d62
 //    conf().set(
 //      ConfigOptions::getLogClassFilterKey(),
 //      "ElementDeduplicator");

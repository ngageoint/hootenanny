--- conflicted
+++ resolved
@@ -57,11 +57,7 @@
 {
   CPPUNIT_TEST_SUITE(ServiceChangesetReplacementGridTest);
 
-<<<<<<< HEAD
-  //CPPUNIT_TEST(orphanedNodes1Test);
-=======
   CPPUNIT_TEST(orphanedNodes1Test);
->>>>>>> 73932335
   // TODO: having some trouble with repeatability here after an initial test is run...will come back
   // to these soon
   //CPPUNIT_TEST(orphanedNodes2Test);
@@ -71,11 +67,8 @@
 
   //CPPUNIT_TEST(github4216UniformTest);
   //CPPUNIT_TEST(northVegasLargeTest);
-<<<<<<< HEAD
-  CPPUNIT_TEST(northVegasLargeUniformTest);
-=======
   //CPPUNIT_TEST(northVegasLargeUniformTest);
->>>>>>> 73932335
+  //CPPUNIT_TEST(northVegasLargeUniformTest);
   //CPPUNIT_TEST(tmpTest);
 
   CPPUNIT_TEST_SUITE_END();
@@ -272,13 +265,8 @@
   {
     // lenient - 110 orphaned nodes
 
-<<<<<<< HEAD
     // whole northern half of city, 64 changesets, ~32.5M changes, avg derivation: 48s,
     // total time: 1h6m, ~492k changes/min; 70 orphaned nodes; diff between replacement: ~11.5k
-=======
-    // whole northern half of city, 64 changesets, ~32.5M changes, avg derivation: 52s,
-    // total time: 1.18h, ~459k changes/min; diff between replacement: ~11k
->>>>>>> 73932335
 
     _testName = "northVegasLargeUniformTest";
     const QString rootDir = "/home/vagrant/hoot/tmp/4158";

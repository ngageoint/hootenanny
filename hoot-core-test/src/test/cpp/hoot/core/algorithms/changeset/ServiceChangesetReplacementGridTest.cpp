--- conflicted
+++ resolved
@@ -65,12 +65,7 @@
   CPPUNIT_TEST(orphanedNodes2Test);
   CPPUNIT_TEST(droppedNodes1Test);
   CPPUNIT_TEST(droppedPointPolyRelationMembers1Test);
-<<<<<<< HEAD
   CPPUNIT_TEST(badPolyIdSync1Test);
-=======
-  // TODO: re-enable this after fix currently in progress as part of #4297
-  //CPPUNIT_TEST(badPolyIdSync1Test);
->>>>>>> 34cf3e3d
 
   // ENABLE THESE TESTS FOR DEBUGGING ONLY
 
@@ -355,13 +350,8 @@
     uut.setWriteFinalOutput(outDir + "/" + _testName + "-out.osm");
     uut.setOriginalDataSize(_originalDataSize);
     uut.setTagQualityIssues(true);
-<<<<<<< HEAD
-    uut.setCalcDiffWithReplacement(false);
-    uut.setOutputNonConflatable(false);
-=======
     uut.setCalcDiffWithReplacement(true);
     uut.setOutputNonConflatable(true);
->>>>>>> 34cf3e3d
     //QList<int> includeIds;
     //includeIds.append(18);
     //uut.setTaskCellIncludeIds(includeIds);

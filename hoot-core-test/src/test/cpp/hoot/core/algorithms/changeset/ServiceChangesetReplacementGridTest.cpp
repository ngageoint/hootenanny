/*
 * This file is part of Hootenanny.
 *
 * Hootenanny is free software: you can redistribute it and/or modify
 * it under the terms of the GNU General Public License as published by
 * the Free Software Foundation, either version 3 of the License, or
 * (at your option) any later version.
 *
 * This program is distributed in the hope that it will be useful,
 * but WITHOUT ANY WARRANTY; without even the implied warranty of
 * MERCHANTABILITY or FITNESS FOR A PARTICULAR PURPOSE.  See the
 * GNU General Public License for more details.
 *
 * You should have received a copy of the GNU General Public License
 * along with this program.  If not, see <http://www.gnu.org/licenses/>.
 *
 * --------------------------------------------------------------------
 *
 * The following copyright notices are generated automatically. If you
 * have a new notice to add, please use the format:
 * " * @copyright Copyright ..."
 * This will properly maintain the copyright information. DigitalGlobe
 * copyrights will be updated automatically.
 *
 * @copyright Copyright (C) 2020 DigitalGlobe (http://www.digitalglobe.com/)
 */

// Hoot
#include <hoot/core/TestUtils.h>
#include <hoot/core/util/Log.h>
#include <hoot/core/io/OsmMapReaderFactory.h>
#include <hoot/core/io/OsmMapWriterFactory.h>
#include <hoot/core/util/GeometryUtils.h>
#include <hoot/core/io/ServicesDbTestUtils.h>
#include <hoot/core/io/HootApiDbWriter.h>
#include <hoot/core/util/ConfigOptions.h>
#include <hoot/core/util/StringUtils.h>
#include <hoot/core/ops/MapCropper.h>
#include <hoot/core/algorithms/changeset/ChangesetTaskGridReplacer.h>

namespace hoot
{

static const QString USER_EMAIL = "ServiceChangesetReplacementGridTest@hoottestcpp.org";
static const QString DATA_TO_REPLACE_URL = ServicesDbTestUtils::getOsmApiDbUrl().toString();

/*
 * This test harness allows for testing the Cut and Replace workflow across adjacent task grid
 * cells. By removing the processes of input data retrieval and changeset application via API, bugs
 * can more easily be narrowed down to just those in the ChangesetReplacementGenerator (most of the
 * time).
 */
class ServiceChangesetReplacementGridTest : public HootTestFixture
{
  CPPUNIT_TEST_SUITE(ServiceChangesetReplacementGridTest);

  // TODO: re-enable
  //CPPUNIT_TEST(orphanedNodes1Test);
  CPPUNIT_TEST(roadDelete1Test);

  // ENABLE THESE TESTS FOR DEBUGGING ONLY
  //CPPUNIT_TEST(northVegasSmallTest);
  //CPPUNIT_TEST(northVegasMediumTest);
  //CPPUNIT_TEST(northVegasLargeTest);

  CPPUNIT_TEST_SUITE_END();

public:

  ServiceChangesetReplacementGridTest() :
  HootTestFixture(
    "test-files/algorithms/changeset/ServiceChangesetReplacementGridTest",
    "test-output/algorithms/changeset/ServiceChangesetReplacementGridTest"),
  _originalDataSize(0)
  {
    setResetType(ResetAll);
  }

  virtual void setUp()
  {
    _subTaskTimer.start();
    _initConfig();
    _cleanupDataToReplace();
  }

  virtual void tearDown()
  {
    _cleanupDataToReplace();
    _cleanupReplacementData();
  }

  void orphanedNodes1Test()
  {
    // This tests that orphaned nodes are not left behind after two adjoining, successive grid cell
    // replacements with some data overlapping due to using the lenient bounds interpretation. The
    // road "Hot Springs Drive" should remain snapped to connecting roads and no orphaned nodes
    // should be hidden underneath it. Other roads to check in the are include
    // "Santa Barbara Drive".

    _testName = "orphanedNodes1Test";
    _prepInput(
      _inputPath + "/orphanedNodes1Test-Input1.osm",
      _inputPath + "/orphanedNodes1Test-Input2.osm",
      "");

    ChangesetTaskGridReplacer uut;
    uut.setTaskGridType(ChangesetTaskGridReplacer::GridType::InputFile);
    uut.setGridInputs(QStringList(_inputPath + "/Task14and15.osm"));
    uut.setChangesetsOutputDir(_outputPath);
    const QString outFile = _testName + "-out.osm";
    const QString outFull = _outputPath + "/" + outFile;
    uut.setWriteFinalOutput(outFull);
    uut.setOriginalDataSize(_originalDataSize);
    uut.replace(DATA_TO_REPLACE_URL, _replacementDataUrl);

    HOOT_FILE_EQUALS(_inputPath + "/" + outFile, outFull);
  }

  void roadDelete1Test()
  {
    // TODO: test description

    _testName = "roadDelete1Test";
    const QString rootDir = "/home/vagrant/hoot/tmp/4196";
    const QString outDir = rootDir + "/" + _testName;
    QDir().mkpath(outDir);
    _prepInput(
      rootDir + "/NOMEData.osm", rootDir + "/OSMData.osm", "-115.1017,36.02439,-114.9956,36.0733");

    ChangesetTaskGridReplacer uut;
    uut.setTaskGridType(ChangesetTaskGridReplacer::GridType::InputFile);
    QStringList gridInputs;
    gridInputs.append(rootDir + "/1/Task38_07Aug2020_VGI_1666/Task38Bounds.osm");
    gridInputs.append(rootDir + "/1/Task43_VGI_1666/Task43Extend.osm");
    uut.setGridInputs(gridInputs);
    uut.setChangesetsOutputDir(outDir);
    uut.setWriteFinalOutput(outDir + "/" + _testName + "-out.osm");
    uut.setOriginalDataSize(_originalDataSize);
    uut.replace(DATA_TO_REPLACE_URL, _replacementDataUrl);

    //HOOT_FILE_EQUALS(_inputPath + "/" + outFile, outFull);
  }

  void northVegasSmallTest()
  {
    // 4 sq blocks of the city, 4 changesets, ~9k changes applied, avg derivation: 4s,
    // total time: 24s

    _testName = "vegasSmallTest";
    const QString rootDir = "/home/vagrant/hoot/tmp/4158";
    const QString outDir = rootDir + "/" + _testName;
    QDir(outDir).removeRecursively();
    QDir().mkpath(outDir);
    _prepInput(
      rootDir + "/combined-data/NOMEData.osm", rootDir + "/combined-data/OSMData.osm",
      "-115.3314,36.2825,-115.2527,36.3387");

    ChangesetTaskGridReplacer uut;
    uut.setTaskGridType(ChangesetTaskGridReplacer::GridType::NodeDensity);
    //uut.setKillAfterNumChangesetDerivations(2);
    uut.setNodeDensityGridBounds("-115.3059,36.2849,-115.2883,36.2991");
    uut.setNodeDensityMaxNodesPerCell(1000);
    uut.setNodeDensityTaskGridOutputFile(outDir + "/" + _testName + "-" + "taskGridBounds.osm");
    uut.setReadNodeDensityInputFullThenCrop(true);
    uut.setChangesetsOutputDir(outDir);
    uut.setWriteFinalOutput(outDir + "/" + _testName + "-out.osm");
    uut.setOriginalDataSize(_originalDataSize);
    uut.replace(DATA_TO_REPLACE_URL, _replacementDataUrl);
  }

  void northVegasMediumTest()
  {
    // ~1/4 of the northern half of the city, 64 changesets, ~4.02M changes applied avg
    // derivation: 9s, total time: 12m22s

    _testName = "vegasMediumTest";
    const QString rootDir = "/home/vagrant/hoot/tmp/4158";
    const QString outDir = rootDir + "/" + _testName;
    QDir(outDir).removeRecursively();
    QDir().mkpath(outDir);
    _prepInput(
      rootDir + "/combined-data/NOMEData.osm", rootDir + "/combined-data/OSMData.osm",
      "-115.3441,36.2012,-115.1942,36.3398");

    ChangesetTaskGridReplacer uut;
    uut.setTaskGridType(ChangesetTaskGridReplacer::GridType::NodeDensity);
    //uut.setKillAfterNumChangesetDerivations(2);
    uut.setNodeDensityGridBounds("-115.3332,36.2178,-115.1837,36.3400");
    uut.setNodeDensityMaxNodesPerCell(10000);
    uut.setNodeDensityTaskGridOutputFile(outDir + "/" + _testName + "-" + "taskGridBounds.osm");
    uut.setReadNodeDensityInputFullThenCrop(true);
    uut.setChangesetsOutputDir(outDir);
    uut.setWriteFinalOutput(outDir + "/" + _testName + "-out.osm");
    uut.setOriginalDataSize(_originalDataSize);
    uut.replace(DATA_TO_REPLACE_URL, _replacementDataUrl);
  }

  void northVegasLargeTest()
  {
    // whole northern half of city, 64 changesets, avg derivation: 8m26s, 9h27m
    // TODO: redo this now that query has been optimized...guessing it shaves off a couple of hours
    // at least

    _testName = "vegasLargeTest";
    const QString rootDir = "/home/vagrant/hoot/tmp/4158";
    const QString outDir = rootDir + "/" + _testName;
    QDir(outDir).removeRecursively();
    QDir().mkpath(outDir);
    _prepInput(rootDir + "/combined-data/NOMEData.osm", rootDir + "/combined-data/OSMData.osm", "");

    ChangesetTaskGridReplacer uut;
    uut.setTaskGridType(ChangesetTaskGridReplacer::GridType::NodeDensity);
    //uut.setKillAfterNumChangesetDerivations(2);
    uut.setNodeDensityGridBounds("-115.3528,36.0919,-114.9817,36.3447");
    uut.setNodeDensityMaxNodesPerCell(100000);
    uut.setNodeDensityTaskGridOutputFile(outDir + "/" + _testName + "-" + "taskGridBounds.osm");
    uut.setReadNodeDensityInputFullThenCrop(true);
    uut.setChangesetsOutputDir(outDir);
    uut.setWriteFinalOutput(outDir + "/" + _testName + "-out.osm");
    uut.setOriginalDataSize(_originalDataSize);
    uut.replace(DATA_TO_REPLACE_URL, _replacementDataUrl);
  }

private:

  QString _testName;

  QElapsedTimer _subTaskTimer;

  // for working with a subset of the input data in order to save unnecessary processing time; leave
  // empty to disable
  QString _inputCropBounds;
  // read the replacement data just from the source file or load it into a hootapidb layer first?;
  // data replaced is always loaded into osmapidb for changeset application purposes
  //bool _writeReplacementDataToDb;
  QString _replacementDataUrl;
  // original size of the data to be replaced
  int _originalDataSize;

  void _prepInput(const QString& toReplace, const QString& replacement,
                  const QString& cropInputBounds = "")
  {
    _replacementDataUrl = ServicesDbTestUtils::getDbModifyUrl(_testName).toString();
    _loadDataToReplaceDb(toReplace, cropInputBounds);
    // TODO: later will make replacement db load optional and support file as well
    _loadReplacementDataDb(replacement, cropInputBounds);
  }

  void _initConfig()
  {
    conf().set(ConfigOptions::getWriterIncludeDebugTagsKey(), true);
    conf().set(ConfigOptions::getUuidHelperRepeatableKey(), true);
    conf().set(ConfigOptions::getDebugMapsRemoveMissingElementsKey(), true);
    conf().set(ConfigOptions::getApiDbEmailKey(), USER_EMAIL);
    conf().set(ConfigOptions::getHootapiDbWriterCreateUserKey(), true);
    conf().set(ConfigOptions::getHootapiDbWriterOverwriteMapKey(), true);
    conf().set(ConfigOptions::getChangesetUserIdKey(), 1);
    conf().set(ConfigOptions::getChangesetMaxSizeKey(), 999999);
    conf().set(ConfigOptions::getSnapUnconnectedWaysExistingWayNodeToleranceKey(), 0.5);
    conf().set(ConfigOptions::getSnapUnconnectedWaysSnapToleranceKey(), 5.0);
    conf().set(ConfigOptions::getDebugMapsFilenameKey(), _outputPath + "/debug.osm");
    conf().set(ConfigOptions::getApidbReaderReadFullThenCropOnBoundedKey(), false);
    conf().set(ConfigOptions::getChangesetReplacementCacheInputFileMapsKey(), true);
    conf().set(ConfigOptions::getChangesetReplacementPassConflateReviewsKey(), true);
    conf().set(ConfigOptions::getLogWarningsForEmptyInputMapsKey(), false);

    // leave enabled for debugging only
    conf().set(ConfigOptions::getDebugMapsWriteKey(), false);
  }

  void _loadDataToReplaceDb(const QString& input, const QString& cropBounds = "")
  {
    LOG_STATUS("Loading the data to replace db...");

    // make sure the db is empty
    ServicesDbTestUtils::deleteDataFromOsmApiTestDatabase();
    ApiDb::execSqlFile(DATA_TO_REPLACE_URL, "test-files/servicesdb/users.sql");
    OsmMapPtr map(new OsmMap());
    OsmMapReaderFactory::read(map, DATA_TO_REPLACE_URL, true, Status::Unknown1);
    if (map->size() != 0)
    {
      throw HootException("Data to replace db is not empty at start.");
    }

    map.reset(new OsmMap());
    LOG_STATUS("Reading the data to replace from: ..." << input.right(25) << "...");
    OsmMapReaderFactory::read(map, input, true, Status::Unknown1);
    LOG_STATUS(
      StringUtils::formatLargeNumber(map->size()) << " elements to replace read in: " <<
      StringUtils::millisecondsToDhms(_subTaskTimer.elapsed()));
    _subTaskTimer.restart();
    if (!cropBounds.isEmpty())
    {
      MapCropper cropper(GeometryUtils::envelopeFromConfigString(cropBounds));
      cropper.setRemoveMissingElements(false);
      cropper.setRemoveSuperflousFeatures(false);
      LOG_STATUS(
        "Data to replace pre-cropped size: " << StringUtils::formatLargeNumber(map->size()));
      LOG_STATUS(cropper.getInitStatusMessage());
      cropper.apply(map);
      LOG_STATUS("Data to replace cropped size: " << StringUtils::formatLargeNumber(map->size()));
      LOG_STATUS(
        "Data to replace cropped in: " <<
        StringUtils::millisecondsToDhms(_subTaskTimer.elapsed()));
      _subTaskTimer.restart();
    }
    LOG_STATUS("Loading the data to replace db to: ..." << DATA_TO_REPLACE_URL.right(25) << "...");
    OsmMapWriterFactory::write(map, DATA_TO_REPLACE_URL);
    _originalDataSize = (int)map->size();
    LOG_STATUS(
      StringUtils::formatLargeNumber(map->size()) << " elements to replace loaded in: " <<
      StringUtils::millisecondsToDhms(_subTaskTimer.elapsed()));
    _subTaskTimer.restart();
  }

  void _loadReplacementDataDb(const QString& input, const QString& cropBounds = "")
  {
    LOG_STATUS(
      "Loading the replacement data db from: ..." << input <<
      " to: ..." << _replacementDataUrl.right(25) << "...");
    OsmMapPtr map(new OsmMap());
    LOG_STATUS("Reading the replacement data from: ..." << input.right(25) << "...");
    OsmMapReaderFactory::read(map, input, false, Status::Unknown2);
    LOG_STATUS(
      StringUtils::formatLargeNumber(map->size()) << " replacement elements read in: " <<
      StringUtils::millisecondsToDhms(_subTaskTimer.elapsed()));
    _subTaskTimer.restart();
    if (!cropBounds.isEmpty())
    {
      MapCropper cropper(GeometryUtils::envelopeFromConfigString(cropBounds));
      cropper.setRemoveMissingElements(false);
      cropper.setRemoveSuperflousFeatures(false);
      LOG_STATUS(
        "Replacement data pre-cropped size: " << StringUtils::formatLargeNumber(map->size()));
      LOG_STATUS(cropper.getInitStatusMessage());
      cropper.apply(map);
      LOG_STATUS("Replacement data cropped size: " << StringUtils::formatLargeNumber(map->size()));
      LOG_STATUS(
        "Replacement data cropped in: " <<
        StringUtils::millisecondsToDhms(_subTaskTimer.elapsed()));
      _subTaskTimer.restart();
    }
    LOG_STATUS("Loading the replacement data db to: ..." << _replacementDataUrl.right(25) << "...");
    OsmMapWriterFactory::write(map, _replacementDataUrl);
    LOG_STATUS(
      StringUtils::formatLargeNumber(map->size()) << " replacement elements loaded in: " <<
      StringUtils::millisecondsToDhms(_subTaskTimer.elapsed()));
    _subTaskTimer.restart();
  }

  void _cleanupDataToReplace()
  {
    LOG_STATUS(
      "Cleaning up the data to replace db at: ..." << DATA_TO_REPLACE_URL.right(25) << "...");
    ServicesDbTestUtils::deleteDataFromOsmApiTestDatabase();
    LOG_INFO(
      "Data to replace db cleaned in: " <<
      StringUtils::millisecondsToDhms(_subTaskTimer.elapsed()));
    _subTaskTimer.restart();
  }

  void _cleanupReplacementData()
  {
    LOG_STATUS("Cleaning up the replacement data db at: " << _replacementDataUrl << "...");
    HootApiDb database;
    database.open(ServicesDbTestUtils::getDbModifyUrl(_testName).toString());
    database.deleteMap(database.getMapIdByName(_testName));
    database.close();
    ServicesDbTestUtils::deleteUser(USER_EMAIL);
<<<<<<< HEAD
    try
    {
      HootApiDbWriter().deleteMap(_testName);
    }
    catch (const HootException&)
    {
    }
=======
>>>>>>> b36a5f57
    LOG_STATUS(
      "Replacement data cleaned in: " <<
      StringUtils::millisecondsToDhms(_subTaskTimer.elapsed()));
    _subTaskTimer.restart();
  }
};

#ifdef HOOT_HAVE_SERVICES
CPPUNIT_TEST_SUITE_NAMED_REGISTRATION(ServiceChangesetReplacementGridTest, "glacial");
CPPUNIT_TEST_SUITE_NAMED_REGISTRATION(ServiceChangesetReplacementGridTest, "serial");
#endif

}<|MERGE_RESOLUTION|>--- conflicted
+++ resolved
@@ -367,16 +367,6 @@
     database.deleteMap(database.getMapIdByName(_testName));
     database.close();
     ServicesDbTestUtils::deleteUser(USER_EMAIL);
-<<<<<<< HEAD
-    try
-    {
-      HootApiDbWriter().deleteMap(_testName);
-    }
-    catch (const HootException&)
-    {
-    }
-=======
->>>>>>> b36a5f57
     LOG_STATUS(
       "Replacement data cleaned in: " <<
       StringUtils::millisecondsToDhms(_subTaskTimer.elapsed()));

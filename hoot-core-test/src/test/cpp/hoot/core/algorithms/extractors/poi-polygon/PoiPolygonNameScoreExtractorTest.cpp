--- conflicted
+++ resolved
@@ -71,13 +71,10 @@
     Settings settings = conf();
     OsmMapPtr map = std::make_shared<OsmMap>();
 
-<<<<<<< HEAD
-    settings.set("poi.polygon.name.translate.to.english", "true");
-    settings.set("language.translation.translator", "ToEnglishDictionaryTranslator");
-=======
     settings.set(ConfigOptions::getPoiPolygonNameTranslateToEnglishKey(), "true");
-    settings.set(ConfigOptions::getLanguageTranslationTranslatorKey(), ToEnglishDictionaryTranslator::className());
->>>>>>> 70889abf
+    settings.set(
+      ConfigOptions::getLanguageTranslationTranslatorKey(),
+      ToEnglishDictionaryTranslator::className());
     uut.setConfiguration(settings);
     std::shared_ptr<ToEnglishDictionaryTranslator> dictTranslator =
       std::dynamic_pointer_cast<ToEnglishDictionaryTranslator>(

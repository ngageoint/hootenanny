/*
 * This file is part of Hootenanny.
 *
 * Hootenanny is free software: you can redistribute it and/or modify
 * it under the terms of the GNU General Public License as published by
 * the Free Software Foundation, either version 3 of the License, or
 * (at your option) any later version.
 *
 * This program is distributed in the hope that it will be useful,
 * but WITHOUT ANY WARRANTY; without even the implied warranty of
 * MERCHANTABILITY or FITNESS FOR A PARTICULAR PURPOSE.  See the
 * GNU General Public License for more details.
 *
 * You should have received a copy of the GNU General Public License
 * along with this program.  If not, see <http://www.gnu.org/licenses/>.
 *
 * --------------------------------------------------------------------
 *
 * The following copyright notices are generated automatically. If you
 * have a new notice to add, please use the format:
 * " * @copyright Copyright ..."
 * This will properly maintain the copyright information. DigitalGlobe
 * copyrights will be updated automatically.
 *
 * @copyright Copyright (C) 2019 DigitalGlobe (http://www.digitalglobe.com/)
 */

// Hoot
#include <hoot/core/TestUtils.h>
#include <hoot/core/criterion/StatusCriterion.h>
#include <hoot/core/elements/OsmMap.h>
#include <hoot/core/io/OsmXmlReader.h>
#include <hoot/core/io/OsmXmlWriter.h>
#include <hoot/core/ops/UnconnectedWaySnapper.h>
#include <hoot/core/util/Log.h>
#include <hoot/core/util/MapProjector.h>
#include <hoot/core/visitors/FindWaysVisitor.h>
#include <hoot/core/visitors/RemoveElementsVisitor.h>

// CPP Unit
#include <cppunit/TestAssert.h>
#include <cppunit/TestFixture.h>
#include <cppunit/extensions/HelperMacros.h>
#include <cppunit/extensions/TestFactoryRegistry.h>

namespace hoot
{

class UnconnectedWaySnapperTest : public HootTestFixture
{
  CPPUNIT_TEST_SUITE(UnconnectedWaySnapperTest);
  CPPUNIT_TEST(runSnapTest);
  CPPUNIT_TEST(runConfigOptionsValidationTest);
  CPPUNIT_TEST(runStaticSnapTest);
  CPPUNIT_TEST_SUITE_END();

public:

  UnconnectedWaySnapperTest()
    : HootTestFixture("test-files/ops/UnconnectedWaySnapper/",
                      "test-output/ops/UnconnectedWaySnapper/")
  {
    setResetType(ResetBasic);
  }

  void runSnapTest()
  {
    const QString testName = "runSnapTest";

    OsmXmlReader reader;
    OsmMapPtr map(new OsmMap());
    reader.setDefaultStatus(Status::Unknown1);
    reader.read(_inputPath + testName + "In1.osm", map);
    reader.setDefaultStatus(Status::Unknown2);
    reader.read(_inputPath + testName + "In2.osm", map);

    UnconnectedWaySnapper uut;
    uut.setAddCeToSearchDistance(false);
    uut.setMaxNodeReuseDistance(0.5);
    uut.setMaxSnapDistance(5.0);
    uut.setMarkSnappedNodes(true);
    uut.setSnapToExistingWayNodes(true);
    uut.setWayDiscretizationSpacing(1.0);
    uut.setSnapToWayStatus(Status::Unknown1);
    uut.setSnapWayStatus(Status::Unknown2);
    uut.setWayNodeToSnapToCriterionClassName("hoot::HighwayNodeCriterion");
    uut.setWayToSnapCriterionClassName("hoot::HighwayCriterion");
    uut.setWayToSnapToCriterionClassName("hoot::HighwayCriterion");
    uut.apply(map);

    // Remove the ref data, so its easier to compare the snapped output to the pre-snapped
    // secondary input data.
    ElementCriterionPtr statusCrit(new StatusCriterion(Status::Unknown1));
    RemoveElementsVisitor removeRefVisitor(statusCrit);
    removeRefVisitor.setRecursive(true);
    map->visitRw(removeRefVisitor);

    MapProjector::projectToWgs84(map);
    OsmXmlWriter().write(map, _outputPath + testName +  + "Out.osm");

<<<<<<< HEAD
    CPPUNIT_ASSERT_EQUAL(43L, uut.getNumAffected());
    CPPUNIT_ASSERT_EQUAL(5L, uut.getNumSnappedToWayNodes());
    CPPUNIT_ASSERT_EQUAL(38L, uut.getNumSnappedToWays());
    HOOT_FILE_EQUALS(inputPath + testName +  + "Out.osm", outputPath + testName +  + "Out.osm");
=======
    CPPUNIT_ASSERT_EQUAL(uut.getNumAffected(), 41L);
    CPPUNIT_ASSERT_EQUAL(uut.getNumSnappedToWayNodes(), 5L);
    CPPUNIT_ASSERT_EQUAL(uut.getNumSnappedToWays(), 36L);
    HOOT_FILE_EQUALS(_inputPath + testName +  + "Out.osm", _outputPath + testName +  + "Out.osm");
>>>>>>> 56e27dd8
  }

  void runConfigOptionsValidationTest()
  {
    DisableLog dl;
    UnconnectedWaySnapper uut;
    QString exceptionMsg;

    try
    {
      uut.setMaxNodeReuseDistance(0.0);
    }
    catch (const HootException& e)
    {
      exceptionMsg = e.what();
    }
    CPPUNIT_ASSERT(
      exceptionMsg.startsWith(
        "Invalid " + ConfigOptions::getSnapUnconnectedWaysExistingWayNodeToleranceKey() +
        " value:"));

    try
    {
      uut.setMaxSnapDistance(0.0);
    }
    catch (const HootException& e)
    {
      exceptionMsg = e.what();
    }
    CPPUNIT_ASSERT(
      exceptionMsg.startsWith(
        "Invalid " + ConfigOptions::getSnapUnconnectedWaysSnapToleranceKey() + " value:"));

    try
    {
      uut.setWayDiscretizationSpacing(0.0);
    }
    catch (const HootException& e)
    {
      exceptionMsg = e.what();
    }
    CPPUNIT_ASSERT(
      exceptionMsg.startsWith(
        "Invalid " + ConfigOptions::getSnapUnconnectedWaysDiscretizationSpacingKey() + " value:"));

    uut.setWayToSnapToCriterionClassName("");
    HOOT_STR_EQUALS("hoot::WayCriterion", uut._wayToSnapToCriterionClassName);

    uut.setWayToSnapCriterionClassName(" ");
    HOOT_STR_EQUALS("hoot::WayCriterion", uut._wayToSnapCriterionClassName);

    uut.setWayNodeToSnapToCriterionClassName(" ");
    HOOT_STR_EQUALS("hoot::WayNodeCriterion", uut._wayNodeToSnapToCriterionClassName);
  }

  void runStaticSnapTest()
  {
    const QString testName = "runStaticSnapTest";

    OsmXmlReader reader;
    OsmMapPtr map(new OsmMap());
    reader.setUseDataSourceIds(true);
    reader.setDefaultStatus(Status::Unknown1);
    reader.read(inputPath + testName + "In1.osm", map);
    reader.setDefaultStatus(Status::Unknown2);
    reader.read(inputPath + testName + "In2.osm", map);

    MapProjector::projectToPlanar(map);

    WayPtr way1 = map->getWay(FindWaysVisitor::findWaysByTag(map, "note", "way1")[0]);
    WayPtr way2 = map->getWay(FindWaysVisitor::findWaysByTag(map, "note", "way2")[0]);
    WayPtr way3 = map->getWay(FindWaysVisitor::findWaysByTag(map, "note", "way3")[0]);

    UnconnectedWaySnapper::snapClosestEndpointToWay(map, way2, way1);
    UnconnectedWaySnapper::snapClosestEndpointToWay(map, way3, way1);

    MapProjector::projectToWgs84(map);
    OsmXmlWriter writer;
    writer.setIsDebugMap(true);
    writer.write(map, outputPath + testName +  + "Out.osm");

    HOOT_FILE_EQUALS(inputPath + testName +  + "Out.osm", outputPath + testName +  + "Out.osm");
  }
};

CPPUNIT_TEST_SUITE_NAMED_REGISTRATION(UnconnectedWaySnapperTest, "quick");

}<|MERGE_RESOLUTION|>--- conflicted
+++ resolved
@@ -98,17 +98,10 @@
     MapProjector::projectToWgs84(map);
     OsmXmlWriter().write(map, _outputPath + testName +  + "Out.osm");
 
-<<<<<<< HEAD
     CPPUNIT_ASSERT_EQUAL(43L, uut.getNumAffected());
     CPPUNIT_ASSERT_EQUAL(5L, uut.getNumSnappedToWayNodes());
     CPPUNIT_ASSERT_EQUAL(38L, uut.getNumSnappedToWays());
-    HOOT_FILE_EQUALS(inputPath + testName +  + "Out.osm", outputPath + testName +  + "Out.osm");
-=======
-    CPPUNIT_ASSERT_EQUAL(uut.getNumAffected(), 41L);
-    CPPUNIT_ASSERT_EQUAL(uut.getNumSnappedToWayNodes(), 5L);
-    CPPUNIT_ASSERT_EQUAL(uut.getNumSnappedToWays(), 36L);
     HOOT_FILE_EQUALS(_inputPath + testName +  + "Out.osm", _outputPath + testName +  + "Out.osm");
->>>>>>> 56e27dd8
   }
 
   void runConfigOptionsValidationTest()

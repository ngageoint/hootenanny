/*
 * This file is part of Hootenanny.
 *
 * Hootenanny is free software: you can redistribute it and/or modify
 * it under the terms of the GNU General Public License as published by
 * the Free Software Foundation, either version 3 of the License, or
 * (at your option) any later version.
 *
 * This program is distributed in the hope that it will be useful,
 * but WITHOUT ANY WARRANTY; without even the implied warranty of
 * MERCHANTABILITY or FITNESS FOR A PARTICULAR PURPOSE.  See the
 * GNU General Public License for more details.
 *
 * You should have received a copy of the GNU General Public License
 * along with this program.  If not, see <http://www.gnu.org/licenses/>.
 *
 * --------------------------------------------------------------------
 *
 * The following copyright notices are generated automatically. If you
 * have a new notice to add, please use the format:
 * " * @copyright Copyright ..."
 * This will properly maintain the copyright information. DigitalGlobe
 * copyrights will be updated automatically.
 *
 * @copyright Copyright (C) 2013, 2014, 2015, 2017, 2018, 2019 DigitalGlobe (http://www.digitalglobe.com/)
 */

// Hoot
#include <hoot/core/elements/OsmMap.h>
#include <hoot/core/TestUtils.h>
#include <hoot/core/io/OsmXmlReader.h>
#include <hoot/core/io/OsmXmlWriter.h>
#include <hoot/core/ops/BuildingPartMergeOp.h>
#include <hoot/core/util/Log.h>
#include <hoot/core/util/MapProjector.h>

// CPP Unit
#include <cppunit/extensions/HelperMacros.h>
#include <cppunit/extensions/TestFactoryRegistry.h>
#include <cppunit/TestAssert.h>
#include <cppunit/TestFixture.h>

// geos
#include <geos/io/WKTReader.h>
#include <geos/geom/Point.h>

// hoot

// TGS
#include <tgs/Statistics/Random.h>
using namespace Tgs;

namespace hoot
{

class BuildingPartMergeOpTest : public HootTestFixture
{
  CPPUNIT_TEST_SUITE(BuildingPartMergeOpTest);
  CPPUNIT_TEST(runToyTest);
  CPPUNIT_TEST(runToyMultithreadTest);
  CPPUNIT_TEST_SUITE_END();

public:

  BuildingPartMergeOpTest()
    : HootTestFixture("test-files/ops/BuildingPartMergeOp/",
                      "test-output/ops/BuildingPartMergeOp/")
  {
    setResetType(ResetBasic);
  }

  void runToyTest()
  {
    OsmXmlReader reader;
    OsmMapPtr map(new OsmMap());
    reader.setDefaultStatus(Status::Unknown1);
    reader.read(_inputPath + "ToyBuildings.osm", map);

    BuildingPartMergeOp uut;
    uut.setThreadCount(1);
    uut.apply(map);

    CPPUNIT_ASSERT_EQUAL(15L, uut.getNumAffected());
    CPPUNIT_ASSERT_EQUAL(14, uut.getTotalBuildingGroupsProcessed());
    CPPUNIT_ASSERT_EQUAL(6, uut.getNumBuildingGroupsMerged());

    MapProjector::projectToWgs84(map);
    OsmXmlWriter writer;
<<<<<<< HEAD
    writer.write(map, outputPath + "runToyTestOut.osm");
    HOOT_FILE_EQUALS(inputPath + "runToyTestOut.osm", outputPath + "runToyTestOut.osm");
=======
    writer.write(map, _outputPath + "ToyBuildings.osm");
    HOOT_FILE_EQUALS( _inputPath + "ToyBuildingsOutput.osm",
                     _outputPath + "ToyBuildings.osm");
>>>>>>> 88013abb
  }

  void runToyMultithreadTest()
  {
    OsmXmlReader reader;
    OsmMapPtr map(new OsmMap());
    reader.setDefaultStatus(Status::Unknown1);
    reader.read(inputPath + "ToyBuildings.osm", map);

    BuildingPartMergeOp uut;
    uut.setThreadCount(2);
    uut.apply(map);

    CPPUNIT_ASSERT_EQUAL(15L, uut.getNumAffected());
    CPPUNIT_ASSERT_EQUAL(14, uut.getTotalBuildingGroupsProcessed());
    CPPUNIT_ASSERT_EQUAL(6, uut.getNumBuildingGroupsMerged());

    MapProjector::projectToWgs84(map);
    OsmXmlWriter writer;
    writer.write(map, outputPath + "runToyMultithreadTestOut.osm");
    HOOT_FILE_EQUALS(inputPath + "runToyTestOut.osm", outputPath + "runToyMultithreadTestOut.osm");
  }
};

CPPUNIT_TEST_SUITE_NAMED_REGISTRATION(BuildingPartMergeOpTest, "quick");

}<|MERGE_RESOLUTION|>--- conflicted
+++ resolved
@@ -62,9 +62,8 @@
 
 public:
 
-  BuildingPartMergeOpTest()
-    : HootTestFixture("test-files/ops/BuildingPartMergeOp/",
-                      "test-output/ops/BuildingPartMergeOp/")
+  BuildingPartMergeOpTest() :
+  HootTestFixture("test-files/ops/BuildingPartMergeOp/", "test-output/ops/BuildingPartMergeOp/")
   {
     setResetType(ResetBasic);
   }
@@ -86,14 +85,9 @@
 
     MapProjector::projectToWgs84(map);
     OsmXmlWriter writer;
-<<<<<<< HEAD
-    writer.write(map, outputPath + "runToyTestOut.osm");
-    HOOT_FILE_EQUALS(inputPath + "runToyTestOut.osm", outputPath + "runToyTestOut.osm");
-=======
     writer.write(map, _outputPath + "ToyBuildings.osm");
-    HOOT_FILE_EQUALS( _inputPath + "ToyBuildingsOutput.osm",
+    HOOT_FILE_EQUALS(_inputPath + "ToyBuildingsOutput.osm",
                      _outputPath + "ToyBuildings.osm");
->>>>>>> 88013abb
   }
 
   void runToyMultithreadTest()
@@ -113,8 +107,9 @@
 
     MapProjector::projectToWgs84(map);
     OsmXmlWriter writer;
-    writer.write(map, outputPath + "runToyMultithreadTestOut.osm");
-    HOOT_FILE_EQUALS(inputPath + "runToyTestOut.osm", outputPath + "runToyMultithreadTestOut.osm");
+    writer.write(map, _outputPath + "runToyMultithreadTestOut.osm");
+    HOOT_FILE_EQUALS(
+      _inputPath + "runToyTestOut.osm", _outputPath + "runToyMultithreadTestOut.osm");
   }
 };
 

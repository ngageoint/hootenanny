/*
 * This file is part of Hootenanny.
 *
 * Hootenanny is free software: you can redistribute it and/or modify
 * it under the terms of the GNU General Public License as published by
 * the Free Software Foundation, either version 3 of the License, or
 * (at your option) any later version.
 *
 * This program is distributed in the hope that it will be useful,
 * but WITHOUT ANY WARRANTY; without even the implied warranty of
 * MERCHANTABILITY or FITNESS FOR A PARTICULAR PURPOSE.  See the
 * GNU General Public License for more details.
 *
 * You should have received a copy of the GNU General Public License
 * along with this program.  If not, see <http://www.gnu.org/licenses/>.
 *
 * --------------------------------------------------------------------
 *
 * The following copyright notices are generated automatically. If you
 * have a new notice to add, please use the format:
 * " * @copyright Copyright ..."
 * This will properly maintain the copyright information. Maxar
 * copyrights will be updated automatically.
 *
 * @copyright Copyright (C) 2012, 2013, 2014, 2015, 2016, 2017, 2018, 2019, 2020, 2021 Maxar (http://www.maxar.com/)
 */

#ifndef TESTUTILS_H
#define TESTUTILS_H

// CPP Unit
#include <cppunit/extensions/HelperMacros.h>
#include <cppunit/extensions/TestFactoryRegistry.h>
#include <cppunit/TestAssert.h>
#include <cppunit/TestFixture.h>

// hoot
#include <hoot/core/conflate/matching/MatchFactory.h>
#include <hoot/core/elements/OsmMap.h>
<<<<<<< HEAD
=======
// It would be nice if we could get rid of this ConfigOptions include since this class is included
// in every test class.
#include <hoot/core/util/ConfigOptions.h>
>>>>>>> 927e7d40
#include <hoot/core/util/ConfPath.h>
#include <hoot/core/util/FileUtils.h>
#include <hoot/core/util/Log.h>

// Standard
#include <sstream>

inline QString toQString(const QString& s)
{
  return s;
}

inline QString toQString(const char* s)
{
  return QString::fromUtf8(s);
}

inline QString toQString(const std::string& s)
{
  return QString::fromStdString(s);
}

#define HOOT_STR_EQUALS(expected, actual) \
{ \
  std::stringstream ss1, ss2; \
  ss1 << expected; \
  ss2 << actual; \
  CPPUNIT_ASSERT_EQUAL(ss1.str(), ss2.str()); \
} \

#define HOOT_FILE_EQUALS(expected, actual)              \
{ \
  QString expectedStr = toQString(expected); \
  QString actualStr = toQString(actual); \
  if (expectedStr.endsWith(".osm") && actualStr.endsWith(".osm")) \
  { \
    if (TestUtils::compareMaps(expected, actual) == false) \
    { \
      CPPUNIT_FAIL((QString("Maps do not match: ") + \
        expected + " " + actual).toStdString()); \
    } \
  } \
  else if (TestUtils::readFile(expected) != TestUtils::readFile(actual)) \
  { \
    CPPUNIT_FAIL((QString("Files do not match: ") + \
      expected + " " + actual).toStdString()); \
  } \
} \

namespace hoot
{

class TestUtils
{
public:

  class RegisteredReset
  {
    public:

      virtual void reset() = 0;
  };

  /**
   * Return the singleton instance.
   */
  static TestUtils& getInstance();

  /**
   * Register a way to reset the environment. This is most useful in plugins to avoid circular
   * references.
   */
  void registerReset(RegisteredReset* r) { _resets.append(r); }
  /**
   * Resets the test environment including counters, keys, and seeds
   */
  static void resetBasic();
  /**
   * @brief resetConfigs Reset the configuration from the default, Testing.conf, and input files
   * @param confs custom config files to load during reset; if left blank the default config
   * in ConfigOptions will be loaded
   */
  static void resetConfigs(const QStringList confs = QStringList());
  /**
   * @brief resetEnvironment Resets the test environment to a known state.
   * @param confs custom confs to load during reset; if left blank the default config in
   * ConfigOptions will be loaded
   */
  static void resetEnvironment(const QStringList confs = QStringList());
  /**
   * @brief resetAll Resets the test environment and including the MatchFactory
   * @param confs custom confs to load during reset; if left blank the default config in
   * ConfigOptions will be loaded
   */
  static void resetAll(const QStringList confs = QStringList());

  static bool compareMaps(OsmMapPtr map1, OsmMapPtr map2);
  static bool compareMaps(const QString& map1, const QString& map2);

  static void dumpString(const std::string& str);
  static std::string readFile(QString f1);
  /**
   * Converts a string into a format that can be cut/paste into c++ code.
   */
  static QString toQuotedString(QString str);
  static void verifyStdMatchesOutputIgnoreDate(
    const QString& stdFilePath, const QString& outFilePath);

  static NodePtr createNode(
    const OsmMapPtr& map, const QString& note = "", const Status& status = Status::Unknown1,
    const double x = 0.0, const double y = 0.0,
    const Meters circularError = ConfigOptions().getCircularErrorDefaultValue(),
    const Tags& tags = Tags());

  static WayPtr createWay(
    const OsmMapPtr& map, const geos::geom::Coordinate c[] = nullptr,
    const QString& note = "", const Status& s = Status::Unknown1,
    const Meters circularError = ConfigOptions().getCircularErrorDefaultValue(),
    const Tags& tags = Tags());
  static WayPtr createWay(
    const OsmMapPtr& map, const QList<NodePtr>& nodes = QList<NodePtr>(),
    const QString& note = "", const Status& status = Status::Unknown1,
    const Meters circularError = ConfigOptions().getCircularErrorDefaultValue(),
    const Tags& tags = Tags());
  static WayPtr createWay(
    const OsmMapPtr& map, const QList<ElementId>& nodeIds = QList<ElementId>(),
    const QString& note = "", const Status& status = Status::Unknown1,
    const Meters circularError = ConfigOptions().getCircularErrorDefaultValue(),
    const Tags& tags = Tags());

  static RelationPtr createRelation(
    const OsmMapPtr& map, const QList<ElementPtr>& elements = QList<ElementPtr>(),
    const QString& note = "", const Status& status = Status::Unknown1,
    const Meters circularError = ConfigOptions().getCircularErrorDefaultValue(),
    const Tags& tags = Tags());
  static RelationPtr createRelation(
    const OsmMapPtr& map, const QList<ElementId>& elementIds = QList<ElementId>(),
    const QString& note = "", const Status& status = Status::Unknown1,
    const Meters circularError = ConfigOptions().getCircularErrorDefaultValue(),
    const Tags& tags = Tags());

  /**
   * This is a snapshot of the option, conflate.pre.ops (circa 2/12/20), for testing purposes.
   *
   * @return a list of operator class names
   */
  static QStringList getConflateCmdSnapshotPreOps();
  /**
   * This is a snapshot of the option, conflate.post.ops (circa 2/12/20), for testing purposes.
   *
   * @return a list of operator class names
   */
  static QStringList getConflateCmdSnapshotPostOps();
  /**
   * This is a snapshot of the option, map.cleaner.transforms (circa 2/12/20), for testing purposes.
   *
   * @return a list of operator class names
   */
  static QStringList getConflateCmdSnapshotCleaningOps();
  /**
   * @brief runConflateOpReductionTest Runs a conflate op reduction test which tests for which superfluous conflate pre/post/cleaning
   * ops are removed by SuperfluousConflateOpRemover. This is in TestUtils b/c it is shared by
   * SuperfluousConflateOpRemoveTest in hoot-core and SuperfluousConflateOpRemoveJsTest in hoot-js.
   * @param matchCreators the match creator class names involved in the conflation job
   * @param expectedPreOpSize the expected number of conflation pre ops after op reduction
   * @param expectedPostOpsSize the expected number of conflation post ops after op reduction
   * @param expectedCleaningOpsSize the expected number of conflation cleaning ops after op
   * reduction
   */
  static void runConflateOpReductionTest(
    const QStringList& matchCreators, const int expectedPreOpSize, const int expectedPostOpsSize,
    const int expectedCleaningOpsSize);

private:

  TestUtils();

  QList<RegisteredReset*> _resets;
  static std::shared_ptr<TestUtils> _theInstance;
};

/**
 * Auto-register reset for a class.
 */
template<class T>
class AutoRegisterResetInstance : public TestUtils::RegisteredReset
{
public:

  AutoRegisterResetInstance()
  {
    TestUtils::getInstance().registerReset(this);
  }
  virtual ~AutoRegisterResetInstance() = default;

  virtual void reset()
  {
    T::reset();
  }
};

class HootTestFixture : public CppUnit::TestFixture
{
public:

  /**
   * @brief setUp Overload of the CppUnit::TextFixture::setUp() to reset Hootenanny environment
   */
  virtual void setUp()
  {
    if (_reset == ResetAll)
    {
      // resetEnvironment reloads Testing.conf, so we don't need to do it here.
      TestUtils::resetEnvironment();
      MatchFactory::getInstance().reset();
    }
    else if (_reset == ResetAllNoMatchFactory)
    {
      TestUtils::resetEnvironment();
    }
    else
    {
      if (_reset == ResetBasic)
      {
        TestUtils::resetBasic();
      }

      // We require that all tests use Testing.conf as a starting point and any conf values
      // specified by it may be overridden when necessary.
      conf().loadJson(ConfPath::search("Testing.conf"));
    }
  }

  static const QString UNUSED_PATH;

protected:

  /** Each Reset* builds on the prior, Configs also resets Basic, Environment rests Basic and Configs, etc. */
  enum HootTestReset
  {
    ResetBasic,         // resets counters
    ResetConfigs,       // resets configurations
    ResetEnvironment,   // resets entire environment except for MatchFactory (see additional
                        // explanation in resetEnvironment)
    ResetAll            // resets entire environment (config, etc.); This can be fairly resource
                        // expensive due to the call to ScriptMatchCreator::setArguments but
                        // only if you have script matchers configured to run.
  };

  /**
   * @brief Constructor to set the paths to begin with $HOOT_HOME if used, default reset to none,
   * and create the output path if needed
   */
  HootTestFixture(const QString& inputPath = UNUSED_PATH, const QString& outputPath = UNUSED_PATH);
  virtual ~HootTestFixture() = default;

  /**
   * @brief setResetType Set the reset type to do basic, all, or none
   * @param reset Enum type to resent
   */
  void setResetType(HootTestReset reset) { _reset = reset; }

  /** Path relative from $HOOT_HOME to the input folder of the test */
  const QString _inputPath;
  /** Path relative from $HOOT_HOME to the output folder of the test */
  const QString _outputPath;

<<<<<<< HEAD
public:

  void setUp() override;

  void tearDown() override;

  static void setCompareEnv(bool compare) { _compareEnv = compare; }

  static const QString UNUSED_PATH;

  /**
   * @brief getEnvString Record the current state of the environment for comparison
   * @return the environment as a string
   */
  static QString getEnvString();

=======
>>>>>>> 927e7d40
private:

  /** Reset flag on setup to reset nothing, basic IDs, or everything */
  HootTestReset _reset;
  /** Environment string for environment comparison for this test */
  QString _defaultEnv;
  /** Compare default the environment to the environment after the test, useful in debugging tests */
  static bool _compareEnv;
};

#define TEST_UTILS_REGISTER_RESET(ClassName)      \
  static hoot::AutoRegisterResetInstance<ClassName> ClassName##AutoRegisterReset;

}

#endif // TESTUTILS_H<|MERGE_RESOLUTION|>--- conflicted
+++ resolved
@@ -37,15 +37,11 @@
 // hoot
 #include <hoot/core/conflate/matching/MatchFactory.h>
 #include <hoot/core/elements/OsmMap.h>
-<<<<<<< HEAD
-=======
 // It would be nice if we could get rid of this ConfigOptions include since this class is included
 // in every test class.
 #include <hoot/core/util/ConfigOptions.h>
->>>>>>> 927e7d40
 #include <hoot/core/util/ConfPath.h>
 #include <hoot/core/util/FileUtils.h>
-#include <hoot/core/util/Log.h>
 
 // Standard
 #include <sstream>
@@ -310,7 +306,6 @@
   /** Path relative from $HOOT_HOME to the output folder of the test */
   const QString _outputPath;
 
-<<<<<<< HEAD
 public:
 
   void setUp() override;
@@ -327,8 +322,6 @@
    */
   static QString getEnvString();
 
-=======
->>>>>>> 927e7d40
 private:
 
   /** Reset flag on setup to reset nothing, basic IDs, or everything */

/*
 * This file is part of Hootenanny.
 *
 * Hootenanny is free software: you can redistribute it and/or modify
 * it under the terms of the GNU General Public License as published by
 * the Free Software Foundation, either version 3 of the License, or
 * (at your option) any later version.
 * 
 * This program is distributed in the hope that it will be useful,
 * but WITHOUT ANY WARRANTY; without even the implied warranty of
 * MERCHANTABILITY or FITNESS FOR A PARTICULAR PURPOSE.  See the
 * GNU General Public License for more details.
 *
 * You should have received a copy of the GNU General Public License
 * along with this program.  If not, see <http://www.gnu.org/licenses/>.
 *
 * --------------------------------------------------------------------
 *
 * The following copyright notices are generated automatically. If you
 * have a new notice to add, please use the format:
 * " * @copyright Copyright ..."
 * This will properly maintain the copyright information. DigitalGlobe
 * copyrights will be updated automatically.
 *
 * @copyright Copyright (C) 2013, 2014 DigitalGlobe (http://www.digitalglobe.com/)
 */

// Hoot
#include <hoot/core/MapProjector.h>
#include <hoot/core/conflate/MapCleaner.h>
#include <hoot/core/conflate/RubberSheet.h>
#include <hoot/core/io/OsmXmlReader.h>
#include <hoot/core/io/OsmXmlWriter.h>
#include <hoot/core/ops/MapCropper.h>

#include <tgs/Statistics/Random.h>

// CPP Unit
#include <cppunit/extensions/HelperMacros.h>
#include <cppunit/extensions/TestFactoryRegistry.h>
#include <cppunit/TestAssert.h>
#include <cppunit/TestFixture.h>

// Qt
#include <QDebug>
#include <QDir>
#include <QBuffer>
#include <QByteArray>

#include "../TestUtils.h"

namespace hoot
{

class RubberSheetTest : public CppUnit::TestFixture
{
  CPPUNIT_TEST_SUITE(RubberSheetTest);
  CPPUNIT_TEST(runSimpleTest);
  CPPUNIT_TEST(runIoTest);
  CPPUNIT_TEST(runCalculateTiePointDistancesTest);
  CPPUNIT_TEST(runCalculateTiePointDistancesNotEnoughTiePointsTest);
  CPPUNIT_TEST_SUITE_END();

public:

  void runIoTest()
  {
    TestUtils::resetEnvironment();
    QByteArray arr1;
    QByteArray arr2;
    {
      OsmXmlReader reader;
      OsmMap::resetCounters();
      shared_ptr<OsmMap> map(new OsmMap());
      reader.setDefaultStatus(Status::Unknown1);
      reader.read("test-files/DcGisRoads.osm", map);
      reader.setDefaultStatus(Status::Unknown2);
      reader.read("test-files/DcTigerRoads.osm", map);

      MapCropper(Envelope(-77.0554,-77.0441,38.8833,38.8933)).apply(map);

      MapCleaner().apply(map);
      RubberSheet uut;
      uut.setReference(false);
      uut.calculateTransform(map);

      QBuffer buf1(&arr1);
      QBuffer buf2(&arr2);
      buf1.open(QIODevice::WriteOnly);
      buf2.open(QIODevice::WriteOnly);
      uut.writeTransform1to2(buf1);
      uut.writeTransform2to1(buf2);
      buf1.close();
      buf2.close();
    }

    {
      OsmXmlReader reader;
      OsmMap::resetCounters();
      shared_ptr<OsmMap> map(new OsmMap());
      reader.setDefaultStatus(Status::Unknown1);
      reader.read("test-files/DcGisRoads.osm", map);
      reader.setDefaultStatus(Status::Unknown2);
      reader.read("test-files/DcTigerRoads.osm", map);

      MapCropper(Envelope(-77.0554,-77.0441,38.8833,38.8933)).apply(map);

      MapCleaner().apply(map);
      RubberSheet uut;

      QBuffer buf1(&arr1);
      QBuffer buf2(&arr2);
      buf1.open(QIODevice::ReadOnly);
      buf2.open(QIODevice::ReadOnly);
      uut.readTransform1to2(buf1);
      uut.readTransform2to1(buf2);

      uut.applyTransform(map);

      MapProjector::projectToWgs84(map);

      QDir().mkdir("test-output/conflate/");
      OsmXmlWriter writer;
      // for testing we don't need a high precision.
      writer.setPrecision(7);
      writer.write(map, "test-output/conflate/RubberSheetIo.osm");

      HOOT_FILE_EQUALS("test-files/conflate/RubberSheetIo.osm",
                       "test-output/conflate/RubberSheetIo.osm");
    }
  }

  void runSimpleTest()
  {
<<<<<<< HEAD
    TestUtils::resetEnvironment();

    OsmReader reader;
=======
    OsmXmlReader reader;
>>>>>>> 849272ba
    OsmMap::resetCounters();
    shared_ptr<OsmMap> map(new OsmMap());
    reader.setDefaultStatus(Status::Unknown1);
    reader.read("test-files/DcGisRoads.osm", map);
    reader.setDefaultStatus(Status::Unknown2);
    reader.read("test-files/DcTigerRoads.osm", map);

    MapCropper(Envelope(-77.0554,-77.0441,38.8833,38.8933)).apply(map);

    MapCleaner().apply(map);
    RubberSheet uut;
    uut.setReference(false);
    uut.apply(map);

    MapProjector::projectToWgs84(map);

    QDir().mkdir("test-output/conflate/");
    OsmXmlWriter writer;
    writer.write(map, "test-output/conflate/RubberSheetSimple.osm");

    HOOT_FILE_EQUALS("test-files/conflate/RubberSheetSimple.osm",
                     "test-output/conflate/RubberSheetSimple.osm");
  }

  void runCalculateTiePointDistancesTest()
  {
    RubberSheet rubberSheet;
    vector<RubberSheet::Tie> ties;
    RubberSheet::Tie tie1;
    tie1.c1 = Coordinate(11426.757023323107, -1875.2719014191346);
    tie1.c2 = Coordinate(11417.464191739389, -1877.1562578742921);
    ties.push_back(tie1);
    RubberSheet::Tie tie2;
    tie2.c1 = Coordinate(5210.5676019934281, -3336.1151452254558);
    tie2.c2 = Coordinate(5203.7921899235298, -3345.3789840725226);
    ties.push_back(tie2);

    rubberSheet._ties = ties;
    vector<double> tiePointDistances = rubberSheet.calculateTiePointDistances();
    CPPUNIT_ASSERT_DOUBLES_EQUAL(9.481958, tiePointDistances.at(0), 1e-6);
    CPPUNIT_ASSERT_DOUBLES_EQUAL(11.477148, tiePointDistances.at(1), 1e-6);
  }

  void runCalculateTiePointDistancesNotEnoughTiePointsTest()
  {
    RubberSheet rubberSheet;
    vector<RubberSheet::Tie> ties;
    rubberSheet._ties = ties;

    QString exceptionMsg("");
    try
    {
      rubberSheet.calculateTiePointDistances();
    }
    catch (const HootException& e)
    {
      exceptionMsg = e.what();
    }
    CPPUNIT_ASSERT_EQUAL(
      QString("No tie points have been generated.").toStdString(), exceptionMsg.toStdString());
  }

};

CPPUNIT_TEST_SUITE_NAMED_REGISTRATION(RubberSheetTest, "slow");

}<|MERGE_RESOLUTION|>--- conflicted
+++ resolved
@@ -132,13 +132,9 @@
 
   void runSimpleTest()
   {
-<<<<<<< HEAD
     TestUtils::resetEnvironment();
 
-    OsmReader reader;
-=======
     OsmXmlReader reader;
->>>>>>> 849272ba
     OsmMap::resetCounters();
     shared_ptr<OsmMap> map(new OsmMap());
     reader.setDefaultStatus(Status::Unknown1);

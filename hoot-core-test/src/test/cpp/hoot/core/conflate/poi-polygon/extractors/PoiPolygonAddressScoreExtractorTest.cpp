--- conflicted
+++ resolved
@@ -60,10 +60,7 @@
   void runTagTest()
   {
     PoiPolygonAddressScoreExtractor uut;
-<<<<<<< HEAD
     LOG_VAR(uut.getAddressScoreThreshold());
-=======
->>>>>>> 7292e21a
     OsmMapPtr map(new OsmMap());
 
     NodePtr node1(new Node(Status::Unknown1, -1, Coordinate(0.0, 0.0), 15.0));

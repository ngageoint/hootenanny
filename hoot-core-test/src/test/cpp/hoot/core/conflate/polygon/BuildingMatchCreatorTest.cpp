--- conflicted
+++ resolved
@@ -65,15 +65,12 @@
   CPPUNIT_TEST_SUITE(BuildingMatchCreatorTest);
   CPPUNIT_TEST(runMatchTest);
   CPPUNIT_TEST(runIsCandidateTest);
-<<<<<<< HEAD
-  CPPUNIT_TEST(runReviewNonOneToOneMatchesTest);
-  CPPUNIT_TEST(runReviewNonOneToOneMatches2Test);
-=======
   CPPUNIT_TEST(runReviewIfSecondaryNewerTest);
   CPPUNIT_TEST(runReviewIfSecondaryNewer2Test);
   CPPUNIT_TEST(runReviewIfSecondaryNewerMismatchingDateKeyTest);
   CPPUNIT_TEST(runReviewIfSecondaryNewerBadDateFormatTest);
->>>>>>> b0b617fb
+  CPPUNIT_TEST(runReviewNonOneToOneMatchesTest);
+  CPPUNIT_TEST(runReviewNonOneToOneMatches2Test);
   CPPUNIT_TEST_SUITE_END();
 
 public:
@@ -171,37 +168,6 @@
     CPPUNIT_ASSERT(!uut.isMatchCandidate(map->getWay(FindWaysVisitor::findWaysByTag(map, "note", "1")[0]), map));
   }
 
-<<<<<<< HEAD
-  void runReviewNonOneToOneMatchesTest()
-  {
-//    OsmMapPtr map = getTestMap();
-
-//    conf().set("building.review.matches.other.than.one.to.one", "true");
-
-//    BuildingMatchCreator uut;
-//    vector<const Match*> matches;
-//    boost::shared_ptr<const MatchThreshold> threshold(new MatchThreshold(0.6, 0.6));
-//    uut.createMatches(map, matches, threshold);
-//    LOG_VARD(matches);
-
-//    CPPUNIT_ASSERT_EQUAL(3, int(matches.size()));
-//    for (vector<const Match*>::const_iterator it = matches.begin(); it != matches.end(); ++it)
-//    {
-//      const Match* match = *it;
-//      CPPUNIT_ASSERT_EQUAL(1.0, match->getClassification().getReviewP());
-//    }
-
-//    TestUtils::resetEnvironment();
-  }
-
-  void runReviewNonOneToOneMatches2Test()
-  {
-    //TODO: need test where we prove 1:1 matches are preserved
-
-    /*OsmMapPtr map = getTestMap();
-
-    conf().set("building.review.matches.other.than.one.to.one", "true");
-=======
   void runReviewIfSecondaryNewerTest()
   {
     OsmMapPtr map = getTestMap();
@@ -280,24 +246,11 @@
     conf().set("building.date.format", "yyyy-MM-ddTHH:mm");
     conf().set("building.date.tag.key", "source:date");
     conf().set("building.review.if.secondary.newer", "true");
->>>>>>> b0b617fb
-
-    BuildingMatchCreator uut;
-    vector<const Match*> matches;
-    boost::shared_ptr<const MatchThreshold> threshold(new MatchThreshold(0.6, 0.6));
-    uut.createMatches(map, matches, threshold);
-<<<<<<< HEAD
-    LOG_VARD(matches);
-
-    CPPUNIT_ASSERT_EQUAL(3, int(matches.size()));
-    for (vector<const Match*>::const_iterator it = matches.begin(); it != matches.end(); ++it)
-    {
-      const Match* match = *it;
-      CPPUNIT_ASSERT_EQUAL(1.0, match->getClassification().getReviewP());
-    }
-
-    TestUtils::resetEnvironment()*/;
-=======
+
+    BuildingMatchCreator uut;
+    vector<const Match*> matches;
+    boost::shared_ptr<const MatchThreshold> threshold(new MatchThreshold(0.6, 0.6));
+    uut.createMatches(map, matches, threshold);
 
     CPPUNIT_ASSERT_EQUAL(3, int(matches.size()));
     CPPUNIT_ASSERT_EQUAL(true, contains(matches, ElementId::way(-7), ElementId::way(-15)));
@@ -367,7 +320,52 @@
       exceptionMsg = e.what();
     }
     CPPUNIT_ASSERT(exceptionMsg.contains("Invalid configured building date format"));
->>>>>>> b0b617fb
+  }
+
+  void runReviewNonOneToOneMatchesTest()
+  {
+    OsmMapPtr map = getTestMap();
+
+    conf().set("building.review.matches.other.than.one.to.one", "true");
+
+    BuildingMatchCreator uut;
+    vector<const Match*> matches;
+    boost::shared_ptr<const MatchThreshold> threshold(new MatchThreshold(0.6, 0.6));
+    uut.createMatches(map, matches, threshold);
+    LOG_VARD(matches);
+
+    CPPUNIT_ASSERT_EQUAL(3, int(matches.size()));
+    for (vector<const Match*>::const_iterator it = matches.begin(); it != matches.end(); ++it)
+    {
+      const Match* match = *it;
+      CPPUNIT_ASSERT_EQUAL(1.0, match->getClassification().getReviewP());
+    }
+
+    TestUtils::resetEnvironment();
+  }
+
+  void runReviewNonOneToOneMatches2Test()
+  {
+    //TODO: need test where we prove 1:1 matches are preserved
+
+    /*OsmMapPtr map = getTestMap();
+
+    conf().set("building.review.matches.other.than.one.to.one", "true");
+
+    BuildingMatchCreator uut;
+    vector<const Match*> matches;
+    boost::shared_ptr<const MatchThreshold> threshold(new MatchThreshold(0.6, 0.6));
+    uut.createMatches(map, matches, threshold);
+    LOG_VARD(matches);
+
+    CPPUNIT_ASSERT_EQUAL(3, int(matches.size()));
+    for (vector<const Match*>::const_iterator it = matches.begin(); it != matches.end(); ++it)
+    {
+      const Match* match = *it;
+      CPPUNIT_ASSERT_EQUAL(1.0, match->getClassification().getReviewP());
+    }
+
+    TestUtils::resetEnvironment()*/;
   }
 };
 

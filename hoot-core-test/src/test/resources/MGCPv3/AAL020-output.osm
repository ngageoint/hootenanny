<?xml version="1.0" encoding="UTF-8"?>
<osm version="0.6" generator="hootenanny" srs="GEOGCS[&quot;WGS 84&quot;,&#10;    DATUM[&quot;WGS_1984&quot;,&#10;        SPHEROID[&quot;WGS 84&quot;,6378137,298.257223563,&#10;            AUTHORITY[&quot;EPSG&quot;,&quot;7030&quot;]],&#10;        TOWGS84[0,0,0,0,0,0,0],&#10;        AUTHORITY[&quot;EPSG&quot;,&quot;6326&quot;]],&#10;    PRIMEM[&quot;Greenwich&quot;,0,&#10;        AUTHORITY[&quot;EPSG&quot;,&quot;8901&quot;]],&#10;    UNIT[&quot;degree&quot;,0.0174532925199433,&#10;        AUTHORITY[&quot;EPSG&quot;,&quot;9108&quot;]],&#10;    AUTHORITY[&quot;EPSG&quot;,&quot;4326&quot;]]">
    <node visible="true" id="-1" timestamp="1970-01-01T00:00:00Z" version="1" changeset="0" lat="-25.4463031240471516" lon="153.0716510061599820"/>
    <node visible="true" id="-2" timestamp="1970-01-01T00:00:00Z" version="1" changeset="0" lat="-25.4463031240471516" lon="153.0821926288960810"/>
    <node visible="true" id="-3" timestamp="1970-01-01T00:00:00Z" version="1" changeset="0" lat="-25.4609253749391904" lon="153.0818525765497782"/>
    <node visible="true" id="-4" timestamp="1970-01-01T00:00:00Z" version="1" changeset="0" lat="-25.4604152964196970" lon="153.0709709014673194"/>
    <node visible="true" id="-5" timestamp="1970-01-01T00:00:00Z" version="1" changeset="0" lat="-25.4602452702465314" lon="153.0709709014673194"/>
    <node visible="true" id="-6" timestamp="1970-01-01T00:00:00Z" version="1" changeset="0" lat="-25.4461330978739895" lon="153.0570287552679360"/>
    <node visible="true" id="-7" timestamp="1970-01-01T00:00:00Z" version="1" changeset="0" lat="-25.4461330978739930" lon="153.0675703780040351"/>
    <node visible="true" id="-8" timestamp="1970-01-01T00:00:00Z" version="1" changeset="0" lat="-25.4607553487660176" lon="153.0672303256577322"/>
    <node visible="true" id="-9" timestamp="1970-01-01T00:00:00Z" version="1" changeset="0" lat="-25.4602452702465314" lon="153.0563486505752735"/>
    <node visible="true" id="-10" timestamp="1970-01-01T00:00:00Z" version="1" changeset="0" lat="-25.4600752440733764" lon="153.0563486505752735"/>
    <node visible="true" id="-11" timestamp="1970-01-01T00:00:00Z" version="1" changeset="0" lat="-25.4655160816145916" lon="153.1206185440309469"/>
    <node visible="true" id="-12" timestamp="1970-01-01T00:00:00Z" version="1" changeset="0" lat="-25.4655160816145880" lon="153.1311601667670743"/>
    <node visible="true" id="-13" timestamp="1970-01-01T00:00:00Z" version="1" changeset="0" lat="-25.4801383325066269" lon="153.1308201144207715"/>
    <node visible="true" id="-14" timestamp="1970-01-01T00:00:00Z" version="1" changeset="0" lat="-25.4796282539871370" lon="153.1199384393383127"/>
    <node visible="true" id="-15" timestamp="1970-01-01T00:00:00Z" version="1" changeset="0" lat="-25.4794582278139750" lon="153.1199384393383127"/>
    <node visible="true" id="-16" timestamp="1970-01-01T00:00:00Z" version="1" changeset="0" lat="-25.4641558722292878" lon="153.1051461622731438"/>
    <node visible="true" id="-17" timestamp="1970-01-01T00:00:00Z" version="1" changeset="0" lat="-25.4641558722292913" lon="153.1156877850092428"/>
    <node visible="true" id="-18" timestamp="1970-01-01T00:00:00Z" version="1" changeset="0" lat="-25.4787781231213266" lon="153.1153477326629400"/>
    <node visible="true" id="-19" timestamp="1970-01-01T00:00:00Z" version="1" changeset="0" lat="-25.4782680446018333" lon="153.1044660575804812"/>
    <node visible="true" id="-20" timestamp="1970-01-01T00:00:00Z" version="1" changeset="0" lat="-25.4780980184286641" lon="153.1044660575804812"/>
    <node visible="true" id="-21" timestamp="1970-01-01T00:00:00Z" version="1" changeset="0" lat="-25.4643258984024463" lon="153.0874634402641732"/>
    <node visible="true" id="-22" timestamp="1970-01-01T00:00:00Z" version="1" changeset="0" lat="-25.4643258984024499" lon="153.0980050630002722"/>
    <node visible="true" id="-23" timestamp="1970-01-01T00:00:00Z" version="1" changeset="0" lat="-25.4789481492944887" lon="153.0976650106539410"/>
    <node visible="true" id="-24" timestamp="1970-01-01T00:00:00Z" version="1" changeset="0" lat="-25.4784380707749953" lon="153.0867833355715106"/>
    <node visible="true" id="-25" timestamp="1970-01-01T00:00:00Z" version="1" changeset="0" lat="-25.4782680446018333" lon="153.0867833355715106"/>
    <node visible="true" id="-26" timestamp="1970-01-01T00:00:00Z" version="1" changeset="0" lat="-25.4626256366708219" lon="153.0711409276404709"/>
    <node visible="true" id="-27" timestamp="1970-01-01T00:00:00Z" version="1" changeset="0" lat="-25.4626256366708184" lon="153.0816825503765699"/>
    <node visible="true" id="-28" timestamp="1970-01-01T00:00:00Z" version="1" changeset="0" lat="-25.4772478875628536" lon="153.0813424980302671"/>
    <node visible="true" id="-29" timestamp="1970-01-01T00:00:00Z" version="1" changeset="0" lat="-25.4767378090433674" lon="153.0704608229478083"/>
    <node visible="true" id="-30" timestamp="1970-01-01T00:00:00Z" version="1" changeset="0" lat="-25.4765677828702017" lon="153.0704608229478083"/>
    <node visible="true" id="-31" timestamp="1970-01-01T00:00:00Z" version="1" changeset="0" lat="-25.4466431763934793" lon="153.1216387010699691"/>
    <node visible="true" id="-32" timestamp="1970-01-01T00:00:00Z" version="1" changeset="0" lat="-25.4466431763934793" lon="153.1321803238060681"/>
    <node visible="true" id="-33" timestamp="1970-01-01T00:00:00Z" version="1" changeset="0" lat="-25.4612654272855110" lon="153.1318402714597653"/>
    <node visible="true" id="-34" timestamp="1970-01-01T00:00:00Z" version="1" changeset="0" lat="-25.4607553487660176" lon="153.1209585963773065"/>
    <node visible="true" id="-35" timestamp="1970-01-01T00:00:00Z" version="1" changeset="0" lat="-25.4605853225928627" lon="153.1209585963773065"/>
    <node visible="true" id="-36" timestamp="1970-01-01T00:00:00Z" version="1" changeset="0" lat="-25.4463031240471480" lon="153.1063363454852890"/>
    <node visible="true" id="-37" timestamp="1970-01-01T00:00:00Z" version="1" changeset="0" lat="-25.4463031240471516" lon="153.1168779682213881"/>
    <node visible="true" id="-38" timestamp="1970-01-01T00:00:00Z" version="1" changeset="0" lat="-25.4609253749391904" lon="153.1165379158750852"/>
    <node visible="true" id="-39" timestamp="1970-01-01T00:00:00Z" version="1" changeset="0" lat="-25.4604152964196970" lon="153.1056562407926265"/>
    <node visible="true" id="-40" timestamp="1970-01-01T00:00:00Z" version="1" changeset="0" lat="-25.4602452702465278" lon="153.1056562407926265"/>
    <node visible="true" id="-41" timestamp="1970-01-01T00:00:00Z" version="1" changeset="0" lat="-25.4463031240471480" lon="153.0888236496494699"/>
    <node visible="true" id="-42" timestamp="1970-01-01T00:00:00Z" version="1" changeset="0" lat="-25.4463031240471516" lon="153.0993652723855689"/>
    <node visible="true" id="-43" timestamp="1970-01-01T00:00:00Z" version="1" changeset="0" lat="-25.4609253749391833" lon="153.0990252200392661"/>
    <node visible="true" id="-44" timestamp="1970-01-01T00:00:00Z" version="1" changeset="0" lat="-25.4604152964196935" lon="153.0881435449567789"/>
    <node visible="true" id="-45" timestamp="1970-01-01T00:00:00Z" version="1" changeset="0" lat="-25.4602452702465349" lon="153.0881435449567789"/>
    <node visible="true" id="-46" timestamp="1970-01-01T00:00:00Z" version="1" changeset="0" lat="-25.4629656890171461" lon="153.0561786244021221"/>
    <node visible="true" id="-47" timestamp="1970-01-01T00:00:00Z" version="1" changeset="0" lat="-25.4629656890171425" lon="153.0667202471382211"/>
    <node visible="true" id="-48" timestamp="1970-01-01T00:00:00Z" version="1" changeset="0" lat="-25.4775879399091814" lon="153.0663801947919183"/>
    <node visible="true" id="-49" timestamp="1970-01-01T00:00:00Z" version="1" changeset="0" lat="-25.4770778613896880" lon="153.0554985197094595"/>
    <node visible="true" id="-50" timestamp="1970-01-01T00:00:00Z" version="1" changeset="0" lat="-25.4769078352165188" lon="153.0554985197094595"/>
    <way visible="true" id="-10" timestamp="1970-01-01T00:00:00Z" version="1" changeset="0">
        <nd ref="-46"/>
        <nd ref="-47"/>
        <nd ref="-48"/>
        <nd ref="-49"/>
        <nd ref="-50"/>
        <nd ref="-46"/>
<<<<<<< HEAD
        <tag k="source:ingest:datetime" v="2015-11-17T18:56:36.383Z"/>
=======
        <tag k="source:ingest:datetime" v="2015-11-14T02:02:15.121Z"/>
>>>>>>> 181423f1
        <tag k="source:name" v="very_high_resolution_commercial_monoscopic_imagery"/>
        <tag k="source:accuracy:vertical:evaluation" v="fzd_evaluation_deferred"/>
        <tag k="source:accuracy:horizontal:evaluation" v="emc_product_specification"/>
        <tag k="condition" v="destroyed"/>
        <tag k="source" v="mgcp"/>
        <tag k="uuid" v="{20e36268-9fa7-4f18-b8f3-d0cea7710455}"/>
        <tag k="building:density" v="sparse"/>
        <tag k="landuse" v="built_up_area"/>
        <tag k="source:accuracy:horizontal:category" v="accurate"/>
        <tag k="source:accuracy:horizontal" v="25"/>
        <tag k="error:circular" v="28.65"/>
    </way>
    <way visible="true" id="-9" timestamp="1970-01-01T00:00:00Z" version="1" changeset="0">
        <nd ref="-41"/>
        <nd ref="-42"/>
        <nd ref="-43"/>
        <nd ref="-44"/>
        <nd ref="-45"/>
        <nd ref="-41"/>
<<<<<<< HEAD
        <tag k="source:ingest:datetime" v="2015-11-17T18:56:36.383Z"/>
=======
        <tag k="source:ingest:datetime" v="2015-11-14T02:02:15.121Z"/>
>>>>>>> 181423f1
        <tag k="source:name" v="very_high_resolution_commercial_monoscopic_imagery"/>
        <tag k="use" v="education"/>
        <tag k="source:accuracy:vertical:evaluation" v="fzd_evaluation_deferred"/>
        <tag k="source:accuracy:horizontal:evaluation" v="emc_product_specification"/>
        <tag k="condition" v="functional"/>
        <tag k="source" v="mgcp"/>
        <tag k="uuid" v="{20c1223a-4735-4f7f-95db-13362a07d216}"/>
        <tag k="building:density" v="dense"/>
        <tag k="landuse" v="built_up_area"/>
        <tag k="source:accuracy:horizontal:category" v="accurate"/>
        <tag k="source:accuracy:horizontal" v="25"/>
        <tag k="place:importance" v="first"/>
        <tag k="error:circular" v="28.65"/>
    </way>
    <way visible="true" id="-8" timestamp="1970-01-01T00:00:00Z" version="1" changeset="0">
        <nd ref="-36"/>
        <nd ref="-37"/>
        <nd ref="-38"/>
        <nd ref="-39"/>
        <nd ref="-40"/>
        <nd ref="-36"/>
<<<<<<< HEAD
        <tag k="source:ingest:datetime" v="2015-11-17T18:56:36.383Z"/>
=======
        <tag k="source:ingest:datetime" v="2015-11-14T02:02:15.121Z"/>
>>>>>>> 181423f1
        <tag k="source:name" v="very_high_resolution_commercial_monoscopic_imagery"/>
        <tag k="use" v="healthcare"/>
        <tag k="source:accuracy:vertical:evaluation" v="fzd_evaluation_deferred"/>
        <tag k="source:accuracy:horizontal:evaluation" v="emc_product_specification"/>
        <tag k="source" v="mgcp"/>
        <tag k="uuid" v="{20bba864-bc5f-47c5-97fc-eae9b4c60c67}"/>
        <tag k="building:density" v="dense"/>
        <tag k="landuse" v="built_up_area"/>
        <tag k="source:accuracy:horizontal:category" v="accurate"/>
        <tag k="source:accuracy:horizontal" v="25"/>
        <tag k="place:importance" v="first"/>
        <tag k="error:circular" v="28.65"/>
    </way>
    <way visible="true" id="-7" timestamp="1970-01-01T00:00:00Z" version="1" changeset="0">
        <nd ref="-31"/>
        <nd ref="-32"/>
        <nd ref="-33"/>
        <nd ref="-34"/>
        <nd ref="-35"/>
        <nd ref="-31"/>
<<<<<<< HEAD
        <tag k="source:ingest:datetime" v="2015-11-17T18:56:36.383Z"/>
=======
        <tag k="source:ingest:datetime" v="2015-11-14T02:02:15.121Z"/>
>>>>>>> 181423f1
        <tag k="source:name" v="very_high_resolution_commercial_monoscopic_imagery"/>
        <tag k="use" v="urbanised"/>
        <tag k="source:accuracy:vertical:evaluation" v="fzd_evaluation_deferred"/>
        <tag k="source:accuracy:horizontal:evaluation" v="emc_product_specification"/>
        <tag k="condition" v="functional"/>
        <tag k="source" v="mgcp"/>
        <tag k="uuid" v="{20b02702-078b-4daa-a649-31c28a3d3086}"/>
        <tag k="building:density" v="sparse"/>
        <tag k="landuse" v="built_up_area"/>
        <tag k="source:accuracy:horizontal:category" v="accurate"/>
        <tag k="source:accuracy:horizontal" v="25"/>
        <tag k="place:importance" v="fifth"/>
        <tag k="error:circular" v="28.65"/>
    </way>
    <way visible="true" id="-6" timestamp="1970-01-01T00:00:00Z" version="1" changeset="0">
        <nd ref="-26"/>
        <nd ref="-27"/>
        <nd ref="-28"/>
        <nd ref="-29"/>
        <nd ref="-30"/>
        <nd ref="-26"/>
<<<<<<< HEAD
        <tag k="source:ingest:datetime" v="2015-11-17T18:56:36.382Z"/>
=======
        <tag k="source:ingest:datetime" v="2015-11-14T02:02:15.120Z"/>
>>>>>>> 181423f1
        <tag k="source:name" v="very_high_resolution_commercial_monoscopic_imagery"/>
        <tag k="use" v="correctional"/>
        <tag k="source:accuracy:vertical:evaluation" v="fzd_evaluation_deferred"/>
        <tag k="source:accuracy:horizontal:evaluation" v="emc_product_specification"/>
        <tag k="condition" v="functional"/>
        <tag k="source" v="mgcp"/>
        <tag k="uuid" v="{206c3ef8-34ab-46cb-a9c8-6bab1c21be7e}"/>
        <tag k="landuse" v="built_up_area"/>
        <tag k="source:accuracy:horizontal:category" v="accurate"/>
        <tag k="source:accuracy:horizontal" v="25"/>
        <tag k="place:importance" v="fifth"/>
        <tag k="error:circular" v="28.65"/>
    </way>
    <way visible="true" id="-5" timestamp="1970-01-01T00:00:00Z" version="1" changeset="0">
        <nd ref="-21"/>
        <nd ref="-22"/>
        <nd ref="-23"/>
        <nd ref="-24"/>
        <nd ref="-25"/>
        <nd ref="-21"/>
<<<<<<< HEAD
        <tag k="source:ingest:datetime" v="2015-11-17T18:56:36.382Z"/>
=======
        <tag k="source:ingest:datetime" v="2015-11-14T02:02:15.120Z"/>
>>>>>>> 181423f1
        <tag k="source:name" v="very_high_resolution_commercial_monoscopic_imagery"/>
        <tag k="use" v="residential"/>
        <tag k="source:accuracy:vertical:evaluation" v="fzd_evaluation_deferred"/>
        <tag k="source:accuracy:horizontal:evaluation" v="emc_product_specification"/>
        <tag k="condition" v="damaged"/>
        <tag k="source" v="mgcp"/>
        <tag k="uuid" v="{200ee386-f54b-4188-9383-ea93a9b90d29}"/>
        <tag k="building:density" v="sparse"/>
        <tag k="landuse" v="built_up_area"/>
        <tag k="source:accuracy:horizontal:category" v="accurate"/>
        <tag k="source:accuracy:horizontal" v="25"/>
        <tag k="place:importance" v="fourth"/>
        <tag k="error:circular" v="28.65"/>
    </way>
    <way visible="true" id="-4" timestamp="1970-01-01T00:00:00Z" version="1" changeset="0">
        <nd ref="-16"/>
        <nd ref="-17"/>
        <nd ref="-18"/>
        <nd ref="-19"/>
        <nd ref="-20"/>
        <nd ref="-16"/>
<<<<<<< HEAD
        <tag k="source:ingest:datetime" v="2015-11-17T18:56:36.382Z"/>
=======
        <tag k="source:ingest:datetime" v="2015-11-14T02:02:15.120Z"/>
>>>>>>> 181423f1
        <tag k="source:name" v="very_high_resolution_commercial_monoscopic_imagery"/>
        <tag k="use" v="institute"/>
        <tag k="source:accuracy:vertical:evaluation" v="fzd_evaluation_deferred"/>
        <tag k="source:accuracy:horizontal:evaluation" v="emc_product_specification"/>
        <tag k="condition" v="destroyed"/>
        <tag k="source" v="mgcp"/>
        <tag k="uuid" v="{2005b758-e63c-41a3-8f91-ab84d8e0a149}"/>
        <tag k="building:density" v="dense"/>
        <tag k="name" v="Yet Again"/>
        <tag k="landuse" v="built_up_area"/>
        <tag k="source:accuracy:horizontal:category" v="accurate"/>
        <tag k="source:accuracy:horizontal" v="25"/>
        <tag k="place:importance" v="third"/>
        <tag k="error:circular" v="28.65"/>
    </way>
    <way visible="true" id="-3" timestamp="1970-01-01T00:00:00Z" version="1" changeset="0">
        <nd ref="-11"/>
        <nd ref="-12"/>
        <nd ref="-13"/>
        <nd ref="-14"/>
        <nd ref="-15"/>
        <nd ref="-11"/>
<<<<<<< HEAD
        <tag k="source:ingest:datetime" v="2015-11-17T18:56:36.381Z"/>
=======
        <tag k="source:ingest:datetime" v="2015-11-14T02:02:15.120Z"/>
>>>>>>> 181423f1
        <tag k="source:name" v="very_high_resolution_commercial_monoscopic_imagery"/>
        <tag k="use" v="commercial"/>
        <tag k="source:accuracy:vertical:evaluation" v="fzd_evaluation_deferred"/>
        <tag k="source:accuracy:horizontal:evaluation" v="emc_product_specification"/>
        <tag k="condition" v="functional"/>
        <tag k="source" v="mgcp"/>
        <tag k="uuid" v="{1feb8ee5-b54a-46ce-b9c5-8b48b92e0cd5}"/>
        <tag k="building:density" v="dense"/>
        <tag k="name" v="test1"/>
        <tag k="landuse" v="built_up_area"/>
        <tag k="source:accuracy:horizontal:category" v="accurate"/>
        <tag k="source:accuracy:horizontal" v="25"/>
        <tag k="place:importance" v="second"/>
        <tag k="error:circular" v="28.65"/>
    </way>
    <way visible="true" id="-2" timestamp="1970-01-01T00:00:00Z" version="1" changeset="0">
        <nd ref="-6"/>
        <nd ref="-7"/>
        <nd ref="-8"/>
        <nd ref="-9"/>
        <nd ref="-10"/>
        <nd ref="-6"/>
<<<<<<< HEAD
        <tag k="source:ingest:datetime" v="2015-11-17T18:56:36.381Z"/>
=======
        <tag k="source:ingest:datetime" v="2015-11-14T02:02:15.120Z"/>
>>>>>>> 181423f1
        <tag k="source:name" v="very_high_resolution_commercial_monoscopic_imagery"/>
        <tag k="use" v="industrial"/>
        <tag k="source:accuracy:vertical:evaluation" v="fzd_evaluation_deferred"/>
        <tag k="source:accuracy:horizontal:evaluation" v="emc_product_specification"/>
        <tag k="condition" v="functional"/>
        <tag k="source" v="mgcp"/>
        <tag k="uuid" v="{1fb8791d-2a98-4c2f-b5c2-01885e4d0b47}"/>
        <tag k="building:density" v="sparse"/>
        <tag k="name" v="bua02"/>
        <tag k="landuse" v="built_up_area"/>
        <tag k="source:accuracy:horizontal:category" v="accurate"/>
        <tag k="source:accuracy:horizontal" v="25"/>
        <tag k="place:importance" v="first"/>
        <tag k="error:circular" v="28.65"/>
    </way>
    <way visible="true" id="-1" timestamp="1970-01-01T00:00:00Z" version="1" changeset="0">
        <nd ref="-1"/>
        <nd ref="-2"/>
        <nd ref="-3"/>
        <nd ref="-4"/>
        <nd ref="-5"/>
        <nd ref="-1"/>
<<<<<<< HEAD
        <tag k="source:ingest:datetime" v="2015-11-17T18:56:36.380Z"/>
=======
        <tag k="source:ingest:datetime" v="2015-11-14T02:02:15.061Z"/>
>>>>>>> 181423f1
        <tag k="source:name" v="very_high_resolution_commercial_monoscopic_imagery"/>
        <tag k="source:accuracy:vertical:evaluation" v="fzd_evaluation_deferred"/>
        <tag k="source:accuracy:horizontal:evaluation" v="emc_product_specification"/>
        <tag k="source" v="mgcp"/>
        <tag k="uuid" v="{1fb144c2-de51-4b5f-874b-b309a22afe0a}"/>
        <tag k="name" v="BUA01"/>
        <tag k="landuse" v="built_up_area"/>
        <tag k="source:accuracy:horizontal:category" v="accurate"/>
        <tag k="source:accuracy:horizontal" v="25"/>
        <tag k="error:circular" v="28.65"/>
    </way>
</osm><|MERGE_RESOLUTION|>--- conflicted
+++ resolved
@@ -57,11 +57,7 @@
         <nd ref="-49"/>
         <nd ref="-50"/>
         <nd ref="-46"/>
-<<<<<<< HEAD
-        <tag k="source:ingest:datetime" v="2015-11-17T18:56:36.383Z"/>
-=======
-        <tag k="source:ingest:datetime" v="2015-11-14T02:02:15.121Z"/>
->>>>>>> 181423f1
+        <tag k="source:ingest:datetime" v="2015-11-17T18:56:36.383Z"/>
         <tag k="source:name" v="very_high_resolution_commercial_monoscopic_imagery"/>
         <tag k="source:accuracy:vertical:evaluation" v="fzd_evaluation_deferred"/>
         <tag k="source:accuracy:horizontal:evaluation" v="emc_product_specification"/>
@@ -81,11 +77,7 @@
         <nd ref="-44"/>
         <nd ref="-45"/>
         <nd ref="-41"/>
-<<<<<<< HEAD
-        <tag k="source:ingest:datetime" v="2015-11-17T18:56:36.383Z"/>
-=======
-        <tag k="source:ingest:datetime" v="2015-11-14T02:02:15.121Z"/>
->>>>>>> 181423f1
+        <tag k="source:ingest:datetime" v="2015-11-17T18:56:36.383Z"/>
         <tag k="source:name" v="very_high_resolution_commercial_monoscopic_imagery"/>
         <tag k="use" v="education"/>
         <tag k="source:accuracy:vertical:evaluation" v="fzd_evaluation_deferred"/>
@@ -107,11 +99,7 @@
         <nd ref="-39"/>
         <nd ref="-40"/>
         <nd ref="-36"/>
-<<<<<<< HEAD
-        <tag k="source:ingest:datetime" v="2015-11-17T18:56:36.383Z"/>
-=======
-        <tag k="source:ingest:datetime" v="2015-11-14T02:02:15.121Z"/>
->>>>>>> 181423f1
+        <tag k="source:ingest:datetime" v="2015-11-17T18:56:36.383Z"/>
         <tag k="source:name" v="very_high_resolution_commercial_monoscopic_imagery"/>
         <tag k="use" v="healthcare"/>
         <tag k="source:accuracy:vertical:evaluation" v="fzd_evaluation_deferred"/>
@@ -132,11 +120,7 @@
         <nd ref="-34"/>
         <nd ref="-35"/>
         <nd ref="-31"/>
-<<<<<<< HEAD
-        <tag k="source:ingest:datetime" v="2015-11-17T18:56:36.383Z"/>
-=======
-        <tag k="source:ingest:datetime" v="2015-11-14T02:02:15.121Z"/>
->>>>>>> 181423f1
+        <tag k="source:ingest:datetime" v="2015-11-17T18:56:36.383Z"/>
         <tag k="source:name" v="very_high_resolution_commercial_monoscopic_imagery"/>
         <tag k="use" v="urbanised"/>
         <tag k="source:accuracy:vertical:evaluation" v="fzd_evaluation_deferred"/>
@@ -158,11 +142,7 @@
         <nd ref="-29"/>
         <nd ref="-30"/>
         <nd ref="-26"/>
-<<<<<<< HEAD
         <tag k="source:ingest:datetime" v="2015-11-17T18:56:36.382Z"/>
-=======
-        <tag k="source:ingest:datetime" v="2015-11-14T02:02:15.120Z"/>
->>>>>>> 181423f1
         <tag k="source:name" v="very_high_resolution_commercial_monoscopic_imagery"/>
         <tag k="use" v="correctional"/>
         <tag k="source:accuracy:vertical:evaluation" v="fzd_evaluation_deferred"/>
@@ -183,11 +163,7 @@
         <nd ref="-24"/>
         <nd ref="-25"/>
         <nd ref="-21"/>
-<<<<<<< HEAD
         <tag k="source:ingest:datetime" v="2015-11-17T18:56:36.382Z"/>
-=======
-        <tag k="source:ingest:datetime" v="2015-11-14T02:02:15.120Z"/>
->>>>>>> 181423f1
         <tag k="source:name" v="very_high_resolution_commercial_monoscopic_imagery"/>
         <tag k="use" v="residential"/>
         <tag k="source:accuracy:vertical:evaluation" v="fzd_evaluation_deferred"/>
@@ -209,11 +185,7 @@
         <nd ref="-19"/>
         <nd ref="-20"/>
         <nd ref="-16"/>
-<<<<<<< HEAD
         <tag k="source:ingest:datetime" v="2015-11-17T18:56:36.382Z"/>
-=======
-        <tag k="source:ingest:datetime" v="2015-11-14T02:02:15.120Z"/>
->>>>>>> 181423f1
         <tag k="source:name" v="very_high_resolution_commercial_monoscopic_imagery"/>
         <tag k="use" v="institute"/>
         <tag k="source:accuracy:vertical:evaluation" v="fzd_evaluation_deferred"/>
@@ -236,11 +208,7 @@
         <nd ref="-14"/>
         <nd ref="-15"/>
         <nd ref="-11"/>
-<<<<<<< HEAD
         <tag k="source:ingest:datetime" v="2015-11-17T18:56:36.381Z"/>
-=======
-        <tag k="source:ingest:datetime" v="2015-11-14T02:02:15.120Z"/>
->>>>>>> 181423f1
         <tag k="source:name" v="very_high_resolution_commercial_monoscopic_imagery"/>
         <tag k="use" v="commercial"/>
         <tag k="source:accuracy:vertical:evaluation" v="fzd_evaluation_deferred"/>
@@ -263,11 +231,7 @@
         <nd ref="-9"/>
         <nd ref="-10"/>
         <nd ref="-6"/>
-<<<<<<< HEAD
         <tag k="source:ingest:datetime" v="2015-11-17T18:56:36.381Z"/>
-=======
-        <tag k="source:ingest:datetime" v="2015-11-14T02:02:15.120Z"/>
->>>>>>> 181423f1
         <tag k="source:name" v="very_high_resolution_commercial_monoscopic_imagery"/>
         <tag k="use" v="industrial"/>
         <tag k="source:accuracy:vertical:evaluation" v="fzd_evaluation_deferred"/>
@@ -290,11 +254,7 @@
         <nd ref="-4"/>
         <nd ref="-5"/>
         <nd ref="-1"/>
-<<<<<<< HEAD
         <tag k="source:ingest:datetime" v="2015-11-17T18:56:36.380Z"/>
-=======
-        <tag k="source:ingest:datetime" v="2015-11-14T02:02:15.061Z"/>
->>>>>>> 181423f1
         <tag k="source:name" v="very_high_resolution_commercial_monoscopic_imagery"/>
         <tag k="source:accuracy:vertical:evaluation" v="fzd_evaluation_deferred"/>
         <tag k="source:accuracy:horizontal:evaluation" v="emc_product_specification"/>

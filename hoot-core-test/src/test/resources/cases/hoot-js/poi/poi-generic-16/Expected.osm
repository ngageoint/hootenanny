--- conflicted
+++ resolved
@@ -3,15 +3,6 @@
     <node visible="true" id="-1" timestamp="1970-01-01T00:00:00Z" version="1" lat="30.1635245882400014" lon="31.4665111999999993">
         <tag k="REF1" v="001285"/>
         <tag k="barrier" v="toll_booth"/>
-<<<<<<< HEAD
-=======
-        <tag k="hoot:review:needs" v="yes"/>
-        <tag k="hoot:review:source" v="1"/>
-        <tag k="hoot:review:score" v="1"/>
-        <tag k="hoot:review:uuid" v="mgcp:2956feb1-c46e-11e2-8540-002481c154f7"/>
-        <tag k="hoot:review:note" v="Somewhat similar - very close together, similar POI type"/>
-        <tag k="uuid" v="{b18057ff-736d-5d20-b873-837f0c172e33}"/>
->>>>>>> 7731c06a
         <tag k="error:circular" v="15"/>
     </node>
     <node visible="true" id="-2" timestamp="1970-01-01T00:00:00Z" version="1" lat="30.1635400003699949" lon="31.4664889997700001">
@@ -23,10 +14,6 @@
         <tag k="source:date_time" v="2007-04-29"/>
         <tag k="material" v="unknown"/>
         <tag k="source:vertical_source_category" v="no_elevations"/>
-<<<<<<< HEAD
-=======
-        <tag k="hoot:review:note" v="Somewhat similar - very close together, similar POI type"/>
->>>>>>> 7731c06a
         <tag k="source:abs_horiz_accuracy" v="25"/>
         <tag k="source:name" v="very_high_resolution_commercial_monoscopic_imagery"/>
         <tag k="source:copyright" v="Copyright 2013 by the Bundeswehr GeoInformation Office. All rights reserved."/>
@@ -48,7 +35,7 @@
         <member type="node" ref="-2" role="reviewee"/>
         <tag k="hoot:review:needs" v="yes"/>
         <tag k="hoot:review:score" v="1"/>
-        <tag k="hoot:review:note" v="Close, but not close enough"/>
+        <tag k="hoot:review:note" v="Somewhat similar - very close together, similar POI type"/>
         <tag k="type" v="review"/>
     </relation>
 </osm>
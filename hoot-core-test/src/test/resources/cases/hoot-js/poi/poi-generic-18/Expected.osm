<?xml version="1.0" encoding="UTF-8"?>
<osm version="0.6" generator="hootenanny" srs="GEOGCS[&quot;WGS 84&quot;,&#10;    DATUM[&quot;WGS_1984&quot;,&#10;        SPHEROID[&quot;WGS 84&quot;,6378137,298.257223563,&#10;            AUTHORITY[&quot;EPSG&quot;,&quot;7030&quot;]],&#10;        TOWGS84[0,0,0,0,0,0,0],&#10;        AUTHORITY[&quot;EPSG&quot;,&quot;6326&quot;]],&#10;    PRIMEM[&quot;Greenwich&quot;,0,&#10;        AUTHORITY[&quot;EPSG&quot;,&quot;8901&quot;]],&#10;    UNIT[&quot;degree&quot;,0.0174532925199433,&#10;        AUTHORITY[&quot;EPSG&quot;,&quot;9108&quot;]],&#10;    AUTHORITY[&quot;EPSG&quot;,&quot;4326&quot;]]">
    <node visible="true" id="-1" timestamp="1970-01-01T00:00:00Z" version="1" lat="31.6586109999999969" lon="35.6199999999999974">
<<<<<<< HEAD
        <tag k="REF1" v="000243"/>
        <tag k="name:ar" v="تل عبد الخالق"/>
        <tag k="is_in" v="Jordan, الأردن"/>
        <tag k="name:fr" v="Tall Abd al Khaliq"/>
        <tag k="natural" v="peak"/>
        <tag k="name:de" v="Tall Abd al Khaliq"/>
        <tag k="int_name" v="Tall ‘Abd al Khāliq; Tall Abd al Khaliq"/>
        <tag k="name" v="تل عبد الخالق"/>
        <tag k="name:en" v="Tall Abd al Khaliq"/>
        <tag k="error:circular" v="15"/>
    </node>
    <node visible="true" id="-2" timestamp="1970-01-01T00:00:00Z" version="1" lat="31.6614380000000004" lon="35.6273874999999975">
=======
        <tag k="is_in" v="Jordan, الأردن"/>
>>>>>>> 7731c06a
        <tag k="source" v="mgcp"/>
        <tag k="source:text" v="Hill"/>
        <tag k="name:de" v="Tall Abd al Khaliq"/>
        <tag k="int_name" v="Tall ‘Abd al Khāliq; Tall Abd al Khaliq"/>
        <tag k="source:horiz_accuracy_cat" v="accurate"/>
        <tag k="source:date_time" v="2010-11-01T00:00:00Z"/>
<<<<<<< HEAD
        <tag k="name" v="‘Abd al Khāliq, Tall"/>
=======
        <tag k="name" v="تل عبد الخالق"/>
>>>>>>> 7731c06a
        <tag k="source:vertical_source_category" v="no_elevations"/>
        <tag k="source:name" v="very_high_resolution_commercial_monoscopic_imagery"/>
        <tag k="source:abs_horiz_accuracy" v="25"/>
        <tag k="alt_name" v="‘Abd al Khāliq, Tall"/>
        <tag k="source:copyright" v="Copyright 2012 by the National Geospatial-Intelligence Agency, U.S. Government. No domestic copyright claimed under Title 17 U.S.C. All rights reserved."/>
        <tag k="source:abs_vert_accuracy_eval" v="NA"/>
        <tag k="source:review_source_type" v="NA"/>
        <tag k="source:description" v="Very High Resolution Commercial Monoscopic Imagery"/>
<<<<<<< HEAD
=======
        <tag k="name:fr" v="Tall Abd al Khaliq"/>
        <tag k="REF1" v="000243"/>
>>>>>>> 7731c06a
        <tag k="REF2" v="000243"/>
        <tag k="name:id" v="-1439206"/>
        <tag k="name:feature_id" v="-969685"/>
        <tag k="name:en" v="Tall Abd al Khaliq"/>
        <tag k="place" v="locality"/>
        <tag k="source:abs_horiz_accuracy_eval" v="emc_product_specification"/>
        <tag k="source:commercial_distribution_restriction" v="Limited distribution. Official use only by MGCP members."/>
        <tag k="uuid" v="mgcp:2332161C-75B7-4A45-9DC6-303D87147E43"/>
        <tag k="source:abs_vert_accuracy" v="-32765"/>
        <tag k="natural" v="peak"/>
        <tag k="name:ar" v="تل عبد الخالق"/>
        <tag k="error:circular" v="15"/>
    </node>
    <relation visible="true" id="-1" timestamp="1970-01-01T00:00:00Z" version="1">
        <member type="node" ref="-1" role="reviewee"/>
        <member type="node" ref="-2" role="reviewee"/>
        <tag k="hoot:review:needs" v="yes"/>
        <tag k="hoot:review:score" v="1"/>
        <tag k="hoot:review:note" v="Close, but not close enough"/>
        <tag k="type" v="review"/>
    </relation>
</osm><|MERGE_RESOLUTION|>--- conflicted
+++ resolved
@@ -1,33 +1,14 @@
 <?xml version="1.0" encoding="UTF-8"?>
 <osm version="0.6" generator="hootenanny" srs="GEOGCS[&quot;WGS 84&quot;,&#10;    DATUM[&quot;WGS_1984&quot;,&#10;        SPHEROID[&quot;WGS 84&quot;,6378137,298.257223563,&#10;            AUTHORITY[&quot;EPSG&quot;,&quot;7030&quot;]],&#10;        TOWGS84[0,0,0,0,0,0,0],&#10;        AUTHORITY[&quot;EPSG&quot;,&quot;6326&quot;]],&#10;    PRIMEM[&quot;Greenwich&quot;,0,&#10;        AUTHORITY[&quot;EPSG&quot;,&quot;8901&quot;]],&#10;    UNIT[&quot;degree&quot;,0.0174532925199433,&#10;        AUTHORITY[&quot;EPSG&quot;,&quot;9108&quot;]],&#10;    AUTHORITY[&quot;EPSG&quot;,&quot;4326&quot;]]">
     <node visible="true" id="-1" timestamp="1970-01-01T00:00:00Z" version="1" lat="31.6586109999999969" lon="35.6199999999999974">
-<<<<<<< HEAD
-        <tag k="REF1" v="000243"/>
-        <tag k="name:ar" v="تل عبد الخالق"/>
         <tag k="is_in" v="Jordan, الأردن"/>
-        <tag k="name:fr" v="Tall Abd al Khaliq"/>
-        <tag k="natural" v="peak"/>
-        <tag k="name:de" v="Tall Abd al Khaliq"/>
-        <tag k="int_name" v="Tall ‘Abd al Khāliq; Tall Abd al Khaliq"/>
-        <tag k="name" v="تل عبد الخالق"/>
-        <tag k="name:en" v="Tall Abd al Khaliq"/>
-        <tag k="error:circular" v="15"/>
-    </node>
-    <node visible="true" id="-2" timestamp="1970-01-01T00:00:00Z" version="1" lat="31.6614380000000004" lon="35.6273874999999975">
-=======
-        <tag k="is_in" v="Jordan, الأردن"/>
->>>>>>> 7731c06a
         <tag k="source" v="mgcp"/>
         <tag k="source:text" v="Hill"/>
         <tag k="name:de" v="Tall Abd al Khaliq"/>
         <tag k="int_name" v="Tall ‘Abd al Khāliq; Tall Abd al Khaliq"/>
         <tag k="source:horiz_accuracy_cat" v="accurate"/>
         <tag k="source:date_time" v="2010-11-01T00:00:00Z"/>
-<<<<<<< HEAD
-        <tag k="name" v="‘Abd al Khāliq, Tall"/>
-=======
         <tag k="name" v="تل عبد الخالق"/>
->>>>>>> 7731c06a
         <tag k="source:vertical_source_category" v="no_elevations"/>
         <tag k="source:name" v="very_high_resolution_commercial_monoscopic_imagery"/>
         <tag k="source:abs_horiz_accuracy" v="25"/>
@@ -36,11 +17,8 @@
         <tag k="source:abs_vert_accuracy_eval" v="NA"/>
         <tag k="source:review_source_type" v="NA"/>
         <tag k="source:description" v="Very High Resolution Commercial Monoscopic Imagery"/>
-<<<<<<< HEAD
-=======
         <tag k="name:fr" v="Tall Abd al Khaliq"/>
         <tag k="REF1" v="000243"/>
->>>>>>> 7731c06a
         <tag k="REF2" v="000243"/>
         <tag k="name:id" v="-1439206"/>
         <tag k="name:feature_id" v="-969685"/>
@@ -54,12 +32,4 @@
         <tag k="name:ar" v="تل عبد الخالق"/>
         <tag k="error:circular" v="15"/>
     </node>
-    <relation visible="true" id="-1" timestamp="1970-01-01T00:00:00Z" version="1">
-        <member type="node" ref="-1" role="reviewee"/>
-        <member type="node" ref="-2" role="reviewee"/>
-        <tag k="hoot:review:needs" v="yes"/>
-        <tag k="hoot:review:score" v="1"/>
-        <tag k="hoot:review:note" v="Close, but not close enough"/>
-        <tag k="type" v="review"/>
-    </relation>
 </osm>
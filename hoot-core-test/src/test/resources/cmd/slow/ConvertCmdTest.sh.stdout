--- conflicted
+++ resolved
@@ -115,22 +115,11 @@
 Polygons.prj
 Polygons.shp
 Polygons.shx
-Loading test-files/jakarta_raya_coastline.shp  0 / 6   
-test-output/cmd/ConvertCmdTest/jakarta_raya_coastline.osm
 Check for invalid characters. You should see 3 sets of warnings.
-<<<<<<< HEAD
-15:01:02.754 WARN  ...cpp/hoot/core/io/OsmWriter.cpp(  89) Found an invalid character in string: 'foo '
-15:01:02.754 WARN  ...cpp/hoot/core/io/OsmWriter.cpp(  90)   UCS-4 version of the string: [5]{102, 111, 111, 32, 17}
-15:01:02.754 WARN  ...cpp/hoot/core/io/OsmWriter.cpp(  89) Found an invalid character in string: '3 '
-15:01:02.754 WARN  ...cpp/hoot/core/io/OsmWriter.cpp(  90)   UCS-4 version of the string: [3]{51, 32, 1}
-15:01:02.754 WARN  ...cpp/hoot/core/io/OsmWriter.cpp(  89) Found an invalid character in string: ''
-15:01:02.754 WARN  ...cpp/hoot/core/io/OsmWriter.cpp(  90)   UCS-4 version of the string: [8]{0, 104, 105, 103, 104, 119, 97, 121}
-=======
 15:32:42.718 INFO  .../cpp/hoot/core/ops/NamedOp.cpp(  47) _namedOps: [0]{}
 15:32:42.719 WARN  ...cpp/hoot/core/io/OsmWriter.cpp(  88) Found an invalid character in string: 'foo '
 15:32:42.719 WARN  ...cpp/hoot/core/io/OsmWriter.cpp(  89)   UCS-4 version of the string: [5]{102, 111, 111, 32, 17}
 15:32:42.719 WARN  ...cpp/hoot/core/io/OsmWriter.cpp(  88) Found an invalid character in string: '3 '
 15:32:42.719 WARN  ...cpp/hoot/core/io/OsmWriter.cpp(  89)   UCS-4 version of the string: [3]{51, 32, 1}
 15:32:42.719 WARN  ...cpp/hoot/core/io/OsmWriter.cpp(  88) Found an invalid character in string: ''
-15:32:42.719 WARN  ...cpp/hoot/core/io/OsmWriter.cpp(  89)   UCS-4 version of the string: [8]{0, 104, 105, 103, 104, 119, 97, 121}
->>>>>>> 9ceb3e80
+15:32:42.719 WARN  ...cpp/hoot/core/io/OsmWriter.cpp(  89)   UCS-4 version of the string: [8]{0, 104, 105, 103, 104, 119, 97, 121}
# -------------------------------------------------
# Project created by QtCreator 2011-09-29T12:27:47
# -------------------------------------------------
QT += script \
    sql \
    testlib \
    xml \
    network \

TARGET = HootCoreTest
TEMPLATE = lib

DEPENDPATH += \
    ../tbs/src/main/cpp/ \
    ../tgs/src/main/cpp/ \
    ../hoot-core/src/main/cpp/ \

INCLUDEPATH += \
  $${DEPENDPATH} \
  ../local/include/ \

CONFIG += rtti \
    qtestlib \
    debug

OTHER_FILES = \
    ../conf/core/ConfigOptions.asciidoc \
    ../rules/LineStringGeneric.js \
    ../rules/LineStringGenericTest.js \
    ../rules/PoiGeneric.js \
    ../rules/lib/HootLib.js \

include(../Configure.pri)

LIBS += -L../lib/ -lTgs -ltbs

UI_DIR = tmp/ui
MOC_DIR = tmp/moc
release:OBJECTS_DIR = tmp/release
else:OBJECTS_DIR = tmp/debug
DESTDIR = ../lib/

cppunit {
SOURCES += \
    src/test/cpp/hoot/core/ConflatorTest.cpp \
    src/test/cpp/hoot/core/algorithms/MaximalNearestSublineTest.cpp \
    src/test/cpp/hoot/core/scoring/RasterComparatorTest.cpp \
    src/test/cpp/hoot/core/conflate/splitter/IntersectionSplitterTest.cpp \
    src/test/cpp/hoot/core/scoring/GraphComparatorTest.cpp \
    src/test/cpp/hoot/core/manipulators/DividedHighwayManipulationTest.cpp \
    src/test/cpp/hoot/core/manipulators/DividedHighwayMergerTest.cpp \
    src/test/cpp/hoot/core/conflate/splitter/DualWaySplitterTest.cpp \
    src/test/cpp/hoot/core/algorithms/LongestCommonNodeStringTest.cpp \
    src/test/cpp/hoot/core/conflate/DuplicateWayRemoverTest.cpp \
    src/test/cpp/hoot/core/OsmMapTest.cpp \
    src/test/cpp/hoot/core/ops/MergeNearbyNodesTest.cpp \
    src/test/cpp/hoot/core/algorithms/LevenshteinDistanceTest.cpp \
    src/test/cpp/hoot/core/schema/OsmSchemaTest.cpp \
    src/test/cpp/hoot/core/schema/SchemaCheckerTest.cpp \
    src/test/cpp/hoot/core/schema/TagComparatorTest.cpp \
    src/test/cpp/hoot/core/scoring/AttributeComparatorTest.cpp \
    src/test/cpp/hoot/core/index/ClosePointHashTest.cpp \
    src/test/cpp/hoot/core/conflate/SmallWayMergerTest.cpp \
    src/test/cpp/hoot/core/manipulators/WayMergeManipulationTest.cpp \
    src/test/cpp/hoot/core/TestUtils.cpp \
    src/test/cpp/hoot/core/conflate/TileConflatorTest.cpp \
    src/test/cpp/hoot/core/conflate/LargeWaySplitterTest.cpp \
    src/test/cpp/hoot/core/conflate/NodeReplacementsTest.cpp \
    src/test/cpp/hoot/core/conflate/TileBoundsCalculatorTest.cpp \
    src/test/cpp/hoot/core/ml/LogisticRegressionTest.cpp \
    src/test/cpp/hoot/core/conflate/NodeMatcherTest.cpp \
    src/test/cpp/hoot/core/util/SettingsTest.cpp \
    src/test/cpp/hoot/core/algorithms/AlphaShapeTest.cpp \
    src/test/cpp/hoot/core/conflate/MapCleanerTest.cpp \
    src/test/cpp/hoot/core/io/ObjectOutputStreamTest.cpp \
    src/test/cpp/hoot/core/io/ObjectInputStreamTest.cpp \
    src/test/cpp/hoot/core/ops/MapCropperTest.cpp \
    src/test/cpp/hoot/core/fourpass/FourPassManagerTest.cpp \
    src/test/cpp/hoot/core/ops/BuildingPartMergeOpTest.cpp \
    src/test/cpp/hoot/core/conflate/RubberSheetTest.cpp \
    src/test/cpp/hoot/core/algorithms/SoundexTest.cpp \
    src/test/cpp/hoot/core/algorithms/TranslatorTest.cpp \
    src/test/cpp/hoot/core/algorithms/MeanWordSetDistanceTest.cpp \
    src/test/cpp/hoot/core/schema/TranslateStringDistanceTest.cpp \
    src/test/cpp/hoot/core/conflate/match-graph/MatchGraphTest.cpp \
    src/test/cpp/hoot/core/conflate/polygon/BuildingMatchCreatorTest.cpp \
    src/test/cpp/hoot/core/conflate/polygon/BuildingMergerTest.cpp \
    src/test/cpp/hoot/core/ops/RecursiveElementRemoverTest.cpp \
    src/test/cpp/hoot/core/scoring/MatchComparatorTest.cpp \
    src/test/cpp/hoot/core/visitors/RemoveDuplicateAreaVisitorTest.cpp \
    src/test/cpp/hoot/core/conflate/polygon/extractors/BufferedOverlapExtractorTest.cpp \
    src/test/cpp/hoot/core/conflate/polygon/extractors/CentroidDistanceExtractorTest.cpp \
    src/test/cpp/hoot/core/conflate/polygon/extractors/EdgeDistanceExtractorTest.cpp \
    src/test/cpp/hoot/core/conflate/polygon/extractors/HausdorffDistanceExtractorTest.cpp \
    src/test/cpp/hoot/core/algorithms/MaximalSublineTest.cpp \
    src/test/cpp/hoot/core/algorithms/ExpectationIntersectionTest.cpp \
    src/test/cpp/hoot/core/algorithms/optimizer/IntegerProgrammingSolverTest.cpp \
    src/test/cpp/hoot/core/elements/NodeTest.cpp \
    src/test/cpp/hoot/core/perty/PertyNameVisitorTest.cpp \
    src/test/cpp/hoot/core/perty/PertyDuplicatePoiOpTest.cpp \
    src/test/cpp/hoot/core/perty/PertyRemoveTagVisitorTest.cpp \
    src/test/cpp/hoot/core/MapProjectorTest.cpp \
    src/test/cpp/hoot/core/util/GeometryUtilsTest.cpp \
    src/test/cpp/hoot/core/elements/TagsTest.cpp \
    src/test/cpp/hoot/core/perty/BigPertyOpTest.cpp \
    src/test/cpp/hoot/core/index/metric-hybrid/FqTreeTest.cpp \
    src/test/cpp/hoot/core/index/metric-hybrid/RTreeTest.cpp \
    src/test/cpp/hoot/core/index/metric-hybrid/RFqHybridTreeTest.cpp \
    src/test/cpp/hoot/core/schema/TagMergerFactoryTest.cpp \
    src/test/cpp/hoot/core/schema/OverwriteTagMergerTest.cpp \
    src/test/cpp/hoot/core/util/UuidHelperTest.cpp \
    src/test/cpp/hoot/core/conflate/highway/HighwayMatchTest.cpp \
    src/test/cpp/hoot/core/conflate/highway/HighwayExpertClassifierTest.cpp \
    src/test/cpp/hoot/core/algorithms/MaximalNearestSublineMatcherTest.cpp \
    src/test/cpp/hoot/core/algorithms/MaximalSublineStringMatcherTest.cpp \
    src/test/cpp/hoot/core/visitors/KeepNodesVisitorTest.cpp \
    src/test/cpp/hoot/core/algorithms/BufferedLineSegmentIntersectorTest.cpp \
    src/test/cpp/hoot/core/algorithms/linearreference/WayLocationTest.cpp \
    src/test/cpp/hoot/core/algorithms/linearreference/WaySublineStringTest.cpp \
    src/test/cpp/hoot/core/algorithms/zindex/ZValueTest.cpp \
    src/test/cpp/hoot/core/algorithms/zindex/ZCurveRangerTest.cpp \
    src/test/cpp/hoot/core/algorithms/zindex/BBoxTest.cpp \
    src/test/cpp/hoot/core/algorithms/zindex/LongBoxTest.cpp \
    src/test/cpp/hoot/core/algorithms/zindex/RangeTest.cpp \
    src/test/cpp/hoot/core/conflate/highway/HighwaySnapMergerTest.cpp \
    src/test/cpp/hoot/core/algorithms/MultiLineStringSplitterTest.cpp \
    src/test/cpp/hoot/core/algorithms/linearreference/WaySublineMatchStringTest.cpp \
    src/test/cpp/hoot/core/conflate/match-graph/OptimalConstrainedMatchesTest.cpp \
    src/test/cpp/hoot/core/conflate/match-graph/GreedyConstrainedMatchesTest.cpp \
    src/test/cpp/hoot/core/algorithms/linearreference/WaySublineTest.cpp \
    src/test/cpp/hoot/core/util/GeometryConverterTest.cpp \
    src/test/cpp/hoot/core/scoring/MatchFeatureExtractorTest.cpp \
    src/test/cpp/hoot/core/util/MultiPolygonCreatorTest.cpp \
    src/test/cpp/hoot/core/conflate/ReviewMarkerTest.cpp \
    src/test/cpp/hoot/core/visitors/TagCountVisitorTest.cpp \
    src/test/cpp/hoot/core/algorithms/linearreference/MultiLineStringLocationTest.cpp \
    src/test/cpp/hoot/core/perty/PertyWaySplitVisitorTest.cpp \
    src/test/cpp/hoot/core/ops/RefRemoveOpTest.cpp \
    src/test/cpp/hoot/core/ops/FindIntersectionsOpTest.cpp \
    src/test/cpp/hoot/core/perty/PertyWayGeneralizeVisitorTest.cpp \
    src/test/cpp/hoot/core/algorithms/RdpWayGeneralizerTest.cpp \
    src/test/cpp/hoot/core/visitors/RemoveRef2VisitorTest.cpp \
    src/test/cpp/hoot/core/perty/PertyRemoveRandomElementVisitorTest.cpp \
    src/test/cpp/hoot/core/visitors/TagRenameKeyVisitorTest.cpp \
    src/test/cpp/hoot/core/visitors/TagKeyCountVisitorTest.cpp \
    src/test/cpp/hoot/core/visitors/SplitNameVisitorTest.cpp \
    src/test/cpp/hoot/core/conflate/DuplicateNameRemoverTest.cpp \
    src/test/cpp/hoot/core/conflate/NoInformationElementRemoverTest.cpp \
    src/test/cpp/hoot/core/perty/PertyMatchScorerTest.cpp \
    src/test/cpp/hoot/core/algorithms/optimizer/SingleAssignmentProblemSolverTest.cpp \
    src/test/cpp/hoot/core/conflate/extractors/SampledAngleHistogramExtractorTest.cpp \
    src/test/cpp/hoot/core/conflate/extractors/WeightedMetricDistanceExtractorTest.cpp \
    src/test/cpp/hoot/core/io/ArffWriterTest.cpp \
    src/test/cpp/hoot/core/io/ArffReaderTest.cpp \
    src/test/cpp/hoot/core/conflate/WayCleanerTest.cpp \
    src/test/cpp/hoot/core/scoring/MapScoringStatusAndRefTagValidatorTest.cpp \
    src/test/cpp/hoot/core/ops/BuildingOutlineUpdateOpTest.cpp \
    src/test/cpp/hoot/core/conflate/highway/HighwayMatchCreatorTest.cpp \
    src/test/cpp/hoot/core/conflate/ConflateStatsHelperTest.cpp \
    src/test/cpp/hoot/core/visitors/MatchCandidateCountVisitorTest.cpp \
    src/test/cpp/hoot/core/visitors/KeepTagsVisitorTest.cpp \
    src/test/cpp/hoot/core/conflate/CookieCutterTest.cpp \
    src/test/cpp/hoot/core/conflate/AlphaShapeGeneratorTest.cpp \
    src/test/cpp/hoot/core/perty/PertyOpTest.cpp \
    src/test/cpp/hoot/core/ops/CookieCutterOpTest.cpp \
    src/test/cpp/hoot/core/visitors/RemoveElementsVisitorTest.cpp \
    src/test/cpp/hoot/core/visitors/AddGeometryTypeVisitorTest.cpp \
    src/test/cpp/hoot/core/visitors/TransliterateNameVisitorTest.cpp \
    src/test/cpp/hoot/core/io/ElementSorterTest.cpp \
    src/test/cpp/hoot/core/io/ChangesetDeriverTest.cpp \
    src/test/cpp/hoot/core/io/ElementComparerTest.cpp \
    src/test/cpp/hoot/core/visitors/RemoveInvalidReviewRelationsVisitorTest.cpp \
    src/test/cpp/hoot/core/filters/BuildingWayNodeCriterionTest.cpp \
    src/test/cpp/hoot/core/conflate/poi-polygon/PoiPolygonMatchTest.cpp \
    src/test/cpp/hoot/core/conflate/poi-polygon/PoiPolygonMergerTest.cpp \
    src/test/cpp/hoot/core/conflate/poi-polygon/PoiPolygonMergerCreatorTest.cpp \
    src/test/cpp/hoot/core/conflate/poi-polygon/PoiPolygonMatchCreatorTest.cpp \
    src/test/cpp/hoot/core/conflate/poi-polygon/extractors/PoiPolygonAddressScoreExtractorTest.cpp \
    src/test/cpp/hoot/core/conflate/poi-polygon/extractors/PoiPolygonAlphaShapeDistanceExtractorTest.cpp \
    src/test/cpp/hoot/core/conflate/poi-polygon/extractors/PoiPolygonDistanceExtractorTest.cpp \
    src/test/cpp/hoot/core/conflate/poi-polygon/extractors/PoiPolygonNameScoreExtractorTest.cpp \
    src/test/cpp/hoot/core/conflate/poi-polygon/extractors/PoiPolygonTypeScoreExtractorTest.cpp \
    src/test/cpp/hoot/core/conflate/poi-polygon/filters/PoiPolygonPolyCriterionTest.cpp \
    src/test/cpp/hoot/core/conflate/poi-polygon/filters/PoiPolygonPoiCriterionTest.cpp \
    src/test/cpp/hoot/core/filters/AreaCriterionTest.cpp \
    src/test/cpp/hoot/core/filters/WayCriterionTest.cpp \
    src/test/cpp/hoot/core/filters/NonBuildingAreaCriterionTest.cpp \
    src/test/cpp/hoot/core/visitors/CountManualMatchesVisitorTest.cpp \
    src/test/cpp/hoot/core/conflate/SearchRadiusCalculatorTest.cpp \
    src/test/cpp/hoot/core/io/ElementCacheLruTest.cpp \
    src/test/cpp/hoot/core/algorithms/string/TextFileWordWeightDictionaryTest.cpp \
    src/test/cpp/hoot/core/schema/ScoreMatrixTest.cpp \
    src/test/cpp/hoot/core/algorithms/string/WeightedWordDistanceTest.cpp \
    src/test/cpp/hoot/core/algorithms/string/SqliteWeightedWordDistanceTest.cpp \
    src/test/cpp/hoot/core/filters/BuildingCriterionTest.cpp \
    src/test/cpp/hoot/core/visitors/SplitLongLinearWaysVisitorTest.cpp \
    src/test/cpp/hoot/core/elements/WayTest.cpp \
    src/test/cpp/hoot/core/algorithms/string/StringTokenizerTest.cpp \
    src/test/cpp/hoot/core/schema/TagCategoryDifferencerTest.cpp \
    src/test/cpp/hoot/core/schema/TagAncestorDifferencerTest.cpp \
    src/test/cpp/hoot/core/elements/RelationTest.cpp \
    src/test/cpp/hoot/core/algorithms/string/MostEnglishNameTest.cpp \
    src/test/cpp/hoot/core/visitors/MedianNodeVisitorTest.cpp \
    src/test/cpp/hoot/core/ops/BuildingOutlineRemoveOpTest.cpp \
    src/test/cpp/hoot/core/ops/ReprojectToGeographicOpTest.cpp \
    src/test/cpp/hoot/core/ops/ReprojectToPlanarOpTest.cpp \
    src/test/cpp/hoot/core/ops/WaySplitterOpTest.cpp \
    src/test/cpp/hoot/core/ops/TrivialOpTest.cpp \
    src/test/cpp/hoot/core/conflate/extractors/HistogramTest.cpp \
    src/test/cpp/hoot/core/algorithms/WayMatchStringMergerTest.cpp \
    src/test/cpp/hoot/core/algorithms/linearreference/WayMatchStringMappingConverterTest.cpp \
    src/test/cpp/hoot/core/io/OsmJsonReaderTest.cpp \
    src/test/cpp/hoot/core/algorithms/KskipBigramDistanceTest.cpp \
    src/test/cpp/hoot/core/algorithms/linearreference/WayStringTest.cpp \
    src/test/cpp/hoot/core/io/OsmXmlReaderTest.cpp \
    src/test/cpp/hoot/core/io/OsmPbfReaderTest.cpp \
    src/test/cpp/hoot/core/io/OsmPbfWriterTest.cpp \
<<<<<<< HEAD
    src/test/cpp/hoot/core/scoring/multiary/MultiaryMatchComparatorTest.cpp \
    src/test/cpp/hoot/core/io/OsmChangesetXmlFileWriterTest.cpp \
=======
    src/test/cpp/hoot/core/io/OsmChangesetXmlFileWriterTest.cpp \
    src/test/cpp/hoot/core/test/ConflateCaseTest.cpp \
    src/test/cpp/hoot/core/test/ConflateCaseTestSuite.cpp \
    src/test/cpp/hoot/core/test/SimpleTestListener.cpp \
    src/test/cpp/hoot/core/test/TempFileName.cpp \
    src/test/cpp/hoot/core/test/TestSetup.cpp \
    src/test/cpp/hoot/core/test/AbstractTest.cpp \
    src/test/cpp/hoot/core/test/AbstractTestSuite.cpp \
    src/test/cpp/hoot/core/io/OsmGeoJsonWriterTest.cpp \
    src/test/cpp/hoot/core/io/OsmGeoJsonReaderTest.cpp \
>>>>>>> dc6cb475
    src/test/cpp/hoot/core/io/OsmMapReaderFactoryTest.cpp

# These tests only succeed if the database has been populated by the java code.
services:SOURCES += \
    src/test/cpp/hoot/core/io/ServiceHootApiDbTest.cpp \
    src/test/cpp/hoot/core/io/ServicesDbTestUtils.cpp \
    src/test/cpp/hoot/core/io/ServiceHootApiDbReaderTest.cpp \
    src/test/cpp/hoot/core/io/ServiceHootApiDbWriterTest.cpp \
    src/test/cpp/hoot/core/io/ServiceOsmApiDbBulkWriterTest.cpp \
    src/test/cpp/hoot/core/io/ServiceOsmApiDbTest.cpp \
    src/test/cpp/hoot/core/io/ServiceOsmApiDbReaderTest.cpp \
    src/test/cpp/hoot/core/io/ServiceOsmChangesetSqlFileWriterTest.cpp \
    src/test/cpp/hoot/core/io/ServiceOsmApiDbChangesetSqlWriterTest.cpp

HEADERS += \
    src/test/cpp/hoot/core/algorithms/MaximalNearestSublineTest.h \
    src/test/cpp/hoot/core/TestUtils.h \
    src/test/cpp/hoot/core/io/ServicesDbTestUtils.h \
<<<<<<< HEAD


nodejs:SOURCES += \
    src/test/cpp/hoot/core/io/OgrReaderTest.cpp \
    src/test/cpp/hoot/core/io/OgrWriterTest.cpp \
    src/test/cpp/hoot/core/ops/CalculateStatsOpTest.cpp \
    src/test/cpp/hoot/core/perty/PertyTestRunnerTest.cpp \
    src/test/cpp/hoot/core/schema/TranslatedTagDifferencerTest.cpp \

}

SOURCES += \
    src/test/cpp/hoot/core/test/ConflateCaseTest.cpp \
    src/test/cpp/hoot/core/test/ConflateCaseTestSuite.cpp \
    src/test/cpp/hoot/core/test/SimpleTestListener.cpp \
    src/test/cpp/hoot/core/test/TempFileName.cpp \
    src/test/cpp/hoot/core/test/TestSetup.cpp \
    src/test/cpp/hoot/core/test/AbstractTest.cpp \
    src/test/cpp/hoot/core/test/AbstractTestSuite.cpp \

HEADERS += \
=======
>>>>>>> dc6cb475
    src/test/cpp/hoot/core/test/ConflateCaseTest.h \
    src/test/cpp/hoot/core/test/ConflateCaseTestSuite.h \
    src/test/cpp/hoot/core/io/TestOsmChangesetProvider.h \
    src/test/cpp/hoot/core/test/SimpleTestListener.h \
    src/test/cpp/hoot/core/test/TempFileName.h \
    src/test/cpp/hoot/core/test/TestSetup.h \
    src/test/cpp/hoot/core/test/AbstractTest.h \
    src/test/cpp/hoot/core/test/AbstractTestSuite.h

nodejs:SOURCES += \
    src/test/cpp/hoot/core/io/OgrReaderTest.cpp \
    src/test/cpp/hoot/core/io/OgrWriterTest.cpp \
    src/test/cpp/hoot/core/ops/CalculateStatsOpTest.cpp \
    src/test/cpp/hoot/core/perty/PertyTestRunnerTest.cpp \
    src/test/cpp/hoot/core/schema/TranslatedTagDifferencerTest.cpp \

}<|MERGE_RESOLUTION|>--- conflicted
+++ resolved
@@ -215,10 +215,7 @@
     src/test/cpp/hoot/core/io/OsmXmlReaderTest.cpp \
     src/test/cpp/hoot/core/io/OsmPbfReaderTest.cpp \
     src/test/cpp/hoot/core/io/OsmPbfWriterTest.cpp \
-<<<<<<< HEAD
     src/test/cpp/hoot/core/scoring/multiary/MultiaryMatchComparatorTest.cpp \
-    src/test/cpp/hoot/core/io/OsmChangesetXmlFileWriterTest.cpp \
-=======
     src/test/cpp/hoot/core/io/OsmChangesetXmlFileWriterTest.cpp \
     src/test/cpp/hoot/core/test/ConflateCaseTest.cpp \
     src/test/cpp/hoot/core/test/ConflateCaseTestSuite.cpp \
@@ -229,7 +226,6 @@
     src/test/cpp/hoot/core/test/AbstractTestSuite.cpp \
     src/test/cpp/hoot/core/io/OsmGeoJsonWriterTest.cpp \
     src/test/cpp/hoot/core/io/OsmGeoJsonReaderTest.cpp \
->>>>>>> dc6cb475
     src/test/cpp/hoot/core/io/OsmMapReaderFactoryTest.cpp
 
 # These tests only succeed if the database has been populated by the java code.
@@ -248,30 +244,6 @@
     src/test/cpp/hoot/core/algorithms/MaximalNearestSublineTest.h \
     src/test/cpp/hoot/core/TestUtils.h \
     src/test/cpp/hoot/core/io/ServicesDbTestUtils.h \
-<<<<<<< HEAD
-
-
-nodejs:SOURCES += \
-    src/test/cpp/hoot/core/io/OgrReaderTest.cpp \
-    src/test/cpp/hoot/core/io/OgrWriterTest.cpp \
-    src/test/cpp/hoot/core/ops/CalculateStatsOpTest.cpp \
-    src/test/cpp/hoot/core/perty/PertyTestRunnerTest.cpp \
-    src/test/cpp/hoot/core/schema/TranslatedTagDifferencerTest.cpp \
-
-}
-
-SOURCES += \
-    src/test/cpp/hoot/core/test/ConflateCaseTest.cpp \
-    src/test/cpp/hoot/core/test/ConflateCaseTestSuite.cpp \
-    src/test/cpp/hoot/core/test/SimpleTestListener.cpp \
-    src/test/cpp/hoot/core/test/TempFileName.cpp \
-    src/test/cpp/hoot/core/test/TestSetup.cpp \
-    src/test/cpp/hoot/core/test/AbstractTest.cpp \
-    src/test/cpp/hoot/core/test/AbstractTestSuite.cpp \
-
-HEADERS += \
-=======
->>>>>>> dc6cb475
     src/test/cpp/hoot/core/test/ConflateCaseTest.h \
     src/test/cpp/hoot/core/test/ConflateCaseTestSuite.h \
     src/test/cpp/hoot/core/io/TestOsmChangesetProvider.h \

--- conflicted
+++ resolved
@@ -215,7 +215,6 @@
     src/test/cpp/hoot/core/io/OsmXmlReaderTest.cpp \
     src/test/cpp/hoot/core/io/OsmPbfReaderTest.cpp \
     src/test/cpp/hoot/core/io/OsmPbfWriterTest.cpp \
-<<<<<<< HEAD
     src/test/cpp/hoot/core/io/OsmChangesetXmlFileWriterTest.cpp \
     src/test/cpp/hoot/core/test/ConflateCaseTest.cpp \
     src/test/cpp/hoot/core/test/ConflateCaseTestSuite.cpp \
@@ -226,10 +225,8 @@
     src/test/cpp/hoot/core/test/AbstractTestSuite.cpp \
     src/test/cpp/hoot/core/io/OsmGeoJsonWriterTest.cpp \
     src/test/cpp/hoot/core/io/OsmGeoJsonReaderTest.cpp
-=======
-				src/test/cpp/hoot/core/io/OsmChangesetXmlFileWriterTest.cpp \
-				src/test/cpp/hoot/core/io/OsmMapReaderFactoryTest.cpp
->>>>>>> e03f0c77
+	src/test/cpp/hoot/core/io/OsmChangesetXmlFileWriterTest.cpp \
+	src/test/cpp/hoot/core/io/OsmMapReaderFactoryTest.cpp
 
 # These tests only succeed if the database has been populated by the java code.
 services:SOURCES += \

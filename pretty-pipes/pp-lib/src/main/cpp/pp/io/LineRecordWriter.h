/*
 * This file is part of Hootenanny.
 *
 * Hootenanny is free software: you can redistribute it and/or modify
 * it under the terms of the GNU General Public License as published by
 * the Free Software Foundation, either version 3 of the License, or
 * (at your option) any later version.
 *
 * This program is distributed in the hope that it will be useful,
 * but WITHOUT ANY WARRANTY; without even the implied warranty of
 * MERCHANTABILITY or FITNESS FOR A PARTICULAR PURPOSE.  See the
 * GNU General Public License for more details.
 *
 * You should have received a copy of the GNU General Public License
 * along with this program.  If not, see <http://www.gnu.org/licenses/>.
 *
 * --------------------------------------------------------------------
 *
 * The following copyright notices are generated automatically. If you
 * have a new notice to add, please use the format:
 * " * @copyright Copyright ..."
 * This will properly maintain the copyright information. DigitalGlobe
 * copyrights will be updated automatically.
 *
 * @copyright Copyright (C) 2015, 2017 DigitalGlobe (http://www.digitalglobe.com/)
 */

#ifndef LINERECORDWRITER_H
#define LINERECORDWRITER_H

// Boost
#include <boost/shared_ptr.hpp>

// Pretty Pipes
#include <pp/ReduceContextConsumer.h>
#include <pp/io/CppSeqFile.h>
#include <pp/io/RecordWriter.h>

namespace pp
{
using namespace boost;
using namespace std;

/**
 * This class is analagous to TextOutputFormat#LineRecordWriter in hadoop.
 */
class LineRecordWriter : public pp::RecordWriter, public pp::ReduceContextConsumer
{
public:

  static string className() { return "pp::LineRecordWriter"; }

  LineRecordWriter();

  virtual ~LineRecordWriter();

  virtual void close();

  virtual void emitRecord(const char* keyData, size_t keySize, const char* valueData,
    size_t valueSize);

  void init(const string& workDir, int part);

  virtual void setReduceContext(HadoopPipes::ReduceContext& context);

protected:

  boost::shared_ptr<ostream> _out;

private:

  string _path;
<<<<<<< HEAD
 boost::shared_ptr<ostream> _out;
=======
>>>>>>> 131093d3
};

}

#endif // LINERECORDWRITER_H<|MERGE_RESOLUTION|>--- conflicted
+++ resolved
@@ -70,10 +70,6 @@
 private:
 
   string _path;
-<<<<<<< HEAD
- boost::shared_ptr<ostream> _out;
-=======
->>>>>>> 131093d3
 };
 
 }

/*
 * This file is part of Hootenanny.
 *
 * Hootenanny is free software: you can redistribute it and/or modify
 * it under the terms of the GNU General Public License as published by
 * the Free Software Foundation, either version 3 of the License, or
 * (at your option) any later version.
 *
 * This program is distributed in the hope that it will be useful,
 * but WITHOUT ANY WARRANTY; without even the implied warranty of
 * MERCHANTABILITY or FITNESS FOR A PARTICULAR PURPOSE.  See the
 * GNU General Public License for more details.
 *
 * You should have received a copy of the GNU General Public License
 * along with this program.  If not, see <http://www.gnu.org/licenses/>.
 *
 * --------------------------------------------------------------------
 *
 * The following copyright notices are generated automatically. If you
 * have a new notice to add, please use the format:
 * " * @copyright Copyright ..."
 * This will properly maintain the copyright information. DigitalGlobe
 * copyrights will be updated automatically.
 *
 * @copyright Copyright (C) 2015, 2017 DigitalGlobe (http://www.digitalglobe.com/)
 */

#ifndef PLUGINS_H
#define PLUGINS_H

// Pretty Pipes
#include <pp/Exception.h>

// Qt
#include <QStringList>

// Standard
#include <string>

namespace pp
{

class Plugins
{
public:
  Plugins();

<<<<<<< HEAD
  static void loadAllLibraries(const string& libs) throw(pp::Exception);
=======
  static void loadAllLibraries(const std::string& libs);
>>>>>>> 4be3f9bc

  /**
   * Loads the specified library if it hasn't been loaded already.
   */
  static void loadLibrary(const std::string& lib) throw(pp::Exception);

  static std::string getLoadedLibraries() { return _loaded.join(",").toStdString(); }

private:
  static QStringList _loaded;

};

}

#endif // PLUGINS_H<|MERGE_RESOLUTION|>--- conflicted
+++ resolved
@@ -45,11 +45,7 @@
 public:
   Plugins();
 
-<<<<<<< HEAD
-  static void loadAllLibraries(const string& libs) throw(pp::Exception);
-=======
-  static void loadAllLibraries(const std::string& libs);
->>>>>>> 4be3f9bc
+  static void loadAllLibraries(const std::string& libs) throw(pp::Exception);
 
   /**
    * Loads the specified library if it hasn't been loaded already.

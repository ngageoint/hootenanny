/*
 * This file is part of Hootenanny.
 *
 * Hootenanny is free software: you can redistribute it and/or modify
 * it under the terms of the GNU General Public License as published by
 * the Free Software Foundation, either version 3 of the License, or
 * (at your option) any later version.
 *
 * This program is distributed in the hope that it will be useful,
 * but WITHOUT ANY WARRANTY; without even the implied warranty of
 * MERCHANTABILITY or FITNESS FOR A PARTICULAR PURPOSE.  See the
 * GNU General Public License for more details.
 *
 * You should have received a copy of the GNU General Public License
 * along with this program.  If not, see <http://www.gnu.org/licenses/>.
 *
 * --------------------------------------------------------------------
 *
 * The following copyright notices are generated automatically. If you
 * have a new notice to add, please use the format:
 * " * @copyright Copyright ..."
 * This will properly maintain the copyright information. DigitalGlobe
 * copyrights will be updated automatically.
 *
 * @copyright Copyright (C) 2018 DigitalGlobe (http://www.digitalglobe.com/)
 */

/*
    TDSv40 conversion script:
        TDSv40  -> OSM+, and
        OSM+ -> TDSv40

    Based on mgcp/__init__.js script
*/

tds = {
    // getDbSchema - Load the standard schema or modify it into the TDS structure
    getDbSchema: function() {
        tds40.layerNameLookup = {}; // <GLOBAL> Lookup table for converting an FCODE to a layername
        tds40.AttrLookup = {}; // <GLOBAL> Lookup table for checking what attrs are in an FCODE

        // Warning: This is <GLOBAL> so we can get access to it from other functions
        tds40.rawSchema = tds40.schema.getDbSchema();

        // Add the Very ESRI specific FCSubtype attribute
        if (config.getOgrEsriFcsubtype() == 'true') tds40.rawSchema = translate.addFCSubtype(tds40.rawSchema);

        // Add the eLTDS attributes
        if (config.getOgrTdsAddEtds() == 'true') tds40.rawSchema = translate.addEtds(tds40.rawSchema);

        // Add empty "extra" feature layers if needed
        if (config.getOgrNoteExtra() == 'file') tds40.rawSchema = translate.addExtraFeature(tds40.rawSchema);

     /*
        // This has been removed since we no longer have text enumerations in the schema

        // Go go through the Schema and fix/add attributes
        for (var i=0, slen = tds40.rawSchema.length; i < slen; i++)
        {
            // Cycle throught he columns and "edit" the attribute fields with Text Enumerations
            // We convert these to plain String types and avoid having to handle String enumerations
            for (var j=0, clen = tds40.rawSchema[i].columns.length; j < clen; j++)
            {
                // exploit the Object and avoid a Switch :-)
                if (tds40.rawSchema[i].columns[j].name in {'ZI004_RCG':1,'ZSAX_RS0':1,'ZI020_IC2':1})
                {
                    tds40.rawSchema[i].columns[j].type = "String";
                    delete tds40.rawSchema[i].columns[j].enumerations;
                }
            } // End For tds40.rawSchema.columns.length
        } // End For tds40.rawSchema.length
     */

        // Build the TDS fcode/attrs lookup table. Note: This is <GLOBAL>
        tds40.AttrLookup = translate.makeAttrLookup(tds40.rawSchema);

        // Debug
        // print("tds40.AttrLookup");
        // translate.dumpLookup(tds40.AttrLookup);

        // Decide if we are going to use TDS structure or 1 FCODE / File
        // if we DON't want the new structure, just return the tds40.rawSchema
        if (config.getOgrThematicStructure() == 'false')
        {
            // Now build the FCODE/layername lookup table. Note: This is <GLOBAL>
            tds40.layerNameLookup = translate.makeLayerNameLookup(tds40.rawSchema);

            // Now add an o2s[A,L,P] feature to the tds40.rawSchema
            // We can drop features but this is a nice way to see what we would drop
            tds40.rawSchema = translate.addEmptyFeature(tds40.rawSchema);

            // Add the empty Review layers
            tds40.rawSchema = translate.addReviewFeature(tds40.rawSchema);

            // Debugging:
            // translate.dumpSchema(tds40.rawSchema);

            return tds40.rawSchema;
        }

        // OK, now we build a new schema
        var newSchema = [];
        var layerName = '';
        var fCode = '';

        // Go through the fcode/layer list, find all of the layers and build a skeleton schema
        // layerList is used to keep track of what we have already seen
        var layerList = [];
        var geomType = '';
        for (var fc in tds40.rules.thematicGroupList)
        {
            layerName = tds40.rules.thematicGroupList[fc];
            if (~layerList.indexOf(layerName)) continue;  // Funky use of ~ instead of '!== -1'
            layerList.push(layerName);

            // Now build a skeleton schema
            if (~layerName.indexOf('Pnt'))
            {
                geomType = 'Point';
            }
            else if (~layerName.indexOf('Srf'))
            {
                geomType = 'Area';
            }
            else
            {
                geomType = 'Line';
            }

            newSchema.push({ name: layerName,
                          desc: layerName,
                          geom: geomType,
                          columns:[]
                        });
        } // End fc loop

        // Loop through the old schema and populate the new one
        var newSchemaLen = newSchema.length; // cached as we use this a lot
        for (var os = 0, osLen = tds40.rawSchema.length; os < osLen; os++)
        {
            // The table looks like:
            // 'PGB230':'AeronauticPnt', // AircraftHangar
            // 'AGB230':'AeronauticSrf', // AircraftHangar
            // 'AGB015':'AeronauticSrf', // Apron
            // ....
            // So we add the geometry to the FCODE

            fCode = tds40.rawSchema[os].geom.charAt(0) + tds40.rawSchema[os].fcode;
            layerName = tds40.rules.thematicGroupList[fCode];

            // Loop through the new schema and find the right layer
            for (var ns = 0; ns < newSchemaLen; ns++)
            {
                // If we find the layer, populate it
                if (newSchema[ns].name == layerName)
                {
                    // now start adding attrs from the raw schema. This Is Not Pretty

                    // Loop through the columns in the OLD schema
                    for (var cos = 0, cosLen = tds40.rawSchema[os].columns.length; cos < cosLen; cos++)
                    {
                        var same = false;
                        // Loop through the columns in the NEW schema
                        for (var cns = 0, cnsLen = newSchema[ns].columns.length; cns < cnsLen; cns++)
                        {
                            // If the attribute names match then we can ignore it, unless it is enumerated
                            if (tds40.rawSchema[os].columns[cos].name == newSchema[ns].columns[cns].name)
                            {
                                same = true;
                                if (tds40.rawSchema[os].columns[cos].type !== 'enumeration' ) break;

                                // Now for some more uglyness....
                                // loop through the enumerated values  in the OLD schema
                                for (var oen = 0, oenlen = tds40.rawSchema[os].columns[cos].enumerations.length; oen < oenlen; oen++)
                                {
                                    var esame = false;
                                    // Loop through the enumerated values in the NEW schema
                                    for (var nen = 0, nenlen = newSchema[ns].columns[cns].enumerations.length; nen < nenlen; nen++)
                                    {
                                        // If the names match, ignore it
                                        if (tds40.rawSchema[os].columns[cos].enumerations[oen].name == newSchema[ns].columns[cns].enumerations[nen].name)
                                        {
                                            esame = true;
                                            break;
                                        }
                                    } // End nen loop
                                    // if the enumerated value isn't in the new list, add it
                                    if (!esame)
                                    {
                                        newSchema[ns].columns[cns].enumerations.push(tds40.rawSchema[os].columns[cos].enumerations[oen]);
                                    }
                                } // End oen loop
                            } // End if enumeration
                        } // End nsc loop

                        // if the attr isn't in the new schema, add it
                        if (!same)
                        {
                            // Remove the Default Value so we get all Null values on export
                            // delete tds40.rawSchema[os].columns[cos].defValue;
                            //tds40.rawSchema[os].columns[cos].defValue = undefined;

                            newSchema[ns].columns.push(tds40.rawSchema[os].columns[cos]);
                        }
                    } // End osc loop
                } // End if layerName
            } // End newSchema loop
        } // end tds40.rawSchema loop

        // Create a lookup table of TDS structures attributes. Note this is <GLOBAL>
        tdsAttrLookup = translate.makeTdsAttrLookup(newSchema);

        // Debug:
        // print("tdsAttrLookup");
        // translate.dumpLookup(tdsAttrLookup);

        // Add the ESRI Feature Dataset name to the schema
        // newSchema = translate.addFdName(newSchema,'TDS');
        if (config.getOgrEsriFdname() !== "") newSchema = translate.addFdName(newSchema,config.getOgrEsriFdname());

        // Now add the o2s feature to the tds40.rawSchema
        // We can drop features but this is a nice way to see what we would drop
        // NOTE: We add these feature AFTER adding the ESRI Feature Dataset so that they
        // DON'T get put under the Feature Dataset in the output
        newSchema = translate.addEmptyFeature(newSchema);

        // Add the empty Review layers
        newSchema = translate.addReviewFeature(newSchema);

        // Debugging:
        // translate.dumpSchema(newSchema);

        return newSchema;

    }, // End getDbSchema

    // validateAttrs: Clean up the supplied attr list by dropping anything that should not be part of the
    //                feature, checking enumerated values and populating the OTH field
    validateAttrs: function(geometryType,attrs) {

        // First, use the lookup table to quickly drop all attributes that are not part of the feature
        // This is quicker than going through the Schema due to the way the Schema is arranged
        var attrList = tds40.AttrLookup[geometryType.toString().charAt(0) + attrs.F_CODE];

        var othList = {};

        if (attrs.OTH)
        {
            othList = translate.parseOTH(attrs.OTH); // Unpack the OTH field
            delete attrs.OTH;
        }

        if (attrList != undefined)
        {
            // The code is duplicated but it is quicker than doing the "if" on each iteration
            if (tds40.configOut.OgrDebugDumpvalidate == 'true')
            {
                for (var val in attrs)
                {
                    if (attrList.indexOf(val) == -1)
                    {
                        if (val in othList)
                        {
                            //Debug:
                            // print('Validate: Dropping OTH: ' + val + '  (' + othList[val] + ')');
                            delete othList[val];
                        }

                        hoot.logWarn('Validate: Dropping ' + val + '  from ' + attrs.F_CODE);
                        delete attrs[val];

                        // Since we deleted the attribute, Skip the text check
                        continue;
                    }

                    // Now check the length of the text fields
                    // We need more info from the customer about this: What to do if it is too long
                    if (val in tds40.rules.txtLength)
                    {
                        if (attrs[val].length > tds40.rules.txtLength[val])
                        {
                            // First try splitting the attribute and grabbing the first value
                            var tStr = attrs[val].split(';');
                            if (tStr[0].length <= tds40.rules.txtLength[val])
                            {
                                attrs[val] = tStr[0];
                            }
                            else
                            {
                                // Still too long. Chop to the maximum length
                                attrs[val] = tStr[0].substring(0,tds.rules.txtLength[val]);
                                hoot.logWarn('Validate: Attribute ' + val + ' is ' + attrs[val].length + ' long. Truncating to ' + tds.rules.txtLength[val] + ' characters.');
                            }
                        } // End text attr length > max length
                        // It's text fo skip the next test
                        continue;
                    } // End in txtLength
                } // End attrs loop
            }
            else
            {
                for (var val in attrs)
                {
                    if (attrList.indexOf(val) == -1)
                    {
                        if (val in othList)
                        {
                            //Debug:
                            // print('Validate: Dropping OTH: ' + val + '  (' + othList[val] + ')');
                            delete othList[val];
                        }

                        delete attrs[val];

                        // Since we deleted the attribute, Skip the text check
                        continue;
                    }
                    // Now check the length of the text fields
                    // We need more info from the customer about this: What to do if it is too long
                    if (val in tds40.rules.txtLength)
                    {
                        if (attrs[val].length > tds40.rules.txtLength[val])
                        {
                            // First try splitting the attribute and grabbing the first value
                            var tStr = attrs[val].split(';');
                            if (tStr[0].length <= tds40.rules.txtLength[val])
                            {
                                attrs[val] = tStr[0];
                            }
                            else
                            {
                                // Still too long. Chop to the maximum length
                                attrs[val] = tStr[0].substring(0,tds.rules.txtLength[val]);
                                hoot.logWarn('Validate: Attribute ' + val + ' is ' + attrs[val].length + ' long. Truncating to ' + tds.rules.txtLength[val] + ' characters.');
                            }
                        } // End text attr length > max length
                        // It's text fo skip the next test
                        continue;
                    } // End in txtLength
                } // End attrs loop
            }
        }
        else
        {
            hoot.logWarn('Validate: No attrList for ' + attrs.F_CODE + ' ' + geometryType);
        } // End Drop attrs

        // Repack the OTH field
        if (Object.keys(othList).length > 0)
        {
            attrs.OTH = translate.packOTH(othList);
            // Debug:
            // print('New OTH: ' + attrs.OTH);
        }

        // No quick and easy way to do this unless we build yet another lookup table
        var feature = {};

        for (var i=0, sLen = tds40.rawSchema.length; i < sLen; i++)
        {
            if (tds40.rawSchema[i].fcode == attrs.F_CODE && tds40.rawSchema[i].geom == geometryType)
            {
                feature = tds40.rawSchema[i];
                break;
            }
        }

        // Now validate the Enumerated values
        for (var i=0, cLen = feature['columns'].length; i < cLen; i++)
        {
            // Skip non enumeratied attributes
            if (feature.columns[i].type !== 'enumeration') continue;

            var enumName = feature.columns[i].name;

            // Skip stuff that is missing and will end up as a default value
            if (!(attrs[enumName])) continue;

            var attrValue = attrs[enumName];
            var enumList = feature.columns[i].enumerations;
            var enumValueList = [];

            // Pull all of the values out of the enumerated list to make life easier
            for (var j=0, elen = enumList.length; j < elen; j++) enumValueList.push(enumList[j].value);

            // If we DONT have the value in the list, add it to the OTH or MEMO field
            if (enumValueList.indexOf(attrValue) == -1)
            {
                var othVal = '(' + enumName + ':' + attrValue + ')';

                // No "Other" value. Push to the Memo field
                if (enumValueList.indexOf('999') == -1)
                {
                    // Set the offending enumerated value to the default value
                    attrs[enumName] = feature.columns[i].defValue;

                    hoot.logTrace('Validate: Enumerated Value: ' + attrValue + ' not found in ' + enumName + ' Setting ' + enumName + ' to its default value (' + feature.columns[i].defValue + ')');

                    attrs.ZI006_MEM = translate.appendValue(attrs.ZI006_MEM,othVal,';');
                }
                else
                {
                    // Set the offending enumerated value to the "other" value
                    attrs[enumName] = '999';

                    hoot.logTrace('Validate: Enumerated Value: ' + attrValue + ' not found in ' + enumName + ' Setting OTH and ' + enumName + ' to Other (999)');

                    attrs.OTH = translate.appendValue(attrs.OTH,othVal,' ');
                }

            } // End attrValue in enumList

        } // End Validate Enumerations

    }, // End validateAttrs


    // validateTDSAttrs - Clean up the TDS format attrs.  This sets all of the extra attrs to be "undefined"
    validateTDSAttrs: function(gFcode, attrs) {

        var tdsAttrList = tdsAttrLookup[tds40.rules.thematicGroupList[gFcode]];
        var AttrList = tds40.AttrLookup[gFcode];

        for (var i = 0, len = tdsAttrList.length; i < len; i++)
        {
            if (AttrList.indexOf(tdsAttrList[i]) == -1) attrs[tdsAttrList[i]] = undefined;
        }
    }, // End validateTDSAttrs


    // Sort out if we need to return more than one feature
    // This is generally for Roads, Railways, bridges, tunnels etc
    manyFeatures: function(geometryType, tags, attrs)
    {

        // Add the first feature to the structure that we return
        var returnData = [{attrs:attrs, tableName:''}];

        // Quit early if we don't need to check anything. We are only looking at linework
        if (geometryType !== 'Line') return returnData;

        // Only looking at roads & railways with something else tacked on
        if (!(tags.highway || tags.railway)) return returnData;

        // Check the list of secondary/tertiary etc features
        if (!(tags.bridge || tags.tunnel || tags.embankment || tags.cutting || tags.ford)) return returnData;

        // We are going to make another feature so copy tags and trash the UUID so it gets a new one
        var newFeatures = [];
        var newAttributes = {};
        var nTags = JSON.parse(JSON.stringify(tags));
        delete nTags.uuid;
        delete nTags['hoot:id'];

        // Now drop the tags that made the FCODE
        switch(attrs.F_CODE)
        {
            case 'AN010': // Railway
            case 'AN050': // Railway Sidetrack
                delete nTags.railway;
                newAttributes.TRS = '12'; // Transport Type = Railway
                break;

            case 'AP010': // Cart Track
            case 'AP030': // Road
            case 'AP050': // Trail
                switch (nTags.highway)
                {
                    case 'pedestrian':
                    case 'footway':
                    case 'steps':
                    case 'path':
                    case 'bridleway':
                        newAttributes.TRS = '9'; // Transport Type = Pedestrian
                        break;

                    default:
                        newAttributes.TRS = '13'; // Transport Type = Road
                }
                delete nTags.highway;
                break;

            case 'AQ040': // Bridge
                delete nTags.bridge;
                newAttributes.SBB = '1001'; // Supported By Bridge Span = True
                break;

            case 'AQ130': // Tunnel
                delete nTags.tunnel;
                newAttributes.CWT = '1001'; // Contained Within Tunnel = True
                break;

            case 'BH070': // Ford
                delete nTags.ford;
                break;

            case 'DB070': // Cutting
                delete nTags.cutting;
                break;

            case 'DB090': // Embankment
                delete nTags.embankment;
                break;

            default:
                // Debug
                hoot.logWarn('ManyFeatures: Should get to here');
        } // end switch

        // Now make new features based on what tags are left
        if (nTags.railway)
        {
            newFeatures.push({attrs: JSON.parse(JSON.stringify(newAttributes)), tags: JSON.parse(JSON.stringify(nTags))});
            delete nTags.railway;
        }

        if (nTags.highway)
        {
            if (nTags.highway == 'track') newAttributes.TRS = '3'; // Cart Track TRS = Automotive
            newFeatures.push({attrs: JSON.parse(JSON.stringify(newAttributes)), tags: JSON.parse(JSON.stringify(nTags))});
            delete nTags.highway;
        }

        if (nTags.cutting)
        {
            newAttributes.F_CODE = 'DB070';
            newFeatures.push({attrs: JSON.parse(JSON.stringify(newAttributes)), tags: JSON.parse(JSON.stringify(nTags))});
            delete nTags.cutting;
        }

        if (nTags.bridge)
        {
            newAttributes.F_CODE = 'AQ040';
            newFeatures.push({attrs: JSON.parse(JSON.stringify(newAttributes)), tags: JSON.parse(JSON.stringify(nTags))});
            delete nTags.bridge;
        }

        if (nTags.tunnel)
        {
            newAttributes.F_CODE = 'AQ130';
            newFeatures.push({attrs: JSON.parse(JSON.stringify(newAttributes)), tags: JSON.parse(JSON.stringify(nTags))});
            delete nTags.tunnel;
        }

        if (nTags.ford)
        {
            newAttributes.F_CODE = 'BH070';
            newFeatures.push({attrs: JSON.parse(JSON.stringify(newAttributes)), tags: JSON.parse(JSON.stringify(nTags))});
            delete nTags.ford;
        }

        if (nTags.embankment)
        {
            newAttributes.F_CODE = 'DB090';
            newFeatures.push({attrs: JSON.parse(JSON.stringify(newAttributes)), tags: JSON.parse(JSON.stringify(nTags))});
            delete nTags.embankment;
        }

        // Loop through the new features and process them
        for (var i = 0, nFeat = newFeatures.length; i < nFeat; i++)
        {
            // pre processing
            tds40.applyToTdsPreProcessing(newFeatures[i]['tags'], newFeatures[i]['attrs'], geometryType);

            // apply the simple number and text biased rules
            // Note: These are BACKWARD, not forward!
            translate.applySimpleNumBiased(newFeatures[i]['attrs'], newFeatures[i]['tags'], tds40.rules.numBiased, 'backward',tds40.rules.intList);
            translate.applySimpleTxtBiased(newFeatures[i]['attrs'], newFeatures[i]['tags'], tds40.rules.txtBiased, 'backward');

            // one 2 one - we call the version that knows about OTH fields
            translate.applyTdsOne2One(newFeatures[i]['tags'], newFeatures[i]['attrs'], tds40.lookup, tds40.fcodeLookup);

            // post processing
            tds40.applyToTdsPostProcessing(newFeatures[i]['tags'], newFeatures[i]['attrs'], geometryType, {});

            returnData.push({attrs: newFeatures[i]['attrs'],tableName: ''});
        }

        return returnData;
    }, // End manyFeatures


    // Doesn't do much but saves typing the same code out a few times in the to TDS Pre Processing
    fixTransType : function(tags)
    {
        if (tags.railway)
        {
            tags['transport:type'] = 'railway';
        }
        else if (tags.highway && ['path','pedestrian','steps','trail'].indexOf(tags.highway) > -1)
        {
            tags['transport:type'] = 'pedestrian';
        }
        else if (tags.highway)
        {
            tags['transport:type'] = 'road';
        }
    },

    // Untangle TDS attributes & OSM tags
    // Some people have been editing OSM files and inserting TDS attributes
    untangleAttributes: function (attrs, tags)
    {
        // If we use ogr2osm, the GDAL driver jams any tag it doesn't know about into an "other_tags" tag
        // We need to unpack this before we can do anything
        if (attrs.other_tags)
        {
            var tList = attrs.other_tags.split('","');

            delete attrs.other_tags;

            for (var val in tList)
            {
                vList = tList[val].split('"=>"');

                attrs[vList[0].replace('"','')] = vList[1].replace('"','');

                // Debug
                //print('val: ' + tList[val] + '  vList[0] = ' + vList[0] + '  vList[1] = ' + vList[1]);
            }
        }

        for (var col in attrs)
        {
            // Sort out FCODE funkyness:  f_CODE, F_Code etc
            var tKey = col.toLowerCase();
            tKey = tKey.replace(/\s/g, '').replace(/_/g, '');;

            if (tKey == 'fcode' && col !== 'F_CODE')
            {
                attrs.F_CODE = attrs[col];
                delete attrs[col];
                continue;
            }

            // Check for an FCODE as a tag
            if (col in tds40.fcodeLookup['F_CODE'])
            {
                attrs.F_CODE = col;
                delete attrs[col];
                continue;
            }

            // Stuff to be ignored or that gets swapped later - See applyToOsmPreProcessing
            if (~tds40.rules.ignoreList.indexOf(col)) continue;

            // Look for Attributes
            if (col in tds40.rules.numBiased) continue;

            if (col in tds40.rules.txtBiased) continue;

            if (col in tds40.lookup) continue;

            // Drop the "GEOM" attribute
            if (col == 'GEOM')
            {
                delete attrs[col];
                continue;
            }

            // Not an Attribute so push it to the tags object
            tags[col] = attrs[col];
            delete attrs[col];
        }

    }, // End untangleAttributes


    // ##### Start of the xxToOsmxx Block #####
    applyToOsmPreProcessing: function(attrs, layerName, geometryType)
    {
        // Drop the FCSUBTYPE since we don't use it
        if (attrs.FCSUBTYPE) delete attrs.FCSUBTYPE;



        // List of data values to drop/ignore
        var ignoreList = { '-999999.0':1, '-999999':1, 'noinformation':1 };

        // List of attributes that can't have '0' as a value
        var noZeroList = ['BNF','DZC','LC1','LC2','LC3','LC4','LTN','NOS','NPL','VST','WD1','WD2','WT2','ZI016_WD1'];

        // This is a handy loop. We use it to:
        // 1) Remove all of the "No Information" and -999999 fields
        // 2) Convert all of the Attrs to uppercase - if needed
        // 3) Swap some of the funky named attrs around
        for (var col in attrs)
        {
            // slightly ugly but we would like to account for: 'No Information', 'noInformation' etc
            // First, push to lowercase
            var attrValue = attrs[col].toString().toLowerCase();

            // Get rid of the spaces in the text
            attrValue = attrValue.replace(/\s/g, '');

            // Wipe out the useless values
            if (attrs[col] == '' || attrValue in ignoreList || attrs[col] in ignoreList)
            {
                delete attrs[col]; // debug: Comment this out to leave all of the No Info stuff in for testing
                continue;
            }

            // Remove attributes with '0' values if they can't be '0'
            if (noZeroList.indexOf(col) > -1 && attrs[col] == '0')
            {
                delete attrs[col];
                continue
            }

            // Push the attribute to upper case - if needed
            var c = col.toUpperCase();
            if (c !== col)
            {
                attrs[c] = attrs[col];
                delete attrs[col];
                col = c; // For the rest of this loop iteration
            }

            // Now see if we need to swap attr names
            if (col in tds40.rules.swapList)
            {
                // Debug:
                // print('Swapped: ' + tds40.rules.swapList[i]);
                attrs[tds40.rules.swapList[col]] = attrs[col];
                delete attrs[col];
                continue;
            }

            // The following is to account for TDSv30 vs TDSv40 attribute naming. Somehow
            // they had the bright idea to rename XXX1 to XXX for a stack of features:
            // E.g. FFN1 -> FFN
            var endChar = col.charAt(col.length - 1);
            if (endChar == 1 && ['LC1','ZI016_WD1','ZI020_FI1','MGL1'].indexOf(col) == -1)
            {
                attrs[col.slice(0,-1)] = attrs[col]
                // Debug:
                // print('Swapped: ' + col);
                delete attrs[col];
                continue;
            }
        } // End in attrs loop

        // Drop all of the XXX Closure default values IFF the associated attributes are
        // not set
        // Doing this after the main cleaning loop so all of the -999999 values are
        // already gone and we can just check for existance
        for (var i in tds.rules.closureList)
        {
            if (attrs[i])
            {
                if (attrs[tds40.rules.closureList[i][0]] || attrs[tds40.rules.closureList[i][1]])
                {
                    continue;
                }
                else
                {
                    delete attrs[i];
                }
            }
        } // End closureList

        if (attrs.F_CODE)
        {
            // Drop the the "Not Found" F_CODE. This is from the UI
            if (attrs.F_CODE == 'Not found') delete attrs.F_CODE;
        }
        else if (attrs.FCODE)
        {
            attrs.F_CODE = attrs.FCODE;
            delete attrs.FCODE;
        }
        else
        {
            // Time to find an FCODE based on the filename
            // Funky but it makes life easier
            var llayerName = layerName.toString().toLowerCase();

            for (var row in tds40.rules.fCodeMap)
            {
                for (var val in tds40.rules.fCodeMap[row][1])
                {
                    if (llayerName == tds40.rules.fCodeMap[row][1][val])
                    {
                        attrs.F_CODE = tds40.rules.fCodeMap[row][0];
                        break;
                    }
                }
            }
        } // End of Find an FCode

    }, // End of applyToOsmPreProcessing

    applyToOsmPostProcessing : function (attrs, tags, layerName, geometryType)
    {
     /* Now sort out Roads
        HCT, TYP, RTY etc are related. No easy way to use one2one rules

        HCT : Thoroughfare Class - TDS 3.0
        TYP ; Thoroughfare Type - TDS 3.0 & 4.0
        RTN_ROI: Route Designation - TDS 4.0
        RIN_ROI: Route Designation - TDS 5.0 & 6.0
        RTY: Roadway Type - TDS 5.0 & 6.0

        TDS3   TDS4       TDS5       TDS6
        HCT -> RTN_ROI -> RIN_ROI -> RIN_ROI
        TYP -> TYP     -> RTY     -> RTY
     */
        if (attrs.F_CODE == 'AP030') // Make sure we have a road
        {
            // Set a Default: "It is a road but we don't know what it is"
            tags.highway = 'road';

            // Top level
            if (tags['ref:road:type'] == 'motorway'
                || tags['ref:road:class'] == 'national_motorway')
            {
                tags.highway = 'motorway';
            }
            else if (tags['ref:road:type'] == 'limited_access_motorway'
                || tags['ref:road:class'] == 'primary')
            {
                tags.highway = 'trunk';
            }
            else if (tags['ref:road:class'] == 'secondary'
                || tags['ref:road:type'] == 'parkway')
            {
                tags.highway = 'primary';
            }
            else if (tags['ref:road:class'] == 'local')
            {
                tags.highway = 'secondary';
            }
            else if (tags['ref:road:type'] == 'road'
                || tags['ref:road:type'] == 'boulevard')
            {
                tags.highway = 'tertiary';
            }
            else if (tags['ref:road:type'] == 'street')
            {
                tags.highway = 'unclassified';
            }
            else if (tags['ref:road:type'] == 'lane')
            {
                tags.highway = 'service';
            }
            // Other should get picked up by the OTH field
            else if (tags['ref:road:type'] == 'other')
            {
                tags.highway = 'road';
            }
            // Catch all for the rest of the ref:road:type: close, circle drive etc
            else if (tags['ref:road:type'])
            {
                tags.highway = 'residential';
            }
       } // End if AP030

        // Add the LayerName to the source
        if ((! tags.source) && layerName !== '') tags.source = 'tdsv40:' + layerName.toLowerCase();

        // If we have a UFI, store it. Some of the MAAX data has a LINK_ID instead of a UFI
        if (tags.uuid)
        {
            tags.uuid = '{' + tags['uuid'].toString().toLowerCase() + '}';
        }
        else
        {
            if (tds.configIn.OgrAddUuid == 'true') tags.uuid = createUuid();
        }


        if (tds40.osmPostRules == undefined)
        {
            // ##############
            // A "new" way of specifying rules. Jason came up with this while playing around with NodeJs
            //
            // Rules format:  ["test expression","output result"];
            // Note: t = tags, a = attrs and attrs can only be on the RHS
            var rulesList = [
            ["t.barrier == 'dragons_teeth' && !(t.tank_trap)","t.barrier = 'tank_trap'; t.tank_trap = 'dragons_teeth'"],
            ["t.amenity == 'stop' && t['transport:type'] == 'bus'","t.highway = 'bus_stop';"],
            ["t.boundary == 'protected_area' && !(t.protect_class)","t.protect_class = '4';"],
            ["t['bridge:movable'] && t['bridge:movable'] !== 'no' && t['bridge:movable'] !== 'unknown'","t.bridge = 'movable'"],
            ["t.cable =='yes' && t['cable:type'] == 'power'"," t.power = 'line'; delete t.cable; delete t['cable:type']"],
            ["t.control_tower == 'yes' && t.use == 'air_traffic_control'","t['tower:type'] = 'observation'"],
            ["t.desert_surface","t.surface = t.desert_surface; delete t.desert_surface"],
            ["t.diplomatic && !(t.amenity)","t.amenity = 'embassy'"],
            ["t['generator:source'] == 'wind'","t.power = 'generator'"],
            ["t.historic == 'castle' && !(t.ruins) && !(t.building)","t.building = 'yes'"],
            ["(t.landuse == 'built_up_area' || t.place == 'settlement') && t.building","t['settlement:type'] = t.building; delete t.building"],
            ["t.leisure == 'stadium'","t.building = 'yes'"],
            ["t['material:vertical']","t.material = t['material:vertical']; delete t['material:vertical']"],
            ["t['monitoring:weather'] == 'yes'","t.man_made = 'monitoring_station'"],
            ["t.natural =='spring' && t['spring:type'] == 'spring'","delete t['spring:type']"],
            ["t.product && t.man_made == 'storage_tank'","t.content = t.product; delete t.product"],
            ["t.public_transport == 'station' && t['transport:type'] == 'railway'","t.railway = 'station'"],
            ["t.public_transport == 'station' && t['transport:type'] == 'bus'","t.bus = 'yes'"],
            ["t.pylon =='yes' && t['cable:type'] == 'cableway'"," t.aerialway = 'pylon'"],
            ["t.pylon =='yes' && t['cable:type'] == 'power'"," t.power = 'tower'"],
            ["t.service == 'yard'","t.railway = 'yes'"],
            ["t.service == 'siding'","t.railway = 'yes'"],
            ["t.social_facility","t.amenity = 'social_facility'; t['social_facility:for'] = t.social_facility; t.social_facility = 'shelter'"],
            ["t['tower:material']","t.material = t['tower:material']; delete t['tower:material']"],
            ["t['tower:type'] && !(t.man_made)","t.man_made = 'tower'"],
            ["t.use == 'islamic_prayer_hall' && !(t.amenity)","t.amenity = 'place_of_worship'"],
            ["t.water || t.landuse == 'basin'","t.natural = 'water'"],
            ["t.waterway == 'flow_control'","t.flow_control = 'sluice_gate'"],
            ["t.waterway == 'vanishing_point' && t['water:sink:type'] == 'sinkhole'","t.natural = 'sinkhole'; delete t.waterway; delete t['water:sink:type']"],
            ["t.wetland && !(t.natural)","t.natural = 'wetland'"]
            ];

            tds40.osmPostRules = translate.buildComplexRules(rulesList);
        }

        // translate.applyComplexRules(tags,attrs,tds40.osmPostRules);
        // Pulling this out of translate
        for (var i = 0, rLen = tds40.osmPostRules.length; i < rLen; i++)
        {
            if (tds40.osmPostRules[i][0](tags)) tds40.osmPostRules[i][1](tags,attrs);
        }

        // ##############

        // Road & Railway Crossings
        // Road/Rail = crossing
        // Road + Rail = level_crossing
        if (tags.crossing_point)
        {
            if (tags['transport:type'] == 'railway')
            {
                tags.railway = 'crossing';

                if (tags['transport:type2'] == 'road') tags.railway = 'level_crossing';
            }
            else if (tags['transport:type'] == 'road')
            {
                if (tags['transport:type2'] == 'railway')
                {
                    tags.railway = 'level_crossing';
                }
                else
                {
                    tags.highway = 'crossing';
                }
            }
        } // End crossing_point


        // Add a building tag to buildings if we don't have one
        // We can't do this in the funky rules function as it uses "attrs" _and_ "tags"
        if (attrs.F_CODE == 'AL013' && !(tags.building)) tags.building = 'yes';

        // facility list is used for translating between buildings and facilities based on use
        // format:  "use":"building or amenity"
        // var facilityList = {'education':'school', 'healthcare':'hospital', 'university':'university'};

        // Fix the building 'use' tag. If the building has a 'use' and no specific building tag. Give it one
        if (tags.building == 'yes' && tags.use)
        {
            if ((tags.use.indexOf('manufacturing') > -1) || (tags.use.indexOf('processing') > -1))
            {
                tags.building = 'industrial';
            }
      /*
            else if (tags.use in facilityList)
            {
                tags.building = facilityList[tags.use];
                // delete tags.use;
            }
       */
        }

        // Education:
        if (tags['isced:level'] || tags.use == 'education')
        {
            if (tags.building == 'yes')
            {
                tags.building = 'school'
            }
            else if (tags.facility)
            {
                tags.amenity = 'school';
            }
        }

        if (tags.use == 'vocational_education')
        {
            if (tags.building == 'yes')
            {
                tags.building = 'college'
            }
            else if (tags.facility)
            {
                tags.amenity = 'college';
            }
        }


        // A facility is an area. Therefore "use" becomes "amenity". "Building" becomes "landuse"
        if (tags.facility && tags.use)
        {
            if ((tags.use.indexOf('manufacturing') > -1) || (tags.use.indexOf('processing') > -1))
            {
                tags.man_made = 'works';
            }
       /*
            else if (tags.use in facilityList)
            {
                tags.amenity = facilityList[tags.use];
            }
        */
        }

        // Fix up landuse tags
        if (attrs.F_CODE == 'AL020')
        {
            switch (tags.use) // Fixup the landuse tags
            {
                case undefined: // Break early if no value
                    break;

                case 'commercial':
                    tags.landuse = 'commercial';
                    delete tags.use;
                    break;

                case 'industrial':
                    tags.landuse = 'industrial';
                    delete tags.use;
                    break;

                case 'residential':
                    tags.landuse = 'residential';
                    delete tags.use;
                    break;
            } // End switch
        }

        // Fix oil/gas/petroleum fields
        if (attrs.F_CODE == 'AA052')
        {
            switch (tags.product)
            {
                case undefined:
                    break;

                case 'gas':
                    tags.industrial = 'gas';
                    break;

                case 'petroleum':
                    tags.industrial = 'oil';
                    break;
            }
        } // End Hydrocarbons


        // Lifecycle tags
        // NOTE: This needs to be expanded
        if (tags.condition)
        {
            if (tags.condition == 'construction')
            {
//                 if (tags.highway && attrs.F_CODE == 'AP030')
                if (tags.highway)
                {
                    tags.construction = tags.highway;
                    tags.highway = 'construction';
                    delete tags.condition;
                }
                else if (tags.railway)
                {
                    tags.construction = tags.railway;
                    tags.railway = 'construction';
                    delete tags.condition;
                }
            } // End Construction

        } // End Condition tags

        // Add defaults for common features
        if (attrs.F_CODE == 'AP020' && !(tags.junction)) tags.junction = 'yes';
        if (attrs.F_CODE == 'AQ040' && !(tags.bridge)) tags.bridge = 'yes';
        if (attrs.F_CODE == 'BH140' && !(tags.waterway)) tags.waterway = 'river';

        // Denominations without religions - from ZI037_REL which has some denominations as religions
        if (tags.denomination)
        {
            switch (tags.denomination)
            {
                case 'roman_catholic':
                case 'orthodox':
                case 'protestant':
                case 'chaldean_catholic':
                case 'nestorian': // Not sure about this
                    tags.religion = 'christian';
                    break;

                case 'shia':
                case 'sunni':
                    tags.religion = 'muslim';
                    break;
            } // End switch
        }

        // Religious buildings: Church, Pagoda, Temple etc
        if (attrs.ZI037_REL && tags.amenity !== 'place_of_worship')
        {
            tags.amenity = 'place_of_worship';
        }

        // Fords & Roads
        if (attrs.F_CODE == 'BH070' && !(tags.highway)) tags.highway = 'road';
        if ('ford' in tags && !(tags.highway)) tags.highway = 'road';

        // AK030 - Amusement Parks
        // F_CODE translation == tourism but FFN translation could be leisure
        // E.g. water parks
        if (attrs.F_CODE == 'AK030')
        {
            if (tags.leisure && tags.tourism)
            {
                delete tags.tourism;
            }
        }

        // Unpack the ZI006_MEM field
        if (tags.note)
        {
            var tObj = translate.unpackMemo(tags.note);

            if (tObj.tags !== '')
            {
                var tTags = JSON.parse(tObj.tags)
                for (i in tTags)
                {
                    // Debug
                    // print('Memo: Add: ' + i + ' = ' + tTags[i]);
                    if (tags[tTags[i]]) hoot.logWarn('Unpacking ZI006_MEM, overwriting ' + i + ' = ' + tags[i] + '  with ' + tTags[i]);
                    tags[i] = tTags[i];
                }
            }

            if (tObj.text !== '')
            {
                tags.note = tObj.text;
            }
            else
            {
                delete tags.note;
            }
        } // End unpack tags.note

        // Fix up areas
        // The thought is: If Hoot thinks it's an area but OSM doesn't think it's an area, make it an area
        if (geometryType == 'Area' && ! translate.isOsmArea(tags))
        {
            // Debug
            // print('Adding area=yes');
            tags.area = 'yes';
        }

        /* Putting this on hold as it will impact conflation
        // Tweek the "abandoned" tag. Should this be extended to "destroyed" as well?
        if (tags.condition == 'abandoned')
        {
            abandonedList = ['amenity','shop','highway','tourism','leisure','building'];

            print('XX In Abandoned');

            for (var i = 0, len = abandonedList.length; i < len; i++)
            {
                if (tags[abandonedList[i]])
                {
                    print('Tags: ' + abandonedList[i]);
                    tags['abandoned:' + abandonedList[i]] = tags[abandonedList[i]];
                    delete tags[abandonedList[i]];
                    delete tags.condition;
                    break;
                }
            }
        }
    */

    }, // End of applyToOsmPostProcessing

    // ##### End of the xxToOsmxx Block #####

    // ##### Start of the xxToTdsxx Block #####

    applyToTdsPreProcessing: function(tags, attrs, geometryType)
    {
        // Remove Hoot assigned tags for the source of the data
        if (tags['source:ingest:datetime']) delete tags['source:ingest:datetime'];
        if (tags.area) delete tags.area;
        if (tags['error:circular']) delete tags['error:circular'];
        if (tags['hoot:status']) delete tags['hoot:status'];

        // Initial cleanup
        for (var i in tags)
        {
            // Remove empty tags
            if (tags[i] == '')
            {
                delete tags[i];
                continue;
            }

            // Convert "abandoned:XXX" features
            if (i.indexOf('abandoned:') !== -1)
            {
                // Hopeing there is only one ':' in the tag name...
                var tList = i.split(':');
                tags[tList[1]] = tags[i];
                tags.condition = 'abandoned';
                delete tags[i];
            }
        }

        if (tds40.PreRules == undefined)
        {
        // See ToOsmPostProcessing for more details about rulesList
            var rulesList = [
            ["t.amenity == 'bus_station'","t.public_transport = 'station'; t['transport:type'] = 'bus'"],
            // ["t.amenity == 'marketplace'","t.facility = 'yes'"],
            ["t.barrier == 'tank_trap' && t.tank_trap == 'dragons_teeth'","t.barrier = 'dragons_teeth'; delete t.tank_trap"],
            ["t.communication == 'line'","t['cable:type'] = 'communication'"],
            ["t.content && !(t.product)","t.product = t.content; delete t.content"],
            ["t.construction && t.highway","t.highway = t.construction; t.condition = 'construction'; delete t.construction"],
            ["t.construction && t.railway","t.railway = t.construction; t.condition = 'construction'; delete t.construction"],
            ["t.control_tower && t.man_made == 'tower'","delete t.man_made"],
            ["t.diplomatic && t.amenity == 'embassy'","delete t.amenity"],
            ["t.highway == 'stop'","a.F_CODE = 'AQ062'"],
            ["t.highway == 'give-way'","a.F_CODE = 'AQ062'"],
            ["t.highway == 'bus_stop'","t['transport:type'] = 'bus'"],
            ["t.highway == 'mini_roundabout'","t.junction = 'roundabout'"],
            ["t.highway == 'crossing'","t['transport:type'] = 'road';a.F_CODE = 'AQ062'; delete t.highway"],
            ["t.historic == 'castle' && t.building","delete t.building"],
            ["t.historic == 'castle' && t.ruins == 'yes'","t.condition = 'destroyed'; delete t.ruins"],
            ["t.landcover == 'snowfield' || t.landcover == 'ice-field'","a.F_CODE = 'BJ100'"],
            ["t.landuse == 'farmland' && t.crop == 'fruit_tree'","t.landuse = 'orchard'"],
            ["t.landuse == 'railway' && t['railway:yard'] == 'marshalling_yard'","a.F_CODE = 'AN060'"],
            ["t.landuse == 'reservoir'","t.water = 'reservoir'; delete t.landuse"],
            ["t.landuse == 'scrub'","t.natural = 'scrub'; delete t.landuse"],
            ["t.launch_pad","delete t.launch_pad; t.aeroway='launchpad'"],
            ["t.leisure == 'recreation_ground'","t.landuse = 'recreation_ground'; delete t.leisure"],
            ["t.leisure == 'sports_centre'","t.facility = 'yes'; t.use = 'recreation'; delete t.leisure"],
            ["t.leisure == 'stadium' && t.building","delete t.building"],
            ["t.man_made && t.building == 'yes'","delete t.building"],
            ["t.man_made == 'launch_pad'","delete t.man_made; t.aeroway='launchpad'"],
            ["t.median == 'yes'","t.is_divided = 'yes'"],
            ["t.natural == 'desert' && t.surface","t.desert_surface = t.surface; delete t.surface"],
            ["t.natural == 'sinkhole'","a.F_CODE = 'BH145'; t['water:sink:type'] = 'sinkhole'; delete t.natural"],
            ["t.natural == 'spring' && !(t['spring:type'])","t['spring:type'] = 'spring'"],
            ["t.natural == 'wood'","t.landuse = 'forest'; delete t.natural"],
            ["t.power == 'pole'","t['cable:type'] = 'power';t['tower:shape'] = 'pole'"],
            ["t.power == 'tower'","t['cable:type'] = 'power'; t.pylon = 'yes'; delete t.power"],
            ["t.power == 'line'","t['cable:type'] = 'power', t.cable = 'yes'; delete t.power"],
            ["t.power == 'generator'","t.use = 'power_generation'; a.F_CODE = 'AL013'"],
            ["t.rapids == 'yes'","t.waterway = 'rapids'; delete t.rapids"],
            ["t.railway == 'station'","t.public_transport = 'station';  t['transport:type'] = 'railway'"],
            ["t.railway == 'level_crossing'","t['transport:type'] = 'railway';t['transport:type2'] = 'road'; a.F_CODE = 'AQ062'; delete t.railway"],
            ["t.railway == 'crossing'","t['transport:type'] = 'railway'; a.F_CODE = 'AQ062'; delete t.railway"],
            ["t.resource","t.raw_material = t.resource; delete t.resource"],
            ["t.route == 'road' && !(t.highway)","t.highway = 'road'; delete t.route"],
            // ["(t.shop || t.office) &&  !(t.building)","a.F_CODE = 'AL013'"],
            ["t.social_facility == 'shelter'","t.social_facility = t['social_facility:for']; delete t.amenity; delete t['social_facility:for']"],
            ["t['tower:type'] == 'minaret' && t.man_made == 'tower'","delete t.man_made"],
            ["t.tunnel == 'building_passage'","t.tunnel = 'yes'"],
            ["t.use == 'islamic_prayer_hall' && t.amenity == 'place_of_worship'","delete t.amenity"],
            ["!(t.water) && t.natural == 'water'","t.water = 'lake'"],
            ["t.wetland && t.natural == 'wetland'","delete t.natural"],
            ["t.water == 'river'","t.waterway = 'river'"],
            ["t.waterway == 'riverbank'","t.waterway = 'river'"]
            ];

            tds40.PreRules = translate.buildComplexRules(rulesList);
        }

        // Apply the rulesList
        // translate.applyComplexRules(tags,attrs,tds.PreRules);
        // Pulling this out of translate
        for (var i = 0, rLen = tds40.PreRules.length; i < rLen; i++)
        {
            if (tds40.PreRules[i][0](tags)) tds40.PreRules[i][1](tags,attrs);
        }

        // Fix up OSM 'walls' around facilities
        if (tags.barrier == 'wall' && geometryType == 'Area')
        {
            attrs.F_CODE = 'AL010'; // Facility
            delete tags.barrier; // Take away the walls...
        }

        // Some tags imply that they are buildings but don't actually say so
        // Most of these are taken from raw OSM and the OSM Wiki
        // Not sure if the list of amenities that ARE buildings is shorter than the list of ones that
        // are not buildings
        // Taking "place_of_worship" out of this and making it a building
        var notBuildingList = [
            'bbq','biergarten','drinking_water','bicycle_parking','bicycle_rental','boat_sharing',
            'car_sharing','charging_station','grit_bin','parking','parking_entrance','parking_space',
            'taxi','atm','fountain','bench','clock','hunting_stand','post_box',
            'recycling', 'vending_machine','waste_disposal','watering_place','water_point',
            'waste_basket','drinking_water','swimming_pool','fire_hydrant','emergency_phone','yes',
            'compressed_air','water','nameplate','picnic_table','life_ring','grass_strip','dog_bin',
            'artwork','dog_waste_bin','street_light','park','hydrant','tricycle_station','loading_dock',
            'trailer_park','game_feeding', 'ferry_terminal'
            ]; // End notBuildingList

        if (!(tags.facility) && tags.amenity && !(tags.building) && (notBuildingList.indexOf(tags.amenity) == -1)) attrs.F_CODE = 'AL013';

        // going out on a limb and processing OSM specific tags:
        // - Building == a thing,
        // - Amenity == The area around a thing
        // Note: amenity=place_of_worship is a special case. It _should_ have an associated building tag
        var facilityList = {
            'school':'850', 'university':'855', 'college':'857', 'hospital':'860'
            };

        if (tags.amenity in facilityList)
        {
            if (geometryType == 'Area')
            {
                attrs.F_CODE = 'AL010'; // Facility
            }
            else
            {
                // Make sure we don't turn point facilities into buildings
                if (!(tags.facility = 'yes'))
                {
                    // Debug
                    // print('Making a building: ' + tags.facility);
                    attrs.F_CODE = 'AL013'; // Building
                }
            }

            // If we don't have a Feature Function then assign one
            if (!(attrs.FFN))
            {
                // attrs.FFN = facilityList[tags.amenity];
                // Debug
                // print('PreDropped: amenity = ' + tags.amenity);
                delete tags.amenity;
            }
        }

        // Adding a custom rule for malls to override the rules above
        // All of the other "shops" are buildings
        if (tags.shop == 'mall') attrs.F_CODE = 'AG030';

        // Churches etc
        if (tags.building && ! tags.amenity)
        {
            var how = [ 'church','chapel','cathedral','mosque','pagoda','shrine','temple',
                        'synagogue','tabernacle','stupa']
            if (how.indexOf(tags.building) > -1)
            {
                tags.amenity = 'place_of_worship';
            }

            var rc = [ 'mission','religious_community','seminary','convent','monastry',
                       'noviciate','hermitage','retrest','marabout']
            if (rc.indexOf(tags.building) > -1)
            {
                tags.use = 'religious_activities';
            }
        }

        // Fix up water features from OSM
        if (tags.natural == 'water' && !(tags.water))
        {
            if (geometryType =='Line')
            {
                tags.waterway = 'river';
                attrs.F_CODE = 'BH140';
            }
            else
            {
                tags.water = 'lake';
                attrs.F_CODE = 'BH082';
            }
        }

        // Cutlines/Cleared Ways & Highways
        // When we can output two features, this will be split
        if (tags.man_made == 'cutline' && tags.highway)
        {
            if (geometryType == 'Area')
            {
                // Keep the cutline/cleared way
                attrs.F_CODE = 'EC040';

                if (tags.memo)
                {
                    tags.memo = tags.memo + ';highway:' + tags.highway;
                }
                else
                {
                    tags.memo = 'highway:' + tags.highway;
                }

                delete tags.highway;
            }
            else
            {
                // Drop the cutline/cleared way
                delete tags.man_made;

                if (tags.memo)
                {
                    tags.memo = tags.memo + ';cleared_way:yes';
                }
                else
                {
                    tags.memo = 'cleared_way:yes';
                }
            }
        }

        // Fix up landuse & AL020
        switch (tags.landuse)
        {
            case undefined: // Break early if no value
                break;

            case 'brownfield':
                tags.landuse = 'built_up_area';
                tags.condition = 'destroyed';
                break

            case 'commercial':
            case 'retail':
                tags.use = 'commercial';
                tags.landuse = 'built_up_area';
                break;

            case 'construction':
                tags.condition = 'construction';
                tags.landuse = 'built_up_area';
                break;

            case 'farm':
            case 'allotments':
                tags.landuse = 'farmland';
                break;

            case 'farmyard': // NOTE: This is different to farm
                tags.facility = 'yes';
                tags.use = 'agriculture';
                delete tags.landuse;
                break;

            case 'grass':
                tags.natural = 'grassland';
                tags['grassland:type'] = 'grassland';
                delete tags.landuse;
                break;

            case 'industrial': // Deconflict with AA052 Hydrocarbons Field
                switch (tags.industrial)
                {
                    case undefined: // Built up Area
                        tags.use = 'industrial';
                        tags.landuse = 'built_up_area';
                        break;

                    case 'oil':
                        tags.product = 'petroleum';
                        tags.industrial = 'hydrocarbons_field';
                        delete tags.landuse;
                        break;

                    case 'gas':
                        tags.product = 'gas';
                        tags.industrial = 'hydrocarbons_field';
                        delete tags.landuse;
                        break;
                }
                break;

            case 'military':
                tags.military = 'installation';
                delete tags.landuse;
                break;

            case 'meadow':
                tags.natural = 'grassland';
                tags['grassland:type'] = 'meadow';
                delete tags.landuse;
                break;

            case 'residential':
                tags.use = 'residential';
                tags.landuse = 'built_up_area';
                break;

        } // End switch landuse

        // Places, localities and regions
        if (tags.place)
        {
            switch (tags.place)
            {
                case 'city':
                case 'town':
                case 'suburb':
                case 'neighbourhood':
                case 'quarter':
                case 'village':
                    attrs.F_CODE = 'AL020'; // Built Up Area
                    delete tags.place;
                    break;

                case 'hamlet':
                case 'isolated_dwelling':
                    attrs.F_CODE = 'AL105'; // Settlement
                    delete tags.place;
                    break;

                case 'populated':
                case 'state':
                case 'county':
                case 'region':
                case 'locality':
                case 'municipality':
                case 'borough':
                case 'unknown':
                    attrs.F_CODE = 'ZD045'; // Annotated Location
                    if (tags.memo)
                    {
                        tags.memo = tags.memo + ';annotation:' + tags.place;
                    }
                    else
                    {
                        tags.memo = 'annotation:' + tags.place;
                    }
                    delete tags.place;
                    break;

                case 'island':
                case 'islet':
                    // If we have a coastline around an Island, decide if we are going make an Island
                    // or a Coastline
                    if (tags.natural == 'coastline')
                    {
                        if (geometryType == 'Line')
                        {
                            attrs.F_CODE = 'BA010'; // Land/Water Boundary - Line
                            delete tags.place;
                        }
                        else
                        {
                            // NOTE: Islands can be Points or Areas
                            attrs.F_CODE = 'BA030'; // Island
                            delete tags.natural;
                        }
                    }
                    break;

            case 'island':
            case 'islet':
                if (tags.natural == 'coastline')
                    if (geometryType == 'Line')
                    {
                        attrs.F_CODE = 'BA010'; // Land/Water Boundary - Line
                        delete tags.place;
                        break;
                    }
                    else
                    {
                        // NOTE: Islands can be Points or Areas
                        attrs.F_CODE = 'BA030'; // Island - Polygon
                        delete tags.natural;
                        break;
                    }
            } // End switch
        }


        // Bridges & Roads.  If we have an area or a line everything is fine
        // If we have a point, we need to make sure that it becomes a bridge, not a road
        if (tags.bridge && geometryType =='Point') attrs.F_CODE = 'AQ040';

        // Movable Bridges
        if (tags.bridge == 'movable')
        {
          if (! tags['bridge:movable'])
          {
        	tags['bridge:movable'] = 'unknown';
          }
          tags.bridge = 'yes';
          attrs.F_CODE = 'AQ040';
        }

        // Viaducts
        if (tags.bridge == 'viaduct')
        {
          tags.bridge = 'yes';
          tags.note = translate.appendValue(tags.note,'Viaduct',';');
        }

        // Fix road junctions
        // TDS has junctions as points. If we can make the feature into a road, railway or bridge then we will
        // If not, it should go to the o2s layer
        if (tags.junction && geometryType !== 'Point')
        {
            if (tags.highway || tags.bridge || tags.railway)
            {
                delete tags.junction;
            }
        } // End AP020 not Point

        // Cables
        if (tags.man_made == 'submarine_cable')
        {
            delete tags.man_made;
            tags.cable = 'yes';
            tags.location = 'underwater';
        }

        // Now use the lookup table to find an FCODE. This is here to stop clashes with the
        // standard one2one rules
        if (!(attrs.F_CODE) && tds40.fcodeLookup)
        {
            for (var col in tags)
            {
                var value = tags[col];
                if (col in tds40.fcodeLookup)
                {
                    if (value in tds40.fcodeLookup[col])
                    {
                        var row = tds40.fcodeLookup[col][value];
                        attrs.F_CODE = row[1];
                        // Debug
                        // print('FCODE: Got ' + attrs.F_CODE);
                    }
                }
            }
        } // End find F_CODE

        // If we still don't have an FCODE, try looking for individual elements
        if (!attrs.F_CODE)
        {
            var fcodeMap = {
                'highway':'AP030', 'railway':'AN010', 'building':'AL013', 'ford':'BH070',
                'waterway':'BH140', 'bridge':'AQ040', 'railway:in_road':'AN010',
                'barrier':'AP040', 'tourism':'AL013','junction':'AP020',
                'mine:access':'AA010'
                           };

            for (var i in fcodeMap)
            {
                if (i in tags) attrs.F_CODE = fcodeMap[i];
            }
        }

        // Sort out PYM vs ZI032_PYM vs MCC vs VCM - Ugly
        var pymList = [ 'AL110','AL241','AQ055','AQ110','AT042'];

        var vcmList = [ 'AA040', 'AC020', 'AD010', 'AD025', 'AD030', 'AD041', 'AD050', 'AF010',
                        'AF020', 'AF021', 'AF030', 'AF040', 'AF070', 'AH055', 'AJ050', 'AJ051',
                        'AJ080', 'AJ085', 'AL010', 'AL013', 'AL019', 'AL080', 'AM011', 'AM020',
                        'AM030', 'AM070', 'AN076', 'AQ040', 'AQ045', 'AQ060', 'AQ116', 'BC050',
                        'BD115', 'BI010', 'BI050', 'GB230' ];

        if (tags.material)
        {
            if (pymList.indexOf(attrs.F_CODE) !== -1)
            {
                tags['tower:material'] = tags.material;
                delete tags.material;
            }
            else if (vcmList.indexOf(attrs.F_CODE) !== -1)
            {
                tags['material:vertical'] = tags.material;
                delete tags.material;
            }
        }

        // Protected areas have two attributes that need sorting out
       if (tags.protection_object == 'habitat' || tags.protection_object == 'breeding_ground')
       {
           if (tags.protect_class) delete tags.protect_class;
       }


       // Now set the relative levels and transportation types for various features
       if (tags.highway || tags.railway)
       {
           if (tags.bridge && tags.bridge !== 'no')
           {
               tds40.fixTransType(tags);
               tags.location = 'surface';
               tags.layer = '1';
               tags.on_bridge = 'yes';
           }

           if (tags.tunnel && tags.tunnel !== 'no')
           {
               tds40.fixTransType(tags);
               // tags.layer = '-1';
               tags.in_tunnel = 'yes';
           }

           if (tags.embankment && tags.embankment !== 'no')
           {
               tds40.fixTransType(tags);
               tags.layer = '1';
           }

           if (tags.cutting && tags.cutting !== 'no')
           {
               tds40.fixTransType(tags);
               tags.layer = '-1';
           }

           if (tags.ford && tags.ford !== 'no')
           {
               tds40.fixTransType(tags);
               tags.location = 'on_waterbody_bottom';
           }

       } // End if highway || railway

       // Tag changed
       if (tags.vertical_obstruction_identifier)
       {
           tags['aeroway:obstruction'] = tags.vertical_obstruction_identifier;
           delete tags.vertical_obstruction_identifier;
       }

       // Railway loading things
       if (tags.railway == 'loading')
       {
           if (tags.facility == 'gantry_crane')
           {
               delete tags.railway;
               delete tags.facility;
               attrs.F_CODE = 'AF040'; // Crane
               tags['crane:type'] = 'bridge';
           }

           if (tags.facility == 'container_terminal')
           {
               delete tags.railway;
               delete tags.facility;
               attrs.F_CODE = 'AL010'; // Facility
               attrs.FFN = '480'; // Transportation
           }
       } // End loading

        switch (tags.man_made)
        {
            case undefined: // Break early if no value
                break;

            case 'reservoir_covered':
                delete tags.man_made;
                attrs.F_CODE = 'AM070'; // Storage Tank
                tags.product = 'water';
                break;

            case 'gasometer':
                delete tags.man_made;
                attrs.F_CODE = 'AM070'; // Storage Tank
                tags.product = 'gas';
                break;
        }

        // Amusement Parks
        if (attrs.F_CODE == 'AK030' && !(attrs.FFN))
        {
            attrs.FFN = '921'; // Recreation
        }

    }, // End applyToTdsPreProcessing

    applyToTdsPostProcessing : function (tags, attrs, geometryType, notUsedTags)
    {
        // Shoreline Construction (BB081) covers a lot of features
        if (attrs.PWC) attrs.F_CODE = 'BB081';

        // Inland Water Body (BH082) also covers a lot of features
        if (attrs.IWT && !(attrs.F_CODE)) attrs.F_CODE = 'BH082';


        // The follwing bit of ugly code is to account for the specs haveing two different attributes
        // with similar names and roughly the same attributes. Bleah!
        // Format is: <FCODE>:[<from>:<to>]
        var swapList = {
            'AA010':{'ZI014_PPO':'PPO', 'ZI014_PPO2':'PPO2', 'ZI014_PPO3':'PPO3'},
            'AA020':{'ZI014_PPO':'PPO', 'ZI014_PPO2':'PPO2', 'ZI014_PPO3':'PPO3'},
            'AA040':{'ZI014_PPO':'PPO', 'ZI014_PPO2':'PPO2', 'ZI014_PPO3':'PPO3'},
            'AA052':{'ZI014_PPO':'PPO', 'ZI014_PPO2':'PPO2', 'ZI014_PPO3':'PPO3'},
            'AA054':{'ZI014_PPO':'PPO', 'ZI014_PPO2':'PPO2', 'ZI014_PPO3':'PPO3'},
            'AB000':{'ZI014_PBY':'PBY', 'ZI014_PBY2':'PBY2', 'ZI014_PBY3':'PBY3'},
            'AC060':{'ZI014_PPO':'PPO', 'ZI014_PPO2':'PPO2', 'ZI014_PPO3':'PPO3'},
            'AD020':{'ZI014_PPO':'PPO', 'ZI014_PPO2':'PPO2', 'ZI014_PPO3':'PPO3'},
            'AD025':{'ZI014_PPO':'PPO', 'ZI014_PPO2':'PPO2', 'ZI014_PPO3':'PPO3'},
            'AJ050':{'ZI014_PPO':'PPO', 'ZI014_PPO2':'PPO2', 'ZI014_PPO3':'PPO3'},
            'AL020':{'ZI005_NFN':'ZI005_NFN1'},
            'AM010':{'ZI014_PPO':'PPO', 'ZI014_PPO2':'PPO2', 'ZI014_PPO3':'PPO3'},
            'AM040':{'ZI014_PRW':'PRW', 'ZI014_PRW2':'PRW2', 'ZI014_PRW3':'PRW3'},
            'AM060':{'ZI014_PPO':'PPO', 'ZI014_PPO2':'PPO2', 'ZI014_PPO3':'PPO3'},
            'AM070':{'ZI014_PPO':'PPO', 'ZI014_PPO2':'PPO2', 'ZI014_PPO3':'PPO3'},
            'AM071':{'ZI014_PPO':'PPO', 'ZI014_PPO2':'PPO2', 'ZI014_PPO3':'PPO3'},
            'AM080':{'ZI014_YWQ':'YWQ', 'ZI016_WD1':'WD1'},
            'AQ113':{'ZI014_PPO':'PPO', 'ZI014_PPO2':'PPO2', 'ZI014_PPO3':'PPO3'},
            'AQ116':{'ZI014_PPO':'PPO', 'ZI014_PPO2':'PPO2', 'ZI014_PPO3':'PPO3'},
            'AT005':{'WLE':'ZI025_WLE'},
            'AT042':{'GUG':'ZI032_GUG', 'PYC':'ZI032_PYC', 'PYM':'ZI032_PYM', 'TOS':'ZI032_TOS', 'CAB':'AT005_CAB', 'CAB2':'AT005_CAB2', 'CAB3':'AT005_CAB3'},
            'BD100':{'WLE':'ZI025_WLE'},
            'BH051':{'ZI014_PPO':'PPO', 'ZI014_PPO2':'PPO2', 'ZI014_PPO3':'PPO3'},
            'DB029':{'FFN':'ZI071_FFN', 'FFN2':'ZI071_FFN2', 'FFN3':'ZI071_FFN3'},
            'ED010':{'ZI024_HYP':'HYP'},
            'GB045':{'ZI019_ASU':'ASU', 'ZI019_ASU2':'ASU2', 'ZI019_ASU3':'ASU3'},
            'ZI031':{'ZI006_MEM':'MEM', 'ZI004_RCG':'RCG'}
                };

        if (swapList[attrs.F_CODE])
        {
            for (var i in swapList[attrs.F_CODE])
            {
                if (i in attrs)
                {
                    attrs[swapList[attrs.F_CODE][i]] = attrs[i];
                    delete attrs[i]
                }
            }
        }

        // Sort out the UUID
        if (attrs.UFI)
        {
            var str = attrs['UFI'].split(';');
            attrs.UFI = str[0].replace('{','').replace('}','');
        }
        else if (tags['hoot:id'])
        {
            attrs.UFI = 'raw_id:' + tags['hoot:id'];
        }        else
        {
            if (tds.configOut.OgrAddUuid == 'true') attrs.UFI = createUuid().replace('{','').replace('}','');
        }

        // Add Weather Restrictions to transportation features
        if (['AP010','AP030','AP050'].indexOf(attrs.FCODE > -1) && !attrs.ZI016_WTC )
        {
            switch (tags.highway)
            {
                case 'motorway':
                case 'motorway_link':
                case 'trunk':
                case 'trunk_link':
                case 'primary':
                case 'primary_link':
                case 'secondary':
                case 'secondary_link':
                case 'tertiary':
                case 'tertiary_link':
                case 'residential':
                case 'unclassified':
                    attrs.ZI016_WTC = '1'; // All weather
                    break;

                case 'track':
                    attrs.ZI016_WTC = '4'; // Limited All-weather
                    break;

                case 'path':
                    attrs.ZI016_WTC = '2'; // Fair Weather
                    break;
            }

            // Use the road surface to possibly override the classification
            // We are assumeing that unpaved roads are Fair Weather only
            switch (attrs.ZI016_ROC)
            {
                case undefined: // Break early if no value
                    break;

                case '1': // Unimproved
                    attrs.ZI016_WTC = '2'; // Fair Weather
                    break;

                case '2': // Stabilized Earth
                case '4': // Gravel
                    attrs.ZI016_WTC = '4'; // Limited All-weather
                    break;

                case '17': // Ice
                case '18': // Snow
                    attrs.ZI016_WTC = '3'; // Winter Only
                    break;

                case '999': // Other
                    attrs.ZI016_WTC = '-999999'; // No Information
                    break;

                default:
                    attrs.ZI016_WTC = '1' // All Weather
            }
        }

        // Custom Road rules
        // - Fix the "highway=" stuff that cant be done in the one2one rules
        if (attrs.F_CODE == 'AP030')
        {
            // If we haven't sorted out the road type/class, have a try with the
            // "highway" tag. If that doesn't work, we end up with default values
            // These are pretty vague classifications
            if (!attrs.TYP && !attrs.RTN_ROI)
            {
                switch (tags.highway)
                {
                    case 'motorway':
                    case 'motorway_link':
                        attrs.RTN_ROI = '2'; // National Motorway
                        attrs.TYP = '41'; // motorway
                        break;

                    case 'trunk':
                    case 'trunk_link':
                        attrs.RTN_ROI = '3'; // National/Primary
                        attrs.TYP = '47'; // Limited Access Motorway
                        break;

                    case 'primary':
                    case 'primary_link':
                        attrs.RTN_ROI = '4'; // Secondary
                        attrs.TYP = '1'; // road
                        break;

                    case 'secondary':
                    case 'secondary_link':
                    case 'tertiary':
                    case 'tertiary_link':
                        attrs.RTN_ROI = '5'; // Local
                        attrs.TYP = '1'; // road
                        break;

                    case 'residential':
                    case 'unclassified':
                    case 'service':
                        attrs.RTN_ROI = '5'; // Local
                        attrs.TYP = '33'; // street
                        break;

                    case 'road':
                        attrs.RTN_ROI = '-999999'; // No Information
                        attrs.TYP = '-999999'; // No Information
                } // End tags.highway switch}
            } // End if TYP/RTN_ROISL
        }

        // TODO: Need to sort out Sinkholes. If FCODE = BH145 and no WST, fix

        // AL020 Built-Up-Areas have ZI005_FNA1 instead of ZI005_FNA. Why???
        if (attrs.F_CODE == 'AL020' && attrs.ZI005_FNA)
        {
            attrs.ZI005_FNA1 = attrs.ZI005_FNA;
            delete attrs.ZI005_FNA;
        }

        // RLE vs LOC: Need to deconflict this for various features
        // locList: list of features that can be "Above Surface". Other features use RLE (Relitive Level) instead
        // var locList = ['AT005', 'AQ113', 'BH065', 'BH110'];

//         if (attrs.LOC == '45' && (locList.indexOf(attrs.TRS) == -1))
        if (attrs.LOC == '45' && (['AT005','AQ113','BH065','BH110'].indexOf(attrs.TRS) == -1))
        {
            attrs.RLE = '2'; // Raised above surface
            attrs.LOC = '44'; // On Surface
        }

        // Clean up Cart Track attributes
        if (attrs.F_CODE == 'AP010')
        {
//             var trsList = ['3','4','6','11','21','22','999'];
//             if (attrs.TRS && (trsList.indexOf(attrs.TRS) == -1))
            if (attrs.TRS && (['3','4','6','11','21','22','999'].indexOf(attrs.TRS) == -1))
            {
                var othVal = '(TRS:' + attrs.TRS + ')';
                attrs.OTH = translate.appendValue(attrs.OTH,othVal,' ');
                attrs.TRS = '999';
            }
        }

        // Fix HGT and LMC to keep GAIT happy
        // If things have a height greater than 46m, tags them as being a "Navigation Landmark"
        if (attrs.HGT > 46 && !(attrs.LMC)) attrs.LMC = '1001';

        // Alt_Name:  AL020 Built Up Area is the _ONLY_ feature in TDS that has a secondary name
        if (attrs.ZI005_FNA2 && attrs.F_CODE !== 'AL020')
        {
            // We were going to push the Alt Name onto the end of the standard name field - ZI005_FNA
            // but this causes problems so until the customer gives us more direction, we are going to drop it
            // attrs.ZI005_FNA = translate.appendValue(attrs.ZI005_FNA,attrs.ZI005_FNA2,';');

            delete attrs.ZI005_FNA2;
        }

        // Fix ZI001_SSD
        if (attrs.F_CODE == 'ZI040') // Spatial Metadata Entity Collection
        {
            //Map alternate source date tags to ZI001_SSD in order of precedence
            //default is 'source:datetime'
            if (! attrs.ZI001_SSD)
                attrs.ZI001_SSD = tags['source:imagery:datetime']
                    || tags['source:date']
                    || tags['source:geometry:date']
                    || '';

            //Map alternate source tags to ZI001_SSN in order of precedence
            //default is 'source'
            if (! attrs.ZI001_SSN)
                attrs.ZI001_SSN = tags['source:imagery']
                    || tags['source:description']
                    || '';

        }

        // Stop some Religion tags from stomping on Denomination tags
        if (tags.religion && tags.denomination)
        {
            if (tags.religion == 'christian' || tags.religion == 'muslim')
            {
                switch (tags.denomination)
                {
                    case 'roman_catholic':
                    case 'orthodox':
                    case 'protestant':
                    case 'chaldean_catholic':
                    case 'nestorian': // Not sure about this
                    case 'shia':
                    case 'sunni':
                        delete tags.religion;
                        break;
                } // End switch
            }
        } // End if religion & denomination

        // Wetlands
        // Normally, these go to Marsh
        switch(tags.wetland)
        {
            case undefined: // Break early if no value
                break;

            case 'mangrove':
                attrs.F_CODE = 'ED020'; // Swamp
                attrs.VSP = '19'; // Mangrove
                break;
        } // End Wetlands

    }, // End applyToTdsPostProcessing

    // ##### End of the xxToTdsxx Block #####

    // toOsm - Translate Attrs to Tags
    // This is the main routine to convert _TO_ OSM
    toOsm : function(attrs, layerName, geometryType)
    {
        tags = {};  // The final output Tag list

        // Setup config variables. We could do this in initialize() but some things don't call it :-(
        // Doing this so we don't have to keep calling into Hoot core
        if (tds40.configIn == undefined)
        {
<<<<<<< HEAD
            tds40.configIn = {};
            tds40.configIn.OgrDebugAddfcode = config.getOgrDebugAddfcode();
            tds40.configIn.OgrDebugDumptags = config.getOgrDebugDumptags();
=======
            tds.configIn = {};
            tds.configIn.OgrDebugAddfcode = config.getOgrDebugAddfcode();
            tds.configIn.OgrDebugDumptags = config.getOgrDebugDumptags();
            tds.configIn.OgrAddUuid = config.getOgrAddUuid();
>>>>>>> b85b6861

            // Get any changes
            tds40.toChange = hoot.Settings.get("translation.override");
        }

        // Debug:
        if (tds40.configIn.OgrDebugDumptags == 'true')
        {
            print('In Layername: ' + layerName + '  Geometry: ' + geometryType);
            var kList = Object.keys(attrs).sort()
            for (var i = 0, fLen = kList.length; i < fLen; i++) print('In Attrs: ' + kList[i] + ': :' + attrs[kList[i]] + ':');
        }

        // See if we have an o2s_X layer and try to unpack it
        if (layerName.indexOf('o2s_') > -1)
        {
            tags = translate.parseO2S(attrs);

            // Add some metadata
            if (! tags.uuid)
            {
                if (tds.configIn.OgrAddUuid == 'true') tags.uuid = createUuid();
            }

            if (! tags.source) tags.source = 'tdsv40:' + layerName.toLowerCase();

            // Debug:
            if (tds40.configIn.OgrDebugDumptags == 'true')
            {
                var kList = Object.keys(tags).sort()
                for (var i = 0, fLen = kList.length; i < fLen; i++) print('Out Tags: ' + kList[i] + ': :' + tags[kList[i]] + ':');
                print('');
            }

            return tags;
        } // End layername = o2s_X

        // Set up the fcode translation rules. We need this due to clashes between the one2one and
        // the fcode one2one rules
        if (tds40.fcodeLookup == undefined)
        {
            // Add the FCODE rules for Import
            fcodeCommon.one2one.push.apply(fcodeCommon.one2one,tds40.rules.fcodeOne2oneIn);

            tds40.fcodeLookup = translate.createLookup(fcodeCommon.one2one);
            // Debug
            // translate.dumpOne2OneLookup(tds40.fcodeLookup);
        }

        if (tds40.lookup == undefined)
        {
            // Setup lookup tables to make translation easier. I'm assumeing that since this is not set, the
            // other tables are not set either

            // Support TDS v30 and other Import Only attributes
            tds40.rules.one2one.push.apply(tds40.rules.one2one,tds40.rules.one2oneIn);

            tds40.lookup = translate.createLookup(tds40.rules.one2one);
        }

        // Untangle TDS attributes & OSM tags
        // NOTE: This could get wrapped with an ENV variable so it only gets called during import
        tds40.untangleAttributes(attrs, tags);

        // Debug:
        if (tds40.configIn.OgrDebugDumptags == 'true')
        {
            var kList = Object.keys(attrs).sort()
            for (var i = 0, fLen = kList.length; i < fLen; i++) print('Untangle Attrs: ' + kList[i] + ': :' + attrs[kList[i]] + ':');

            var kList = Object.keys(tags).sort()
            for (var i = 0, fLen = kList.length; i < fLen; i++) print('Untangle Tags: ' + kList[i] + ': :' + tags[kList[i]] + ':');
        }

        // pre processing
        tds40.applyToOsmPreProcessing(attrs, layerName, geometryType);


        // Use the FCODE to add some tags
        if (attrs.F_CODE)
        {
            var ftag = tds40.fcodeLookup['F_CODE'][attrs.F_CODE];
            if (ftag)
            {
                tags[ftag[0]] = ftag[1];
                // Debug: Dump out the tags from the FCODE
                // print('FCODE: ' + attrs.F_CODE + ' tag=' + ftag[0] + '  value=' + ftag[1]);
            }
            else
            {
                hoot.logTrace('Translation for F_CODE ' + attrs.F_CODE + ' not found');
            }
        }

        // Make a copy of the input attributes so we can remove them as they get translated. Looking at what
        // isn't used in the translation - this should end up empty
        // not in v8 yet: // var tTags = Object.assign({},tags);
        var notUsedAttrs = (JSON.parse(JSON.stringify(attrs)));
        delete notUsedAttrs.F_CODE;
        delete notUsedAttrs.FCSUBTYPE;

        // apply the simple number and text biased rules
        // NOTE: We are not using the intList paramater for applySimpleNumBiased when going to OSM
        translate.applySimpleNumBiased(notUsedAttrs, tags, tds.rules.numBiased, 'forward',[]);
        translate.applySimpleTxtBiased(notUsedAttrs, tags, tds.rules.txtBiased, 'forward');

        // one 2 one
        //translate.applyOne2One(notUsedAttrs, tags, tds40.lookup, {'k':'v'});
        translate.applyOne2OneQuiet(notUsedAttrs, tags, tds40.lookup);

        // Translate the XXX2, XXX3 etc attributes
        translate.fix23Attr(notUsedAttrs, tags, tds40.lookup);

        // Crack open the OTH field and populate the appropriate attributes
        // The OTH format is _supposed_ to be (<attr>:<value>) but anything is possible
        if (attrs.OTH) translate.processOTH(attrs, tags, tds40.lookup);

        // post processing
        tds40.applyToOsmPostProcessing(attrs, tags, layerName, geometryType);

        // Debug: Add the FCODE to the tags
        if (tds40.configIn.OgrDebugAddfcode == 'true') tags['raw:debugFcode'] = attrs.F_CODE;

        // Override tag values if appropriate
        translate.overrideValues(tags,tds.toChange);

        // Debug:
        if (tds40.configIn.OgrDebugDumptags == 'true')
        {
            var kList = Object.keys(notUsedAttrs).sort()
            for (var i = 0, fLen = kList.length; i < fLen; i++) print('Not Used: ' + kList[i] + ': :' + notUsedAttrs[kList[i]] + ':');

            var kList = Object.keys(tags).sort()
            for (var i = 0, fLen = kList.length; i < fLen; i++) print('Out Tags: ' + kList[i] + ': :' + tags[kList[i]] + ':');
            print('');
        }

<<<<<<< HEAD
        // Override tag values if appropriate
        translate.overrideValues(tags,tds40.toChange);

=======
>>>>>>> b85b6861
        return tags;
    }, // End of toOsm


    // This gets called by translateToOGR and is where the main work gets done
    // We get Tags and return Attrs and a tableName
    // This is the main routine to convert _TO_ TDS
    toTds : function(tags, elementType, geometryType)
    {
        var tableName = ''; // The final table name
        var returnData = []; // The array of features to return
        attrs = {}; // The output
        attrs.F_CODE = ''; // Initial setup

        // Setup config variables. We could do this in initialize() but some things don't call it :-(
        // Doing this so we don't have to keep calling into Hoot core
        if (tds40.configOut == undefined)
        {
<<<<<<< HEAD
            tds40.configOut = {};
            tds40.configOut.OgrDebugDumptags = config.getOgrDebugDumptags();
            tds40.configOut.OgrDebugDumpvalidate = config.getOgrDebugDumpvalidate();
            tds40.configOut.OgrEsriFcsubtype = config.getOgrEsriFcsubtype();
            tds40.configOut.OgrNoteExtra = config.getOgrNoteExtra();
            tds40.configOut.OgrSplitO2s = config.getOgrSplitO2s();
            tds40.configOut.OgrThematicStructure = config.getOgrThematicStructure();
            tds40.configOut.OgrThrowError = config.getOgrThrowError();
=======
            tds.configOut = {};
            tds.configOut.OgrDebugDumptags = config.getOgrDebugDumptags();
            tds.configOut.OgrDebugDumpvalidate = config.getOgrDebugDumpvalidate();
            tds.configOut.OgrEsriFcsubtype = config.getOgrEsriFcsubtype();
            tds.configOut.OgrNoteExtra = config.getOgrNoteExtra();
            tds.configOut.OgrSplitO2s = config.getOgrSplitO2s();
            tds.configOut.OgrThematicStructure = config.getOgrThematicStructure();
            tds.configOut.OgrThrowError = config.getOgrThrowError();
            tds.configOut.OgrAddUuid = config.getOgrAddUuid();
>>>>>>> b85b6861

            // Get any changes to OSM tags
            // NOTE: the rest of the config variables will change to this style of assignment soon
            tds40.toChange = hoot.Settings.get("translation.override");
        }

        // Check if we have a schema. This is a quick way to workout if various lookup tables have been built
        if (tds40.rawSchema == undefined)
        {
            var tmp_schema = tds40.getDbSchema();
        }

        // Start processing here
        // Debug
        if (tds40.configOut.OgrDebugDumptags == 'true')
        {
            print('In Geometry: ' + geometryType + '  In Element Type: ' + elementType);
            var kList = Object.keys(tags).sort()
            for (var i = 0, fLen = kList.length; i < fLen; i++) print('In Tags: ' + kList[i] + ': :' + tags[kList[i]] + ':');
        }

        // The Nuke Option: If we have a relation, drop the feature and carry on
        if (tags['building:part']) return null;

        // The Nuke Option: "Collections" are groups of different feature types: Point, Area and Line
        // There is no way we can translate these to a single TDS feature
        if (geometryType == 'Collection') return null;

        // Set up the fcode translation rules. We need this due to clashes between the one2one and
        // the fcode one2one rules
        if (tds40.fcodeLookup == undefined)
        {
            // Add the FCODE rules for Export
            fcodeCommon.one2one.push.apply(fcodeCommon.one2one,tds40.rules.fcodeOne2oneOut);

            tds40.fcodeLookup = translate.createBackwardsLookup(fcodeCommon.one2one);
            // Debug
            // translate.dumpOne2OneLookup(tds40.fcodeLookup);
        }

        if (tds40.lookup == undefined)
        {
            // Add "other" rules to the one2one
            tds40.rules.one2one.push.apply(tds40.rules.one2one,tds40.rules.one2oneOut);

            tds40.lookup = translate.createBackwardsLookup(tds40.rules.one2one);
            // Debug
            // translate.dumpOne2OneLookup(tds40.lookup);
        }

        // Override values if appropriate
        translate.overrideValues(tags,tds40.toChange);

        // Pre Processing
        tds40.applyToTdsPreProcessing(tags, attrs, geometryType);

        // Make a copy of the input tags so we can remove them as they get translated. What is left is
        // the not used tags
        // not in v8 yet: // var tTags = Object.assign({},tags);
        var notUsedTags = (JSON.parse(JSON.stringify(tags)));

        if (notUsedTags.hoot) delete notUsedTags.hoot; // Added by the UI
        // Debug info. We use this in postprocessing via "tags"
        if (notUsedTags['hoot:id']) delete notUsedTags['hoot:id'];

        // Apply the simple number and text biased rules
        // NOTE: These are BACKWARD, not forward!
        // NOTE: These delete tags as they are used
        translate.applySimpleNumBiased(attrs, notUsedTags, tds40.rules.numBiased, 'backward',tds40.rules.intList);
        translate.applySimpleTxtBiased(attrs, notUsedTags, tds40.rules.txtBiased, 'backward');

        // Translate the XXX:2, XXX2, XXX:3 etc attributes
        // Note: This deletes tags as they are used
        translate.fix23Tags(notUsedTags, attrs, tds40.lookup);

        // one 2 one - we call the version that knows about OTH fields
        // NOTE: This deletes tags as they are used
        translate.applyTdsOne2One(notUsedTags, attrs, tds40.lookup, tds40.fcodeLookup);

        // post processing
        // tds40.applyToTdsPostProcessing(attrs, tableName, geometryType);
        tds40.applyToTdsPostProcessing(tags, attrs, geometryType, notUsedTags);

        // Debug
        if (tds40.configOut.OgrDebugDumptags == 'true')
        {
            var kList = Object.keys(notUsedTags).sort()
            for (var i = 0, fLen = kList.length; i < fLen; i++) print('Not Used: ' + kList[i] + ': :' + notUsedTags[kList[i]] + ':');
        }

        // If we have unused tags, add them to the memo field
        if (Object.keys(notUsedTags).length > 0 && tds.configOut.OgrNoteExtra == 'attribute')
        {
            var tStr = '<OSM>' + JSON.stringify(notUsedTags) + '</OSM>';
            attrs.ZI006_MEM = translate.appendValue(attrs.ZI006_MEM,tStr,';');
        }

        // Now check for invalid feature geometry
        // E.g. If the spec says a runway is a polygon and we have a line, throw error and
        // push the feature to o2s layer
        var gFcode = geometryType.toString().charAt(0) + attrs.F_CODE;

        if (!(tds40.AttrLookup[gFcode.toUpperCase()]))
        {
            // For the UI: Throw an error and die if we don't have a valid feature
            if (tds40.configOut.OgrThrowError == 'true')
            {
                if (! attrs.F_CODE)
                {
                    returnData.push({attrs:{'error':'No Valid Feature Code'}, tableName: ''});
                    return returnData;
                }
                else
                {
                    //throw new Error(geometryType.toString() + ' geometry is not valid for F_CODE ' + attrs.F_CODE);
                    returnData.push({attrs:{'error':geometryType + ' geometry is not valid for ' + attrs.F_CODE + ' in TDSv40'}, tableName: ''});
                    return returnData;
                }
            }

            hoot.logTrace('FCODE and Geometry: ' + gFcode + ' is not in the schema');

            tableName = 'o2s_' + geometryType.toString().charAt(0);

            // Debug:
            // Dump out what attributes we have converted before they get wiped out
            if (tds40.configOut.getOgrDebugDumptags == 'true')
            {
                var kList = Object.keys(attrs).sort()
                for (var i = 0, fLen = kList.length; i < fLen; i++) print('Converted Attrs:' + kList[i] + ': :' + attrs[kList[i]] + ':');
            }

            if (tags['hoot:id'])
            {
                tags.raw_id = tags['hoot:id'];
                delete tags['hoot:id'];
            }


            // Convert all of the Tags to a string so we can jam it into an attribute
            // var str = JSON.stringify(tags);
            var str = JSON.stringify(tags,Object.keys(tags).sort());

            // Shapefiles can't handle fields > 254 chars
            // If the tags are > 254 char, split into pieces. Not pretty but stops errors
            // A nicer thing would be to arrange the tags until they fit neatly
            if (str.length < 255 || tds40.configOut.OgrSplitO2s == 'false')
            {
                // return {attrs:{tag1:str}, tableName: tableName};
                attrs = {tag1:str};
            }
            else
            {
                // Not good. Will fix with the rewrite of the tag splitting code
                if (str.length > 1012)
                {
                    hoot.logTrace('o2s tags truncated to fit in available space.');
                    str = str.substring(0,1012);
                }

                // return {attrs:{tag1:str.substring(0,253), tag2:str.substring(253)}, tableName: tableName};
                attrs = {tag1:str.substring(0,253),
                        tag2:str.substring(253,506),
                        tag3:str.substring(506,759),
                        tag4:str.substring(759,1012)};
            }

            returnData.push({attrs: attrs, tableName: tableName});
        }
        else // We have a feature
        {
            // Check if we need to make more features
            // NOTE: This returns structure we are going to send back to Hoot:  {attrs: attrs, tableName: 'Name'}
            returnData = tds40.manyFeatures(geometryType,tags,attrs);

            // Debug: Add the first feature
            //returnData.push({attrs: attrs, tableName: ''});

            // Now go through the features and clean them up
            var gType = geometryType.toString().charAt(0);
            for (var i = 0, fLen = returnData.length; i < fLen; i++)
            {
                // Make sure that we have a valid FCODE
                var gFcode = gType + returnData[i]['attrs']['F_CODE'];
                if (tds40.AttrLookup[gFcode.toUpperCase()])
                {
                    // Validate attrs: remove all that are not supposed to be part of a feature
                    tds40.validateAttrs(geometryType,returnData[i]['attrs']);

                    // Now set the FCSubtype
                    // NOTE: If we export to shapefile, GAIT _will_ complain about this
                    if (tds40.configOut.OgrEsriFcsubtype == 'true')
                    {
                        returnData[i]['attrs']['FCSUBTYPE'] = tds40.rules.subtypeList[returnData[i]['attrs']['F_CODE']];
                    }

                    // If we are using the TDS structre, fill the rest of the unused attrs in the schema
                    if (tds40.configOut.OgrThematicStructure == 'true')
                    {
                        returnData[i]['tableName'] = tds40.rules.thematicGroupList[gFcode];
                        tds40.validateTDSAttrs(gFcode, returnData[i]['attrs']);
                    }
                    else
                    {
                        returnData[i]['tableName'] = tds40.layerNameLookup[gFcode.toUpperCase()];
                    }
                }
                else
                {
                    // If the feature is not valid, just drop it
                    // Debug
                    // print('## Skipping: ' + gFcode);
                    returnData.splice(i,1);
                }
            } // End returnData loop

            // If we have unused tags, throw them into the "extra" layer
            if (Object.keys(notUsedTags).length > 0 && tds40.configOut.OgrNoteExtra == 'file')
            {
                var extraFeature = {};
                extraFeature.tags = JSON.stringify(notUsedTags);
                extraFeature.uuid = attrs.UFI;

                var extraName = 'extra_' + geometryType.toString().charAt(0);

                returnData.push({attrs: extraFeature, tableName: extraName});
            } // End notUsedTags

            // Look for Review tags and push them to a review layer if found
            if (tags['hoot:review:needs'] == 'yes')
            {
                var reviewAttrs = {};

                // Note: Some of these may be "undefined"
                reviewAttrs.note = tags['hoot:review:note'];
                reviewAttrs.score = tags['hoot:review:score'];
                reviewAttrs.uuid = tags.uuid;
                reviewAttrs.source = tags['hoot:review:source'];

                var reviewTable = 'review_' + geometryType.toString().charAt(0);
                returnData.push({attrs: reviewAttrs, tableName: reviewTable});
            } // End ReviewTags
        } // End else We have a feature

        // Debug:
        if (tds40.configOut.OgrDebugDumptags == 'true')
        {
            for (var i = 0, fLen = returnData.length; i < fLen; i++)
            {
                print('TableName ' + i + ': ' + returnData[i]['tableName'] + '  FCode: ' + returnData[i]['attrs']['F_CODE'] + '  Geom: ' + geometryType);
                var kList = Object.keys(returnData[i]['attrs']).sort()
                for (var j = 0, kLen = kList.length; j < kLen; j++) print('Out Attrs:' + kList[j] + ': :' + returnData[i]['attrs'][kList[j]] + ':');
            }
            print('');
        }

        return returnData;

    } // End of toTds

} // End of tds<|MERGE_RESOLUTION|>--- conflicted
+++ resolved
@@ -2068,16 +2068,10 @@
         // Doing this so we don't have to keep calling into Hoot core
         if (tds40.configIn == undefined)
         {
-<<<<<<< HEAD
-            tds40.configIn = {};
-            tds40.configIn.OgrDebugAddfcode = config.getOgrDebugAddfcode();
-            tds40.configIn.OgrDebugDumptags = config.getOgrDebugDumptags();
-=======
             tds.configIn = {};
             tds.configIn.OgrDebugAddfcode = config.getOgrDebugAddfcode();
             tds.configIn.OgrDebugDumptags = config.getOgrDebugDumptags();
             tds.configIn.OgrAddUuid = config.getOgrAddUuid();
->>>>>>> b85b6861
 
             // Get any changes
             tds40.toChange = hoot.Settings.get("translation.override");
@@ -2215,12 +2209,9 @@
             print('');
         }
 
-<<<<<<< HEAD
         // Override tag values if appropriate
         translate.overrideValues(tags,tds40.toChange);
 
-=======
->>>>>>> b85b6861
         return tags;
     }, // End of toOsm
 
@@ -2239,16 +2230,6 @@
         // Doing this so we don't have to keep calling into Hoot core
         if (tds40.configOut == undefined)
         {
-<<<<<<< HEAD
-            tds40.configOut = {};
-            tds40.configOut.OgrDebugDumptags = config.getOgrDebugDumptags();
-            tds40.configOut.OgrDebugDumpvalidate = config.getOgrDebugDumpvalidate();
-            tds40.configOut.OgrEsriFcsubtype = config.getOgrEsriFcsubtype();
-            tds40.configOut.OgrNoteExtra = config.getOgrNoteExtra();
-            tds40.configOut.OgrSplitO2s = config.getOgrSplitO2s();
-            tds40.configOut.OgrThematicStructure = config.getOgrThematicStructure();
-            tds40.configOut.OgrThrowError = config.getOgrThrowError();
-=======
             tds.configOut = {};
             tds.configOut.OgrDebugDumptags = config.getOgrDebugDumptags();
             tds.configOut.OgrDebugDumpvalidate = config.getOgrDebugDumpvalidate();
@@ -2258,7 +2239,6 @@
             tds.configOut.OgrThematicStructure = config.getOgrThematicStructure();
             tds.configOut.OgrThrowError = config.getOgrThrowError();
             tds.configOut.OgrAddUuid = config.getOgrAddUuid();
->>>>>>> b85b6861
 
             // Get any changes to OSM tags
             // NOTE: the rest of the config variables will change to this style of assignment soon

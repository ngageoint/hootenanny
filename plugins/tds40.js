--- conflicted
+++ resolved
@@ -1925,31 +1925,9 @@
             var gType = geometryType.toString().charAt(0);
             for (var i = 0, fLen = returnData.length; i < fLen; i++)
             {
-<<<<<<< HEAD
-
-                // Validate attrs: remove all that are not supposed to be part of a feature
-                tds.validateAttrs(geometryType,returnData[i]['attrs']);
-
-                // Now set the FCSubtype.
-                // NOTE: If we export to shapefile, GAIT _will_ complain about this
-                if (config.getOgrEsriFcsubtype() == 'true')
-                {
-                    returnData[i]['attrs']['FCSUBTYPE'] = tds.rules.subtypeList[returnData[i]['attrs']['F_CODE']];
-                }
-
-                var gFcode = gType + returnData[i]['attrs']['F_CODE'];
-                // If we are using the TDS structre, fill the rest of the unused attrs in the schema
-                if (config.getOgrThematicStructure() == 'true')
-                {
-                    returnData[i]['tableName'] = tds.rules.thematicGroupList[gFcode];
-                    tds.validateTDSAttrs(gFcode, returnData[i]['attrs']);
-                }
-                else
-=======
                 // Make sure that we have a valid FCODE
                 var gFcode = gType + returnData[i]['attrs']['F_CODE'];
                 if (tds.nfddAttrLookup[gFcode.toUpperCase()])
->>>>>>> b48d2853
                 {
                     // Validate attrs: remove all that are not supposed to be part of a feature
                     tds.validateAttrs(geometryType,returnData[i]['attrs']);

/*
 * This file is part of Hootenanny.
 *
 * Hootenanny is free software: you can redistribute it and/or modify
 * it under the terms of the GNU General Public License as published by
 * the Free Software Foundation, either version 3 of the License, or
 * (at your option) any later version.
 *
 * This program is distributed in the hope that it will be useful,
 * but WITHOUT ANY WARRANTY; without even the implied warranty of
 * MERCHANTABILITY or FITNESS FOR A PARTICULAR PURPOSE.  See the
 * GNU General Public License for more details.
 *
 * You should have received a copy of the GNU General Public License
 * along with this program.  If not, see <http://www.gnu.org/licenses/>.
 *
 * --------------------------------------------------------------------
 *
 * The following copyright notices are generated automatically. If you
 * have a new notice to add, please use the format:
 * " * @copyright Copyright ..."
 * This will properly maintain the copyright information. DigitalGlobe
 * copyrights will be updated automatically.
 *
 * @copyright Copyright (C) 2014 DigitalGlobe (http://www.digitalglobe.com/)
 */

/*
    TDSv40 conversion script:
        TDSv40  -> OSM+, and
        OSM+ -> TDSv40

    Based on mgcp/__init__.js script
*/

tds = {
    // getDbSchema - Load the standard schema or modify it into the TDS structure.
    getDbSchema: function() {
        tds.layerNameLookup = {}; // <GLOBAL> Lookup table for converting an FCODE to a layername
        tds.nfddAttrLookup = {}; // <GLOBAL> Lookup table for checking what attrs are in an FCODE

        // Warning: This is <GLOBAL> so we can get access to it from other functions
        tds.rawSchema = tds.schema.getDbSchema();

        // Add the Very ESRI specific FCSubtype attribute
        if (config.getOgrEsriFcsubtype() == 'true') tds.rawSchema = translate.addFCSubtype(tds.rawSchema);

        // Add the eLTDS attributes
        if (config.getOgrTdsAddEtds() == 'true') tds.rawSchema = translate.addEtds(tds.rawSchema);

        // Add empty "extra" feature layers if needed
<<<<<<< HEAD
        if (config.getOgrNoteExtra() == 'file') tds61.rawSchema = translate.addExtraFeature(tds61.rawSchema);
=======
        if (config.getOgrTdsExtra() == 'file') tds.rawSchema = translate.addExtraFeature(tds.rawSchema);
>>>>>>> 0c97b4aa

     /*
        // This has been removed since we no longer have text enumerations in the schema

        // Go go through the Schema and fix/add attributes
        for (var i=0, slen = tds.rawSchema.length; i < slen; i++)
        {
            // Cycle throught he columns and "edit" the attribute fields with Text Enumerations
            // We convert these to plain String types and avoid having to handle String enumerations
            for (var j=0, clen = tds.rawSchema[i].columns.length; j < clen; j++)
            {
                // exploit the Object and avoid a Switch :-)
                if (tds.rawSchema[i].columns[j].name in {'ZI004_RCG':1,'ZSAX_RS0':1,'ZI020_IC2':1})
                {
                    tds.rawSchema[i].columns[j].type = "String";
                    delete tds.rawSchema[i].columns[j].enumerations;
                }
            } // End For tds.rawSchema.columns.length
        } // End For tds.rawSchema.length
     */

        // Build the NFDD fcode/attrs lookup table. Note: This is <GLOBAL>
        tds.nfddAttrLookup = translate.makeAttrLookup(tds.rawSchema);

        // Debug
        // print("tds.nfddAttrLookup");
        // translate.dumpLookup(tds.nfddAttrLookup);

        // Decide if we are going to use TDS structure or 1 FCODE / File
        // if we DON't want the new structure, just return the tds.rawSchema
        if (config.getOgrThematicStructure() == 'false')
        {
            // Now build the FCODE/layername lookup table. Note: This is <GLOBAL>
            tds.layerNameLookup = translate.makeLayerNameLookup(tds.rawSchema);

            // Now add an o2s[A,L,P] feature to the tds.rawSchema
            // We can drop features but this is a nice way to see what we would drop
            tds.rawSchema = translate.addEmptyFeature(tds.rawSchema);

            // Add the empty Review layers
            tds.rawSchema = translate.addReviewFeature(tds.rawSchema);

            // Debugging:
            // translate.dumpSchema(tds.rawSchema);

            return tds.rawSchema;
        }

        // OK, now we build a new schema
        var newSchema = [];
        var layerName = '';
        var fCode = '';

        // Go through the fcode/layer list, find all of the layers and build a skeleton schema
        // layerList is used to keep track of what we have already seen
        var layerList = [];
        var geomType = '';
        for (var fc in tds.rules.thematicGroupList)
        {
            layerName = tds.rules.thematicGroupList[fc];
            if (~layerList.indexOf(layerName)) continue;  // Funky use of ~ instead of '!== -1'
            layerList.push(layerName);

            // Now build a skeleton schema
            if (~layerName.indexOf('Pnt'))
            {
                geomType = 'Point';
            }
            else if (~layerName.indexOf('Srf'))
            {
                geomType = 'Area';
            }
            else
            {
                geomType = 'Line';
            }

            newSchema.push({ name: layerName,
                          desc: layerName,
                          geom: geomType,
                          columns:[]
                        });
        } // End fc loop

        // Loop through the old schema and populate the new one
        var newSchemaLen = newSchema.length; // cached as we use this a lot
        for (var os = 0, osLen = tds.rawSchema.length; os < osLen; os++)
        {
            // The table looks like:
            // 'PGB230':'AeronauticPnt', // AircraftHangar
            // 'AGB230':'AeronauticSrf', // AircraftHangar
            // 'AGB015':'AeronauticSrf', // Apron
            // ....
            // So we add the geometry to the FCODE

            fCode = tds.rawSchema[os].geom.charAt(0) + tds.rawSchema[os].fcode;
            layerName = tds.rules.thematicGroupList[fCode];

            // Loop through the new schema and find the right layer
            for (var ns = 0; ns < newSchemaLen; ns++)
            {
                // If we find the layer, populate it
                if (newSchema[ns].name == layerName)
                {
                    // now start adding attrs from the raw schema. This Is Not Pretty

                    // Loop through the columns in the OLD schema
                    for (var cos = 0, cosLen = tds.rawSchema[os].columns.length; cos < cosLen; cos++)
                    {
                        var same = false;
                        // Loop through the columns in the NEW schema
                        for (var cns = 0, cnsLen = newSchema[ns].columns.length; cns < cnsLen; cns++)
                        {
                            // If the attribute names match then we can ignore it, unless it is enumerated
                            if (tds.rawSchema[os].columns[cos].name == newSchema[ns].columns[cns].name)
                            {
                                same = true;
                                if (tds.rawSchema[os].columns[cos].type !== 'enumeration' ) break;

                                // Now for some more uglyness....
                                // loop through the enumerated values  in the OLD schema
                                for (var oen = 0, oenlen = tds.rawSchema[os].columns[cos].enumerations.length; oen < oenlen; oen++)
                                {
                                    var esame = false;
                                    // Loop through the enumerated values in the NEW schema
                                    for (var nen = 0, nenlen = newSchema[ns].columns[cns].enumerations.length; nen < nenlen; nen++)
                                    {
                                        // If the names match, ignore it
                                        if (tds.rawSchema[os].columns[cos].enumerations[oen].name == newSchema[ns].columns[cns].enumerations[nen].name)
                                        {
                                            esame = true;
                                            break;
                                        }
                                    } // End nen loop
                                    // if the enumerated value isn't in the new list, add it
                                    if (!esame)
                                    {
                                        newSchema[ns].columns[cns].enumerations.push(tds.rawSchema[os].columns[cos].enumerations[oen]);
                                    }
                                } // End oen loop
                            } // End if enumeration
                        } // End nsc loop

                        // if the attr isn't in the new schema, add it
                        if (!same)
                        {
                            // Remove the Default Value so we get all Null values on export
                            // delete tds.rawSchema[os].columns[cos].defValue;
                            //tds.rawSchema[os].columns[cos].defValue = undefined;

                            newSchema[ns].columns.push(tds.rawSchema[os].columns[cos]);
                        }
                    } // End osc loop
                } // End if layerName
            } // End newSchema loop
        } // end tds.rawSchema loop

        // Create a lookup table of TDS structures attributes. Note this is <GLOBAL>
        tdsAttrLookup = translate.makeTdsAttrLookup(newSchema);

        // Debug:
        // print("tdsAttrLookup");
        // translate.dumpLookup(tdsAttrLookup);

        // Add the ESRI Feature Dataset name to the schema
        // newSchema = translate.addFdName(newSchema,'TDS');
        if (config.getOgrEsriFdname() !== "") newSchema = translate.addFdName(newSchema,config.getOgrEsriFdname());

        // Now add the o2s feature to the tds.rawSchema
        // We can drop features but this is a nice way to see what we would drop
        // NOTE: We add these feature AFTER adding the ESRI Feature Dataset so that they
        // DON'T get put under the Feature Dataset in the output.
        newSchema = translate.addEmptyFeature(newSchema);

        // Add the empty Review layers
        newSchema = translate.addReviewFeature(newSchema);

        // Debugging:
        // translate.dumpSchema(newSchema);

        return newSchema;

    }, // End getDbSchema

    // validateAttrs: Clean up the supplied attr list by dropping anything that should not be part of the
    //                feature, checking enumerated values and populating the OTH field.
    validateAttrs: function(geometryType,attrs) {

        // First, use the lookup table to quickly drop all attributes that are not part of the feature.
        // This is quicker than going through the Schema due to the way the Schema is arranged
        var attrList = tds.nfddAttrLookup[geometryType.toString().charAt(0) + attrs.F_CODE];

        var othList = {};

        if (attrs.OTH)
        {
            othList = translate.parseOTH(attrs.OTH); // Unpack the OTH field
            delete attrs.OTH;
        }

        if (attrList != undefined)
        {
            // The code is duplicated but it is quicker than doing the "if" on each iteration
            if (config.getOgrDebugDumpvalidate() == 'true')
            {
                for (var val in attrs)
                {
                    if (attrList.indexOf(val) == -1)
                    {
                        if (val in othList)
                        {
                            //Debug:
                            // print('Validate: Dropping OTH: ' + val + '  (' + othList[val] + ')');
                            delete othList[val];
                        }

                        hoot.logWarn('Validate: Dropping ' + val + '  from ' + attrs.F_CODE);
                        delete attrs[val];

                        // Since we deleted the attribute, Skip the text check
                        continue;
                    }
                    
                    // Now check the length of the text fields
                    // We need more info from the customer about this: What to do if it is too long
                    if (val in tds.rules.txtLength)
                    {
                        if (attrs[val].length > tds.rules.txtLength[val])
                        {
                            // First try splitting the attribute and grabbing the first value
                            var tStr = attrs[val].split(';');
                            if (tStr[0].length <= tds.rules.txtLength[val])
                            {
                                attrs[val] = tStr[0];
                            }
                            else
                            {
                                // Still too long. Chop to the maximum length.
                                attrs[val] = tStr[0].substring(0,tds.rules.txtLength[val]);
                                hoot.logWarn('Validate: Attribute ' + val + ' is ' + attrs[val].length + ' long. Truncating to ' + tds.rules.txtLength[val] + ' characters.');
                            }
                        } // End text attr length > max length
                        // It's text fo skip the next test
                        continue;
                    } // End in txtLength
                } // End attrs loop
            }
            else
            {
                for (var val in attrs)
                {
                    if (attrList.indexOf(val) == -1)
                    {
                        if (val in othList)
                        {
                            //Debug:
                            // print('Validate: Dropping OTH: ' + val + '  (' + othList[val] + ')');
                            delete othList[val];
                        }

                        delete attrs[val];

                        // Since we deleted the attribute, Skip the text check
                        continue;
                    }
                    // Now check the length of the text fields
                    // We need more info from the customer about this: What to do if it is too long
                    if (val in tds.rules.txtLength)
                    {
                        if (attrs[val].length > tds.rules.txtLength[val])
                        {
                            // First try splitting the attribute and grabbing the first value
                            var tStr = attrs[val].split(';');
                            if (tStr[0].length <= tds.rules.txtLength[val])
                            {
                                attrs[val] = tStr[0];
                            }
                            else
                            {
                                // Still too long. Chop to the maximum length.
                                attrs[val] = tStr[0].substring(0,tds.rules.txtLength[val]);
                                hoot.logWarn('Validate: Attribute ' + val + ' is ' + attrs[val].length + ' long. Truncating to ' + tds.rules.txtLength[val] + ' characters.');
                            }
                        } // End text attr length > max length
                        // It's text fo skip the next test
                        continue;
                    } // End in txtLength
                } // End attrs loop
            }
        }
        else
        {
            hoot.logWarn('Validate: No attrList for ' + attrs.F_CODE + ' ' + geometryType);
        } // End Drop attrs

        // Repack the OTH field
        if (Object.keys(othList).length > 0)
        {
            attrs.OTH = translate.packOTH(othList);
            // Debug:
            // print('New OTH: ' + attrs.OTH);
        }

        // No quick and easy way to do this unless we build yet another lookup table
        var feature = {};

        for (var i=0, sLen = tds.rawSchema.length; i < sLen; i++)
        {
            if (tds.rawSchema[i].fcode == attrs.F_CODE && tds.rawSchema[i].geom == geometryType)
            {
                feature = tds.rawSchema[i];
                break;
            }
        }

        // Now validate the Enumerated values
        for (var i=0, cLen = feature['columns'].length; i < cLen; i++)
        {
            // Skip non enumeratied attributes
            if (feature.columns[i].type !== 'enumeration') continue;

            var enumName = feature.columns[i].name;

            // Skip stuff that is missing and will end up as a default value
            if (!(attrs[enumName])) continue;

            var attrValue = attrs[enumName];
            var enumList = feature.columns[i].enumerations;
            var enumValueList = [];

            // Pull all of the values out of the enumerated list to make life easier
            for (var j=0, elen = enumList.length; j < elen; j++) enumValueList.push(enumList[j].value);

            // If we DONT have the value in the list, add it to the OTH or MEMO field
            if (enumValueList.indexOf(attrValue) == -1)
            {
                var othVal = '(' + enumName + ':' + attrValue + ')';

                // No "Other" value. Push to the Memo field
                if (enumValueList.indexOf('999') == -1)
                {
                    // Set the offending enumerated value to the default value
                    attrs[enumName] = feature.columns[i].defValue;

                    hoot.logVerbose('Validate: Enumerated Value: ' + attrValue + ' not found in ' + enumName + ' Setting ' + enumName + ' to its default value (' + feature.columns[i].defValue + ')');

                    attrs.ZI006_MEM = translate.appendValue(attrs.ZI006_MEM,othVal,';');
                }
                else
                {
                    // Set the offending enumerated value to the "other" value
                    attrs[enumName] = '999';

                    hoot.logVerbose('Validate: Enumerated Value: ' + attrValue + ' not found in ' + enumName + ' Setting OTH and ' + enumName + ' to Other (999)');

                    attrs.OTH = translate.appendValue(attrs.OTH,othVal,' ');
                }

            } // End attrValue in enumList

        } // End Validate Enumerations

    }, // End validateAttrs


    // validateTDSAttrs - Clean up the TDS format attrs.  This sets all of the extra attrs to be "undefined"
    validateTDSAttrs: function(gFcode, attrs) {

        var tdsAttrList = tdsAttrLookup[tds.rules.thematicGroupList[gFcode]];
        var nfddAttrList = tds.nfddAttrLookup[gFcode];

        for (var i = 0, len = tdsAttrList.length; i < len; i++)
        {
            if (nfddAttrList.indexOf(tdsAttrList[i]) == -1) attrs[tdsAttrList[i]] = undefined;
        }
    }, // End validateTDSAttrs


    // Sort out if we need to return more than one feature.
    // This is generally for Roads, Railways, bridges, tunnels etc.
    manyFeatures: function(geometryType, tags, attrs)
    {
        var newfeatures = [];

        // Add the first feature to the structure that we return
        var returnData = [{attrs:attrs, tableName:''}];

        // Sort out Roads, Railways, Bridges, Tunnels, Embankments and Cuttings.
        if (geometryType == 'Line' && (tags.highway || tags.railway))
        {
            // var tagList = ['bridge','tunnel','embankment','ford','cutting'];
            var tagList = ['bridge','tunnel','embankment','cutting'];

            // 1. Look at the fcodes
            // Bridge, Tunnel, Ford, Embankment, Cut
            if (['AQ040','AQ130','BH070','DB090','DB070'].indexOf(attrs.F_CODE) > -1)
            {
                var nTags = JSON.parse(JSON.stringify(tags));
                delete nTags.uuid;

                // Roads can go over a Ford, Railways can't
                tagList.push('ford');

                for (var i in tagList)
                {
                    if (nTags[tagList[i]] && nTags[tagList[i]] !== 'no')
                    {
                        delete nTags[tagList[i]];
                    }
                } // End for tag list

                newfeatures.push({attrs: {}, tags: nTags});
            }
            // Now look for road type features
            // Road, Cart Track, Trail
            else if (['AP030','AP010','AP050'].indexOf(attrs.F_CODE) > -1)
            {
                // Roads can go over a Ford, Railways can't
                tagList.push('ford');

                for (var i in tagList)
                {
                    if (tags[tagList[i]] && tags[tagList[i]] !== 'no') // We have one of these...
                    {
                        var nTags = JSON.parse(JSON.stringify(tags));
                        delete nTags.uuid;

                        if (nTags.highway) // Paranoid.....
                        {
                            delete nTags.highway;
                        }

                        newfeatures.push({attrs: {'TRS':'13'}, tags: nTags});
                        break;
                    }
                }
            }
            // Now look for Railways
            else if(['AN010','AN050'].indexOf(attrs.F_CODE) > -1)
            {
                for (var i in tagList)
                {
                    if (tags[tagList[i]] && tags[tagList[i]] !== 'no') // We have one of these...
                    {
                        var nTags = JSON.parse(JSON.stringify(tags));
                        delete nTags.uuid;

                        if (nTags.railway) // Paranoid.....
                        {
                            delete nTags.railway;
                        }
                        newfeatures.push({attrs: {'TRS':'12'}, tags: nTags});
                        break;
                    }
                }

            } // End Railway


        } // End sort out Road, Railway, Bridge and Tunnel

        // Loop through the new features and process them.
        // Note: This is the same as we did for the main feature.
        for (var i = 0, nFeat = newfeatures.length; i < nFeat; i++)
        {
            // pre processing
            tds.applyToNfddPreProcessing(newfeatures[i]['tags'], newfeatures[i]['attrs'], geometryType);

            // apply the simple number and text biased rules
            // Note: These are BACKWARD, not forward!
            translate.applySimpleNumBiased(newfeatures[i]['attrs'], newfeatures[i]['tags'], tds.rules.numBiased, 'backward',tds.rules.intList);
            translate.applySimpleTxtBiased(newfeatures[i]['attrs'], newfeatures[i]['tags'], tds.rules.txtBiased, 'backward');

            // one 2 one - we call the version that knows about OTH fields
            translate.applyNfddOne2One(newfeatures[i]['tags'], newfeatures[i]['attrs'], tds.lookup, tds.fcodeLookup);

            // post processing
            tds.applyToNfddPostProcessing(newfeatures[i]['tags'], newfeatures[i]['attrs'], geometryType, {});

            returnData.push({attrs: newfeatures[i]['attrs'],tableName: ''});
        }

        return returnData;
    }, // End manyFeatures


    // Doesn't do much but saves typing the same code out a few times in the to NFDD Pre Processing
    fixTransType : function(tags)
    {
        if (tags.railway)
        {
            tags['transport:type'] = 'railway';
        }
        else if (tags.highway && ['path','pedestrian','steps','trail'].indexOf(tags.highway) > -1)
        {
            tags['transport:type'] = 'pedestrian';
        }
        else if (tags.highway)
        {
            tags['transport:type'] = 'road';
        }
    },


    // ##### Start of the xxToOsmxx Block #####
    applyToOsmPreProcessing: function(attrs, layerName, geometryType)
    {
        // Drop the FCSUBTYPE since we don't use it
        if (attrs.FCSUBTYPE) delete attrs.FCSUBTYPE;

        // The What Were They Thinking? swap list.  Each of these is the _same_ attribute
        // but renamed in different features. Some of these were done during the move from TDSv30 to
        // TDSv40.  We swap these so that there is only one set of rules needed in the One2One section.
        // These get converted back on output - if we need to.
        var swapList = {
                'ASU':'ZI019_ASU', 'ASU2':'ZI019_ASU3', 'ASU3':'ZI019_ASU3',
                'AT005_CAB':'CAB', 'AT005_CAB2':'CAB2', 'AT005_CAB3':'CAB3',
                'DEP':'DZP',
                'HYP':'ZI024_HYP',
                'LEN_':'LZN',
                'MEM':'ZI006_MEM',
                'PBY':'ZI014_PBY', 'PBY2':'ZI014_PBY2', 'PBY3':'ZI014_PBY3',
                'PPO':'ZI014_PPO', 'PPO2':'ZI014_PPO2', 'PPO3':'ZI014_PPO3',
                'PRW':'ZI014_PRW', 'PRW2':'ZI014_PRW2', 'PRW3':'ZI014_PRW3',
                'RCG':'ZI004_RCG',
                'WD1':'ZI016_WD1',
                'YWQ':'ZI024_YWQ',
                'ZI020_IC2':'IC2',
                'ZI025_WLE':'WLE',
                'ZI032_GUG':'GUG',
                'ZI032_TOS':'TOS',
                'ZI032_PYC':'PYC',
                'ZI032_PYM':'PYM',
                'ZI071_FFN':'FFN', 'ZI071_FFN2':'FFN2', 'ZI071_FFN3':'FFN3'
                };

        // List of data values to drop/ignore
        var ignoreList = { '-999999.0':1, '-999999':1, 'noinformation':1 };

        // List of attributes that can't have '0' as a value
        var noZeroList = ['BNF','DZC','LC1','LC2','LC3','LC4','LTN','NOS','NPL','VST','WD1','WD2','WT2','ZI016_WD1'];

        // This is a handy loop. We use it to:
        // 1) Remove all of the "No Information" and -999999 fields
        // 2) Convert all of the Attrs to uppercase - if needed
        // 3) Swap some of the funky named attrs around.
        for (var col in attrs)
        {
            // slightly ugly but we would like to account for: 'No Information', 'noInformation' etc
            // First, push to lowercase
            var attrValue = attrs[col].toString().toLowerCase();

            // Get rid of the spaces in the text
            attrValue = attrValue.replace(/\s/g, '');

            // Wipe out the useless values
            if (attrs[col] == '' || attrValue in ignoreList || attrs[col] in ignoreList)
            {
                delete attrs[col]; // debug: Comment this out to leave all of the No Info stuff in for testing
                continue;
            }

            // Remove attributes with '0' values if they can't be '0'
            if (noZeroList.indexOf(col) > -1 && attrs[col] == '0')
            {
                delete attrs[col];
                continue
            }

            // Push the attribute to upper case - if needed
            var c = col.toUpperCase();
            if (c !== col)
            {
                attrs[c] = attrs[col];
                delete attrs[col];
                col = c; // For the rest of this loop iteration
            }

            // Now see if we need to swap attr names
            if (col in swapList)
            {
                // Debug:
                // print('Swapped: ' + swapList[i]);
                attrs[swapList[col]] = attrs[col];
                delete attrs[col];
                continue;
            }

            // The following is to account for TDSv30 vs TDSv40 attribute naming. Somehow
            // they had the bright idea to rename XXX1 to XXX for a stack of features:
            // E.g. FFN1 -> FFN
            var endChar = col.charAt(col.length - 1);
            if (endChar == 1 && ['LC1','ZI016_WD1','ZI020_FI1','MGL1'].indexOf(col) == -1)
            {
                attrs[col.slice(0,-1)] = attrs[col]
                // Debug:
                // print('Swapped: ' + col);
                delete attrs[col];
                continue;
            }
        } // End in attrs loop

        // Drop all of the XXX Closure default values IFF the associated attributes are
        // not set.
        // Doing this after the main cleaning loop so all of the -999999 values are
        // already gone and we can just check for existance.
        var closureList = { 'RMWC':['RMWL','RMWU'], 'SGCC':['SGCL','SGCU'],
                            'BPWHAC':['BPWHAL','BPWHAU'], 'BPWHBC':['BPWHBL','BPWHBU'],
                            'BPWSAC':['BPWSAL','BPWSAU'], 'BPWSBC':['BPWSBL','BPWSBU'],
                            'BWVCAC':['BWVCAL','BWVCAU'], 'BWVCBC':['BWVCBL','BWVCBU'],
                            'GSGCHC':['GSGCHL','GSGCHU'], 'GSGCLC':['GSGCLL','GSGCLU']
                          }

        for (var i in closureList)
        {
            if (attrs[i])
            {
                if (attrs[closureList[i][0]] || attrs[closureList[i][1]])
                {
                    continue;
                }
                else
                {
                    delete attrs[i];
                }
            }
        } // End closureList

        if (attrs.F_CODE)
        {
            // Drop the the "Not Found" F_CODE. This is from the UI
            if (attrs.F_CODE == 'Not found') delete attrs.F_CODE;
        }
        else if (attrs.FCODE)
        {
            attrs.F_CODE = attrs.FCODE;
            delete attrs.FCODE;
        }
        else
        {
            // Time to find an FCODE based on the filename
            var fCodeMap = [
                ['AF010', ['af010','smokestack_p']], // Smokestack
                ['AH025', ['ah025','engineered_earthwork_s','engineered_earthwork_p']], // Engineered Earthwork
                ['AH060', ['ah060','underground_bunker_s','underground_bunker_p']], // Underground Bunker
                ['AL010', ['al010','facility_s','facility_p']], // Facility
                ['AL013', ['al013','building_s','building_p']], // Building
                ['AL018', ['al018','building_superstructure_s','building_superstructure_c','building_superstructure_p']], // Building Superstructure
                ['AL020', ['al020','built-up_area_s','built-up_area_p']], // Built up area
                ['AL030', ['al030','cemetery_s','cemetery_p']], // Cemetary
                ['AL070', ['al070','fence_c']], // Fence
                ['AL099', ['al099','hut_p']], // Hut
                ['AL105', ['al105','settlement_s','settlement_p']], // Settlement
                ['AL130', ['al130','memorial_monument_s','memorial_monument_p']], // Memorial Monument
                ['AL200', ['al200','ruins_s','ruins_p']], // Ruins
                ['AL208', ['al208','shanty_town_s','shanty_town_p']], // Shanty Town
                ['AL241', ['al241','tower_s','tower_p']], // Tower
                ['AL260', ['al260','wall_c']], // Wall
                ['AM080', ['am080','water_tower_p','water_tower_s']], // Water Tower
                ['AN010', ['an010','railway_c']], // Railway
                ['AN050', ['an050','railway_sidetrack_c']], // Railway Sidetrack
                ['AN060', ['an060','railway_yard_s']], // Railway Yard
                ['AN075', ['an075','railway_turntable_p','railway_turntable_p']], // Railway Turntable
                ['AN076', ['an076','roundhouse_s','roundhouse_p']], // Roundhouse
                ['AP010', ['ap010','cart_track_c']], // Cart Track
                ['AP020', ['ap020','road_interchange_p']], // Interchange
                ['AP030', ['ap030','road_c']], // Road
                ['AP040', ['ap040','gate_c','gate_p']], // Gate
                ['AP041', ['ap041','vehicle_barrier_c','vehicle_barrier_p']], // Vehicle Barrier
                ['AP050', ['ap050','trail_c']], // Trail
                ['AQ040', ['aq040','bridge_c','bridge_p']], // Bridge
                ['AQ045', ['aq045','bridge_span_c','bridge_span_p']], // Bridge Span
                ['AQ065', ['aq065','culvert_c','culvert_p']], // Culvert
                ['AQ070', ['aq070','ferry_crossing_c']], // Ferry Crossing
                ['AQ095', ['aq095','tunnel_mouth_p']], // Tunnel Mouth
                ['AQ113', ['aq113','pipeline_c']], // Pipeline
                ['AQ125', ['aq125','transportation_station_s','transportation_station_p']], // Transportation Station
                ['AQ130', ['aq130','tunnel_c']], // Tunnel
                ['AQ140', ['aq140','vehicle_lot_s']], // Vehicle Lot
                ['AQ141', ['aq141','parking_garage_s','parking_garage_p']], // Parking Garage
                ['AQ170', ['aq170','motor_vehicle_station_s','motor_vehicle_station_p']], // Motor Vehicle Station
                ['AT010', ['at010','dish_aerial_p']], // Dish Aerial
                ['AT042', ['at042','pylon_p']], // Pylon
                ['BH010', ['bh010','aqueduct_s','aqueduct_c']], // Aqueduct
                ['BH020', ['bh020','canal_s','canal_c']], // Canal
                ['BH030', ['bh030','ditch_s','ditch_c']], // Ditch
                ['BH070', ['bh070','ford_c','ford_p']], // Ford
                ['BH082', ['bh082','inland_waterbody_s','inland_waterbody_p']], // Inland Waterbody
                ['BH140', ['bh140', 'river_s','river_c']], // River
                ['BH170', ['bh170','natural_pool_p']], // Natural Pool
                ['BH230', ['bh230', 'water_well_p','water_well_s']], // Water Well
                ['BI010', ['bi010', 'cistern_p']], // Cistern
                ['DB070', ['db070','cut_c']], // Cut
                ['DB150', ['db150','mountain_pass_p']], // Mountain Pass
                ['GB050', ['gb050','aircraft_revetment_c']], // Aircraft Revetment
                ['ZD040', ['zd040','named_location_s','named_location_c','named_location_p']], // Named Location
                ['ZD045', ['zd045','annotated_location_s','annotated_location_c','annotated_location_p']], // Named Location
                ];

            // Funky but it makes life easier
            var llayerName = layerName.toString().toLowerCase();

            for (var row in fCodeMap)
            {
                for (var val in fCodeMap[row][1])
                {
                    if (llayerName == fCodeMap[row][1][val])
                    {
                        attrs.F_CODE = fCodeMap[row][0];
                        break;
                    }
                }
            }
        } // End of Find an FCode

    }, // End of applyToOsmPreProcessing

    applyToOsmPostProcessing : function (attrs, tags, layerName, geometryType)
    {
     /* Now sort out Roads
        HCT, TYP, RTY etc are related. No easy way to use one2one rules

        HCT : Thoroughfare Class - TDS 3.0
        TYP ; Thoroughfare Type - TDS 3.0 & 4.0
        RTN_ROI: Route Designation - TDS 4.0
        RIN_ROI: Route Designation - TDS 5.0 & 6.0
        RTY: Roadway Type - TDS 5.0 & 6.0

        TDS3   TDS4       TDS5       TDS6
        HCT -> RTN_ROI -> RIN_ROI -> RIN_ROI
        TYP -> TYP     -> RTY     -> RTY
     */
        if (attrs.F_CODE == 'AP030') // Make sure we have a road
        {
            // Set a Default: "It is a road but we don't know what it is"
            tags.highway = 'road';

            // Top level
            if (tags['ref:road:type'] == 'motorway'
                || tags['ref:road:class'] == 'national_motorway')
            {
                tags.highway = 'motorway';
            }
            else if (tags['ref:road:type'] == 'limited_access_motorway'
                || tags['ref:road:class'] == 'primary')
            {
                tags.highway = 'trunk';
            }
            else if (tags['ref:road:class'] == 'secondary'
                || tags['ref:road:type'] == 'parkway')
            {
                tags.highway = 'primary';
            }
            else if (tags['ref:road:class'] == 'local')
            {
                tags.highway = 'secondary';
            }
            else if (tags['ref:road:type'] == 'road'
                || tags['ref:road:type'] == 'boulevard')
            {
                tags.highway = 'tertiary';
            }
            else if (tags['ref:road:type'] == 'street')
            {
                tags.highway = 'unclassified';
            }
            else if (tags['ref:road:type'] == 'lane')
            {
                tags.highway = 'service';
            }
            // Other should get picked up by the OTH field
            else if (tags['ref:road:type'] == 'other')
            {
                tags.highway = 'road';
            }
            // Catch all for the rest of the ref:road:type: close, circle drive etc
            else if (tags['ref:road:type'])
            {
                tags.highway = 'residential';
            }
       } // End if AP030

        // Add the LayerName to the source
        if ((! tags.source) && layerName !== '') tags.source = 'tdsv40:' + layerName.toLowerCase();

        // If we have a UFI, store it. Some of the MAAX data has a LINK_ID instead of a UFI
        if (tags.uuid)
        {
            tags.uuid = '{' + tags['uuid'].toString().toLowerCase() + '}';
        }
        else
        {
            tags.uuid = createUuid();
        }


        if (tds.osmPostRules == undefined)
        {
            // ##############
            // A "new" way of specifying rules. Jason came up with this while playing around with NodeJs
            //
            // Rules format:  ["test expression","output result"];
            // Note: t = tags, a = attrs and attrs can only be on the RHS
            var rulesList = [
            ["t.amenity == 'stop' && t['transport:type'] == 'bus'","t.highway = 'bus_stop';"],
            ["t.boundary == 'protected_area' && !(t.protect_class)","t.protect_class = '4';"],
            ["t['bridge:movable'] && t['bridge:movable'] !== 'no' && t['bridge:movable'] !== 'unknown'","t.bridge = 'movable'"],
            ["t.control_tower == 'yes' && t.use == 'air_traffic_control'","t['tower:type'] = 'observation'"],
            ["t.desert_surface","t.surface = t.desert_surface; delete t.desert_surface"],
            ["t.diplomatic && !(t.amenity)","t.amenity = 'embassy'"],
            ["t['generator:source'] == 'wind'","t.power = 'generator'"],
            ["t.historic == 'castle' && !(t.ruins) && !(t.building)","t.building = 'yes'"],
            ["(t.landuse == 'built_up_area' || t.place == 'settlement') && t.building","t['settlement:type'] = t.building; delete t.building"],
            ["t.leisure == 'stadium'","t.building = 'yes'"],
            ["t['material:vertical']","t.material = t['material:vertical']; delete t['material:vertical']"],
            ["t['monitoring:weather'] == 'yes'","t.man_made = 'monitoring_station'"],
            ["t.public_transport == 'station' && t['transport:type'] == 'railway'","t.railway = 'station'"],
            ["t.public_transport == 'station' && t['transport:type'] == 'bus'","t.bus = 'yes'"],
            ["t.pylon =='yes' && t['cable:type'] == 'cableway'"," t.aerialway = 'pylon'"],
            ["t.pylon =='yes' && t['cable:type'] == 'power'"," t.power = 'tower'"],
            ["t.service == 'yard'","t.railway = 'yes'"],
            ["t.service == 'siding'","t.railway = 'yes'"],
            ["t.social_facility","t.amenity = 'social_facility'; t['social_facility:for'] = t.social_facility; t.social_facility = 'shelter'"],
            ["t['tower:material']","t.material = t['tower:material']; delete t['tower:material']"],
            ["t['tower:type'] && !(t.man_made)","t.man_made = 'tower'"],
            ["t.use == 'islamic_prayer_hall' && !(t.amenity)","t.amenity = 'place_of_worship'"],
            ["t.water || t.landuse == 'basin'","t.natural = 'water'"],
            ["t.waterway == 'flow_control'","t.flow_control = 'sluice_gate'"],
            ["t.wetland && !(t.natural)","t.natural = 'wetland'"]
            ];

            tds.osmPostRules = translate.buildComplexRules(rulesList);
        }

        // translate.applyComplexRules(tags,attrs,rulesList);
        translate.applyComplexRules(tags,attrs,tds.osmPostRules);

        // ##############

        // Road & Railway Crossings
        // Road/Rail = crossing
        // Road + Rail = level_crossing
        if (tags.crossing_point)
        {
            if (tags['transport:type'] == 'railway')
            {
                tags.railway = 'crossing';

                if (tags['transport:type2'] == 'road') tags.railway = 'level_crossing';
            }
            else if (tags['transport:type'] == 'road')
            {
                if (tags['transport:type2'] == 'railway')
                {
                    tags.railway = 'level_crossing';
                }
                else
                {
                    tags.highway = 'crossing';
                }
            }
        } // End crossing_point


        // Add a building tag to buildings if we don't have one
        // We can't do this in the funky rules function as it uses "attrs" _and_ "tags"
        if (attrs.F_CODE == 'AL013' && !(tags.building)) tags.building = 'yes';

        // facility list is used for translating between buildings and facilities based on use
        // format:  "use":"building or amenity"
        // var facilityList = {'education':'school', 'healthcare':'hospital', 'university':'university'};

        // Fix the building 'use' tag. If the building has a 'use' and no specific building tag. Give it one
        if (tags.building == 'yes' && tags.use)
        {
            if ((tags.use.indexOf('manufacturing') > -1) || (tags.use.indexOf('processing') > -1))
            {
                tags.building = 'industrial';
            }
      /*
            else if (tags.use in facilityList)
            {
                tags.building = facilityList[tags.use];
                // delete tags.use;
            }
       */
        }

        // Education:
        if (tags['isced:level'] || tags.use == 'education')
        {
            if (tags.building == 'yes')
            {
                tags.building = 'school'
            }
            else if (tags.facility)
            {
                tags.amenity = 'school';
            }
        }

        if (tags.use == 'vocational_education')
        {
            if (tags.building == 'yes')
            {
                tags.building = 'college'
            }
            else if (tags.facility)
            {
                tags.amenity = 'college';
            }
        }


        // A facility is an area. Therefore "use" becomes "amenity". "Building" becomes "landuse"
        if (tags.facility && tags.use)
        {
            if ((tags.use.indexOf('manufacturing') > -1) || (tags.use.indexOf('processing') > -1))
            {
                tags.man_made = 'works';
            }
       /*
            else if (tags.use in facilityList)
            {
                tags.amenity = facilityList[tags.use];
            }
        */
        }

        // Fix up landuse tags
        if (attrs.F_CODE == 'AL020')
        {
            switch (tags.use) // Fixup the landuse tags
            {
                case undefined: // Break early if no value
                    break;

                case 'commercial':
                    tags.landuse = 'commercial';
                    delete tags.use;
                    break;

                case 'industrial':
                    tags.landuse = 'industrial';
                    delete tags.use;
                    break;

                case 'residential':
                    tags.landuse = 'residential';
                    delete tags.use;
                    break;
            } // End switch
        }

        // Fix oil/gas/petroleum fields
        if (attrs.F_CODE == 'AA052')
        {
            switch (tags.product)
            {
                case undefined:
                    break;

                case 'gas':
                    tags.industrial = 'gas';
                    break;

                case 'petroleum':
                    tags.industrial = 'oil';
                    break;
            }
        } // End Hydrocarbons


        // Lifecycle tags
        // NOTE: This needs to be expanded.
        if (tags.condition)
        {
            if (tags.condition == 'construction')
            {
//                 if (tags.highway && attrs.F_CODE == 'AP030')
                if (tags.highway)
                {
                    tags.construction = tags.highway;
                    tags.highway = 'construction';
                    delete tags.condition;
                }
                else if (tags.railway)
                {
                    tags.construction = tags.railway;
                    tags.railway = 'construction';
                    delete tags.condition;
                }
            } // End Construction

        } // End Condition tags

        // Add defaults for common features
        if (attrs.F_CODE == 'AP020' && !(tags.junction)) tags.junction = 'yes';
        if (attrs.F_CODE == 'AQ040' && !(tags.bridge)) tags.bridge = 'yes';
        if (attrs.F_CODE == 'BH140' && !(tags.waterway)) tags.waterway = 'river';

        // Denominations without religions - from ZI037_REL which has some denominations as religions
        if (tags.denomination)
        {
            switch (tags.denomination)
            {
                case 'roman_catholic':
                case 'orthodox':
                case 'protestant':
                case 'chaldean_catholic':
                case 'nestorian': // Not sure about this
                    tags.religion = 'christian';
                    break;

                case 'shia':
                case 'sunni':
                    tags.religion = 'muslim';
                    break;
            } // End switch
        }

        // Religious buildings: Church, Pagoda, Temple etc
        if (attrs.ZI037_REL && tags.amenity !== 'place_of_worship')
        {
            tags.amenity = 'place_of_worship';
        }

        // Fords & Roads
        if (attrs.F_CODE == 'BH070' && !(tags.highway)) tags.highway = 'road';
        if ('ford' in tags && !(tags.highway)) tags.highway = 'road';

        // Unpack the ZI006_MEM field
        if (tags.note)
        {
            var tObj = translate.unpackMemo(tags.note);

            if (tObj.tags !== '')
            {
                var tTags = JSON.parse(tObj.tags)
                for (i in tTags)
                {
                    // Debug
                    // print('Memo: Add: ' + i + ' = ' + tTags[i]);
                    if (tags[tTags[i]]) hoot.logWarn('Unpacking ZI006_MEM, overwriting ' + i + ' = ' + tags[i] + '  with ' + tTags[i]);
                    tags[i] = tTags[i];
                }
            }

            if (tObj.text !== '')
            {
                tags.note = tObj.text;
            }
            else
            {
                delete tags.note;
            }
        } // End unpack tags.note

        // Fix up areas
        // The thought is: If Hoot thinks it's an area but OSM doesn't think it's an area, make it an area.
        if (geometryType == 'Area' && ! translate.isOsmArea(tags))
        {
            // Debug
            // print('Adding area=yes');
            tags.area = 'yes';
        }

        /* Putting this on hold as it will impact conflation
        // Tweek the "abandoned" tag. Should this be extended to "destroyed" as well?
        if (tags.condition == 'abandoned')
        {
            abandonedList = ['amenity','shop','highway','tourism','leisure','building'];

            print('XX In Abandoned');

            for (var i = 0, len = abandonedList.length; i < len; i++)
            {
                if (tags[abandonedList[i]])
                {
                    print('Tags: ' + abandonedList[i]);
                    tags['abandoned:' + abandonedList[i]] = tags[abandonedList[i]];
                    delete tags[abandonedList[i]];
                    delete tags.condition;
                    break;
                }
            }
        }
    */

    }, // End of applyToOsmPostProcessing

    // ##### End of the xxToOsmxx Block #####

    // ##### Start of the xxToNfddxx Block #####

    applyToNfddPreProcessing: function(tags, attrs, geometryType)
    {
        // Remove Hoot assigned tags for the source of the data
        if (tags['source:ingest:datetime']) delete tags['source:ingest:datetime'];
        if (tags.area) delete tags.area;
        if (tags['error:circular']) delete tags['error:circular'];
        if (tags['hoot:status']) delete tags['hoot:status'];

        // Initial cleanup
        for (var i in tags)
        {
            // Remove empty tags
            if (tags[i] == '')
            {
                delete tags[i];
                continue;
            }

            // Convert "abandoned:XXX" features
            if (i.indexOf('abandoned:') !== -1)
            {
                // Hopeing there is only one ':' in the tag name...
                var tList = i.split(':');
                tags[tList[1]] = tags[i];
                tags.condition = 'abandoned';
                delete tags[i];
            }
        }

        if (tds.nfddPreRules == undefined)
        {
        // See ToOsmPostProcessing for more details about rulesList.
            var rulesList = [
            ["t.amenity == 'bus_station'","t.public_transport = 'station'; t['transport:type'] == 'bus'"],
            ["t.amenity == 'marketplace'","t.facility = 'yes'"],
            ["t.construction && t.highway","t.highway = t.construction; t.condition = 'construction'; delete t.construction"],
            ["t.construction && t.railway","t.railway = t.construction; t.condition = 'construction'; delete t.construction"],
            ["t.control_tower && t.man_made == 'tower'","delete t.man_made"],
            ["t.diplomatic && t.amenity == 'embassy'","delete t.amenity"],
            ["t.highway == 'stop'","a.F_CODE = 'AQ062'"],
            ["t.highway == 'give-way'","a.F_CODE = 'AQ062'"],
            ["t.highway == 'bus_stop'","t['transport:type'] = 'bus'"],
            ["t.highway == 'mini_roundabout'","t.junction = 'roundabout'"],
            ["t.highway == 'crossing'","t['transport:type'] = 'road';a.F_CODE = 'AQ062'; delete t.highway"],
            ["t.historic == 'castle' && t.building","delete t.building"],
            ["t.historic == 'castle' && t.ruins == 'yes'","t.condition = 'destroyed'; delete t.ruins"],
            ["t.landcover == 'snowfield' || t.landcover == 'ice-field'","a.F_CODE = 'BJ100'"],
            ["t.landuse == 'farmland' && t.crop == 'fruit_tree'","t.landuse = 'orchard'"],
            ["t.landuse == 'reservoir'","t.water = 'reservoir'; delete t.landuse"],
            ["t.landuse == 'scrub'","t.natural = 'scrub'; delete t.landuse"],
            ["t.leisure == 'recreation_ground'","t.landuse = 'recreation_ground'; delete t.leisure"],
            ["t.leisure == 'sports_centre'","t.facility = 'yes'; t.use = 'recreation'; delete t.leisure"],
            ["t.leisure == 'stadium' && t.building","delete t.building"],
            ["t.median == 'yes'","t.is_divided = 'yes'"],
            ["t.natural == 'desert' && t.surface","t.desert_surface = t.surface; delete t.surface"],
            ["t.natural == 'wood'","t.landuse = 'forest'; delete t.natural"],
            ["t.power == 'pole'","t['cable:type'] = 'power';t['tower:shape'] = 'pole'"],
            ["t.power == 'tower'","t['cable:type'] = 'power'"],
            ["t.power == 'line'","t['cable:type'] = 'power', t.cable = 'yes'"],
            ["t.power == 'generator'","t.use = 'power_generation'; a.F_CODE = 'AL013'"],
            ["t.rapids == 'yes'","t.waterway = 'rapids'; delete t.rapids"],
            ["t.railway == 'station'","t.public_transport = 'station';  t['transport:type'] = 'railway'"],
            ["t.railway == 'level_crossing'","t['transport:type'] = 'railway';t['transport:type2'] = 'road'; a.F_CODE = 'AQ062'; delete t.railway"],
            ["t.railway == 'crossing'","t['transport:type'] = 'railway'; a.F_CODE = 'AQ062'; delete t.railway"],
            ["t.resource","t.raw_material = t.resource; delete t.resource"],
            ["t.route == 'road' && !(t.highway)","t.highway = 'road'; delete t.route"],
            ["(t.shop || t.office) &&  !(t.building)","a.F_CODE = 'AL013'"],
            ["t.social_facility == 'shelter'","t.social_facility = t['social_facility:for']; delete t.amenity; delete t['social_facility:for']"],
            ["t['tower:type'] == 'minaret' && t.man_made == 'tower'","delete t.man_made"],
            ["t.tunnel == 'building_passage'","t.tunnel = 'yes'"],
            ["t.use == 'islamic_prayer_hall' && t.amenity == 'place_of_worship'","delete t.amenity"],
            ["!(t.water) && t.natural == 'water'","t.water = 'lake'"],
            ["t.wetland && t.natural == 'wetland'","delete t.natural"],
            ["t.water == 'river'","t.waterway = 'river'"],
            ["t.waterway == 'riverbank'","t.waterway = 'river'"]
            ];

            tds.nfddPreRules = translate.buildComplexRules(rulesList);
        }

        // Apply the rulesList.
        // translate.applyComplexRules(tags,attrs,rulesList);
        translate.applyComplexRules(tags,attrs,tds.nfddPreRules);

        // Fix up OSM 'walls' around facilities
        if (tags.barrier == 'wall' && geometryType == 'Area')
        {
            attrs.F_CODE = 'AL010'; // Facility
            delete tags.barrier; // Take away the walls...
        }

        // Some tags imply that they are buildings but don't actually say so.
        // Most of these are taken from raw OSM and the OSM Wiki
        // Not sure if the list of amenities that ARE buildings is shorter than the list of ones that
        // are not buildings.
        // Taking "place_of_worship" out of this and making it a building
        var notBuildingList = [
            'bbq','biergarten','drinking_water','bicycle_parking','bicycle_rental','boat_sharing',
            'car_sharing','charging_station','grit_bin','parking','parking_entrance','parking_space',
            'taxi','atm','fountain','bench','clock','hunting_stand','marketplace','post_box',
            'recycling', 'vending_machine','waste_disposal','watering_place','water_point',
            'waste_basket','drinking_water','swimming_pool','fire_hydrant','emergency_phone','yes',
            'compressed_air','water','nameplate','picnic_table','life_ring','grass_strip','dog_bin',
            'artwork','dog_waste_bin','street_light','park','hydrant','tricycle_station','loading_dock',
            'trailer_park','game_feeding'
            ]; // End notBuildingList

        if (tags.amenity && !(tags.building) && (notBuildingList.indexOf(tags.amenity) == -1)) attrs.F_CODE = 'AL013';

        // going out on a limb and processing OSM specific tags:
        // - Building == a thing,
        // - Amenity == The area around a thing
        // Note: amenity=place_of_worship is a special case. It _should_ have an associated building tag
        var facilityList = {
            'school':'850', 'university':'855', 'college':'857', 'hospital':'860'
            };

        if (tags.amenity in facilityList)
        {
            if (geometryType == 'Area')
            {
                attrs.F_CODE = 'AL010'; // Facility
            }
            else
            {
                attrs.F_CODE = 'AL013'; // Building
            }

            // If we don't have a Feature Function then assign one.
            if (!(attrs.FFN))
            {
                attrs.FFN = facilityList[tags.amenity];
                // Debug
                // print('PreDropped: amenity = ' + tags.amenity);
                delete tags.amenity;
            }
        }

        // Fix up water features from OSM
        if (tags.natural == 'water' && !(tags.water))
        {
            if (geometryType =='Line')
            {
                tags.waterway = 'river';
                attrs.F_CODE = 'BH140';
            }
            else
            {
                tags.water = 'lake';
                attrs.F_CODE = 'BH082';
            }
        }

        // Cutlines/Cleared Ways & Highways
        // When we can output two features, this will be split
        if (tags.man_made == 'cutline' && tags.highway)
        {
            if (geometryType == 'Area')
            {
                // Keep the cutline/cleared way
                attrs.F_CODE = 'EC040';

                if (tags.memo)
                {
                    tags.memo = tags.memo + ';highway:' + tags.highway;
                }
                else
                {
                    tags.memo = 'highway:' + tags.highway;
                }

                delete tags.highway;
            }
            else
            {
                // Drop the cutline/cleared way
                delete tags.man_made;

                if (tags.memo)
                {
                    tags.memo = tags.memo + ';cleared_way:yes';
                }
                else
                {
                    tags.memo = 'cleared_way:yes';
                }
            }
        }

        // Fix up landuse & AL020
        switch (tags.landuse)
        {
            case undefined: // Break early if no value
                break;

            case 'brownfield':
                tags.landuse = 'built_up_area';
                tags.condition = 'destroyed';
                break

            case 'commercial':
            case 'retail':
                tags.use = 'commercial';
                tags.landuse = 'built_up_area';
                break;

            case 'construction':
                tags.condition = 'construction';
                tags.landuse = 'built_up_area';
                break;

            case 'farm':
            case 'allotments':
                tags.landuse = 'farmland';
                break;

            case 'farmyard': // NOTE: This is different to farm.
                tags.facility = 'yes';
                tags.use = 'agriculture';
                delete tags.landuse;
                break;

            case 'grass':
                tags.natural = 'grassland';
                tags['grassland:type'] = 'grassland';
                delete tags.landuse;
                break;

            case 'industrial': // Deconflict with AA052 Hydrocarbons Field
                switch (tags.industrial)
                {
                    case undefined: // Built up Area
                        tags.use = 'industrial';
                        tags.landuse = 'built_up_area';
                        break;

                    case 'oil':
                        tags.product = 'petroleum';
                        tags.industrial = 'hydrocarbons_field';
                        delete tags.landuse;
                        break;

                    case 'gas':
                        tags.product = 'gas';
                        tags.industrial = 'hydrocarbons_field';
                        delete tags.landuse;
                        break;
                }
                break;

            case 'military':
                tags.military = 'installation';
                delete tags.landuse;
                break;

            case 'meadow':
                tags.natural = 'grassland';
                tags['grassland:type'] = 'meadow';
                delete tags.landuse;
                break;

            case 'residential':
                tags.use = 'residential';
                tags.landuse = 'built_up_area';
                break;

        } // End switch landuse

        // Places, localities and regions
        if (tags.place)
        {
            switch (tags.place)
            {
                case 'city':
                case 'town':
                case 'suburb':
                case 'neighbourhood':
                case 'quarter':
                case 'village':
                    attrs.F_CODE = 'AL020'; // Built Up Area
                    delete tags.place;
                    break;

                case 'hamlet':
                case 'isolated_dwelling':
                    attrs.F_CODE = 'AL105'; // Settlement
                    delete tags.place;
                    break;

                case 'populated':
                case 'state':
                case 'county':
                case 'region':
                case 'locality':
                case 'municipality':
                case 'borough':
                case 'unknown':
                    attrs.F_CODE = 'ZD045'; // Annotated Location
                    if (tags.memo)
                    {
                        tags.memo = tags.memo + ';annotation:' + tags.place;
                    }
                    else
                    {
                        tags.memo = 'annotation:' + tags.place;
                    }
                    delete tags.place;
                    break;

            } // End switch
        }


        // Bridges & Roads.  If we have an area or a line everything is fine.
        // If we have a point, we need to make sure that it becomes a bridge, not a road.
        if (tags.bridge && geometryType =='Point') attrs.F_CODE = 'AQ040';

        // Movable Bridges
        if (tags.bridge == 'movable')
        {
          if (! tags['bridge:movable'])
          {
        	tags['bridge:movable'] = 'unknown';
          }
          tags.bridge = 'yes';
          attrs.F_CODE = 'AQ040';
        }

        // Viaducts
        if (tags.bridge == 'viaduct')
        {
          tags.bridge = 'yes';
          tags.note = translate.appendValue(tags.note,'Viaduct',';');
        }

        // Fix road junctions.
        // TDS has junctions as points. If we can make the feature into a road, railway or bridge then we will
        // If not, it should go to the o2s layer
        if (tags.junction && geometryType !== 'Point')
        {
            if (tags.highway || tags.bridge || tags.railway)
            {
                delete tags.junction;
            }
        } // End AP020 not Point

        // Now use the lookup table to find an FCODE. This is here to stop clashes with the
        // standard one2one rules
        if (!(attrs.F_CODE) && tds.fcodeLookup)
        {
            for (var col in tags)
            {
                var value = tags[col];
                if (col in tds.fcodeLookup)
                {
                    if (value in tds.fcodeLookup[col])
                    {
                        var row = tds.fcodeLookup[col][value];
                        attrs.F_CODE = row[1];
                        // Debug
                        // print('FCODE: Got ' + attrs.F_CODE);
                    }
                }
            }
        } // End find F_CODE

        // If we still don't have an FCODE, try looking for individual elements
        if (!attrs.F_CODE)
        {
            var fcodeMap = {
                'highway':'AP030', 'railway':'AN010', 'building':'AL013', 'ford':'BH070',
                'waterway':'BH140', 'bridge':'AQ040', 'railway:in_road':'AN010',
                'barrier':'AP040', 'tourism':'AL013','junction':'AP020',
                'mine:access':'AA010'
                           };

            for (var i in fcodeMap)
            {
                if (i in tags) attrs.F_CODE = fcodeMap[i];
            }
        }

        // Sort out PYM vs ZI032_PYM vs MCC vs VCM - Ugly
        var pymList = [ 'AL110','AL241','AQ055','AQ110','AT042'];

        var vcmList = [ 'AA040', 'AC020', 'AD010', 'AD025', 'AD030', 'AD041', 'AD050', 'AF010',
                        'AF020', 'AF021', 'AF030', 'AF040', 'AF070', 'AH055', 'AJ050', 'AJ051',
                        'AJ080', 'AJ085', 'AL010', 'AL013', 'AL019', 'AL080', 'AM011', 'AM020',
                        'AM030', 'AM070', 'AN076', 'AQ040', 'AQ045', 'AQ060', 'AQ116', 'BC050',
                        'BD115', 'BI010', 'BI050', 'GB230' ];

        if (tags.material)
        {
            if (pymList.indexOf(attrs.F_CODE) !== -1)
            {
                tags['tower:material'] = tags.material;
                delete tags.material;
            }
            else if (vcmList.indexOf(attrs.F_CODE) !== -1)
            {
                tags['material:vertical'] = tags.material;
                delete tags.material;
            }
        }

        // Protected areas have two attributes that need sorting out
       if (tags.protection_object == 'habitat' || tags.protection_object == 'breeding_ground')
       {
           if (tags.protect_class) delete tags.protect_class;
       }


       // Now set the relative levels and transportation types for various features
       if (tags.highway || tags.railway)
       {
           if (tags.bridge && tags.bridge !== 'no')
           {
               tds.fixTransType(tags);
               tags.location = 'surface';
               tags.layer = '1';
               tags.on_bridge = 'yes';
           }

           if (tags.tunnel && tags.tunnel !== 'no')
           {
               tds.fixTransType(tags);
               // tags.layer = '-1';
               tags.in_tunnel = 'yes';
           }

           if (tags.embankment && tags.embankment !== 'no')
           {
               tds.fixTransType(tags);
               tags.layer = '1';
           }

           if (tags.cutting && tags.cutting !== 'no')
           {
               tds.fixTransType(tags);
               tags.layer = '-1';
           }

           if (tags.ford && tags.ford !== 'no')
           {
               tds.fixTransType(tags);
               tags.location = 'on_waterbody_bottom';
           }

       } // End if highway || railway

    }, // End applyToNfddPreProcessing

    applyToNfddPostProcessing : function (tags, attrs, geometryType, notUsedTags)
    {
        // Shoreline Construction (BB081) covers a lot of features
        if (attrs.PWC) attrs.F_CODE = 'BB081';

        // Inland Water Body (BH082) also covers a lot of features
        if (attrs.IWT && !(attrs.F_CODE)) attrs.F_CODE = 'BH082';


        // The follwing bit of ugly code is to account for the specs haveing two different attributes
        // with similar names and roughly the same attributes. Bleah!
        // Format is: <FCODE>:[<from>:<to>]
        var swapList = {
            'AA010':{'ZI014_PPO':'PPO', 'ZI014_PPO2':'PPO2', 'ZI014_PPO3':'PPO3'},
            'AA020':{'ZI014_PPO':'PPO', 'ZI014_PPO2':'PPO2', 'ZI014_PPO3':'PPO3'},
            'AA040':{'ZI014_PPO':'PPO', 'ZI014_PPO2':'PPO2', 'ZI014_PPO3':'PPO3'},
            'AA052':{'ZI014_PPO':'PPO', 'ZI014_PPO2':'PPO2', 'ZI014_PPO3':'PPO3'},
            'AA054':{'ZI014_PPO':'PPO', 'ZI014_PPO2':'PPO2', 'ZI014_PPO3':'PPO3'},
            'AB000':{'ZI014_PBY':'PBY', 'ZI014_PBY2':'PBY2', 'ZI014_PBY3':'PBY3'},
            'AC060':{'ZI014_PPO':'PPO', 'ZI014_PPO2':'PPO2', 'ZI014_PPO3':'PPO3'},
            'AD020':{'ZI014_PPO':'PPO', 'ZI014_PPO2':'PPO2', 'ZI014_PPO3':'PPO3'},
            'AD025':{'ZI014_PPO':'PPO', 'ZI014_PPO2':'PPO2', 'ZI014_PPO3':'PPO3'},
            'AJ050':{'ZI014_PPO':'PPO', 'ZI014_PPO2':'PPO2', 'ZI014_PPO3':'PPO3'},
            'AL020':{'ZI005_NFN':'ZI005_NFN1'},
            'AM010':{'ZI014_PPO':'PPO', 'ZI014_PPO2':'PPO2', 'ZI014_PPO3':'PPO3'},
            'AM040':{'ZI014_PRW':'PRW', 'ZI014_PRW2':'PRW2', 'ZI014_PRW3':'PRW3'},
            'AM060':{'ZI014_PPO':'PPO', 'ZI014_PPO2':'PPO2', 'ZI014_PPO3':'PPO3'},
            'AM070':{'ZI014_PPO':'PPO', 'ZI014_PPO2':'PPO2', 'ZI014_PPO3':'PPO3'},
            'AM071':{'ZI014_PPO':'PPO', 'ZI014_PPO2':'PPO2', 'ZI014_PPO3':'PPO3'},
            'AM080':{'ZI014_YWQ':'YWQ', 'ZI016_WD1':'WD1'},
            'AQ113':{'ZI014_PPO':'PPO', 'ZI014_PPO2':'PPO2', 'ZI014_PPO3':'PPO3'},
            'AQ116':{'ZI014_PPO':'PPO', 'ZI014_PPO2':'PPO2', 'ZI014_PPO3':'PPO3'},
            'AT005':{'WLE':'ZI025_WLE'},
            'AT042':{'GUG':'ZI032_GUG', 'PYC':'ZI032_PYC', 'PYM':'ZI032_PYM', 'TOS':'ZI032_TOS', 'CAB':'AT005_CAB', 'CAB2':'AT005_CAB2', 'CAB3':'AT005_CAB3'},
            'BD100':{'WLE':'ZI025_WLE'},
            'BH051':{'ZI014_PPO':'PPO', 'ZI014_PPO2':'PPO2', 'ZI014_PPO3':'PPO3'},
            'DB029':{'FFN':'ZI071_FFN', 'FFN2':'ZI071_FFN2', 'FFN3':'ZI071_FFN3'},
            'ED010':{'ZI024_HYP':'HYP'},
            'GB045':{'ZI019_ASU':'ASU', 'ZI019_ASU2':'ASU2', 'ZI019_ASU3':'ASU3'},
            'ZI031':{'ZI006_MEM':'MEM', 'ZI004_RCG':'RCG'}
                };

        if (swapList[attrs.F_CODE])
        {
            for (var i in swapList[attrs.F_CODE])
            {
                if (i in attrs)
                {
                    attrs[swapList[attrs.F_CODE][i]] = attrs[i];
                    delete attrs[i]
                }
            }
        }

        // Sort out the UUID
        if (attrs.UFI)
        {
            var str = attrs['UFI'].split(';');
            attrs.UFI = str[0].replace('{','').replace('}','');
        }
        else
        {
            attrs.UFI = createUuid().replace('{','').replace('}','');
        }

        // Custom Road rules
        // - Fix the "highway=" stuff that cant be done in the one2one rules
        if (attrs.F_CODE == 'AP030')
        {
            // If we haven't sorted out the road type/class, have a try with the
            // "highway" tag. If that doesn't work, we end up with default values
            // These are pretty vague classifications
            if (!attrs.TYP && !attrs.RTN_ROI)
            {
                switch (tags.highway)
                {
                    case 'motorway':
                    case 'motorway_link':
                        attrs.RTN_ROI = '2'; // National Motorway
                        attrs.TYP = '41'; // motorway
                        break;

                    case 'trunk':
                    case 'trunk_link':
                        attrs.RTN_ROI = '3'; // National/Primary
                        attrs.TYP = '47'; // Limited Access Motorway
                        break;

                    case 'primary':
                    case 'primary_link':
                        attrs.RTN_ROI = '4'; // Secondary
                        attrs.TYP = '1'; // road
                        break;

                    case 'secondary':
                    case 'secondary_link':
                    case 'tertiary':
                    case 'tertiary_link':
                        attrs.RTN_ROI = '5'; // Local
                        attrs.TYP = '1'; // road
                        break;

                    case 'residential':
                    case 'unclassified':
                    case 'service':
                        attrs.RTN_ROI = '5'; // Local
                        attrs.TYP = '33'; // street
                        break;

                    case 'road':
                        attrs.RTN_ROI = '-999999'; // No Information
                        attrs.TYP = '-999999'; // No Information
                } // End tags.highway switch}
            } // End if TYP/RTN_ROISL
        }

        // TODO: Need to sort out Sinkholes. If FCODE = BH145 and no WST, fix

        // AL020 Built-Up-Areas have ZI005_FNA1 instead of ZI005_FNA. Why???
        if (attrs.F_CODE == 'AL020' && attrs.ZI005_FNA)
        {
            attrs.ZI005_FNA1 = attrs.ZI005_FNA;
            delete attrs.ZI005_FNA;
        }

        // RLE vs LOC: Need to deconflict this for various features.
        // locList: list of features that can be "Above Surface". Other features use RLE (Relitive Level) instead.
        // var locList = ['AT005', 'AQ113', 'BH065', 'BH110'];

//         if (attrs.LOC == '45' && (locList.indexOf(attrs.TRS) == -1))
        if (attrs.LOC == '45' && (['AT005','AQ113','BH065','BH110'].indexOf(attrs.TRS) == -1))
        {
            attrs.RLE = '2'; // Raised above surface
            attrs.LOC = '44'; // On Surface
        }

        // Clean up Cart Track attributes
        if (attrs.F_CODE == 'AP010')
        {
//             var trsList = ['3','4','6','11','21','22','999'];
//             if (attrs.TRS && (trsList.indexOf(attrs.TRS) == -1))
            if (attrs.TRS && (['3','4','6','11','21','22','999'].indexOf(attrs.TRS) == -1))
            {
                var othVal = '(TRS:' + attrs.TRS + ')';
                attrs.OTH = translate.appendValue(attrs.OTH,othVal,' ');
                attrs.TRS = '999';
            }
        }

        // Fix HGT and LMC to keep GAIT happy
        // If things have a height greater than 46m, tags them as being a "Navigation Landmark"
        if (attrs.HGT > 46 && !(attrs.LMC)) attrs.LMC = '1001';

        // Alt_Name:  AL020 Built Up Area is the _ONLY_ feature in TDS that has a secondary name.
        if (attrs.ZI005_FNA2 && attrs.F_CODE !== 'AL020')
        {
            // We were going to push the Alt Name onto the end of the standard name field - ZI005_FNA
            // but this causes problems so until the customer gives us more direction, we are going to drop it.
            // attrs.ZI005_FNA = translate.appendValue(attrs.ZI005_FNA,attrs.ZI005_FNA2,';');

            delete attrs.ZI005_FNA2;
        }

    }, // End applyToNfddPostProcessing

    // ##### End of the xxToNfddxx Block #####

    // toOsm - Translate Attrs to Tags
    // This is the main routine to convert _TO_ OSM
    toOsm : function(attrs, layerName, geometryType)
    {
        // This is filtered by the layerNameFilter function.
        //
        // The Nuke Option: Some of the ESRI FGDB have layers named SRC_Xxxxx
        // We don't want these so we drop them
        // if (layerName.toString().indexOf('SRC_') > -1) return null;

        tags = {};  // The final output Tag list

        // Debug:
        if (config.getOgrDebugDumptags() == 'true')
        {
            print('In Layername: ' + layerName + '  Geometry: ' + geometryType);
            var kList = Object.keys(attrs).sort()
            for (var i = 0, fLen = kList.length; i < fLen; i++) print('In Attrs: ' + kList[i] + ': :' + attrs[kList[i]] + ':');
        }


        // Set up the fcode translation rules. We need this due to clashes between the one2one and
        // the fcode one2one rules
        if (tds.fcodeLookup == undefined)
        {
            // Add the FCODE rules for Import
            fcodeCommon.one2one.push.apply(fcodeCommon.one2one,tds.rules.fcodeOne2oneIn);

            tds.fcodeLookup = translate.createLookup(fcodeCommon.one2one);
            // translate.dumpOne2OneLookup(tds.fcodeLookup);
        }

        if (tds.lookup == undefined)
        {
            // Setup lookup tables to make translation easier. I'm assumeing that since this is not set, the
            // other tables are not set either.

            // Support TDS v30 and other Import Only attributes
            tds.rules.one2one.push.apply(tds.rules.one2one,tds.rules.one2oneIn);

            tds.lookup = translate.createLookup(tds.rules.one2one);
        }

        // pre processing
        tds.applyToOsmPreProcessing(attrs, layerName, geometryType);

        // Use the FCODE to add some tags.
        if (attrs.F_CODE)
        {
            var ftag = tds.fcodeLookup['F_CODE'][attrs.F_CODE];
            if (ftag)
            {
                tags[ftag[0]] = ftag[1];
                // Debug: Dump out the tags from the FCODE
                // print('FCODE: ' + attrs.F_CODE + ' tag=' + ftag[0] + '  value=' + ftag[1]);
            }
            else
            {
                hoot.logVerbose('Translation for F_CODE ' + attrs.F_CODE + ' not found');
            }
        }

        // Make a copy of the input attributes so we can remove them as they get translated. Looking at what
        // isn't used in the translation - this should end up empty.
        // not in v8 yet: // var tTags = Object.assign({},tags);
        var notUsedAttrs = (JSON.parse(JSON.stringify(attrs)));
        delete notUsedAttrs.F_CODE;

        // apply the simple number and text biased rules
        // NOTE: We are not using the intList paramater for applySimpleNumBiased when going to OSM.
        translate.applySimpleNumBiased(notUsedAttrs, tags, tds.rules.numBiased, 'forward',[]);
        translate.applySimpleTxtBiased(notUsedAttrs, tags, tds.rules.txtBiased, 'forward');

        // one 2 one
        translate.applyOne2One(notUsedAttrs, tags, tds.lookup, {'k':'v'});

        // Crack open the OTH field and populate the appropriate attributes
        // The OTH format is _supposed_ to be (<attr>:<value>) but anything is possible
        if (attrs.OTH) translate.processOTH(attrs, tags, tds.lookup);

        // post processing
        tds.applyToOsmPostProcessing(attrs, tags, layerName, geometryType);

        // Debug: Add the FCODE to the tags
        if (config.getOgrDebugAddfcode() == 'true') tags['raw:debugFcode'] = attrs.F_CODE;

        // Debug:
        if (config.getOgrDebugDumptags() == 'true')
        {
            for (var i in notUsedAttrs) print('NotUsed: ' + i + ': :' + notUsedAttrs[i] + ':');

            var kList = Object.keys(tags).sort()
            for (var i = 0, fLen = kList.length; i < fLen; i++) print('Out Tags: ' + kList[i] + ': :' + tags[kList[i]] + ':');
            print('');
        }

        return tags;
    }, // End of toOsm


    // This gets called by translateToOGR and is where the main work gets done
    // We get Tags and return Attrs and a tableName
    // This is the main routine to convert _TO_ NFDD
    toNfdd : function(tags, elementType, geometryType)
    {
        var tableName = ''; // The final table name
        var returnData = []; // The array of features to return
        attrs = {}; // The output
        attrs.F_CODE = ''; // Initial setup

        // Check if we have a schema. This is a quick way to workout if various lookup tables have been built
        if (tds.rawSchema == undefined)
        {
            var tmp_schema = tds.getDbSchema();
        }

        // Start processing here
        // Debug
        if (config.getOgrDebugDumptags() == 'true')
        {
            print('In Geometry: ' + geometryType + '  In Element Type: ' + elementType);
            var kList = Object.keys(tags).sort()
            for (var i = 0, fLen = kList.length; i < fLen; i++) print('In Tags: ' + kList[i] + ': :' + tags[kList[i]] + ':');
        }

        // The Nuke Option: If we have a relation, drop the feature and carry on
        if (tags['building:part']) return null;

        // The Nuke Option: "Collections" are groups of different feature types: Point, Area and Line.
        // There is no way we can translate these to a single TDS feature.
        if (geometryType == 'Collection') return null;

        // Set up the fcode translation rules. We need this due to clashes between the one2one and
        // the fcode one2one rules
        if (tds.fcodeLookup == undefined)
        {
            // Add the FCODE rules for Export
            fcodeCommon.one2one.push.apply(fcodeCommon.one2one,tds.rules.fcodeOne2oneOut);

            tds.fcodeLookup = translate.createBackwardsLookup(fcodeCommon.one2one);
            // translate.dumpOne2OneLookup(tds.fcodeLookup);
        }

        if (tds.lookup == undefined)
        {
            // Add "other" rules to the one2one
            tds.rules.one2one.push.apply(tds.rules.one2one,tds.rules.one2oneOut);

            tds.lookup = translate.createBackwardsLookup(tds.rules.one2one);
            // translate.dumpOne2OneLookup(tds.lookup);
        }

        // Pre Processing
        tds.applyToNfddPreProcessing(tags, attrs, geometryType);

        // Make a copy of the input tags so we can remove them as they get translated. What is left is
        // the not used tags.
        // not in v8 yet: // var tTags = Object.assign({},tags);
        var notUsedTags = (JSON.parse(JSON.stringify(tags)));

        if (notUsedTags.hoot) delete notUsedTags.hoot; // Added by the UI

        // Apply the simple number and text biased rules
        // NOTE: These are BACKWARD, not forward!
        // NOTE: These delete tags as they are used
        translate.applySimpleNumBiased(attrs, notUsedTags, tds.rules.numBiased, 'backward',tds.rules.intList);
        translate.applySimpleTxtBiased(attrs, notUsedTags, tds.rules.txtBiased, 'backward');

        // one 2 one - we call the version that knows about OTH fields
        // NOTE: This deletes tags as they are used
        translate.applyNfddOne2One(notUsedTags, attrs, tds.lookup, tds.fcodeLookup);

        // post processing
        // tds.applyToNfddPostProcessing(attrs, tableName, geometryType);
        tds.applyToNfddPostProcessing(tags, attrs, geometryType, notUsedTags);

        // Debug
        // for (var i in notUsedTags) print('NotUsed: ' + i + ': :' + notUsedTags[i] + ':');

        // If we have unused tags, add them to the memo field.
        if (Object.keys(notUsedTags).length > 0 && config.getOgrNoteExtra() == 'attribute')
        {
            var tStr = '<OSM>' + JSON.stringify(notUsedTags) + '</OSM>';
            attrs.ZI006_MEM = translate.appendValue(attrs.ZI006_MEM,tStr,';');
        }

        // Now check for invalid feature geometry
        // E.g. If the spec says a runway is a polygon and we have a line, throw error and
        // push the feature to o2s layer
        var gFcode = geometryType.toString().charAt(0) + attrs.F_CODE;

        if (!(tds.nfddAttrLookup[gFcode.toUpperCase()]))
        {
            // For the UI: Throw an error and die if we don't have a valid feature
            if (config.getOgrThrowError() == 'true')
            {
                if (! attrs.F_CODE)
                {
                    returnData.push({attrs:{'error':'No Valid Feature Code'}, tableName: ''});
                    return returnData;
                }
                else
                {
                    //throw new Error(geometryType.toString() + ' geometry is not valid for F_CODE ' + attrs.F_CODE);
                    returnData.push({attrs:{'error':geometryType + ' geometry is not valid for ' + attrs.F_CODE + ' in TDSv40'}, tableName: ''});
                    return returnData;
                }
            }

            hoot.logVerbose('FCODE and Geometry: ' + gFcode + ' is not in the schema');

            tableName = 'o2s_' + geometryType.toString().charAt(0);

            // Dump out what attributes we have converted before they get wiped out
            if (config.getOgrDebugDumptags() == 'true') for (var i in attrs) print('Converted Attrs:' + i + ': :' + attrs[i] + ':');

            // Convert all of the Tags to a string so we can jam it into an attribute
            var str = JSON.stringify(tags);

            // Shapefiles can't handle fields > 254 chars.
            // If the tags are > 254 char, split into pieces. Not pretty but stops errors.
            // A nicer thing would be to arrange the tags until they fit neatly
            if (str.length < 255 || config.getOgrSplitO2s() == 'false')
            {
                // return {attrs:{tag1:str}, tableName: tableName};
                attrs = {tag1:str};
            }
            else
            {
                // Not good. Will fix with the rewrite of the tag splitting code
                if (str.length > 1012)
                {
                    hoot.logVerbose('o2s tags truncated to fit in available space.');
                    str = str.substring(0,1012);
                }

                // return {attrs:{tag1:str.substring(0,253), tag2:str.substring(253)}, tableName: tableName};
                attrs = {tag1:str.substring(0,253),
                        tag2:str.substring(253,506),
                        tag3:str.substring(506,759),
                        tag4:str.substring(759,1012)};
            }

            returnData.push({attrs: attrs, tableName: tableName});
        }
        else // We have a feature
        {
            // Check if we need to make more features.
            // NOTE: This returns structure we are going to send back to Hoot:  {attrs: attrs, tableName: 'Name'}
            returnData = tds.manyFeatures(geometryType,tags,attrs);

            // Debug: Add the first feature
            //returnData.push({attrs: attrs, tableName: ''});

            // Now go through the features and clean them up.
            var gType = geometryType.toString().charAt(0);
            for (var i = 0, fLen = returnData.length; i < fLen; i++)
            {
                // Make sure that we have a valid FCODE
                var gFcode = gType + returnData[i]['attrs']['F_CODE'];
                if (tds.nfddAttrLookup[gFcode.toUpperCase()])
                {
                    // Validate attrs: remove all that are not supposed to be part of a feature
                    tds.validateAttrs(geometryType,returnData[i]['attrs']);

                    // Now set the FCSubtype.
                    // NOTE: If we export to shapefile, GAIT _will_ complain about this
                    if (config.getOgrEsriFcsubtype() == 'true')
                    {
                        returnData[i]['attrs']['FCSUBTYPE'] = tds.rules.subtypeList[returnData[i]['attrs']['F_CODE']];
                    }

                    // If we are using the TDS structre, fill the rest of the unused attrs in the schema
                    if (config.getOgrThematicStructure() == 'true')
                    {
                        returnData[i]['tableName'] = tds.rules.thematicGroupList[gFcode];
                        tds.validateTDSAttrs(gFcode, returnData[i]['attrs']);
                    }
                    else
                    {
                        returnData[i]['tableName'] = tds.layerNameLookup[gFcode.toUpperCase()];
                    }
                }
//                 else
//                 {
//                     // Debug
//                     print('## Skipping: ' + gFcode);
//                 }
            } // End returnData loop

            // If we have unused tags, throw them into the "extra" layer
            if (Object.keys(notUsedTags).length > 0 && config.getOgrNoteExtra() == 'file')
            {
                var extraFeature = {};
                extraFeature.tags = JSON.stringify(notUsedTags);
                extraFeature.uuid = attrs.UID;

                var extraName = 'extra_' + geometryType.toString().charAt(0);

                returnData.push({attrs: extraFeature, tableName: extraName});
            } // End notUsedTags

            // Look for Review tags and push them to a review layer if found
            if (tags['hoot:review:needs'] == 'yes')
            {
                var reviewAttrs = {};

                // Note: Some of these may be "undefined"
                reviewAttrs.note = tags['hoot:review:note'];
                reviewAttrs.score = tags['hoot:review:score'];
                reviewAttrs.uuid = tags.uuid;
                reviewAttrs.source = tags['hoot:review:source'];

                var reviewTable = 'review_' + geometryType.toString().charAt(0);
                returnData.push({attrs: reviewAttrs, tableName: reviewTable});
            } // End ReviewTags
        } // End else We have a feature

        // Debug:
        if (config.getOgrDebugDumptags() == 'true')
        {
            for (var i = 0, fLen = returnData.length; i < fLen; i++)
            {
                print('TableName ' + i + ': ' + returnData[i]['tableName'] + '  FCode: ' + returnData[i]['attrs']['F_CODE'] + '  Geom: ' + geometryType);
                var kList = Object.keys(returnData[i]['attrs']).sort()
                for (var j = 0, kLen = kList.length; j < kLen; j++) print('Out Attrs:' + kList[j] + ': :' + returnData[i]['attrs'][kList[j]] + ':');
            }
            print('');
        }

        return returnData;

    } // End of toNfdd

} // End of tds<|MERGE_RESOLUTION|>--- conflicted
+++ resolved
@@ -49,11 +49,7 @@
         if (config.getOgrTdsAddEtds() == 'true') tds.rawSchema = translate.addEtds(tds.rawSchema);
 
         // Add empty "extra" feature layers if needed
-<<<<<<< HEAD
-        if (config.getOgrNoteExtra() == 'file') tds61.rawSchema = translate.addExtraFeature(tds61.rawSchema);
-=======
-        if (config.getOgrTdsExtra() == 'file') tds.rawSchema = translate.addExtraFeature(tds.rawSchema);
->>>>>>> 0c97b4aa
+        if (config.getOgrNoteExtra() == 'file') tds.rawSchema = translate.addExtraFeature(tds61.rawSchema);
 
      /*
         // This has been removed since we no longer have text enumerations in the schema

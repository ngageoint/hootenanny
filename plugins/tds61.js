/*
 * This file is part of Hootenanny.
 *
 * Hootenanny is free software: you can redistribute it and/or modify
 * it under the terms of the GNU General Public License as published by
 * the Free Software Foundation, either version 3 of the License, or
 * (at your option) any later version.
 *
 * This program is distributed in the hope that it will be useful,
 * but WITHOUT ANY WARRANTY; without even the implied warranty of
 * MERCHANTABILITY or FITNESS FOR A PARTICULAR PURPOSE.  See the
 * GNU General Public License for more details.
 *
 * You should have received a copy of the GNU General Public License
 * along with this program.  If not, see <http://www.gnu.org/licenses/>.
 *
 * --------------------------------------------------------------------
 *
 * The following copyright notices are generated automatically. If you
 * have a new notice to add, please use the format:
 * " * @copyright Copyright ..."
 * This will properly maintain the copyright information. DigitalGlobe
 * copyrights will be updated automatically.
 *
 * @copyright Copyright (C) 2014, 2018 DigitalGlobe (http://www.digitalglobe.com/)
 */

/*
    TDSv61 conversion script
        TDSv61 -> OSM+, and
        OSM+ -> TDSv61

    Based on mgcp/__init__.js script
*/

tds61 = {
    // getDbSchema - Load the standard schema or modify it into the TDS structure.
    getDbSchema: function() {
        tds61.layerNameLookup = {}; // <GLOBAL> Lookup table for converting an FCODE to a layername
        tds61.AttrLookup = {}; // <GLOBAL> Lookup table for checking what attrs are in an FCODE

        // Warning: This is <GLOBAL> so we can get access to it from other functions
        tds61.rawSchema = tds61.schema.getDbSchema();

        // Add the Very ESRI specific FCSubtype attribute
        if (config.getOgrEsriFcsubtype() == 'true') tds61.rawSchema = translate.addFCSubtype(tds61.rawSchema);

        // Add empty "extra" feature layers if needed
        if (config.getOgrNoteExtra() == 'file') tds61.rawSchema = translate.addExtraFeature(tds61.rawSchema);

     /*
        // This has been removed since we no longer have text enumerations in the schema

        // Go go through the Schema and fix/add attributes
        for (var i=0, slen = tds61.rawSchema.length; i < slen; i++)
        {
            // Cycle throught he columns and "edit" the attribute fields with Text Enumerations
            // We convert these to plain String types and avoid having to handle String enumerations
            for (var j=0, clen = tds61.rawSchema[i].columns.length; j < clen; j++)
            {
                // exploit the Object and avoid a Switch :-)
                if (tds61.rawSchema[i].columns[j].name in {'ZI004_RCG':1,'ZSAX_RS0':1,'ZI020_IC2':1})
                {
                    tds61.rawSchema[i].columns[j].type = "String";
                    delete tds61.rawSchema[i].columns[j].enumerations;
                }
            } // End For tds61.rawSchema.columns.length
        } // End For tds61.rawSchema.length
     */

        // Build the TDS fcode/attrs lookup table. Note: This is <GLOBAL>
        tds61.AttrLookup = translate.makeAttrLookup(tds61.rawSchema);

        // Debug:
        // print("tds61.AttrLookup");
        // translate.dumpLookup(tds61.AttrLookup);

        // Decide if we are going to use TDS structure or 1 FCODE / File
        // if we DON't want the new structure, just return the tds61.rawSchema
        if (config.getOgrThematicStructure() == 'false')
        {
            // Now build the FCODE/layername lookup table. Note: This is <GLOBAL>
            tds61.layerNameLookup = translate.makeLayerNameLookup(tds61.rawSchema);

            // Now add an o2s[A,L,P] feature to the tds61.rawSchema
            // We can drop features but this is a nice way to see what we would drop
            tds61.rawSchema = translate.addEmptyFeature(tds61.rawSchema);

            // Add the empty Review layers
            tds61.rawSchema = translate.addReviewFeature(tds61.rawSchema);

            // Debugging:
            // translate.dumpSchema(tds61.rawSchema);

            return tds61.rawSchema;
        }

        // OK, now we build a new schema
        var newSchema = [];
        var layerName = '';
        var fCode = '';

        // Go through the fcode/layer list, find all of the layers and build a skeleton schema
        // layerList is used to keep track of what we have already seen
        var layerList = [];
        var geomType = '';
        for (var fc in tds61.rules.thematicGroupList)
        {
            layerName = tds61.rules.thematicGroupList[fc];
            if (~layerList.indexOf(layerName)) continue;  // Funky use of ~ instead of '!== -1'
            layerList.push(layerName);

            // Now build a skeleton schema
            if (~layerName.indexOf('Pnt'))
            {
                geomType = 'Point';
            }
            else if (~layerName.indexOf('Srf'))
            {
                geomType = 'Area';
            }
            else
            {
                geomType = 'Line';
            }

            newSchema.push({ name: layerName,
                          desc: layerName,
                          geom: geomType,
                          columns:[]
                        });
        } // End fc loop

        // Loop through the old schema and populate the new one
        var newSchemaLen = newSchema.length; // cached as we use this a lot
        for (var os = 0, osLen = tds61.rawSchema.length; os < osLen; os++)
        {
            // The table looks like:
            // 'PGB230':'AeronauticPnt', // AircraftHangar
            // 'AGB230':'AeronauticSrf', // AircraftHangar
            // 'AGB015':'AeronauticSrf', // Apron
            // ....
            // So we add the geometry to the FCODE

            fCode = tds61.rawSchema[os].geom.charAt(0) + tds61.rawSchema[os].fcode;
            layerName = tds61.rules.thematicGroupList[fCode];

            // Loop through the new schema and find the right layer
            for (var ns = 0; ns < newSchemaLen; ns++)
            {
                // If we find the layer, populate it
                if (newSchema[ns].name == layerName)
                {
                    // now start adding attrs from the raw schema. This Is Not Pretty

                    // Loop through the columns in the OLD schema
                    for (var cos = 0, cosLen = tds61.rawSchema[os].columns.length; cos < cosLen; cos++)
                    {
                        var same = false;
                        // Loop through the columns in the NEW schema
                        for (var cns = 0, cnsLen = newSchema[ns].columns.length; cns < cnsLen; cns++)
                        {
                            // If the attribute names match then we can ignore it, unless it is enumerated
                            if (tds61.rawSchema[os].columns[cos].name == newSchema[ns].columns[cns].name)
                            {
                                same = true;
                                if (tds61.rawSchema[os].columns[cos].type !== 'enumeration' ) break;

                                // Now for some more uglyness....
                                // loop through the enumerated values  in the OLD schema
                                for (var oen = 0, oenlen = tds61.rawSchema[os].columns[cos].enumerations.length; oen < oenlen; oen++)
                                {
                                    var esame = false;
                                    // Loop through the enumerated values in the NEW schema
                                    for (var nen = 0, nenlen = newSchema[ns].columns[cns].enumerations.length; nen < nenlen; nen++)
                                    {
                                        // If the names match, ignore it
                                        if (tds61.rawSchema[os].columns[cos].enumerations[oen].name == newSchema[ns].columns[cns].enumerations[nen].name)
                                        {
                                            esame = true;
                                            break;
                                        }
                                    } // End nen loop
                                    // if the enumerated value isn't in the new list, add it
                                    if (!esame)
                                    {
                                        newSchema[ns].columns[cns].enumerations.push(tds61.rawSchema[os].columns[cos].enumerations[oen]);
                                    }
                                } // End oen loop
                            } // End if enumeration
                        } // End nsc loop

                        // if the attr isn't in the new schema, add it
                        if (!same)
                        {
                            // Remove the Default Value so we get all Null values on export
                            // delete tds61.rawSchema[os].columns[cos].defValue;
                            //tds61.rawSchema[os].columns[cos].defValue = undefined;

                            newSchema[ns].columns.push(tds61.rawSchema[os].columns[cos]);
                        }
                    } // End osc loop
                } // End if layerName
            } // End newSchema loop
        } // end tds61.rawSchema loop

        // Create a lookup table of TDS structures attributes. Note this is <GLOBAL>
        tdsAttrLookup = translate.makeTdsAttrLookup(newSchema);

        // Debug:
        // print("tdsAttrLookup");
        // translate.dumpLookup(tdsAttrLookup);

        // Add the ESRI Feature Dataset name to the schema
        //  newSchema = translate.addFdName(newSchema,'TDS');
        if (config.getOgrEsriFdname() !== "") newSchema = translate.addFdName(newSchema,config.getOgrEsriFdname());

        // Now add the o2s feature to the tds61.rawSchema
        // We can drop features but this is a nice way to see what we would drop
        // NOTE: We add these feature AFTER adding the ESRI Feature Dataset so that they
        // DON'T get put under the Feature Dataset in the output.
        newSchema = translate.addEmptyFeature(newSchema);

        // Add the empty Review layers
        newSchema = translate.addReviewFeature(newSchema);

        // Debug:
        // translate.dumpSchema(newSchema);

        return newSchema;

    }, // End getDbSchema

    // validateAttrs: Clean up the supplied attr list by dropping anything that should not be part of the
    //                feature, checking values and populateing the OTH field.
    validateAttrs: function(geometryType,attrs) {

        // First, use the lookup table to quickly drop all attributes that are not part of the feature.
        // This is quicker than going through the Schema due to the way the Schema is arranged
        var attrList = tds61.AttrLookup[geometryType.toString().charAt(0) + attrs.F_CODE];

        var othList = {};

        if (attrs.OTH)
        {
            othList = translate.parseOTH(attrs.OTH); // Unpack the OTH field
            delete attrs.OTH;
        }

        if (attrList != undefined)
        {
            // The code is duplicated but it is quicker than doing the "if" on each iteration
            if (tds61.configOut.OgrDebugDumpvalidate == 'true')
            {
        	    for (var val in attrs)
        	    {
            	    if (attrList.indexOf(val) == -1)
                    {
                        if (val in othList)
                        {
                            //Debug:
                            // print('Validate: Dropping OTH: ' + val + '  (' + othList[val] + ')');
                            delete othList[val];
                        }

                        hoot.logWarn('Validate: Dropping ' + val + '  from ' + attrs.F_CODE);
                        delete attrs[val];

                        // Since we deleted the attribute, Skip the text check
                        continue;
                    }

                    // Now check the length of the text fields
                    // We need more info from the customer about this: What to do if it is too long
                    if (val in tds61.rules.txtLength)
                    {
                        if (attrs[val].length > tds61.rules.txtLength[val])
                        {
                            // First try splitting the attribute and grabbing the first value
                            var tStr = attrs[val].split(';');
                            if (tStr[0].length <= tds61.rules.txtLength[val])
                            {
                                attrs[val] = tStr[0];
                            }
                            else
                            {
                                hoot.logWarn('Validate: Attribute ' + val + ' is ' + attrs[val].length + ' characters long. Truncating to ' + tds61.rules.txtLength[val] + ' characters.');
                                // Still too long. Chop to the maximum length.
                                attrs[val] = tStr[0].substring(0,tds61.rules.txtLength[val]);
                            }
                        } // End text attr length > max length

                        // It's text fo skip the next test
                        continue;
                    } // End in txtLength
                } // End attrs loop
            }
            else
            {
        	    for (var val in attrs)
        	    {
            	    if (attrList.indexOf(val) == -1)
                    {
                        if (val in othList)
                        {
                            //Debug:
                            // print('Validate: Dropping OTH: ' + val + '  (' + othList[val] + ')');
                            delete othList[val];
                        }

                        delete attrs[val];

                        // Since we deleted the attribute, Skip the text check
                        continue;
                    }

                    // Now check the length of the text fields
                    // We need more info from the customer about this: What to do if it is too long
                    if (val in tds61.rules.txtLength)
                    {
                        if (attrs[val].length > tds61.rules.txtLength[val])
                        {
                            // First try splitting the attribute and grabbing the first value
                            var tStr = attrs[val].split(';');
                            if (tStr[0].length <= tds61.rules.txtLength[val])
                            {
                                attrs[val] = tStr[0];
                            }
                            else
                            {
                                hoot.logWarn('Validate: Attribute ' + val + ' is ' + attrs[val].length + ' characters long. Truncating to ' + tds61.rules.txtLength[val] + ' characters.');
                                // Still too long. Chop to the maximum length.
                                attrs[val] = tStr[0].substring(0,tds61.rules.txtLength[val]);
                            }
                        } // End text attr length > max length

                        // It's text fo skip the next test
                        continue;
                    } // End in txtLength
        	    } // End attrs loop
            }
        }
        else
        {
            hoot.logTrace('Validate: No attrList for ' + attrs.F_CODE + ' ' + geometryType);
        } // End Drop attrs

        // Repack the OTH field
        if (Object.keys(othList).length > 0)
        {
            attrs.OTH = translate.packOTH(othList);
            // Debug:
            // print('New OTH: ' + attrs.OTH);
        }

        // No quick and easy way to do this unless we build yet another lookup table
        var feature = {};

        for (var i=0, sLen = tds61.rawSchema.length; i < sLen; i++)
        {
            if (tds61.rawSchema[i].fcode == attrs.F_CODE && tds61.rawSchema[i].geom == geometryType)
            {
                feature = tds61.rawSchema[i];
                break;
            }
        }

        // Now validate the Enumerated values
        for (var i=0, cLen = feature['columns'].length; i < cLen; i++)
        {
            // Skip non enumeratied attributes
            if (feature.columns[i].type !== 'enumeration') continue;

            var enumName = feature.columns[i].name;

            // Skip stuff that is missing and will end up as a default value
            if (!(attrs[enumName])) continue;

            var attrValue = attrs[enumName];
            var enumList = feature.columns[i].enumerations;
            var enumValueList = [];

            // Pull all of the values out of the enumerated list to make life easier
            for (var j=0, elen = enumList.length; j < elen; j++) enumValueList.push(enumList[j].value);

            // If we DONT have the value in the list, add it to the OTH or MEMO field
            if (enumValueList.indexOf(attrValue) == -1)
            {
                var othVal = '(' + enumName + ':' + attrValue + ')';

                // No "Other" value. Push to the Memo field
                if (enumValueList.indexOf('999') == -1)
                {
                    // Set the offending enumerated value to the default value
                    attrs[enumName] = feature.columns[i].defValue;

                    hoot.logTrace('Validate: Enumerated Value: ' + attrValue + ' not found in ' + enumName + ' Setting ' + enumName + ' to its default value (' + feature.columns[i].defValue + ')');

                    attrs.ZI006_MEM = translate.appendValue(attrs.ZI006_MEM,othVal,';');
                }
                else
                {
                    // Set the offending enumerated value to the "other" value
                    attrs[enumName] = '999';

                    hoot.logTrace('Validate: Enumerated Value: ' + attrValue + ' not found in ' + enumName + ' Setting OTH and ' + enumName + ' to Other (999)');

                    attrs.OTH = translate.appendValue(attrs.OTH,othVal,' ');
                }

            } // End attrValue in enumList

        } // End Validate Enumerations

    }, // End validateAttrs


    // validateTDSAttrs - Clean up the TDS format attrs.  This sets all of the extra attrs to be "undefined"
    validateTDSAttrs: function(gFcode, attrs) {

        var tdsAttrList = tdsAttrLookup[tds61.rules.thematicGroupList[gFcode]];
        var AttrList = tds61.AttrLookup[gFcode];

        for (var i = 0, len = tdsAttrList.length; i < len; i++)
        {
            if (AttrList.indexOf(tdsAttrList[i]) == -1) attrs[tdsAttrList[i]] = undefined;
            //if (AttrList.indexOf(tdsAttrList[i]) == -1) attrs[tdsAttrList[i]] = null;
        }
    }, // End validateTDSAttrs


    // Sort out if we need to return more than one feature.
    // This is generally for Roads, Railways, bridges, tunnels etc.
    manyFeatures: function(geometryType, tags, attrs)
    {
        // Add the first feature to the structure that we return
        var returnData = [{attrs:attrs, tableName:''}];

        // Quit early if we don't need to check anything. We are only looking at linework
        if (geometryType !== 'Line') return returnData;

        // Only looking at roads & railways with something else tacked on
        if (!(tags.highway || tags.railway)) return returnData;

        // Check the list of secondary/tertiary etc features
        if (!(tags.bridge || tags.tunnel || tags.embankment || tags.cutting || tags.ford)) return returnData;

        // We are going to make another feature so copy tags and trash the UUID so it gets a new one
        var newFeatures = [];
        var newAttributes = {};
        var nTags = JSON.parse(JSON.stringify(tags));
        delete nTags.uuid;
        delete nTags['hoot:id'];

        // Now drop the tags that made the FCODE
        switch(attrs.F_CODE)
        {
            case 'AN010': // Railway
            case 'AN050': // Railway Sidetrack
                delete nTags.railway;
                newAttributes.TRS = '12'; // Transport Type = Railway
                break;

            case 'AP010': // Cart Track
            case 'AP030': // Road
            case 'AP050': // Trail
                switch (nTags.highway)
                {
                    case 'pedestrian':
                    case 'footway':
                    case 'steps':
                    case 'path':
                    case 'bridleway':
                        newAttributes.TRS = '9'; // Transport Type = Pedestrian
                        break;

                    default:
                        newAttributes.TRS = '13'; // Transport Type = Road
                }
                delete nTags.highway;
                break;

            case 'AQ040': // Bridge
                delete nTags.bridge;
                newAttributes.SBB = '1001'; // Supported By Bridge Span = True
                break;

            case 'AQ130': // Tunnel
                delete nTags.tunnel;
                newAttributes.CWT = '1001'; // Contained Within Tunnel = True
                break;

            case 'BH070': // Ford
                delete nTags.ford;
                break;

            case 'DB070': // Cutting
                delete nTags.cutting;
                break;

            case 'DB090': // Embankment
                delete nTags.embankment;
                break;

            default:
                // Debug
                hoot.logWarn('ManyFeatures: Should get to here');
        } // end switch

        // Now make new features based on what tags are left
        if (nTags.railway)
        {
            newFeatures.push({attrs: JSON.parse(JSON.stringify(newAttributes)), tags: JSON.parse(JSON.stringify(nTags))});
            delete nTags.railway;
        }

        if (nTags.highway)
        {
            if (nTags.highway == 'track') newAttributes.TRS = '3'; // Cart Track TRS = Automotive
            newFeatures.push({attrs: JSON.parse(JSON.stringify(newAttributes)), tags: JSON.parse(JSON.stringify(nTags))});
            delete nTags.highway;
        }

        if (nTags.cutting)
        {
            newAttributes.F_CODE = 'DB070';
            newFeatures.push({attrs: JSON.parse(JSON.stringify(newAttributes)), tags: JSON.parse(JSON.stringify(nTags))});
            delete nTags.cutting;
        }

        if (nTags.bridge)
        {
            newAttributes.F_CODE = 'AQ040';
            newFeatures.push({attrs: JSON.parse(JSON.stringify(newAttributes)), tags: JSON.parse(JSON.stringify(nTags))});
            delete nTags.bridge;
        }

        if (nTags.tunnel)
        {
            newAttributes.F_CODE = 'AQ130';
            newFeatures.push({attrs: JSON.parse(JSON.stringify(newAttributes)), tags: JSON.parse(JSON.stringify(nTags))});
            delete nTags.tunnel;
        }

        if (nTags.ford)
        {
            newAttributes.F_CODE = 'BH070';
            newFeatures.push({attrs: JSON.parse(JSON.stringify(newAttributes)), tags: JSON.parse(JSON.stringify(nTags))});
            delete nTags.ford;
        }

        if (nTags.embankment)
        {
            newAttributes.F_CODE = 'DB090';
            newFeatures.push({attrs: JSON.parse(JSON.stringify(newAttributes)), tags: JSON.parse(JSON.stringify(nTags))});
            delete nTags.embankment;
        }

        // Loop through the new features and process them.
        for (var i = 0, nFeat = newFeatures.length; i < nFeat; i++)
        {
            // pre processing
            tds61.applyToTdsPreProcessing(newFeatures[i]['tags'], newFeatures[i]['attrs'], geometryType);

            // apply the simple number and text biased rules
            // Note: These are BACKWARD, not forward!
            translate.applySimpleNumBiased(newFeatures[i]['attrs'], newFeatures[i]['tags'], tds61.rules.numBiased, 'backward',tds61.rules.intList);
            translate.applySimpleTxtBiased(newFeatures[i]['attrs'], newFeatures[i]['tags'], tds61.rules.txtBiased, 'backward');

            // one 2 one - we call the version that knows about OTH fields
            translate.applyTdsOne2One(newFeatures[i]['tags'], newFeatures[i]['attrs'], tds61.lookup, tds61.fcodeLookup);

            // post processing
            tds61.applyToTdsPostProcessing(newFeatures[i]['tags'], newFeatures[i]['attrs'], geometryType, {});

            returnData.push({attrs: newFeatures[i]['attrs'],tableName: ''});
        }

        return returnData;
    }, // End manyFeatures

    // Doesn't do much but saves typing the same code out a few times in the to TDS Pre Processing
    fixTransType : function(tags)
    {
        if (tags.railway)
        {
            tags['transport:type'] = 'railway';
        }
        else if (tags.highway && ['path','pedestrian','steps','trail'].indexOf(tags.highway) > -1)
        {
            tags['transport:type'] = 'pedestrian';
        }
        else if (tags.highway)
        {
            tags['transport:type'] = 'road';
        }
    },

    // Untangle TDS attributes & OSM tags.
    // Some people have been editing OSM files and inserting TDS attributes
    untangleAttributes: function (attrs, tags)
    {
        // If we use ogr2osm, the GDAL driver jams any tag it doesn't know about into an "other_tags" tag.
        // We need to unpack this before we can do anything.
        if (attrs.other_tags)
        {
            var tList = attrs.other_tags.split('","');

            delete attrs.other_tags;

            for (var val in tList)
            {
                vList = tList[val].split('"=>"');

                attrs[vList[0].replace('"','')] = vList[1].replace('"','');

                // Debug
                //print('val: ' + tList[val] + '  vList[0] = ' + vList[0] + '  vList[1] = ' + vList[1]);
            }
        }

        for (var col in attrs)
        {
            // Sort out FCODE funkyness:  f_CODE, F_Code etc
            var tKey = col.toLowerCase();
            tKey = tKey.replace(/\s/g, '').replace(/_/g, '');;

            if (tKey == 'fcode' && col !== 'F_CODE')
            {
                attrs.F_CODE = attrs[col];
                delete attrs[col];
                continue;
            }

            // Check for an FCODE as a tag
            if (col in tds61.fcodeLookup['F_CODE'])
            {
                attrs.F_CODE = col;
                delete attrs[col];
                continue;
            }


            // Stuff to be ignored or that gets swapped later - See applyToOsmPreProcessing
            if (~tds61.rules.ignoreList.indexOf(col)) continue;

            // Look for Attributes
            if (col in tds61.rules.numBiased) continue;

            if (col in tds61.rules.txtBiased) continue;

            if (col in tds61.lookup) continue;

            // Drop the "GEOM" attribute
            if (col == 'GEOM')
            {
                delete attrs[col];
                continue;
            }

            // Not an Attribute so push it to the tags object
            tags[col] = attrs[col];
            delete attrs[col];
        }

    }, // End attributeUntangle



// #####################################################################################################
    // ##### Start of the xxToOsmxx Block #####
    applyToOsmPreProcessing: function(attrs, layerName, geometryType)
    {
        // Drop the FCSUBTYPE since we don't use it
        if (attrs.FCSUBTYPE) delete attrs.FCSUBTYPE;

        // List of data values to drop/ignore
        var ignoreList = { '-999999.0':1, '-999999':1, 'noinformation':1 };

        // List of attributes that can't have '0' as a value
        var noZeroList = ['BNF','DZC','LC1','LC2','LC3','LC4','LTN','NOS','NPL','VST','WD1','WD2','WT2','ZI016_WD1'];

        // This is a handy loop. We use it to:
        // 1) Remove all of the "No Information" and -999999 fields
        // 2) Convert all of the Attrs to uppercase - if needed
       for (var col in attrs)
        {
            // slightly ugly but we would like to account for: 'No Information', 'noInformation' etc
            // First, push to lowercase
            var attrValue = attrs[col].toString().toLowerCase();

            // Get rid of the spaces in the text
            attrValue = attrValue.replace(/\s/g, '');

            // Wipe out the useless values
            if (attrs[col] == '' || attrValue in ignoreList || attrs[col] in ignoreList)
            {
                delete attrs[col]; // debug: Comment this out to leave all of the No Info stuff in for testing
                continue;
            }

            // Remove attributes with '0' values if they can't be '0'
            if (noZeroList.indexOf(col) > -1 && attrs[col] == '0')
            {
                delete attrs[col];
                continue;
            }

            // Push the attribute to upper case - if needed
            var c = col.toUpperCase();
            if (c !== col)
            {
                attrs[c] = attrs[col];
                delete attrs[col];
                col = c; // For the rest of this loop iteration
            }

            // Now see if we need to swap attr names
            if (col in tds61.rules.swapListIn)
            {
                // print('Swapped: ' + tds61.rules.swapListIn[i]); // debug
                attrs[tds61.rules.swapListIn[col]] = attrs[col];
                delete attrs[col];
                continue;
            }

        } // End in attrs loop

        // Drop all of the XXX Closure default values IFF the associated attributes are
        // not set.
        // Doing this after the main cleaning loop so all of the -999999 values are
        // already gone and we can just check for existance.

        for (var i in tds61.rules.closureList)
        {
            if (attrs[i])
            {
                if (attrs[tds61.rules.closureList[i][0]] || attrs[tds61.rules.closureList[i][1]])
                {
                    continue;
                }
                else
                {
                    delete attrs[i];
                }
            }
        } // End closureList

        // Now find an F_CODE
        if (attrs.F_CODE)
        {
            // Drop the the "Not Found" F_CODE. This is from the UI
            if (attrs.F_CODE == 'Not found') delete attrs.F_CODE;
        }
        else if (attrs.FCODE)
        {
            attrs.F_CODE = attrs.FCODE;
            delete attrs.FCODE;
        }
        else
        {
            // Time to find an FCODE based on the filename
            // Funky but it makes life easier
            var llayerName = layerName.toString().toLowerCase();

            for (var row in tds61.rules.fCodeMap)
            {
                for (var val in tds61.rules.fCodeMap[row][1])
                {
                    if (llayerName == tds61.rules.fCodeMap[row][1][val])
                    {
                        attrs.F_CODE = tds61.rules.fCodeMap[row][0];
                        break;
                    }
                }
            }
        } // End of Find an FCode

    }, // End of applyToOsmPreProcessing


// #####################################################################################################
    applyToOsmPostProcessing : function (attrs, tags, layerName, geometryType)
    {
        // Roads. TDSv61 are a bit simpler than TDSv30 & TDSv40
        if (attrs.F_CODE == 'AP030' || attrs.F_CODE == 'AQ075') // Road & Ice Road
        {
             // Set a Default: "It is a road but we don't know what it is"
            tags.highway = 'road';

            // Top level
            if (tags['ref:road:type'] == 'motorway' || tags['ref:road:class'] == 'national_motorway')
            {
                tags.highway = 'motorway';
            }
            else if (tags['ref:road:type'] == 'limited_access_motorway')
            {
                tags.highway = 'trunk';
            }
            else if (tags['ref:road:class'] == 'primary')
            {
                tags.highway = 'primary';
            }
            else if (tags['ref:road:class'] == 'secondary')
            {
                tags.highway = 'secondary';
            }
            else if (tags['ref:road:class'] == 'local')
            {
                if (tags['ref:road:type'] == 'road') // RTY=3
                {
                    tags.highway = 'tertiary';
                }
                else
                {
                    tags.highway = 'unclassified';
                }
            }
            else if (tags['ref:road:type'] == 'pedestrian')
            {
                tags.highway = 'pedestrian';
            }
            else if (tags['ref:road:type'] == 'road') // RTY=3
            {
                tags.highway = 'tertiary';
            }
            else if (tags['ref:road:type'] == 'street') // RTY=4
            {
                tags.highway = 'unclassified';
            }
            // Other should get picked up by the OTH field
            else if (tags['ref:road:type'] == 'other')
            {
                tags.highway = 'road';
            }
        } // End if AP030


        // New TDSv61 Attribute - ROR (Road Interchange Ramp)
        if (tags.highway && tags.interchange_ramp == 'yes')
        {
            var roadList = ['motorway','trunk','primary','secondary','tertiary'];
            if (roadList.indexOf(tags.highway) !== -1) tags.highway = tags.highway + '_link';
        }

        // Add the LayerName to the source
        if ((! tags.source) && layerName !== '') tags.source = 'tdsv61:' + layerName.toLowerCase();

        // If we have a UFI, store it. Some of the MAAX data has a LINK_ID instead of a UFI
        if (attrs.UFI)
        {
            tags.uuid = '{' + attrs['UFI'].toString().toLowerCase() + '}';
        }
        else
        {
            tags.uuid = createUuid();
        }


        if (tds61.osmPostRules == undefined)
        {
            // ##############
            // A "new" way of specifying rules. Jason came up with this while playing around with NodeJs
            //
            // Rules format:  ["test expression","output result"];
            // Note: t = tags, a = attrs and attrs can only be on the RHS
            var rulesList = [
            ["t.barrier == 'dragons_teeth' && !(t.tank_trap)","t.barrier = 'tank_trap'; t.tank_trap = 'dragons_teeth'"],
            ["t['bridge:movable'] && t['bridge:movable'] !== 'no' && t['bridge:movable'] !== 'unknown'","t.bridge = 'movable'"],
            ["t.navigationaid && !(t.aeroway)","t.aeroway = 'navigationaid'"],
            ["t.amenity == 'stop' && t['transport:type'] == 'bus'","t.highway = 'bus_stop'"],
            ["t.diplomatic && !(t.amenity)","t.amenity = 'embassy'"],
            ["t.boundary == 'protected_area' && !(t.protect_class)","t.protect_class = '4'"],
            ["t.bunker_type && !(t.military)","t.military = 'bunker'"],
            ["t.cable =='yes' && t['cable:type'] == 'power'"," t.power = 'line'; delete t.cable; delete t['cable:type']"],
            ["t.control_tower == 'yes' && t.use == 'air_traffic_control'","t['tower:type'] = 'observation'"],
            ["t.crossing == 'tank'","t.highway = 'crossing'"],
            ["t.desert_surface","t.surface = t.desert_surface; delete t.desert_surface"],
            ["t.dock && !(t.waterway)","t.waterway = 'dock'"],
            ["t.drive_in == 'yes'","t.amenity = 'cinema'"],
//             ["t['generator:source']","t.power = 'generator'"],
            ["t['glacier:type'] == 'icecap' && t.natural == 'glacier'","delete t.natural"],
            ["t.golf == 'driving_range' && !(t.leisure)","t.leisure = 'golf_course'"],
            ["t.historic == 'castle' && !(t.ruins) && !(t.building)","t.building = 'yes'"],
            //["t.in_tunnel == 'yes' && !(t.tunnel)","t.tunnel = 'yes'; delete t.in_tunnel"],
            ["(t.landuse == 'built_up_area' || t.place == 'settlement') && t.building","t['settlement:type'] = t.building; delete t.building"],
            ["t.leisure == 'stadium'","t.building = 'yes'"],
            ["t['material:vertical']","t.material = t['material:vertical']; delete t['material:vertical']"],
            ["t['monitoring:weather'] == 'yes'","t.man_made = 'monitoring_station'"],
            ["t.natural =='spring' && t['spring:type'] == 'spring'","delete t['spring:type']"],
            //["t.on_bridge == 'yes' && !(t.bridge)","t.bridge = 'yes'; delete t.on_bridge"],
            ["t.public_transport == 'station' && t['transport:type'] == 'railway'","t.railway = 'station'"],
            ["t.public_transport == 'station' && t['transport:type'] == 'bus'","t.bus = 'yes'"],
            ["t.product && t.man_made == 'storage_tank'","t.content = t.product; delete t.product"],
            ["t.protect_class && !(t.boundary)","t.boundary = 'protected_area'"],
            ["t.pylon =='yes' && t['cable:type'] == 'cableway'"," t.aerialway = 'pylon'"],
            ["t.pylon =='yes' && t['cable:type'] == 'power'"," t.power = 'tower'"],
            ["t.sidetrack && !(t.railway)","t.railway = 'rail'"],
            ["t.sidetrack && !(t.service)","t.service = 'siding'"],
            ["t.social_facility","t.amenity = 'social_facility'; t['social_facility:for'] = t.social_facility; t.social_facility = 'shelter'"],
            ["t['theatre:type'] && !(t.amenity)","t.amenity = 'theatre'"],
            ["t['tower:material']","t.material = t['tower:material']; delete t['tower:material']"],
            ["t['tower:type'] && !(t.man_made)","t.man_made = 'tower'"],
            ["t.use == 'islamic_prayer_hall' && !(t.amenity)","t.amenity = 'place_of_worship'"],
            ["t.water || t.landuse == 'basin'","t.natural = 'water'"],
            ["t.waterway == 'flow_control'","t.flow_control = 'sluice_gate'"],
            ["t.wetland && !(t.natural)","t.natural = 'wetland'"],
            ["t['width:minimum_traveled_way'] && !(t.width)","t.width = t['width:minimum_traveled_way']"]
            ];

            tds61.osmPostRules = translate.buildComplexRules(rulesList);
        }

        // translate.applyComplexRules(tags,attrs,tds61.osmPostRules);
        // Pulling this out of translate
        for (var i = 0, rLen = tds61.osmPostRules.length; i < rLen; i++)
        {
            if (tds61.osmPostRules[i][0](tags)) tds61.osmPostRules[i][1](tags,attrs);
        }

        // ##############

        // Road & Railway Crossings
        // Road/Rail = crossing
        // Road + Rail = level_crossing
        if (tags.crossing_point)
        {
            if (tags['transport:type'] == 'railway')
            {
                tags.railway = 'crossing';

                if (tags['transport:type:2'] == 'road') tags.railway = 'level_crossing';
            }
            else if (tags['transport:type'] == 'road')
            {
                if (tags['transport:type:2'] == 'railway')
                {
                    tags.railway = 'level_crossing';
                }
                else
                {
                    tags.highway = 'crossing';
                }
            }
        } // End crossing_point


        // Add a building tag to Buildings and Fortified Buildings if we don't have one
        // We can't do this in the funky rules function as it uses "attrs" _and_ "tags"
        if ((attrs.F_CODE == 'AL013' || attrs.F_CODE == 'AH055') && !(tags.building))
        {
            tags.building = 'yes';
        }


        // Fix the building 'use' tag. If the building has a 'use' and no specific building tag. Give it one
        if (tags.building == 'yes' && tags.use)
        {
            if ((tags.use.indexOf('manufacturing') > -1) || (tags.use.indexOf('processing') > -1))
            {
                tags.building = 'industrial';
            }
            // NOTE: Shops have been rempved from "use"
            // Sort out shops
            // else if (hoot.OsmSchema.getTagVertex("shop=" + tags.use).name != "shop=*")
            // {
            //    hoot.warn(hoot.OsmSchema.getTagVertex("shop=" + tags.use));
            //    hoot.warn(hoot.OsmSchema.isAncestor("shop=" + tags.use, "shop"));
            //    hoot.warn(tags.use);
            //    tags.shop = tags.use;
            //    delete tags.use;
            // }

        } // End building & use tags

        // Education:
        if (tags['isced:level'] || tags.use == 'education')
        {
            if (tags.building == 'yes')
            {
                tags.building = 'school'
            }
            else if (tags.facility)
            {
                tags.amenity = 'school';
            }
        }

        if (tags.use == 'vocational_education')
        {
            if (tags.building == 'yes')
            {
                tags.building = 'college'
            }
            else if (tags.facility)
            {
                tags.amenity = 'college';
            }
        }

        // A facility is an area. Therefore "use" becomes "amenity". "Building" becomes "landuse"
        if (tags.facility && tags.use)
        {
            if ((tags.use.indexOf('manufacturing') > -1) || (tags.use.indexOf('processing') > -1))
            {
                tags.man_made = 'works';
            }
        }

        // Fix up landuse tags
        if (attrs.F_CODE == 'AL020')
        {
            switch (tags.use) // Fixup the landuse tags
            {
                case undefined: // Break early if no value
                    break;

                case 'commercial':
                    tags.landuse = 'commercial';
                    delete tags.use;
                    break;

                case 'industrial':
                    tags.landuse = 'industrial';
                    delete tags.use;
                    break;

                case 'residential':
                    tags.landuse = 'residential';
                    delete tags.use;
                    break;
            } // End switch
        }

        // Fix oil/gas/petroleum fields
        if (attrs.F_CODE == 'AA052')
        {
            tags.landuse = 'industrial';

            switch (tags.product)
            {
                case undefined:
                    break;

                case 'gas':
                    tags.industrial = 'gas';
                    break;

                case 'petroleum':
                    tags.industrial = 'oil';
                    break;
            }
        } // End Hydrocarbons

        // Fix up lifestyle tags.
        // This needs to be expanded to handle all of the options.
//      ['PCF','1','condition','construction'], // Construction
//      ['PCF','2','condition','functional'], // Intact in spec, using for MGCP compatibility
//      ['PCF','3','condition','abandoned'], // Unmaintained in spec
//      ['PCF','4','condition','damaged'], // Damaged
//      ['PCF','5','condition','dismantled'], // Dismantled
//      ['PCF','6','condition','destroyed'], // Destroyed
        if (tags.condition)
        {
            if (tags.condition == 'construction')
            {
//                 if (tags.highway && attrs.F_CODE == 'AP030')
                if (tags.highway)
                {
                    tags.construction = tags.highway;
                    tags.highway = 'construction';
                    delete tags.condition;
                }
                else if (tags.railway)
                {
                    tags.construction = tags.railway;
                    tags.railway = 'construction';
                    delete tags.condition;
                }
            } // End Construction

        } // End Condition tags

        // Add defaults for common features
        if (attrs.F_CODE == 'AP020' && !(tags.junction)) tags.junction = 'yes';
        if (attrs.F_CODE == 'AQ040' && !(tags.bridge)) tags.bridge = 'yes';
        if (attrs.F_CODE == 'BH140' && !(tags.waterway)) tags.waterway = 'river';

        // Not sure about adding a Highway tag to this.
        // if (attrs.F_CODE == 'AQ040' && !(tags.highway)) tags.highway = 'yes';

        // Denominations without religions - from ZI037_REL which has some denominations as religions
        if (tags.denomination)
        {
            switch (tags.denomination)
            {
                case 'roman_catholic':
                case 'orthodox':
                case 'protestant':
                case 'chaldean_catholic':
                case 'nestorian': // Not sure about this
                    tags.religion = 'christian';
                    break;

                case 'shia':
                case 'sunni':
                    tags.religion = 'muslim';
                    break;
            } // End switch
        }

        // Religious buildings: Church, Pagoda, Temple etc
        if (attrs.ZI037_REL && tags.amenity !== 'place_of_worship')
        {
            tags.amenity = 'place_of_worship';
        }

        // Fords and Roads
        if (attrs.F_CODE == 'BH070' && !(tags.highway)) tags.highway = 'road';
        if ('ford' in tags && !(tags.highway)) tags.highway = 'road';

        // AK030 - Amusement Parks
<<<<<<< HEAD
        // F_CODE translation == tourism but FFN translation could be leisure. 
=======
        // F_CODE translation == tourism but FFN translation could be leisure.
>>>>>>> 2374a880
        // E.g. water parks
        if (attrs.F_CODE == 'AK030')
        {
            if (tags.leisure && tags.tourism)
            {
                delete tags.tourism;
            }
        }

        // Unpack the ZI006_MEM field
        if (tags.note)
        {
            var tObj = translate.unpackMemo(tags.note);

            if (tObj.tags !== '')
            {
                var tTags = JSON.parse(tObj.tags)
                for (i in tTags)
                {
                    if (tags[tTags[i]]) hoot.logWarn('Unpacking ZI006_MEM, overwriting ' + i + ' = ' + tags[i] + '  with ' + tTags[i]);
                    tags[i] = tTags[i];
                }
            }

            if (tObj.text && tObj.text !== '')
            {
                tags.note = tObj.text;
            }
            else
            {
                delete tags.note;
            }
        } // End process tags.note

        // Fix up areas
        // The thought is: If Hoot thinks it's an area but OSM doesn't think it's an area, make it an area.
        if (geometryType == 'Area' && ! translate.isOsmArea(tags))
        {
            // Debug
            // print('Adding area=yes');
            tags.area = 'yes';
        }

        if (geometryType == 'Area' && tags.waterway == 'river')
        {
            // Debug
            print('Changing river to riverbank');
            tags.waterway = 'riverbank';
        }

        // Fix the ZI020_GE4X Values
        var ge4meta = ['is_in:country_code','country_code:second','country_code:third','country_code:fourth'];

        for (var i=0, iLen=ge4meta.length; i < iLen; i++)
        {
            if (tags[ge4meta[i]])
            {
                if (tds61.rules.ge4List[tags[ge4meta[i]]])
                {
                    tags[ge4meta[i]] = tds61.rules.ge4List[tags[ge4meta[i]]];
                }
                else
                {
                    hoot.logWarn('Dropping invalid ' + ge4meta[i] + ' value: ' + tags[ge4meta[i]]);
                    delete tags[ge4meta[i]];
                }
            }
        } // End for GE4 loop


    }, // End of applyToOsmPostProcessing

    // ##### End of the xxToOsmxx Block #####

// #####################################################################################################

    // ##### Start of the xxToTdsxx Block #####

    applyToTdsPreProcessing: function(tags, attrs, geometryType)
    {
        // Remove Hoot assigned tags for the source of the data
        if (tags['source:ingest:datetime']) delete tags['source:ingest:datetime'];
        if (tags.area) delete tags.area;
        if (tags['error:circular']) delete tags['error:circular'];
        if (tags['hoot:status']) delete tags['hoot:status'];

        // Initial cleanup
        for (var i in tags)
        {
            // Remove empty tags
            if (tags[i] == '')
            {
                delete tags[i];
                continue;
            }

            // Convert "abandoned:XXX" and "disused:XXX"features
            if ((i.indexOf('abandoned:') !== -1) || (i.indexOf('disused:') !== -1))
            {
                // Hopeing there is only one ':' in the tag name...
                var tList = i.split(':');
                tags[tList[1]] = tags[i];
                tags.condition = 'abandoned';
                delete tags[i];
                continue;
            }

        } // End Cleanup loop

        if (tds61.tdsPreRules == undefined)
        {
        // See ToOsmPostProcessing for more details about rulesList.
            var rulesList = [
            ["t.amenity == 'bus_station'","t.public_transport = 'station'; t['transport:type'] = 'bus'"],
            ["t.amenity == 'marketplace'","t.facility = 'yes'"],
            ["t.barrier == 'tank_trap' && t.tank_trap == 'dragons_teeth'","t.barrier = 'dragons_teeth'; delete t.tank_trap"],
            ["t.communication == 'line'","t['cable:type'] = 'communication'"],
            ["t.content && !(t.product)","t.product = t.content; delete t.content"],
            ["t.control_tower && t.man_made == 'tower'","delete t.man_made"],
            ["t.crossing == 'tank' && t.highway == 'crossing'","delete t.highway"],
            ["t.diplomatic && t.amenity == 'embassy'","delete t.amenity"],
            ["t.dock && t.waterway == 'dock'","delete t.waterway"],
            ["t.golf == 'driving_range' && t.leisure == 'golf_course'","delete t.leisure"],
            ["t.highway == 'bus_stop'","t['transport:type'] = 'bus'"],
            ["t.highway == 'crossing'","t['transport:type'] = 'road';a.F_CODE = 'AQ062'; delete t.highway"],
            ["t.highway == 'mini_roundabout'","t.junction = 'roundabout'"],
            ["t.historic == 'castle' && t.building","delete t.building"],
            ["t.historic == 'castle' && t.ruins == 'yes'","t.condition = 'destroyed'; delete t.ruins"],
            ["t.landcover == 'snowfield' || t.landcover == 'ice-field'","a.F_CODE = 'BJ100'"],
            ["t.landuse == 'farmland' && t.crop == 'fruit_tree'","t.landuse = 'orchard'"],
            ["t.landuse == 'railway' && t['railway:yard'] == 'marshalling_yard'","a.F_CODE = 'AN060'"],
            ["t.landuse == 'reservoir'","t.water = 'reservoir'; delete t.landuse"],
            ["t.landuse == 'scrub'","t.natural = 'scrub'; delete t.landuse"],
            ["t.leisure == 'recreation_ground'","t.landuse = 'recreation_ground'; delete t.leisure"],
            ["t.leisure == 'sports_centre'","t.facility = 'yes'; t.use = 'recreation'; delete t.leisure"],
            ["t.leisure == 'stadium' && t.building","delete t.building"],
            ["t.launch_pad","delete t.launch_pad; t.aeroway='launchpad'"],
            ["t.man_made && t.building == 'yes'","delete t.building"],
            ["t.man_made == 'embankment'","t.embankment = 'yes'; delete t.man_made"],
            ["t.man_made == 'launch_pad'","delete t.man_made; t.aeroway='launchpad'"],
            ["t.median == 'yes'","t.is_divided = 'yes'"],
            ["t.natural == 'desert' && t.surface","t.desert_surface = t.surface; delete t.surface"],
            ["t.natural == 'sinkhole'","a.F_CODE = 'BH145'; t['water:sink:type'] = 'sinkhole'; delete t.natural"],
            ["t.natural == 'spring' && !(t['spring:type'])","t['spring:type'] = 'spring'"],
            ["t.natural == 'wood'","t.landuse = 'forest'; delete t.natural"],
            ["t.power == 'pole'","t['cable:type'] = 'power'; t['tower:shape'] = 'pole'"],
            ["t.power == 'tower'","t['cable:type'] = 'power'; t.pylon = 'yes'; delete t.power"],
            ["t.power == 'line'","t['cable:type'] = 'power'; t.cable = 'yes'; delete t.power"],
            ["t.power == 'generator'","t.use = 'power_generation'; a.F_CODE = 'AL013'"],
            ["t.rapids == 'yes'","t.waterway = 'rapids'; delete t.rapids"],
            ["t.railway == 'station'","t.public_transport = 'station';  t['transport:type'] = 'railway'"],
            ["t.railway == 'level_crossing'","t['transport:type'] = 'railway';t['transport:type:2'] = 'road'; a.F_CODE = 'AQ062'; delete t.railway"],
            ["t.railway == 'crossing'","t['transport:type'] = 'railway'; a.F_CODE = 'AQ062'; delete t.railway"],
            ["t.resource","t.raw_material = t.resource; delete t.resource"],
            ["t.route == 'road' && !(t.highway)","t.highway = 'road'; delete t.route"],
            ["(t.shop || t.office) &&  !(t.building)","a.F_CODE = 'AL013'"],
            ["t.social_facility == 'shelter'","t.social_facility = t['social_facility:for']; delete t.amenity; delete t['social_facility:for']"],
            ["t['tower:type'] == 'minaret' && t.man_made == 'tower'","delete t.man_made"],
            ["t.tunnel == 'building_passage'","t.tunnel = 'yes'"],
            ["t.use == 'islamic_prayer_hall' && t.amenity == 'place_of_worship'","delete t.amenity"],
            ["!(t.water) && t.natural == 'water'","t.water = 'lake'"],
            ["t.wetland && t.natural == 'wetland'","delete t.natural"],
            ["t.water == 'river'","t.waterway = 'river'"],
            ["t.waterway == 'riverbank'","t.waterway = 'river' ; t.area = 'yes'"],
            ["t.waterway == 'vanishing_point' && t['water:sink:type'] == 'sinkhole'","t.natural = 'sinkhole'; delete t.waterway; delete t['water:sink:type']"]
            ];

            tds61.tdsPreRules = translate.buildComplexRules(rulesList);
        }

        // Apply the rulesList.
        // translate.applyComplexRules(tags,attrs,tds61.tdsPreRules);
        // Pulling this out of translate
        for (var i = 0, rLen = tds61.tdsPreRules.length; i < rLen; i++)
        {
            if (tds61.tdsPreRules[i][0](tags)) tds61.tdsPreRules[i][1](tags,attrs);
        }

        // Fix up OSM 'walls' around facilities
        if (tags.barrier == 'wall' && geometryType == 'Area')
        {
            attrs.F_CODE = 'AL010'; // Facility
            delete tags.barrier; // Take away the walls...
        }

        // Some tags imply that they are buildings but don't actually say so.
        // Most of these are taken from raw OSM and the OSM Wiki
        // Not sure if the list of amenities that ARE buildings is shorter than the list of ones that
        // are not buildings.
        // Taking "place_of_worship" out of this and making it a building
        var notBuildingList = [
            'artwork', 'atm', 'bbq', 'bench', 'bicycle_parking', 'bicycle_rental', 'biergarten', 'boat_sharing',
            'car_sharing', 'charging_station', 'clock', 'compressed_air', 'dog_bin', 'dog_waste_bin', 'drinking_water',
            'drinking_water', 'emergency_phone', 'fire_hydrant', 'fountain', 'game_feeding', 'grass_strip', 'grit_bin',
            'hunting_stand', 'hydrant', 'life_ring', 'loading_dock', 'marketplace', 'nameplate', 'park', 'parking',
            'parking_entrance', 'parking_space', 'picnic_table', 'post_box', 'recycling', 'street_light', 'swimming_pool',
            'taxi', 'trailer_park', 'tricycle_station', 'vending_machine', 'waste_basket', 'waste_disposal', 'water',
            'water_point', 'watering_place', 'yes', 'ferry_terminal',
            'fuel' // NOTE: Fuel goes to a different F_CODE
            ]; // End notBuildingList

        if (!(tags.facility) && tags.amenity && !(tags.building) && (notBuildingList.indexOf(tags.amenity) == -1)) attrs.F_CODE = 'AL013';

        // going out on a limb and processing OSM specific tags:
        // - Building == a thing,
        // - Amenity == The area around a thing
        // Note: amenity=place_of_worship is a special case. It _should_ have an associated building tag
        var facilityList = {
            'school':'850', 'university':'855', 'college':'857', 'hospital':'860'
            };

        if (tags.amenity in facilityList)
        {
            if (geometryType == 'Area')
            {
                attrs.F_CODE = 'AL010'; // Facility
            }
            else
            {
                // Make sure we don't turn point facilities into buildings
                if (!(tags.facility = 'yes'))
                {
                    // Debug
                    print('Making a building: ' + tags.facility);
                    attrs.F_CODE = 'AL013'; // Building
                }
            }

            // If we don't have a Feature Function then assign one.
            if (!(attrs.FFN))
            {
                attrs.FFN = facilityList[tags.amenity];
                // Debug
                // print('PreDropped: amenity = ' + tags.amenity);
                delete tags.amenity;
            }
        }

        // Adding a custom rule for malls to override the rules above.
        // All of the other "shops" are buildings 
        if (tags.shop == 'mall') attrs.F_CODE = 'AG030';

        // Churches etc
        if (tags.building && ! tags.amenity)
        {
            var how = [ 'church','chapel','cathedral','mosque','pagoda','shrine','temple',
                        'synagogue','tabernacle','stupa']
            if (how.indexOf(tags.building) > -1)
            {
                tags.amenity = 'place_of_worship';
            }

            var rc = [ 'mission','religious_community','seminary','convent','monastry',
                       'noviciate','hermitage','retrest','marabout']
            if (rc.indexOf(tags.building) > -1)
            {
                tags.use = 'religious_activities';
            }
        }

        // Fix up water features from OSM
        if (tags.natural == 'water' && !(tags.water))
        {
            if (geometryType =='Line')
            {
                tags.waterway = 'river';
                attrs.F_CODE = 'BH140';
            }
            else
            {
                tags.water = 'lake';
                attrs.F_CODE = 'BH082';
            }
        }

        // Cutlines/Cleared Ways & Highways
        // This might need a cleanup
        if (tags.man_made == 'cutline' && tags.highway)
        {
            if (geometryType == 'Area')
            {
                // Keep the cutline/cleared way
                attrs.F_CODE = 'EC040';

                if (tags.memo)
                {
                    tags.memo = tags.memo + ';highway:' + tags.highway;
                }
                else
                {
                    tags.memo = 'highway:' + tags.highway;
                }

                delete tags.highway;
            }
            else
            {
                // Drop the cutline/cleared way
                delete tags.man_made;

                if (tags.memo)
                {
                    tags.memo = tags.memo + ';cleared_way:yes';
                }
                else
                {
                    tags.memo = 'cleared_way:yes';
                }
            }
        }

        // Fix up landuse & AL020
        switch (tags.landuse)
        {
            case undefined: // Break early if no value
                break;

            case 'brownfield':
                tags.landuse = 'built_up_area';
                tags.condition = 'destroyed';
                break

            case 'commercial':
            case 'retail':
                tags.use = 'commercial';
                tags.landuse = 'built_up_area';
                break;

            case 'construction':
                tags.condition = 'construction';
                tags.landuse = 'built_up_area';
                break;

            case 'farm':
            case 'allotments':
                tags.landuse = 'farmland';
                break;

            case 'farmyard': // NOTE: This is different to farm.
                tags.facility = 'yes';
                tags.use = 'agriculture';
                delete tags.landuse;
                break;

            case 'grass':
                tags.natural = 'grassland';
                tags['grassland:type'] = 'grassland';
                delete tags.landuse;
                break;

            case 'industrial': // Deconflict with AA052 Hydrocarbons Field
                switch (tags.industrial)
                {
                    case undefined: // Built up Area
                        tags.use = 'industrial';
                        tags.landuse = 'built_up_area';
                        break;

                    case 'oil':
                        tags.product = 'petroleum';
                        tags.industrial = 'hydrocarbons_field';
                        delete tags.landuse;
                        break;

                    case 'gas':
                        tags.product = 'gas';
                        tags.industrial = 'hydrocarbons_field';
                        delete tags.landuse;
                        break;
                }
                break;

            case 'military':
                tags.military = 'installation';
                delete tags.landuse;
                break;

            case 'meadow':
                tags.natural = 'grassland';
                tags['grassland:type'] = 'meadow';
                delete tags.landuse;
                break;

            case 'residential':
                tags.use = 'residential';
                tags.landuse = 'built_up_area';
                break;

        } // End switch landuse

        // Places, localities and regions
        if (tags.place)
        {
            switch (tags.place)
            {
                case 'city':
                case 'town':
                case 'suburb':
                case 'neighbourhood':
                case 'quarter':
                case 'village':
                    if (geometryType == 'Point')
                    {
                        attrs.F_CODE = 'AL020'; // Built Up Area
                        delete tags.place;                        
                    }
                    break;

                case 'hamlet':
                case 'isolated_dwelling':
                    attrs.F_CODE = 'AL105'; // Settlement
                    delete tags.place;
                    break;

                case 'populated':
                case 'state':
                case 'county':
                case 'region':
                case 'locality':
                case 'municipality':
                case 'borough':
                case 'unknown':
                    attrs.F_CODE = 'ZD045'; // Annotated Location
                    if (tags.memo)
                    {
                        tags.memo = tags.memo + ';annotation:' + tags.place;
                    }
                    else
                    {
                        tags.memo = 'annotation:' + tags.place;
                    }
                    delete tags.place;
                    break;

                case 'island':
                case 'islet':
                    // If we have a coastline around an Island, decide if we are going make an Island
                    // or a Coastline
                    if (tags.natural == 'coastline')
                    {
                        if (geometryType == 'Line')
                        {
                            attrs.F_CODE = 'BA010'; // Land/Water Boundary - Line
                            delete tags.place;
                        }
                        else
                        {
                            // NOTE: Islands can be Points or Areas
                            attrs.F_CODE = 'BA030'; // Island
                            delete tags.natural;
                        }
                    }
                    break;
            } // End switch
        }

        // Bridges & Roads.  If we have an area or a line everything is fine.
        // If we have a point, we need to make sure that it becomes a bridge, not a road.
        if (tags.bridge && geometryType =='Point') attrs.F_CODE = 'AQ040';


        // Railway sidetracks
        if (tags.service == 'siding' || tags.service == 'spur' || tags.service == 'passing' || tags.service == 'crossover')
        {
            tags.sidetrack = 'yes';
            if (tags.railway) delete tags.railway;

        }

        // Movable Bridges
        if (tags.bridge == 'movable')
        {
          if (! tags['bridge:movable'])
          {
        	tags['bridge:movable'] = 'unknown';
          }
          tags.bridge = 'yes';
          attrs.F_CODE = 'AQ040';
        }

        // Viaducts
        if (tags.bridge == 'viaduct')
        {
          tags.bridge = 'yes';
          tags.note = translate.appendValue(tags.note,'Viaduct',';');
        }

        // Fix road junctions.
        // TDS has junctions as points. If we can make the feature into a road, railway or bridge then we will
        // If not, it should go to the o2s layer
        if (tags.junction && geometryType !== 'Point')
        {
            if (tags.highway || tags.bridge || tags.railway)
            {
                delete tags.junction;
            }
        } // End AP020 not Point

        // Cables
        if (tags.man_made == 'submarine_cable')
        {
            delete tags.man_made;
            tags.cable = 'yes';
            tags.location = 'underwater';
        }

        // Now use the lookup table to find an FCODE. This is here to stop clashes with the
        // standard one2one rules

        if (!(attrs.F_CODE) && tds61.fcodeLookup)
        {
            for (var col in tags)
            {
                var value = tags[col];
                if (col in tds61.fcodeLookup)
                {
                    if (value in tds61.fcodeLookup[col])
                    {
                        var row = tds61.fcodeLookup[col][value];
                        attrs.F_CODE = row[1];
                        // print('FCODE: Got ' + attrs.F_CODE);
                    }
                }
            }
        } // End find F_CODE

        // If we still don't have an FCODE, try looking for individual elements
        if (!attrs.F_CODE)
        {
            var fcodeMap = {
                'highway':'AP030', 'railway':'AN010', 'building':'AL013', 'ford':'BH070',
                'waterway':'BH140', 'bridge':'AQ040', 'railway:in_road':'AN010',
                'barrier':'AP040', 'tourism':'AL013','junction':'AP020',
                'mine:access':'AA010', 'cutting':'DB070'
                           };

            for (var i in fcodeMap)
            {
                if (i in tags)
                {
                    attrs.F_CODE = fcodeMap[i];
                    break;
                }
            }
        }

        // Sort out PYM vs ZI032_PYM vs MCC vs VCM - Ugly
        var pymList = [ 'AL110','AL241','AQ055','AQ110','AT042'];

        var vcmList = [ 'AA040', 'AC020', 'AD010', 'AD025', 'AD030', 'AD041', 'AD050', 'AF010',
                        'AF020', 'AF021', 'AF030', 'AF040', 'AF070', 'AH055', 'AJ050', 'AJ051',
                        'AJ080', 'AJ085', 'AL010', 'AL013', 'AL019', 'AL080', 'AM011', 'AM020',
                        'AM030', 'AM070', 'AN076', 'AQ040', 'AQ045', 'AQ060', 'AQ116', 'BC050',
                        'BD115', 'BI010', 'BI050', 'GB230' ];

        if (tags.material)
        {
            if (pymList.indexOf(attrs.F_CODE) !== -1)
            {
                tags['tower:material'] = tags.material;
                delete tags.material;
            }
            else if (vcmList.indexOf(attrs.F_CODE) !== -1)
            {
                tags['material:vertical'] = tags.material;
                delete tags.material;
            }
        }

       // Protected areas have two attributes that need sorting out
       if (tags.protection_object == 'habitat' || tags.protection_object == 'breeding_ground')
       {
           if (tags.protect_class) delete tags.protect_class;
       }

       // Split link roads. TDSv61 now has an attribute for this
//        if (tags.highway && (tags['highway'].indexOf('_link') !== -1))
//        {
//            tags.highway = tags['highway'].replace('_link','');
//            tags.interchange_ramp = 'yes';
//        }


       // Sort out "construction" etc
       // This gets ugly due to the mix of construction, highway & railway
//             ["t.highway == 'construction' && t.construction","t.highway = t.construction; t.condition = 'construction'; delete t.construction"],
//             ["t.railway == 'construction' && t.construction","t.railway = t.construction; t.condition = 'construction'; delete t.construction"],
//             ["t.highway == 'construction' && !(t.construction)","t.highway = 'road'; t.condition = 'construction'"],
//             ["t.railway == 'construction' && !(t.construction)","t.railway = 'rail'; t.condition = 'construction'"],
       if (tags.highway == 'construction' || tags.railway == 'construction')
       {
           if (tags.construction)
           {
                tags.condition = 'construction';
                if (tags.railway)
                {
                    tags.railway = tags.construction;
                }
                else
                {
                    tags.highway = tags.construction;
                }
                delete tags.construction;
           }
           else
           {
                tags.condition = 'construction';
                if (tags.railway)
                {
                    tags.railway = 'rail';
                }
                else
                {
                    tags.highway = 'road';
                }
           }
       } // End Highway & Railway construction

       // Now set the relative levels and transportation types for various features
       if (tags.highway || tags.railway)
       {
           if (tags.bridge && tags.bridge !== 'no')
           {
               tds61.fixTransType(tags);
               tags.location = 'surface';
               tags.layer = '1';
               tags.on_bridge = 'yes';
           }

           if (tags.tunnel && tags.tunnel !== 'no')
           {
               tds61.fixTransType(tags);
               // tags.layer = '-1';
               tags.in_tunnel = 'yes';
           }

           if (tags.embankment && tags.embankment !== 'no')
           {
               tds61.fixTransType(tags);
               tags.layer = '1';
           }

           if (tags.cutting && tags.cutting !== 'no')
           {
               tds61.fixTransType(tags);
               tags.layer = '-1';
           }

           if (tags.ford && tags.ford !== 'no')
           {
               tds61.fixTransType(tags);
               tags.location = 'on_waterbody_bottom';
           }

       } // End if highway || railway

       // Debug
       // for (var i in tags) print('End PreProc Tags: ' + i + ': :' + tags[i] + ':');
       // Tag changed

       if (tags.vertical_obstruction_identifier)
       {
           tags['aeroway:obstruction'] = tags.vertical_obstruction_identifier;
           delete tags.vertical_obstruction_identifier;
       }

       // Railway loading things
       if (tags.railway == 'loading')
       {
           if (tags.facility == 'gantry_crane')
           {
               delete tags.railway;
               delete tags.facility;
               attrs.F_CODE = 'AF040'; // Crane
               tags['crane:type'] = 'bridge';
           }

           if (tags.facility == 'container_terminal')
           {
               delete tags.railway;
               delete tags.facility;
               attrs.F_CODE = 'AL010'; // Facility
               attrs.FFN = '480'; // Transportation
           }
       } // End loading


       switch (tags.man_made)
       {
           case undefined: // Break early if no value
               break;

           case 'reservoir_covered':
               delete tags.man_made;
               attrs.F_CODE = 'AM070'; // Storage Tank
               tags.product = 'water';
               break;

            case 'gasometer':
                delete tags.man_made;
                attrs.F_CODE = 'AM070'; // Storage Tank
                tags.product = 'gas';
                break;
        }

        // Stop some Religion tags from stomping on Denomination tags
        if (tags.religion && tags.denomination)
        {
            if (tags.religion == 'christian' || tags.religion == 'muslim')
            {
                switch (tags.denomination)
                {
                    case 'roman_catholic':
                    case 'orthodox':
                    case 'protestant':
                    case 'chaldean_catholic':
                    case 'nestorian': // Not sure about this
                    case 'shia':
                    case 'sunni':
                        delete tags.religion;
                        break;
                } // End switch
            }
        } // End if religion & denomination


    }, // End applyToTdsPreProcessing

// #####################################################################################################

    applyToTdsPostProcessing : function (tags, attrs, geometryType, notUsedTags)
    {
        // Shoreline Construction (BB081) covers a lot of features
        if (attrs.PWC) attrs.F_CODE = 'BB081';

        // Inland Water Body (BH082) also covers a lot of features
        if (attrs.IWT && !(attrs.F_CODE)) attrs.F_CODE = 'BH082';

        // The follwing bit of ugly code is to account for the specs haveing two different attributes
        // with similar names and roughly the same attributes. Bleah!
        if (tds61.rules.swapListOut[attrs.F_CODE])
        {
            for (var i in tds61.rules.swapListOut[attrs.F_CODE])
            {
                if (i in attrs)
                {
                    attrs[tds61.rules.swapListOut[attrs.F_CODE][i]] = attrs[i];
                    delete attrs[i]
                }
            }
        }

        // Sort out the UUID
        if (attrs.UFI)
        {
            var str = attrs['UFI'].split(';');
            attrs.UFI = str[0].replace('{','').replace('}','');
        }
        else if (tags['hoot:id'])
        {
            attrs.UFI = 'raw_id:' + tags['hoot:id'];
        }
        else
        {
            attrs.UFI = createUuid().replace('{','').replace('}','');
        }

        // Add Weather Restrictions to transportation features
        if (['AP010','AP030','AP050'].indexOf(attrs.FCODE > -1) && !attrs.ZI016_WTC )
        {
            switch (tags.highway)
            {
                case 'motorway':
                case 'motorway_link':
                case 'trunk':
                case 'trunk_link':
                case 'primary':
                case 'primary_link':
                case 'secondary':
                case 'secondary_link':
                case 'tertiary':
                case 'tertiary_link':
                case 'residential':
                case 'unclassified':
                    attrs.ZI016_WTC = '1'; // All weather
                    break;

                case 'track':
                    attrs.ZI016_WTC = '4'; // Limited All-weather
                    break;

                case 'path':
                    attrs.ZI016_WTC = '2'; // Fair Weather
                    break;
            }

            // Use the road surface to possibly override the classification.
            // We are assumeing that unpaved roads are Fair Weather only
            switch (attrs.ZI016_ROC)
            {
                case undefined: // Break early if no value
                    break;

                case '1': // Unimproved
                    attrs.ZI016_WTC = '2'; // Fair Weather
                    break;

                case '2': // Stabilized Earth
                case '4': // Gravel
                    attrs.ZI016_WTC = '4'; // Limited All-weather
                    break;

                case '17': // Ice
                case '18': // Snow
                    attrs.ZI016_WTC = '3'; // Winter Only
                    break;

                case '999': // Other
                    attrs.ZI016_WTC = '-999999'; // No Information
                    break;

                default:
                    attrs.ZI016_WTC = '1' // All Weather
            }
        }

        // Custom Road rules
        // - Fix the "highway=" stuff that cant be done in the one2one rules
        if (attrs.F_CODE == 'AP030' || attrs.F_CODE == 'AQ075') // Road & Ice Road
        {
            // If we havent fixed up the road type/class, have a go with the
            // highway tag.
            if (!attrs.RTY && !attrs.RIN_ROI)
            {
                switch (tags.highway)
                {
                    case 'motorway':
                    case 'motorway_link':
                        attrs.RIN_ROI = '2'; // National Motorway
                        attrs.RTY = '1'; // Motorway
                        break;

                    case 'trunk':
                    case 'trunk_link':
                        attrs.RIN_ROI = '3'; // National/Primary
                        attrs.RTY = '2'; // Limited Access Motorway
                        break;

                    case 'primary':
                    case 'primary_link':
                        attrs.RIN_ROI = '3'; // National
                        attrs.RTY = '3'; // road: Road outside a BUA
                        break;

                    case 'secondary':
                    case 'secondary_link':
                        attrs.RIN_ROI = '4'; // Secondary
                        attrs.RTY = '3'; // road: Road outside a BUA
                        break;

                    case 'tertiary':
                    case 'tertiary_link':
                        attrs.RIN_ROI = '5'; // Local
                        attrs.RTY = '3'; // road: Road outside a BUA
                        break;

                    case 'residential':
                    case 'unclassified':
                    case 'pedestrian':
                    case 'service':
                        attrs.RIN_ROI = '5'; // Local
                        attrs.RTY = '4'; // street: Road inside a BUA
                        break;

                    case 'road':
                        attrs.RIN_ROI = '5'; // Local. Customer requested this translation value
                        attrs.RTY = '-999999'; // No Information
                } // End tags.highway switch

            } // End ROI & RIN_ROI

            // Use the Width to populate the Minimum Travelled Way Width - Customer requested
            if (attrs.WID && !(attrs.ZI016_WD1))
            {
                attrs.ZI016_WD1 = attrs.WID;
                delete attrs.WID;
            }

            // Private Access roads - Customer requested
            if (tags.access == 'private' && !(attrs.CAA))
            {
                attrs.CAA = '3';
                delete notUsedTags.access;
            }

            // Fix up RLE
            // If Vertical Relative Location != Surface && Not on a Bridge, Relative Level == NA
            if ((attrs.LOC && attrs.LOC !== '44') && (attrs.SBB && attrs.SBB == '1000'))
            {
                attrs.RLE = '998';
            }

        }

        // RLE vs LOC: Need to deconflict this for various features.
        // This is the list of features that can be "Above Surface". Other features use RLE (Relative Level) instead.
        if (attrs.LOC == '45' && (['AT005','AQ113','BH065','BH110'].indexOf(attrs.TRS) == -1))
        {
            attrs.RLE = '2'; // Raised above surface
            attrs.LOC = '44'; // On Surface
        }

        // Clean up Cart Track attributes
        if (attrs.F_CODE == 'AP010')
        {
            if (attrs.TRS && attrs.TRS == '13') attrs.TRS = '3';

            if (attrs.TRS && (['3','4','6','11','21','22','999'].indexOf(attrs.TRS) == -1))
            {
                var othVal = '(TRS:' + attrs.TRS + ')';
                attrs.OTH = translate.appendValue(attrs.OTH,othVal,' ');
                attrs.TRS = '999';

            }
        }

        // Fix HGT and LMC to keep GAIT happy
        // If things have a height greater than 46m, tags them as being a "Navigation Landmark"
        if (attrs.HGT > 46 && !(attrs.LMC)) attrs.LMC = '1001';

        // Alt_Name:  AL020 Built Up Area & ZD070 Water Measurement Location are the _ONLY_ features in TDS
        // that have a secondary name.
        if (attrs.ZI005_FNA2 && (attrs.F_CODE !== 'AL020' && attrs.F_CODE !== 'ZD070'))
        {
            // We were going to push the Alt Name onto the end of the standard name field - ZI005_FNA
            // but this causes problems so until the customer gives us more direction, we are going to drop it.
            // attrs.ZI005_FNA = translate.appendValue(attrs.ZI005_FNA,attrs.ZI005_FNA2,';');
            delete attrs.ZI005_FNA2;
        }

        // Alt_Name2:  ZD070 Water Measurement Location is the _ONLY_ feature in TDS that has a
        // third name.
        if (attrs.ZI005_FNA3 && attrs.F_CODE !== 'ZD070')
        {
            // We were going to push the Alt Name onto the end of the standard name field - ZI005_FNA
            // but this causes problems so until the customer gives us more direction, we are going to drop it.
            // attrs.ZI005_FNA = translate.appendValue(attrs.ZI005_FNA,attrs.ZI005_FNA2,';');
            delete attrs.ZI005_FNA3;
        }

        // The ZI001_SDV (source date time) field can only be 20 characters long. When we conflate features,
        // we concatenate the tag values for this field.
        // We are getting guidance from the customer on what value they would like in this field:
        // * The earliest date/time,
        // * The first on in the list
        // * etc
        //
        // Until we get an answer, we are going to take the first value in the list.
        if (attrs.ZI001_SDV)
        {
            attrs.ZI001_SDV = translate.chopDateTime(attrs.ZI001_SDV);
        }

        // Fix the ZI020_GE4X Values
        // NOTE: This is the opposite to what is done in the toOSM post processing
        var ge4attr = ['ZI020_GE4','ZI020_GE42','ZI020_GE43','ZI020_GE44']
        for (var i=0, iLen=ge4attr.length; i < iLen; i++)
        {
            if (attrs[ge4attr[i]])
            {
                if (tds61.ge4Lookup[attrs[ge4attr[i]]])
                {
                    attrs[ge4attr[i]] = tds61.ge4Lookup[attrs[ge4attr[i]]];
                }
                else
                {
                    hoot.logWarn('Dropping invalid ' + ge4attr[i] + ' value: ' + attrs[ge4attr[i]]);
                    delete attrs[ge4attr[i]];
                }
            }
        } // End for GE4 loop

        //Map alternate source date tags to ZI001_SDV in order of precedence
        //default is 'source:datetime'
        if (! attrs.ZI001_SDV)
            attrs.ZI001_SDV = tags['source:imagery:datetime']
                || tags['source:date']
                || tags['source:geometry:date']
                || '';

        //Map alternate source tags to ZI001_SDP in order of precedence
        //default is 'source'
        if (! attrs.ZI001_SDP)
            attrs.ZI001_SDP = tags['source:imagery']
                || tags['source:description']
                || '';

         // Amusement Parks
        if (attrs.F_CODE == 'AK030' && !(attrs.FFN))
        {
            attrs.FFN = '921'; // Recreation
        }

        // Wetlands
        // Normally, these go to Marsh
        switch(tags.wetland)
        {
            case undefined: // Break early if no value
                break;

            case 'mangrove':
                attrs.F_CODE = 'ED020'; // Swamp
                attrs.VSP = '19'; // Mangrove
                break;
        } // End Wetlands

    }, // End applyToTdsPostProcessing

// #####################################################################################################

    // ##### End of the xxToTdsxx Block #####

    // toOsm - Translate Attrs to Tags
    // This is the main routine to convert _TO_ OSM
    toOsm : function(attrs, layerName, geometryType)
    {

        tags = {};  // The final output Tag list

        // Setup config variables. We could do this in initialize() but some things don't call it :-(
        // Doing this so we don't have to keep calling into Hoot core
        if (tds61.configIn == undefined)
        {
            tds61.configIn = {};
            tds61.configIn.OgrDebugAddfcode = config.getOgrDebugAddfcode();
            tds61.configIn.OgrDebugDumptags = config.getOgrDebugDumptags();

            // Get any changes
            tds61.toChange = hoot.Settings.get("translation.override");
        }

        // Debug:
        if (tds61.configIn.OgrDebugDumptags == 'true')
        {
            print('In Layername: ' + layerName + '  In Geometry: ' + geometryType);
            var kList = Object.keys(attrs).sort()
            for (var i = 0, fLen = kList.length; i < fLen; i++) print('In Attrs: ' + kList[i] + ': :' + attrs[kList[i]] + ':');
        }

        // See if we have an o2s_X layer and try to unpack it.
        if (layerName.indexOf('o2s_') > -1)
        {
            tags = translate.parseO2S(attrs);

            // Add some metadata
            if (! tags.uuid) tags.uuid = createUuid();
            if (! tags.source) tags.source = 'tdsv61:' + layerName.toLowerCase();

            // Debug:
            if (tds61.configIn.OgrDebugDumptags == 'true')
            {
                var kList = Object.keys(tags).sort()
                for (var i = 0, fLen = kList.length; i < fLen; i++) print('Out Tags: ' + kList[i] + ': :' + tags[kList[i]] + ':');
                print('');
            }

            return tags;
        } // End layername = o2s_X

        // Set up the fcode translation rules. We need this due to clashes between the one2one and
        // the fcode one2one rules
        if (tds61.fcodeLookup == undefined)
        {
            // Add the FCODE rules for Import
            fcodeCommon.one2one.push.apply(fcodeCommon.one2one,tds61.rules.fcodeOne2oneIn);

            tds61.fcodeLookup = translate.createLookup(fcodeCommon.one2one);
            // Debug
            // translate.dumpOne2OneLookup(tds61.fcodeLookup);
        }

        if (tds61.lookup == undefined)
        {
            // Setup lookup tables to make translation easier. I'm assumeing that since this is not set, the
            // other tables are not set either.

            // Support Import Only attributes
            tds61.rules.one2one.push.apply(tds61.rules.one2one,tds61.rules.one2oneIn);

            tds61.lookup = translate.createLookup(tds61.rules.one2one);
        }

        // Untangle TDS attributes & OSM tags.
        // NOTE: This could get wrapped with an ENV variable so it only gets called during import
        tds61.untangleAttributes(attrs, tags);

        // Debug:
        if (tds61.configIn.OgrDebugDumptags == 'true')
        {
            var kList = Object.keys(attrs).sort()
            for (var i = 0, fLen = kList.length; i < fLen; i++) print('Untangle Attrs: ' + kList[i] + ': :' + attrs[kList[i]] + ':');

            var kList = Object.keys(tags).sort()
            for (var i = 0, fLen = kList.length; i < fLen; i++) print('Untangle Tags: ' + kList[i] + ': :' + tags[kList[i]] + ':');
        }

        // pre processing
        tds61.applyToOsmPreProcessing(attrs, layerName, geometryType);

        // Use the FCODE to add some tags.
        if (attrs.F_CODE)
        {
            var ftag = tds61.fcodeLookup['F_CODE'][attrs.F_CODE];
            if (ftag)
            {
                tags[ftag[0]] = ftag[1];
                // Debug: Dump out the tags from the FCODE
                // print('FCODE: ' + attrs.F_CODE + ' tag=' + ftag[0] + '  value=' + ftag[1]);
            }
            else
            {
                hoot.logTrace('Translation for F_CODE ' + attrs.F_CODE + ' not found');
            }
        }

        // Make a copy of the input attributes so we can remove them as they get translated. Looking at what
        // isn't used in the translation - this should end up empty.
        // not in v8 yet: // var tTags = Object.assign({},tags);
        var notUsedAttrs = (JSON.parse(JSON.stringify(attrs)));
        delete notUsedAttrs.F_CODE;
        delete notUsedAttrs.FCSUBTYPE;

        // apply the simple number and text biased rules
        // NOTE: We are not using the intList paramater for applySimpleNumBiased when going to OSM.
        translate.applySimpleNumBiased(notUsedAttrs, tags, tds61.rules.numBiased, 'forward',[]);
        translate.applySimpleTxtBiased(notUsedAttrs, tags, tds61.rules.txtBiased, 'forward');

        // one 2 one
        //translate.applyOne2One(notUsedAttrs, tags, tds61.lookup, {'k':'v'});
        translate.applyOne2OneQuiet(notUsedAttrs, tags, tds61.lookup);

        // Translate the XXX2, XXX3 etc attributes
        translate.fix23Attr(notUsedAttrs, tags, tds61.lookup);

        // Crack open the OTH field and populate the appropriate attributes
        // The OTH format is _supposed_ to be (<attr>:<value>) but anything is possible
        if (attrs.OTH) translate.processOTH(attrs, tags, tds61.lookup);

        // post processing
        tds61.applyToOsmPostProcessing(attrs, tags, layerName, geometryType);

        // Debug: Add the FCODE to the tags
        if (tds61.configIn.OgrDebugAddfcode == 'true') tags['raw:debugFcode'] = attrs.F_CODE;

        // Debug:
        if (tds61.configIn.OgrDebugDumptags == 'true')
        {
            var kList = Object.keys(notUsedAttrs).sort()
            for (var i = 0, fLen = kList.length; i < fLen; i++) print('Not Used: ' + kList[i] + ': :' + notUsedAttrs[kList[i]] + ':');

            var kList = Object.keys(tags).sort()
            for (var i = 0, fLen = kList.length; i < fLen; i++) print('Out Tags: ' + kList[i] + ': :' + tags[kList[i]] + ':');
            print('');
        }

        // Override tag values if appropriate
        translate.overrideValues(tags,tds61.toChange);

        return tags;
    }, // End of toOsm


    // This gets called by translateToOGR and is where the main work gets done
    // We get Tags and return Attrs and a tableName
    // This is the main routine to convert _TO_ TDS
    toTds : function(tags, elementType, geometryType)
    {

        var tableName = ''; // The final table name
        var returnData = []; // The array of features to return
        attrs = {}; // The output attributes
        attrs.F_CODE = ''; // Initial setup

        // Setup config variables. We could do this in initialize() but some things don't call it :-(
        // Doing this so we don't have to keep calling into Hoot core
        if (tds61.configOut == undefined)
        {
            tds61.configOut = {};
            tds61.configOut.OgrDebugDumptags = config.getOgrDebugDumptags();
            tds61.configOut.OgrDebugDumpvalidate = config.getOgrDebugDumpvalidate();
            tds61.configOut.OgrEsriFcsubtype = config.getOgrEsriFcsubtype();
            tds61.configOut.OgrNoteExtra = config.getOgrNoteExtra();
            tds61.configOut.OgrSplitO2s = config.getOgrSplitO2s();
            tds61.configOut.OgrThematicStructure = config.getOgrThematicStructure();
            tds61.configOut.OgrThrowError = config.getOgrThrowError();

            // Get any changes to OSM tags
            // NOTE: the rest of the config variables will change to this style of assignment soon
            tds61.toChange = hoot.Settings.get("translation.override");
        }

        // Check if we have a schema. This is a quick way to workout if various lookup tables have been built
        if (tds61.rawSchema == undefined)
        {
            var tmp_schema = tds61.getDbSchema();
        }

        // Start processing here
        // Debug:
        if (tds61.configOut.OgrDebugDumptags == 'true')
        {
            print('In Geometry: ' + geometryType + '  In Element Type: ' + elementType);
            var kList = Object.keys(tags).sort()
            for (var i = 0, fLen = kList.length; i < fLen; i++) print('In Tags: ' + kList[i] + ': :' + tags[kList[i]] + ':');
        }

        // The Nuke Option: If we have a relation, drop the feature and carry on
        if (tags['building:part']) return null;

        // The Nuke Option: "Collections" are groups of different feature types: Point, Area and Line.
        // There is no way we can translate these to a single TDS feature.
        if (geometryType == 'Collection') return null;

        // Flip the ge4List table so we can use it for export
        if (tds61.ge4Lookup == undefined)
        {
            tds61.ge4Lookup = {};
            for (var i in tds61.rules.ge4List)
            {
                tds61.ge4Lookup[tds61.rules.ge4List[i]] = i;
            }
        }

        // Set up the fcode translation rules. We need this due to clashes between the one2one and
        // the fcode one2one rules
        if (tds61.fcodeLookup == undefined)
        {
            // Add the FCODE rules for Export
            fcodeCommon.one2one.push.apply(fcodeCommon.one2one,tds61.rules.fcodeOne2oneOut);

            tds61.fcodeLookup = translate.createBackwardsLookup(fcodeCommon.one2one);
            // Debug
            // translate.dumpOne2OneLookup(tds61.fcodeLookup);
        }

        if (tds61.lookup == undefined)
        {
            // Add "other" rules to the one2one
            tds61.rules.one2one.push.apply(tds61.rules.one2one,tds61.rules.one2oneOut);

            tds61.lookup = translate.createBackwardsLookup(tds61.rules.one2one);
            // Debug
            // translate.dumpOne2OneLookup(tds61.lookup);

            // Make the fuzzy lookup table
            tds61.fuzzy = schemaTools.generateToOgrTable(tds61.rules.fuzzyTable);

            // Debug
//             for (var k1 in tds61.fuzzy)
//             {
//                 for (var v1 in tds61.fuzzy[k1])
//                 {
//                     print(JSON.stringify([k1, v1, tds61.fuzzy[k1][v1][0], tds61.fuzzy[k1][v1][1], tds61.fuzzy[k1][v1][2]]));
//                 }
//             }
        } // End tds61.lookup Undefined

        // Override values if appropriate
        translate.overrideValues(tags,tds61.toChange);

        // Pre Processing
        tds61.applyToTdsPreProcessing(tags, attrs, geometryType);

        // Make a copy of the input tags so we can remove them as they get translated. What is left is
        // the not used tags.
        // not in v8 yet: // var tTags = Object.assign({},tags);
        var notUsedTags = (JSON.parse(JSON.stringify(tags)));

        if (notUsedTags.hoot) delete notUsedTags.hoot; // Added by the UI
        // Debug info. We use this in postprocessing via "tags"
        if (notUsedTags['hoot:id']) delete notUsedTags['hoot:id'];

        // Apply the simple number and text biased rules
        // NOTE: These are BACKWARD, not forward!
        // NOTE: These delete tags as they are used
        translate.applySimpleNumBiased(attrs, notUsedTags, tds61.rules.numBiased, 'backward',tds61.rules.intList);
        translate.applySimpleTxtBiased(attrs, notUsedTags, tds61.rules.txtBiased, 'backward');

        // Apply the fuzzy rules
        // NOTE: This deletes tags as they are used
        translate.applyOne2OneQuiet(notUsedTags, attrs, tds61.fuzzy);

        // Translate the XXX:2, XXX2, XXX:3 etc attributes
        // Note: This deletes tags as they are used
        translate.fix23Tags(notUsedTags, attrs, tds61.lookup);

        // one 2 one: we call the version that knows about the OTH field
        // NOTE: This deletes tags as they are used
        if (tds61.configOut.OgrDebugDumptags == 'true')
        {
            print('Before fcodelookup');
            var kList = Object.keys(tags).sort()
            for (var i = 0, fLen = kList.length; i < fLen; i++) print('In Tags: ' + kList[i] + ': :' + tags[kList[i]] + ':');
        }

        translate.applyTdsOne2One(notUsedTags, attrs, tds61.lookup, tds61.fcodeLookup);

        // Post Processing.
        // We send the original list of tags and the list of tags we haven't used yet.
        // tds61.applyToTdsPostProcessing(tags, attrs, geometryType);
        tds61.applyToTdsPostProcessing(tags, attrs, geometryType, notUsedTags);

        // Debug
        if (tds61.configOut.getOgrDebugDumptags == 'true')
        {
            var kList = Object.keys(notUsedTags).sort()
            for (var i = 0, fLen = kList.length; i < fLen; i++) print('Not Used: ' + kList[i] + ': :' + notUsedTags[kList[i]] + ':');
        }

        // If we have unused tags, add them to the memo field.
        if (Object.keys(notUsedTags).length > 0 && tds61.configOut.OgrNoteExtra == 'attribute')
        {
            var tStr = '<OSM>' + JSON.stringify(notUsedTags) + '</OSM>';
            attrs.ZI006_MEM = translate.appendValue(attrs.ZI006_MEM,tStr,';');
        }

        // Now check for invalid feature geometry
        // E.g. If the spec says a runway is a polygon and we have a line, throw error and
        // push the feature to o2s layer
        var gFcode = geometryType.toString().charAt(0) + attrs.F_CODE;

        if (!(tds61.AttrLookup[gFcode.toUpperCase()]))
        {
            // For the UI: Throw an error and die if we don't have a valid feature
            if (tds61.configOut.OgrThrowError == 'true')
            {
                if (! attrs.F_CODE)
                {
                    returnData.push({attrs:{'error':'No Valid Feature Code'}, tableName: ''});
                    return returnData;
                }
                else
                {
                    //throw new Error(geometryType.toString() + ' geometry is not valid for F_CODE ' + attrs.F_CODE);
                    returnData.push({attrs:{'error':geometryType + ' geometry is not valid for ' + attrs.F_CODE + ' in TDSv61'}, tableName: ''});
                    return returnData;
                }
            }

            hoot.logTrace('FCODE and Geometry: ' + gFcode + ' is not in the schema');

            tableName = 'o2s_' + geometryType.toString().charAt(0);

            // Debug:
            // Dump out what attributes we have converted before they get wiped out
            if (tds61.configOut.OgrDebugDumptags == 'true')
            {
                var kList = Object.keys(attrs).sort()
                for (var i = 0, fLen = kList.length; i < fLen; i++) print('Converted Attrs:' + kList[i] + ': :' + attrs[kList[i]] + ':');
            }

            // We want to keep the hoot:id if present
            if (tags['hoot:id'])
            {
                tags.raw_id = tags['hoot:id'];
                delete tags['hoot:id'];
            }

            // Convert all of the Tags to a string so we can jam it into an attribute
            // var str = JSON.stringify(tags);
            var str = JSON.stringify(tags,Object.keys(tags).sort());

            // Shapefiles can't handle fields > 254 chars.
            // If the tags are > 254 char, split into pieces. Not pretty but stops errors.
            // A nicer thing would be to arrange the tags until they fit neatly
            if (str.length < 255 || tds61.configOut.OgrSplitO2s == 'false')
            {
                // return {attrs:{tag1:str}, tableName: tableName};
                attrs = {tag1:str};
            }
            else
            {
                // Not good. Will fix with the rewrite of the tag splitting code
                if (str.length > 1012)
                {
                    hoot.logTrace('o2s tags truncated to fit in available space.');
                    str = str.substring(0,1012);
                }

                // return {attrs:{tag1:str.substring(0,253), tag2:str.substring(253)}, tableName: tableName};
                attrs = {tag1:str.substring(0,253),
                        tag2:str.substring(253,506),
                        tag3:str.substring(506,759),
                        tag4:str.substring(759,1012)};
            }

            returnData.push({attrs: attrs, tableName: tableName});
        }
        else // We have a feature
        {
            // Check if we need to make more features.
            // NOTE: This returns the structure we are going to send back to Hoot:  {attrs: attrs, tableName: 'Name'}
            returnData = tds61.manyFeatures(geometryType,tags,attrs);

            // Debug: Add the first feature
            //returnData.push({attrs: attrs, tableName: ''});

            // Now go through the features and clean them up.
            var gType = geometryType.toString().charAt(0);
            for (var i = 0, fLen = returnData.length; i < fLen; i++)
            {
                // Make sure that we have a valid FCODE
                var gFcode = gType + returnData[i]['attrs']['F_CODE'];
                if (tds61.AttrLookup[gFcode.toUpperCase()])
                {
                    // Validate attrs: remove all that are not supposed to be part of a feature
                    tds61.validateAttrs(geometryType,returnData[i]['attrs']);

                    // Now set the FCSubtype.
                    // NOTE: If we export to shapefile, GAIT _will_ complain about this
                    if (tds61.configOut.OgrEsriFcsubtype == 'true')
                    {
                        returnData[i]['attrs']['FCSUBTYPE'] = tds61.rules.subtypeList[returnData[i]['attrs']['F_CODE']];
                    }

                    // If we are using the TDS structre, fill the rest of the unused attrs in the schema
                    if (tds61.configOut.OgrThematicStructure == 'true')
                    {
                        returnData[i]['tableName'] = tds61.rules.thematicGroupList[gFcode];
                        tds61.validateTDSAttrs(gFcode, returnData[i]['attrs']);
                    }
                    else
                    {
                        returnData[i]['tableName'] = tds61.layerNameLookup[gFcode.toUpperCase()];
                    }
                }
                else
                {
                    // If the feature is not valid, just drop it
                    // Debug
                    // print('## Skipping: ' + gFcode);
                    returnData.splice(i,1);
                    fLen = returnData.length;
                }
            } // End returnData loop

            // If we have unused tags, throw them into the "extra" layer
            if (Object.keys(notUsedTags).length > 0 && tds61.configOut.OgrNoteExtra == 'file')
            {
                var extraFeature = {};
                extraFeature.tags = JSON.stringify(notUsedTags);
                extraFeature.uuid = attrs.UFI;

                var extraName = 'extra_' + geometryType.toString().charAt(0);

                returnData.push({attrs: extraFeature, tableName: extraName});
            } // End notUsedTags

            // Look for Review tags and push them to a review layer if found
            if (tags['hoot:review:needs'] == 'yes')
            {
                var reviewAttrs = {};

                // Note: Some of these may be "undefined"
                reviewAttrs.note = tags['hoot:review:note'];
                reviewAttrs.score = tags['hoot:review:score'];
                reviewAttrs.uuid = tags.uuid;
                reviewAttrs.source = tags['hoot:review:source'];

                var reviewTable = 'review_' + geometryType.toString().charAt(0);
                returnData.push({attrs: reviewAttrs, tableName: reviewTable});
            } // End ReviewTags
        } // End else We have a feature

        // Debug:
        if (tds61.configOut.OgrDebugDumptags == 'true')
        {
            for (var i = 0, fLen = returnData.length; i < fLen; i++)
            {
                print('TableName ' + i + ': ' + returnData[i]['tableName'] + '  FCode: ' + returnData[i]['attrs']['F_CODE'] + '  Geom: ' + geometryType);
                var kList = Object.keys(returnData[i]['attrs']).sort()
                for (var j = 0, kLen = kList.length; j < kLen; j++) print('Out Attrs:' + kList[j] + ': :' + returnData[i]['attrs'][kList[j]] + ':');
            }
            print('');
        }

        return returnData;

    } // End of toTds

} // End of tds61<|MERGE_RESOLUTION|>--- conflicted
+++ resolved
@@ -1120,11 +1120,7 @@
         if ('ford' in tags && !(tags.highway)) tags.highway = 'road';
 
         // AK030 - Amusement Parks
-<<<<<<< HEAD
         // F_CODE translation == tourism but FFN translation could be leisure. 
-=======
-        // F_CODE translation == tourism but FFN translation could be leisure.
->>>>>>> 2374a880
         // E.g. water parks
         if (attrs.F_CODE == 'AK030')
         {
@@ -1288,7 +1284,7 @@
             ["!(t.water) && t.natural == 'water'","t.water = 'lake'"],
             ["t.wetland && t.natural == 'wetland'","delete t.natural"],
             ["t.water == 'river'","t.waterway = 'river'"],
-            ["t.waterway == 'riverbank'","t.waterway = 'river' ; t.area = 'yes'"],
+            ["t.waterway == 'riverbank'","t.waterway = 'river'"],
             ["t.waterway == 'vanishing_point' && t['water:sink:type'] == 'sinkhole'","t.natural = 'sinkhole'; delete t.waterway; delete t['water:sink:type']"]
             ];
 

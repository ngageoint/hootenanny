/*
 * This file is part of Hootenanny.
 *
 * Hootenanny is free software: you can redistribute it and/or modify
 * it under the terms of the GNU General Public License as published by
 * the Free Software Foundation, either version 3 of the License, or
 * (at your option) any later version.
 *
 * This program is distributed in the hope that it will be useful,
 * but WITHOUT ANY WARRANTY; without even the implied warranty of
 * MERCHANTABILITY or FITNESS FOR A PARTICULAR PURPOSE.  See the
 * GNU General Public License for more details.
 *
 * You should have received a copy of the GNU General Public License
 * along with this program.  If not, see <http://www.gnu.org/licenses/>.
 *
 * --------------------------------------------------------------------
 *
 * The following copyright notices are generated automatically. If you
 * have a new notice to add, please use the format:
 * " * @copyright Copyright ..."
 * This will properly maintain the copyright information. DigitalGlobe
 * copyrights will be updated automatically.
 *
 * @copyright Copyright (C) 2013, 2014 DigitalGlobe (http://www.digitalglobe.com/)
 */

/*
    MGCP conversion script for TRD3 and TRD4
        MGCP -> OSM, and
        OSM -> MGCP

    Based on TableExample.js script by Jason S.

    Possible attribute values are taken from the MGCP TRD 3.0 and 4.0 specs  with the addition of
    values found in sample data and the DFDD/NFDD v4
*/


mgcp = {
    getDbSchema: function() {

    mgcp.rawSchema = mgcp.schema.getDbSchema(); // This is <GLOBAL> so we can access it from other areas

    // Build the MGCP fcode/attrs lookup table. Note: This is <GLOBAL>
    mgcpAttrLookup = translate.makeAttrLookup(mgcp.rawSchema);

    // Now build the FCODE/layername lookup table. Note: This is <GLOBAL>
    layerNameLookup = translate.makeLayerNameLookup(mgcp.rawSchema);

    // Now add an o2s[A,L,P] feature to the mgcp.rawSchema
    // We can drop features but this is a nice way to see what we would drop
    mgcp.rawSchema = translate.addEmptyFeature(mgcp.rawSchema);

    // This function dumps the schema to the screen for debugging
    // translate.dumpSchema(mgcp.rawSchema);

    return mgcp.rawSchema;
    }, // End of getDbSchema


    // validateAttrs - Clean up the supplied attr list by dropping anything that should not be part of the
    //                 feature.
    validateAttrs: function(geometryType,attrs) {

        var attrList = mgcpAttrLookup[geometryType.toString().charAt(0) + attrs.F_CODE];

        if (attrList != undefined)
        {
            // The code is duplicated but it is quicker than doing the "if" on each iteration
            if (config.getOgrDebugDumpvalidate() == 'true')
            {
                for (var val in attrs)
                {
                    if (attrList.indexOf(val) == -1)
                    {
                        logWarn('Validate: Dropping ' + val + '  from ' + attrs.F_CODE);
                        delete attrs[val];
                    }
                }
            }
            else
            {
                for (var val in attrs)
                {
                    if (attrList.indexOf(val) == -1) delete attrs[val];
                }
            }
        }
        else
        {
            logWarn('Validate: No attrList for ' + attrs.F_CODE + ' ' + geometryType);
        }

        // No quick and easy way to do this unless we build yet another lookup table
        var feature = {};

        for (var i=0, sLen = mgcp.rawSchema.length; i < sLen; i++)
        {
            if (mgcp.rawSchema[i].fcode == attrs.F_CODE && mgcp.rawSchema[i].geom == geometryType)
            {
                feature = mgcp.rawSchema[i];
                break;
            }
        }

        // Now validate the Enumerated values
        for (var i=0, cLen = feature['columns'].length; i < cLen; i++)
        {
            // Skip non enumeratied attributes
            if (feature.columns[i].type !== 'enumeration') continue;

            var enumName = feature.columns[i].name;

            // Skip stuff that is missing and will end up as a default value
            if (!(attrs[enumName])) continue;

            var attrValue = attrs[enumName];
            var enumList = feature.columns[i].enumerations;
            var enumValueList = [];

            // Pull all of the values out of the enumerated list to make life easier
            for (var j=0, elen = enumList.length; j < elen; j++) enumValueList.push(enumList[j].value);

            // Check if it is a valid enumerated value
            if (enumValueList.indexOf(attrValue) == -1)
            {
                if (config.getOgrDebugDumpvalidate() == 'true') logWarn('Validate: Enumerated Value: ' + attrValue + ' not found in ' + enumName);

                var othVal = '(' + enumName + ':' + attrValue + ')';

                // Do we have an "Other" value?
                if (enumValueList.indexOf('999') == -1)
                {
                    // No: Set the offending enumerated value to the default value
                    attrs[enumName] = feature.columns[i].defValue;

                    logWarn('Validate: Enumerated Value: ' + attrValue + ' not found in ' + enumName + ' Setting ' + enumName + ' to its default value (' + feature.columns[i].defValue + ')');
                }
                else
                {
                    // Yes: Set the offending enumerated value to the "other" value
                    attrs[enumName] = '999';

                    logWarn('Validate: Enumerated Value: ' + attrValue + ' not found in ' + enumName + ' Setting ' + enumName + ' to Other (999)');
                }
            }
        } // End Validate Enumerations

    }, // End validateAttrs


    // Sort out if we need to return two features or one.
    // This is generally for Roads/Railways & bridges but can also be for other features.
    twoFeatures: function(geometryType, tags, attrs)
    {
        var newAttrs = {};

        if (geometryType == 'Line' && tags.bridge == 'yes' && (tags.highway || tags.railway))
        {
            if (attrs.F_CODE !== 'AQ040')
            {
                newAttrs.F_CODE = 'AQ040';
            }
            else
            {
                if (tags.railway)
                {
                    newAttrs.F_CODE = 'AN010';
                }
                else
                {
                    if (tags.highway == 'track')
                    {
                        newAttrs.F_CODE = 'AP010';
                    }
                    else
                    {   // The default is to make it a road
                        newAttrs.F_CODE = 'AP030';
                    }
                }
            }

            // Remove the uuid from the tag list so we get a new one for the second feature
            delete tags.uuid;
        } // End sort out Road, Railway & Bridge


        // If we are making a second feature, process it.
        if (newAttrs.F_CODE)
        {
            // pre processing
            mgcp.applyToMgcpPreProcessing(tags,newAttrs, geometryType);

            // one 2 one
            translate.applyOne2One(tags, newAttrs, mgcp.lookup, mgcp.fcodeLookup, mgcp.ignoreList);

            // apply the simple number and text biased rules
            translate.applySimpleNumBiased(newAttrs, tags, mgcp.rules.numBiased, 'backward');
            translate.applySimpleTxtBiased(newAttrs, tags,  mgcp.rules.txtBiased,'backward');

            // post processing
            // mgcp.applyToMgcpPostProcessing(attrs, tableName, geometryType);
            mgcp.applyToMgcpPostProcessing(tags, newAttrs, geometryType);
        }

        // Debug:
        // for (var i in newAttrs) print('twoFeatures: New Attrs:' + i + ': :' + newAttrs[i] + ':');

        // Return the new attributes
        return newAttrs;
    },


    // ##### Start of the xxToOsmxx Block #####
    applyToOsmPreProcessing: function(attrs, layerName)
    {
        // The swap list. These are the same attr, just named differently
        // These may get converted back on output.
        var swapList = {
                'CPYRT_NOTE':'CCN',
                'SRC_INFO':'SDP',
                'SRC_DATE':'SDV',
                'SMC':'MCC'
                };

        // List of data values to drop/ignore
        var ignoreList = { '-32765':1, '-32767':1, '-32768':1,
                           '998':1, '-999999':1,
                           'n_a':1, 'noinformation':1, 'unknown':1, 'unk':1 };

        // Unit conversion. Some attributes are in centimetres, others in decimetres
        // var unitList = { 'GAW':100, 'HCA':10, 'WD1':10, 'WD2':10, 'WD3':10, 'WT2':10 };

        // make sure all columns are upper case. This simplifies translation.
        for (var col in attrs)
        {
            // slightly ugly but we would like to account for: 'No Information', 'noInformation' etc
            // First, push to lowercase
            var attrValue = attrs[col].toString().toLowerCase();

            // Get rid of the spaces in the text
            attrValue = attrValue.replace(/\s/g, '');

            // Wipe out the useless values
            // if (attrs[col] == '-32768' || attrValue == 'unk' || attrValue == 'n_a' || attrValue == 'noinformation' || attrs[col] == '')
            if (attrs[col] == '' || attrValue in ignoreList || attrs[col] in ignoreList)
            {
                // debug: Comment this out to leave all of the No Info stuff in for testing
                delete attrs[col];
                continue;
            }

            // Push the attribute to upper case - if needed
            var c = col.toUpperCase();
            if (c !== col)
            {
                attrs[c] = attrs[col];
                delete attrs[col];
                col = c; // For the rest of this loop iteration
            }

            // Sort out units - if needed
            // if (col in unitList) attrs[col] = attrs[col] / unitList[col];

            // Now see if we need to swap attr names
            if (col in swapList)
            {
                // print('Swapped: ' + swapList[i]); // debug
                attrs[swapList[col]] = attrs[col];
                delete attrs[col];
                continue
            }
        } // End col in attrs loop



        if (attrs.F_CODE)
        {
            // Do nothing
        }
        else if (attrs.FCODE)
        {
            // fcode = attrs['F_CODE'];
            attrs.F_CODE = attrs.FCODE;
            delete attrs.FCODE;
        }
        else
        {
            // Time to find an FCODE based on teh filename
            var fCodeMap = [
                ['AA010', ['aa010']], // Extraction Mine
                ['AA012', ['aa012']], // Quarry
                ['AA040', ['aa040']], // Rig
                ['AA050', ['aa050','well_p']], // Well
                ['AC000', ['ac000']], // Processing Facility TRDv3 only
                ['AC020', ['ac020']], // Catalytic Cracker
                ['AD030', ['ad030']], // Power Substation
                ['AF010', ['af010']], // Smokestack
                ['AF030', ['af030']], // Cooling Tower: TRDv30 and TDS but not TRDv4
                ['AF040', ['af040']], // Crane
                ['AF070', ['af070']], // Flare Pipe
                ['AH050', ['ah050']], // Fortification
                ['AH070', ['ah070']], // Check Point
                ['AJ051', ['aj051']], // Wind Turbine
                ['AK040', ['ak040']], // Sports Ground
                ['AK160', ['ak160']], // Stadium
                ['AL015', ['al015','building']], // Building
                ['AL020', ['al020']], // Built up area
                ['AL025', ['al025']], // Cairn
                ['AL030', ['al030']], // Cemetary
                ['AL080', ['al080']], // Gantry
                ['AL100', ['al100']], // Hut
                ['AL105', ['al105']], // Settlement
                ['AL130', ['al130']], // Memorial Monument
                ['AL200', ['al200']], // Ruins
                ['AL240', ['al240']], // Non-communication Tower - TRD30
                ['AL241', ['al241']], // Tower - TRD40
                ['AM020', ['am020']], // Grain Storage Structure
                ['AM030', ['am030']], // Grain Elevator
                ['AM040', ['am040']], // Mineral Pile
                ['AM060', ['am060']], // Surface Bunker
                ['AM070', ['am070']], // Storage Tank
                ['AM070', ['am080']], // Water Tower
                ['AN010', ['an010','railroad_l']], // Railway
                ['AN050', ['an050']], // Railway Sidetrack
                ['AN060', ['an060']], // Railway Yard
                ['AN075', ['an075']], // Railway Turntable
                ['AP010', ['ap010','trackl','track_l','cart_track','carttrack','cart_track_l']], // Cart Track
                ['AP020', ['ap020','interchange_l', 'interchangel']], // Interchange
                ['AP030', ['ap030','roadnet','road_l','roadl']], // Road
                ['AP050', ['ap050','traill','trail_l']], // Trail
                ['AQ040', ['aq040','bridgel','bridge_l','bridge_tunnel_l','bridge_overpass_l']], // Bridge
                ['AQ060', ['aq060']], // Control Tower
                ['AQ065', ['aq065']], // Culvert
                ['AQ090', ['aq090']], // Entrance and/or Exit
                ['AQ113', ['aq113']], // Pipeline
                ['AQ116', ['aq116']], // Pumping Station
                ['AQ125', ['aq125']], // Transportation Station
                ['AQ130', ['aq130','tunnell','tunnel_l']], // Tunnel
                ['AT010', ['at010']], // Dish Aerial
                ['AT042', ['at042']], // Pylon
                ['AT045', ['at045']], // Radar Station
                // ['AT050', ['at050']], // Communication Station
                ['AT080', ['at080']], // Communication Tower
                ['BH010', ['bh010']], // Aqueduct
                ['BH020', ['bh020']], // Canal
                ['BH030', ['bh030']], // Ditch
                ['BH070', ['bh070']], // Ford
                ['BH140', ['bh140','river_stream_l']], // River
                ['BH145', ['bh145']], // Vanishing Point
                ['BH170', ['bh170']], // Natural Pool
                ['BI010', ['bi010']], // Cistern
                ['BI020', ['bi020']], // Dam
                ['BI040', ['bi040']], // Sluice Gate
                ['BI050', ['bi050']], // Water Intake Tower
                ['DB030', ['db030']], // Cave
                ['DB070', ['db070']], // Cut
                ['DB150', ['db150']], // Mountain Pass
                ['GA035', ['ga035']], // Aeronautical NAVAID - TRDv30
                ['GB010', ['gb010']], // Airport Navigation Lights
                ['GB030', ['gb030']], // Helipad
                ['GB040', ['gb040']], // Launch Pad
                ['SU001', ['su001']], // Military Installation
                ['ZD040', ['zd040']], // Annotated Location
                ];
            // Funky but it makes life easier
            var llayerName = layerName.toString().toLowerCase();

            for (var row in fCodeMap)
            {
                for (var val in fCodeMap[row][1])
                {
                    if (llayerName == fCodeMap[row][1][val])
                    {
                        attrs.F_CODE = fCodeMap[row][0];
                        break;
                    }
                }
            }
        } // End of Find an FCode

    }, // End of applyToOsmPreProcessing

    // Post Processing: Lots of cleanup
    applyToOsmPostProcessing : function (attrs, tags, layerName)
    {
        // Calculate accuracy: taken straight from facc.py
        // 1/30 inch * SCALE for standard
        // NGA standard is +/-25m 90% circular error (CE) for vector data
        // Error is only for well defined points, not the line connecting points
        var accuracy = -1
        // if ('ACE_EVAL' in attrs && attrs['ACE_EVAL'] != '')
        if (translate.isOK(attrs.ACE_EVAL))
        {
            // Convert to 95% circular error (AKA ~2 standard deviations)
            accuracy = attrs.ACE_EVAL * 1.91;
        }
        // else if ('ACE' in attrs && attrs['ACE'] != '')
        else if (translate.isOK(attrs.ACE))
        {
            // Convert to 95% circular error (AKA ~2 standard deviations)
            accuracy = attrs.ACE_EVAL * 1.91;
        }
        // else if ('SCALE' in attrs && attrs['SCALE'] != '')
        else if (translate.isOK(attrs.SCALE))
        {
            var scale = attrs.SCALE;
            // Convert to accuracy as 90% circular error
            accuracy = scale * 1.0 / 30.0 / 12 * 0.3048;
            // Convert to 95% circular error (AKA ~2 standard deviations)
            accuracy = accuracy * 1.91;
        }

        // if ('ACC' in attrs)
        if (translate.isOK(attrs.ACC))
        {
            if (attrs.ACC == '2')
            {
                accuracy = accuracy * 2;
                // Add note: Accuracy: Approximate
            }
            else if (attrs.ACC == '3')
            {
                accuracy = accuracy * 4;
                // Add note: Accuracy: Doubtful
            }
            else if (attrs.ACC == '5')
            {
                accuracy = -1;
                // Add note: Accuracy: Disputed
            }
            else if (attrs.ACC == '6')
            {
                // Add note: Accuracy: Undisputed
            }
            else if (attrs.ACC == '7')
            {
                // Add note: Accuracy: Precise
            }
            else if (attrs.ACC == '8')
            {
                accuracy = -1;
                // Add note: Accuracy: Abrogated
            }
        }

        if (accuracy > -1)
        {
            tags['error:circular'] = accuracy;
        }

        // #####
        // #
        // # Now the funky rules start. These account for common tables that are shared between various
        // # features
        // #
        // #####

        // If we have a House of Worship type then tag it _before_ the complex rules
        if (attrs.HWT && attrs.HWT !== '0') tags.amenity = 'place_of_worship';

        // Add UUID
        tags.source = 'mgcp';
        if (attrs.UID)
        {
            tags.uuid = '{' + attrs.UID + '}'
        }
        else
        {
            tags.uuid = createUuid();
        }

        // Railway Yard
        // if (attrs.F_CODE == 'AN060' && tags.landuse =='railway') tags.service = 'yard';

        // Communications Tower
        // if (attrs.F_CODE == 'AT080') tags['tower:type'] = 'communication';

        // Railway vs Road
        // if (attrs.F_CODE == 'AN010' && attrs.RRC =='0') tags.railway = 'yes';

        if (mgcp.osmPostRules == undefined)
        {
            // "New" style complex rules
            //
            // Rules format:  ["test expression","output result"];
            // Note: t = tags, a = attrs and attrs can only be on the RHS
            var rulesList = [
            ["t['cable:type'] && !(t.cable)","t.cable = 'yes'"],
            ["t['generator:source'] == 'wind'","t.power = 'generator'"],
            ["t.waterway == 'flow_control'","t.flow_control = 'sluice_gate'"],
            ["(t.landuse == 'built_up_area' || t.place == 'settlement') && t.building","t['settlement:type'] = t.building; delete t.building"],
            ["t['monitoring:weather'] == 'yes'","t.man_made = 'monitoring_station'"],
            ["t['building:religious'] == 'other'","t.amenity = 'religion'"],
            ["t.religion","t.landuse = 'cemetery'"],
            ["t.public_transport == 'station'","t.bus = 'yes'"],
            ["t.leisure == 'stadium'","t.building = 'yes'"],
            ["t['tower:type'] && !(t.man_made)","t.man_made = 'tower'"],
            ["t['social_facility:for'] == 'senior'","t.amenity = 'social_facility'; t.social_facility = 'group_home'"],
            ["t.control_tower == 'yes'","t['tower:type'] = 'observation'; t.use = 'air_traffic_control'"]
            ];

            mgcp.osmPostRules = translate.buildComplexRules(rulesList);
        }

        // translate.applyComplexRules(tags,attrs,rulesList);
        translate.applyComplexRules(tags,attrs,mgcp.osmPostRules);

        translate.fixConstruction(tags, 'highway');
        translate.fixConstruction(tags, 'railway');

        // Cache for easy access
        var fCode = attrs.F_CODE;

        // Fix up the 'surface' values for buildings
        if (fCode == 'AL015' && tags.surface == 'unknown') delete tags['surface'];

        // Add 'building = yes' to amenities if we don't already have one
        if (tags.amenity && !(tags.building))
        {
            // Debug:
            // print('Added building');
            // Don't add building=yes to built up areas!
            if (!(tags.place)) tags.building = 'yes';
        }

        // Add 'building = yes' to military if it isn't a range
        if (tags.military && !(tags.building))
        {
            // Debug:
            // print('Added building to military');
            if (tags.military !== 'range') tags.building = 'yes';
        }

        // Add tags if we have Null attributes.  This happens when a feature has an
        // FCODE and no other attributes.  These FCODES don't have default values
        // in the fcode_common lookup table.
        if (fCode == 'AF030' && !(tags['tower:type'])) tags['tower:type'] = 'cooling';
        if (fCode == 'AL015' && !(tags.building)) tags.building = 'yes';
        if (fCode == 'AP020' && !(tags.junction)) tags.junction = 'yes';
        if (fCode == 'AP030' && !(tags.highway)) tags.highway = 'road';
        if (fCode == 'AQ040' && !(tags.bridge)) tags.bridge = 'yes';
        if (fCode == 'BH140' && !(tags.waterway)) tags.waterway = 'river';

        // if (tags.building == 'train_station' && !(tags.railway)) tags.railway = 'station';

    }, // End of applyToOsmPostProcessing

    // ##### Start of the xxToMgcpxx Block #####
    applyToMgcpPreProcessing: function(tags, attrs, geometryType)
    {
        // initial cleanup
        for (var val in tags)
        {
            // Remove empty tags
            if (tags[val] == '')
            {
                delete tags[val];
                continue;
            }

            // Convert "abandoned:XXX" features
            if (val.indexOf('abandoned:') !== -1)
            {
                // Hopeing there is only one ':' in the tag name...
                var tList = val.split(':');
                tags[tList[1]] = tags[val];
                tags.condition = 'abandoned';
                delete tags[val];
            }

        }

        if (mgcp.mgcpPreRules == undefined)
        {
            // See ToOsmPostProcessing for more details about rulesList.
            var rulesList = [
            ["t.construction && t.railway","t.railway = t.construction; t.condition = 'construction'; delete t.construction"],
            ["t.construction && t.highway","t.highway = t.construction; t.condition = 'construction'; delete t.construction"],
            ["t.waterway == 'riverbank'","t.waterway = 'river'"],
            ["t.landuse == 'allotments'","t.landuse = 'farmland'"],
            ["t.leisure == 'stadium' && t.building","delete t.building"],
            ["t.natural == 'wood'","t.landuse = 'forest'"],
            ["!(t.water) && t.natural == 'water'","t.water = 'lake'"],
            ["t.water == 'pond'","a.F_CODE = 'BH170'; t.natural = 'other_pool_type'"],
            ["t.water == 'river'","t.waterway = 'river'"],
            ["t.rapids == 'yes'","t.waterway = 'rapids'"],
            ["t.route == 'road' && !(t.highway)","t.highway = 'road'; delete t.route"],
            ["t.landuse == 'retail'","t.landuse = 'built_up_area'; t.use = 'commercial'"],
            ["t.amenity == 'marketplace'","t.facility = 'yes'"],
            ["t.power == 'line'","t['cable:type'] = 'power'; t.cable = 'yes'"],
            ["t.landuse == 'construction'","t.landuse = 'built_up_area'; t.condition = 'construction'"],
            ["t.landuse == 'military'","t.military = 'installation'; delete t.landuse"],
            ["t.landuse == 'farm'","t.landuse = 'farmland'"],
            ["t.landuse == 'farmyard'","t.facility = 'yes'; t.use = 'agriculture'; delete t.landuse"],
            ["t.landuse == 'grass' || t.landuse == 'meadow'","t.natural = 'grassland'; t['grassland:type'] = 'grassland'; delete t.landuse"],
            ["t.natural == 'scrub'","t.natural = 'grassland'; t['grassland:type'] = 'grassland_with_trees'"],
            ["t.power == 'generator'","a.F_CODE = 'AL015'; t.use = 'power_generation'"],
            ["t.man_made == 'water_tower'","a.F_CODE = 'AL241'"],
            ["t.resource","t.product = t.resource; delete t.resource"],
            ["(t.shop || t.office) && !(t.building)","a.F_CODE = 'AL015'"]
            ];

            mgcp.mgcpPreRules = translate.buildComplexRules(rulesList);
        }

        // Apply the rulesList.
        // translate.applyComplexRules(tags,attrs,rulesList);
        translate.applyComplexRules(tags,attrs,mgcp.mgcpPreRules);

        // Fix up OSM 'walls' around facilities
        if (tags.barrier == 'wall' && geometryType == 'Area')
        {
            attrs.F_CODE = 'AL010'; // Facility
            delete tags.barrier; // Take away the walls...
        }


        // An "amenitiy" can be a building or a thing.
        // If appropriate, make the "amenity" into a building.
        // This list is taken from the OSM Wiki and Taginfo
        var notBuildingList = [
            'bbq','biergarten','drinking_water','bicycle_parking','bicycle_rental','boat_sharing',
            'car_sharing','charging_station','grit_bin','parking','parking_entrance','parking_space',
            'taxi','atm','fountain','bench','clock','hunting_stand','marketplace','post_box',
            'recycling', 'vending_machine','waste_disposal','watering_place','water_point',
            'waste_basket','drinking_water','swimming_pool','fire_hydrant','emergency_phone','yes',
            'compressed_air','water','nameplate','picnic_table','life_ring','grass_strip','dog_bin',
            'artwork','dog_waste_bin','street_light','park','hydrant','tricycle_station','loading_dock',
            'trailer_park','game_feeding'
            ]; // End bldArray

        if (tags.amenity && notBuildingList.indexOf(tags.amenity) == -1 && !(tags.building)) attrs.F_CODE = 'AL015';

        // Going out on a limb and processing OSM specific tags:
        // - Building == a thing,
        // - Amenity == The area around a thing. Except for the ones that are not.....
        // If it is a Point feature, it becomes a building. Polygon features become Facilities
        // Line features become buildings and then get ignored.
        var facilityList = {'school':'850','hospital':'860','university':'850'};
        if (tags.amenity in facilityList)
        {
            if (geometryType == 'Area')
            {
                attrs.F_CODE = 'AL010'; // Facility
            }
            else
            {
                attrs.F_CODE = 'AL015'; // Building
            }

            // If we don't have a Feature Function then assign one.
            if (!(attrs.FFN)) attrs.FFN = facilityList[tags.amenity];
        }

        // Cutlines and Highways.
        // In OSM, a cutline is a cleared way, if it is a polygon then drop the highway info
        if (tags.man_made == 'cutline' && geometryType == 'Area' && tags.highway) delete tags.highway;

    /*
        // Geonames cause problems
        if (tags.waterway && !(tags.intermittent))
        {
            if (geometryType == "Point")
            {
                // Becomes a named area fCode = 'ZD040';
                attrs.F_CODE = 'ZD040';
            }
            else
            {
                // It's now a river of some sort fCode = 'BH140';
                attrs.F_CODE = 'BH140';
            }
        }
    */

        // Places, localities and regions
        if (tags.place)
        {
            switch (tags.place)
            {
                case 'city':
                case 'town':
                case 'suburb':
                case 'neighbourhood':
                case 'quarter':
                case 'village':
                    attrs.F_CODE = 'AL020'; // Built Up Area
                    delete tags.place;
                    break;

                case 'hamlet':
                case 'isolated_dwelling':
                    attrs.F_CODE = 'AL105'; // Settlement
                    delete tags.place;
                    break;

                case 'populated':
                case 'state':
                case 'county':
                case 'region':
                case 'locality':
                case 'municipality':
                case 'borough':
                case 'unknown':
                    attrs.F_CODE = 'ZD040'; // Named Location
                    delete tags.place;
                    break;

            } // End switch
        }

        // Built-up-areas & Settlements vs Buildings
        // If we have a BUA or a Settlement, change the settlement:type tag to a building so we can
        // go through one2one and get an FFN out
        if (tags['settlement:type'] && !(tags.building))
        {
            tags.building = tags['settlement:type'];
            delete tags['settlement:type'];
        }

        // Keep looking for an FCODE
        // This uses the fcodeLookup tables that are defined earlier
        // var fcodeLookup = translate.createLookup(fcodeList);
        if (!attrs.F_CODE)
        {
            for (var col in tags)
            {
                var value = tags[col];
                if (col in mgcp.fcodeLookup)
                {
                    if (value in mgcp.fcodeLookup[col])
                    {
                        var row = mgcp.fcodeLookup[col][value];
                        attrs.F_CODE = row[1];
                    }
                }
            }
        }

        // The FCODE for Buildings changed...
        if (attrs.F_CODE == 'AL013') attrs.F_CODE = 'AL015';

    }, // End applyToMgcpPreProcessing


    applyToMgcpPostProcessing : function (tags, attrs, geometryType)
    {
        // Gross generalisation. If we don't have an FCODE but we do have an FFN then we either have a
        // Building or a Facility.
        // In the absence of any other info, we are making it a Building
        if (!attrs.F_CODE)
        {
            if (attrs.FFN) attrs.F_CODE = 'AL015';
        }

        // If we still don't have an FCODE, try a bit of brute force
        if (!attrs.F_CODE)
        {
            var fcodeMap = {
                'highway':'AP030', 'railway':'AN010', 'building':'AL015',
                'ford':'BH070', 'waterway':'BH140', 'bridge':'AQ040',
            };

            for (var i in fcodeMap)
            {
                if (i in tags)
                {
                    // print('Added FCODE from Map: ' + fcodeMap[i]);
                    attrs.F_CODE = fcodeMap[i];
                }
            }
        } // End !fcode

        // Sort out the UID
        if (tags.uuid)
        {
            var str = tags['uuid'].split(';');
            attrs.UID = str[0].replace('{','').replace('}','');
        }
        else
        {
            attrs.UID = createUuid().replace('{','').replace('}','');
        }

        // Default railway
        // if (attrs.F_CODE == 'AN010' && tags.railway == 'yes') attrs.RRC = '0';

        // Not a great fit.
        if (tags.public_transportation == 'station' && tags.bus == 'yes') attrs.FFN = '481';

        // Mapping Senior Citizens home to Accomodation. Not great
        if (tags.amenity == 'social_facility' && tags['social_facility:for'] == 'senior') attrs.FFN = 550;

        // Unknown House of Worship
        if (tags.amenity == 'place_of_worship' && tags.building == 'other') attrs.HWT = 999;

        // Cached for faster access
        var fCode = attrs.F_CODE;

        // The folloing bit of code is to account for the specs haveing two different attributes
        // with similar names and roughly the same attributes.
        // smcArray is the list of FCODE's that need to have MCC and SMC swapped
        var smcArray = [ 'BA050', 'DB070', 'DA010', 'AK040' ];

        if (smcArray.indexOf(attrs.F_CODE) !== -1 && attrs.MCC)
        {
            attrs.SMC = attrs.MCC;
            delete attrs.MCC;
        }

        // Apparently, AP050 (Trail) _doesn't_ have WTC=1 (All weather)
        if (fCode == 'AP050' && attrs.WTC == '1') attrs.WTC = '0';

        // Allowed values for FUC in various features
        if (fCode == 'AL020' &&  (['0','1','2','4','19','999'].indexOf(attrs['FUC']) < 0)) attrs.FUC = '999';

        if (fCode == 'AL105' &&  (['0','4','8','19','999'].indexOf(attrs['FUC']) < 0)) attrs.FUC = '999';

        // Workaround until I fix the 'default' values
        // if (fCode == 'AP030' && !('CON' in attrs)) attrs['CON'] = '998';

        // MCC and RST both have mappings to surface=XXX.
        if (fCode == 'AQ040' && attrs.RST)
        {
            // logWarn('Found RST = ' + attrsi.RST + ' in AQ040'); // Should not get this
            var convSurf = { 1:5, 2:46, 5:104, 6:104, 8:104, 999:999 };

            attrs.MCC = convSurf[attrs.RST];
            delete attrs.RST;
        }

        // We have FCODES that are valid NFDD/NAS etc but are not in the MGCP spec
        if (fCode == 'AJ085') attrs.F_CODE = 'AL015'; // Barns are Buildings
        if (fCode == 'AQ140' && geometryType == 'Point') attrs.F_CODE = 'AL015'; // Parking Garage Building

        // These FCODES have "No prescribed attributes" in TRDv40
        // Therefore:
        // - clean up the the attrs.
        // - JSON the tags and stick them in a text field
        var noAttrList = [ 'AJ010', 'AJ030', 'AK170', 'AL019', 'AL070', 'AL099', 'AN076',
                           'BD100', 'BD180', 'BH165', 'BI010', 'BJ020', 'BJ031', 'BJ110',
                           'DB061', 'DB071', 'DB100',
                           'EA020', 'EA055', 'EC010', 'EC040', 'EC060',
                           'FA090',
                           'GB050',
                           'ZD020',
                         ];

        if (noAttrList.indexOf(fCode) !== -1)
        {
            // The metadata tags to skip
            var skipTags = ['F_CODE','ACC','TXT','UID','SDV','SDP','CCN','SRT'];
            var tmpAttrs = {};

            for (var i in attrs)
            {
                // Skip the metadata tags, save the others, then delete them
                // from the main list of attrs
                if (skipTags.indexOf(i) == -1)
                {
                    tmpAttrs[i] = attrs[i];
                    delete attrs[i];
                }
            }
            attrs.TEXT = JSON.stringify(tmpAttrs);
        }

        // Fix TRD3 Crop Land vs TRD4 Crop Land/Orchard
        if (fCode == 'EA010' && attrs.CSP == '15')
        {
            attrs.F_CODE = 'EA040';
            // logWarn('TRD3 feature EA010 changed to TRD4 EA040 - some data has been dropped');
        }

        if (mgcp.mgcpPostRules == undefined)
        {
            // "New" style complex rules
            //
            // Rules format:  ["test expression","output result"];
            // Note: t = tags, a = attrs and attrs can only be on the RHS

            // Most of these rules are to account for differences between MGCP & TDS/NFDD
            // If we don't change it here, hoot tries to output the wrong FCODE
            var rulesList = [
            ["t.control_tower == 'yes'","a.F_CODE = 'AL241'"],
            ["t.man_made == 'water_well'","a.F_CODE = 'AA050'"],
            ["t.sport == 'tennis'","a.F_CODE = 'AK040'"],
            ["t.natural == 'tree'","a.F_CODE = 'EC030'"],
            ["t.amenity == 'ferry_terminal'","a.F_CODE = 'AQ125'; a.FFN = '7'"],
            // ["t.landuse == 'forest'","a.F_CODE = 'EC030'"],
            ["t.amenity == 'fuel'","a.F_CODE = 'AL015'"]
            ];

            mgcp.mgcpPostRules = translate.buildComplexRules(rulesList);
        }

        // translate.applyComplexRules(tags,attrs,rulesList);
        translate.applyComplexRules(tags,attrs,mgcp.mgcpPostRules);

        // Fix up SRT values so we comply with the spec. These values came from data files
        // Format is: orig:new
        srtFix = {
            28:112,  // Ikonos Imagery -> Hires Commercial
            66:112,  // Quickbird Multi 2.44m -> Hires Commercial
            68:110,  // Quickbird Pan 60cm -> Very Hires Commercial
        }; // End srtFix

        if (attrs.SRT in srtFix) attrs.SRT = srtFix[attrs.SRT];

<<<<<<< HEAD
        // Fix the Source DateTime
        if (attrs.SDV)
        {
=======
                // Chop the milliseconds off the "source:datetime"
        if (attrs.SDV)
        {
            // Look for more than one datetime
>>>>>>> cd734337
            attrs.SDV = translate.chopDateTime(attrs.SDV);
        }


    }, // End of applyToMgcpPostProcessing

    // ##### End of the xxToMgcpxx Block #####

    // toOsm - Translate Attrs to Tags
    toOsm : function(attrs, layerName)
    {
        tags = {};  // This is the output
        // fCode = '';

        // Debug:
        if (config.getOgrDebugDumpattrs() == 'true')
        {
            print('');
            print('#####');
            for (var i in attrs) print('In Attrs:' + i + ': :' + attrs[i] + ':');
        }

        // Set up the fcode translation rules
        if (mgcp.fcodeLookup == undefined)
        {
            // Order is important:
            // First the MGCPv3 & 4 FCODES, then the common ones. This ensures that the common ones don't
            // stomp on the other ones.
            mgcp.rules.fcodeOne2oneV4.push.apply(mgcp.rules.fcodeOne2oneV4,mgcp.rules.fcodeOne2oneInV3);
            mgcp.rules.fcodeOne2oneV4.push.apply(mgcp.rules.fcodeOne2oneV4,fcodeCommon.one2one);

            mgcp.fcodeLookup = translate.createLookup(mgcp.rules.fcodeOne2oneV4);

            // Debug:
            // translate.dumpOne2OneLookup(mgcp.fcodeLookup);
        }

        if (mgcp.lookup == undefined)
        {
            // Setup lookup tables to make translation easier.

            // Add the MGCPv3.0 specific attributes to the v4.0/common attribute table
            mgcp.rules.one2one.push.apply(mgcp.rules.one2one,mgcp.rules.one2oneIn);

            mgcp.lookup = translate.createLookup(mgcp.rules.one2one);

            // Build an Object with both the SimpleText & SimpleNum lists
            mgcp.ignoreList = translate.joinList(mgcp.rules.numBiased, mgcp.rules.txtBiased);

            // Add features to ignore
            mgcp.ignoreList.F_CODE = '';
            mgcp.ignoreList.UID = '';
        }

        // pre processing
        mgcp.applyToOsmPreProcessing(attrs, layerName);

        // Use the FCODE to add some tags.
        if (attrs.F_CODE)
        {
            var ftag = mgcp.fcodeLookup['F_CODE'][attrs.F_CODE];
            tags[ftag[0]] = ftag[1];
            // Debug: Dump out the tags from the FCODE
            // print('FCODE: ' + attrs.F_CODE + ' tag=' + ftag[0] + '  value=' + ftag[1]);
        }

        // one 2 one
        translate.applyOne2One(attrs, tags, mgcp.lookup, {'k':'v'}, mgcp.ignoreList);

        // apply the simple number and text biased rules
        translate.applySimpleNumBiased(attrs, tags, mgcp.rules.numBiased, 'forward');
        translate.applySimpleTxtBiased(attrs, tags,  mgcp.rules.txtBiased,'forward');

        // post processing
        mgcp.applyToOsmPostProcessing(attrs, tags, layerName);

        // Debug: Add the FCODE to the tags
        if (config.getOgrDebugAddfcode() == 'true') tags['raw:debugFcode'] = attrs.F_CODE;

        // Debug:
        if (config.getOgrDebugDumptags() == 'true') for (var i in tags) print('Out Tags: ' + i + ': :' + tags[i] + ':');

        return tags;
    }, // End of ToOsm

    // This gets called by translateToOGR and is where the main work gets done
    // We get Tags and return Attrs and a tableName
    toMgcp : function(tags, elementType, geometryType)
    {
        var tableName = '';
        attrs = {}; // This is the output <GLOBAL>
        attrs.F_CODE = '';

        var tableName2 = ''; // The second table name - will populate if appropriate
        var attrs2 = {}; // The second feature - will populate if appropriate

        // Check if we have a schema. This is a quick way to workout if various lookup tables have been built
        if (mgcp.rawSchema == undefined)
        {
            var tmp_schema = mgcp.getDbSchema();
        }

        // The Nuke Option: If we have a relation, drop the feature and carry on
        if (tags['building:part']) return null;

        // The Nuke Option: "Collections" are groups of different feature types: Point, Area and Line.
        // There is no way we can translate these to a single TDS feature.
        if (geometryType == 'Collection') return null;

        // Debug:
        if (config.getOgrDebugDumptags() == 'true')
        {
            print ('');
            print ('#####');
            for (var i in tags) print('In Tags: ' + i + ': :' + tags[i] + ':');
        }

        // Set up the fcode translation rules
        if (mgcp.fcodeLookup == undefined)
        {
            // Order is important:
            // First the MGCPv4 FCODES, then the common ones. This ensures that the common ones don't
            // stomp on the V4 ones.
            mgcp.rules.fcodeOne2oneV4.push.apply(mgcp.rules.fcodeOne2oneV4,fcodeCommon.one2one);
            mgcp.rules.fcodeOne2oneV4.push.apply(mgcp.rules.fcodeOne2oneV4,mgcp.rules.fcodeOne2oneOut);

            mgcp.fcodeLookup = translate.createBackwardsLookup(mgcp.rules.fcodeOne2oneV4);
        }

        if (mgcp.lookup == undefined)
        {
            // Add the conversion from MGCPv3.0 attributes to the v4.0/common attribute table
            mgcp.rules.one2one.push.apply(mgcp.rules.one2one,mgcp.rules.one2oneOut);

            mgcp.lookup = translate.createBackwardsLookup(mgcp.rules.one2one);

            // Debug
            // translate.dumpOne2OneLookup(mgcp.lookup);

            // Build a list of things to ignore and flip is backwards
            mgcp.ignoreList = translate.flipList(translate.joinList(mgcp.rules.numBiased, mgcp.rules.txtBiased));

            // Add some features to ignore
            mgcp.ignoreList.uuid = '';
            mgcp.ignoreList.source = '';
            mgcp.ignoreList.area = '';
            mgcp.ignoreList['note:extra'] = '';
            mgcp.ignoreList['hoot:status'] = '';
            mgcp.ignoreList['error:circular'] = '';
            mgcp.ignoreList['source:ingest:datetime'] = '';
        }

        // pre processing
        mgcp.applyToMgcpPreProcessing(tags,attrs, geometryType);

        // one 2 one
        translate.applyOne2One(tags, attrs, mgcp.lookup, mgcp.fcodeLookup, mgcp.ignoreList);

        // apply the simple number and text biased rules
        translate.applySimpleNumBiased(attrs, tags, mgcp.rules.numBiased, 'backward');
        translate.applySimpleTxtBiased(attrs, tags,  mgcp.rules.txtBiased,'backward');

        // post processing
        // mgcp.applyToMgcpPostProcessing(attrs, tableName, geometryType);
        mgcp.applyToMgcpPostProcessing(tags, attrs, geometryType);

        // Set the tablename: [P,A,L]<fcode>
        // tableName = geometryType.toString().substring(0,1) + attrs.F_CODE;
        tableName = geometryType.toString().charAt(0) + attrs.F_CODE;

        // Now check for invalid feature geometry
        // E.g. If the spec says a runway is a polygon and we have a line, throw error and
        // push the feature to the o2s layer
        if (!(layerNameLookup[tableName]))
        {
            // tableName = layerNameLookup[tableName];
            logError('FCODE and Geometry: ' + tableName + ' is not in the schema');

            tableName = 'o2s_' + geometryType.toString().charAt(0);

            // Dump out what attributes we have converted before they get wiped out
            if (config.getOgrDebugDumpattrs() == 'true') for (var i in attrs) print('Converted Attrs:' + i + ': :' + attrs[i] + ':');

            for (var i in tags)
            {
                // Clean out all of the "source:XXX" tags to save space
                // if (i.indexOf('source:') !== -1) delete tags[i];
                if (i.indexOf('error:') !== -1) delete tags[i];
                if (i.indexOf('hoot:') !== -1) delete tags[i];
            }

            var str = JSON.stringify(tags);

            // If the tags are > 254 char, split into pieces. Not pretty but stops errors.
            // A nicer thing would be to arrange the tags until they fit neatly
            // Apparently Shape & FGDB can't handle fields > 254 chars.
            if (str.length < 255 || config.getOgrSplitO2s() == 'false')
            {
                // return {attrs:{tag1:str}, tableName: tableName};
                attrs = {tag1:str};
            }
            else
            {
                // Not good. Will fix with the rewrite of the tag splitting code
                if (str.length > 1012)
                {
                    logError('o2s tags truncated to fit in available space.');
                    str = str.substring(0,1012);
                }

                // Now split the text across the available tags
                attrs = {tag1:str.substring(0,253),
                         tag2:str.substring(253,506),
                         tag3:str.substring(506,759),
                         tag4:str.substring(759,1012)};
             }
        }
        else
        {
            // Check if we need to make a second feature
            attrs2 = mgcp.twoFeatures(geometryType,tags,attrs);

            if (attrs2.F_CODE)
            {
                // Set the tablename: [P,A,L]<fcode>
                // tableName = geometryType.toString().substring(0,1) + attrs.F_CODE;
                tableName2 = geometryType.toString().charAt(0) + attrs2.F_CODE;

                // Repeat the feature validation and adding attributes
                mgcp.validateAttrs(geometryType,attrs2);
            }

            // Validate attrs: remove all that are not supposed to be part of a feature
            mgcp.validateAttrs(geometryType,attrs);

        } // End else

        // Debug:
        if (config.getOgrDebugDumpattrs() == 'true' || config.getOgrDebugDumptags() == 'true')
        {
            print('TableName: ' + tableName + '  FCode: ' + attrs.F_CODE + '  Geom: ' + geometryType);
            if (tableName2 !== '') print('TableName2: ' + tableName2 + '  FCode: ' + attrs2.F_CODE + '  Geom: ' + geometryType);
        }

        // Debug:
        if (config.getOgrDebugDumpattrs() == 'true')
        {
            for (var i in attrs) print('Out Attrs:' + i + ': :' + attrs[i] + ':');
            if (attrs2.F_CODE) for (var i in attrs2) print('2Out Attrs:' + i + ': :' + attrs2[i] + ':');
            print('');
        }

        // Send back the feature
        if (attrs2.F_CODE)
        {
            return([{attrs: attrs, tableName: tableName},{attrs: attrs2, tableName: tableName2}]);
        }
        else
        {
            return {attrs: attrs, tableName: tableName};
        }
    } // End of toMgcp

} // End of mgcp<|MERGE_RESOLUTION|>--- conflicted
+++ resolved
@@ -909,16 +909,9 @@
 
         if (attrs.SRT in srtFix) attrs.SRT = srtFix[attrs.SRT];
 
-<<<<<<< HEAD
-        // Fix the Source DateTime
+        // Chop the milliseconds off the "source:datetime"
         if (attrs.SDV)
         {
-=======
-                // Chop the milliseconds off the "source:datetime"
-        if (attrs.SDV)
-        {
-            // Look for more than one datetime
->>>>>>> cd734337
             attrs.SDV = translate.chopDateTime(attrs.SDV);
         }
 

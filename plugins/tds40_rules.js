--- conflicted
+++ resolved
@@ -1411,13 +1411,8 @@
      ['FFN','961','shop','laundry'], // Laundry
      ['FFN','962','shop','beauty_treatment'], // Beauty Treatment
      ['FFN','963','shop','funeral_directors'], // Funeral Services
-<<<<<<< HEAD
-     ['FFN','964','amenity','cremation'], // Cremation
-     ['FFN','965','amenity','mortuary_services'], // Mortuary Services
-=======
      ['FFN','964','amenity','crematorium'], // Cremation
      ['FFN','965','amenity','mortuary'], // Mortuary Services
->>>>>>> 1b4f1730
      ['FFN','966','amenity','adult_entertainment'], // Adult Entertainment
      ['FFN','967','amenity','storage_of_human_remains'], // Storage of Human Remains
      ['FFN','970','use','meeting_place'], // Meeting Place

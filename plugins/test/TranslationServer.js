var assert = require('assert'),
    http = require('http'),
    xml2js = require('xml2js');
var httpMocks = require('node-mocks-http');
var server = require('../TranslationServer.js');

describe('TranslationServer', function () {

//Comment out for now due to:
//     TypeError: Cannot call method 'getDbSchema' of undefined

    // describe('translate', function() {
    //     //MGCP
    //     it('should translate OSMtoRaw', function() {
    //         var data = server.translate({
    //             tags: {
    //                 'error:circular': '5',
    //                 'highway': 'road',
    //                 'hoot:status': '1',
    //                 'name': '23RD ST NW',
    //                 'hoot': 'DcGisRoadsCucumber'
    //             },
    //             to: 'MGCP',
    //             geom: 'Line'
    //         });
    //         assert.equal(data[0].attrs.NAM, '23RD ST NW');
    //         assert.equal(data[0].attrs.FCODE, 'AP030');
    //         assert.equal(data[0].attrs.TXT, '<OSM>{"highway":"road"}</OSM>');
    //     });

    //     it('should translate OSMtoEnglish', function() {
    //         var data = server.translate({
    //             tags: {
    //                 'error:circular': '5',
    //                 'highway': 'road',
    //                 'hoot:status': '1',
    //                 'name': '23RD ST NW',
    //                 'hoot': 'DcGisRoadsCucumber'
    //             },
    //             to: 'MGCP',
    //             geom: 'Line',
    //             english: true
    //         });
    //         assert.equal(data.attrs['Name'], '23RD ST NW');
    //         assert.equal(data.attrs['Feature Code'], 'AP030:Road');
    //         assert.equal(data.attrs['Associated Text'], '<OSM>{"highway":"road"}</OSM>');
    //     });

    //     it('should translate EnglishtoOSM', function() {
    //         var data = server.translate({
    //             tags: {
    //                 //'error:circular': '5',
    //                 'Feature Code': 'AP030:Road',
    //                 //'hoot:status': '1',
    //                 'Name': '23RD ST NW',
    //                 'Thoroughfare Class': 'Unknown'
    //                 //'hoot': 'DcGisRoadsCucumber'
    //             },
    //             from: 'MGCP',
    //             geom: 'Line',
    //             english: true
    //         });
    //         assert.equal(data.attrs.highway, 'road');
    //         assert.equal(data.attrs.name, '23RD ST NW');
    //     });

    //     it('should translate RawtoOSM', function() {
    //         var data = server.translate({
    //             tags: {
    //                 //'error:circular': '5',
    //                 'FCODE': 'AP030',
    //                 //'hoot:status': '1',
    //                 'NAM': '23RD ST NW',
    //                 'HCT': '0'
    //                 //'hoot': 'DcGisRoadsCucumber'
    //             },
    //             from: 'MGCP',
    //             geom: 'Line'
    //         });
    //         assert.equal(data.highway, 'road');
    //         assert.equal(data.name, '23RD ST NW');
    //     });

    //     //TDSv61
    //     it('should translate OSMtoRaw', function() {
    //         var data = server.translate({
    //             tags: {
    //                 'error:circular': '5',
    //                 'highway': 'road',
    //                 'hoot:status': '1',
    //                 'name': '23RD ST NW',
    //                 'hoot': 'DcGisRoadsCucumber'
    //             },
    //             to: 'TDSv61',
    //             geom: 'Line'
    //         });
    //         assert.equal(data[0].attrs.NAM, '23RD ST NW');
    //         assert.equal(data[0].attrs.FCODE, 'AP030');
    //         assert.equal(data[0].attrs.TXT, '<OSM>{"highway":"road"}</OSM>');
    //     });

    //     it('should translate OSMtoEnglish', function() {
    //         var data = server.translate({
    //             tags: {
    //                 'error:circular': '5',
    //                 'highway': 'road',
    //                 'hoot:status': '1',
    //                 'name': '23RD ST NW',
    //                 'hoot': 'DcGisRoadsCucumber'
    //             },
    //             to: 'TDSv61',
    //             geom: 'Line',
    //             english: true
    //         });
    //         assert.equal(data.attrs['Geographic Name Information : Full Name'], '23RD ST NW');
    //         assert.equal(data.attrs['Feature Code'], 'AP030:Road');
    //         assert.equal(data.attrs['Associated Text'], '<OSM>{"highway":"road"}</OSM>');
    //     });

    //     it('should translate EnglishtoOSM', function() {
    //         var data = server.translate({
    //             tags: {
    //                 //'error:circular': '5',
    //                 'Feature Code': 'AP030:Road',
    //                 //'hoot:status': '1',
    //                 'Geographic Name Information : Full Name': '23RD ST NW'
    //                 //'hoot': 'DcGisRoadsCucumber'
    //             },
    //             from: 'TDSv61',
    //             geom: 'Line',
    //             english: true
    //         });
    //         assert.equal(data.attrs.highway, 'road');
    //         assert.equal(data.attrs.name, '23RD ST NW');
    //     });

    //     it('should translate RawtoOSM', function() {
    //         var data = server.translate({
    //             tags: {
    //                 'error:circular': '5',
    //                 'FCODE': 'AP030',
    //                 'hoot:status': '1',
    //                 'ZI005_FNA': '23RD ST NW',
    //                 'hoot': 'DcGisRoadsCucumber'
    //             },
    //             from: 'TDSv61',
    //             geom: 'Line'
    //         });
    //         assert.equal(data.highway, 'road');
    //         assert.equal(data.name, '23RD ST NW');
    //     });

    // });

    describe('searchSchema', function() {

        var defaults = {};
        // Updated to reflect returning all geometries when none specified
        var defaultsResult = {
                                "name": "AERATION_BASIN_S",
                                "fcode": "AB040",
                                "desc": "Aeration Basin",
                                "geom": "Area"
                            };

        var MgcpPointBui = {
                                translation: 'MGCP',
                                geomType: 'point',
                                searchStr: 'Bui'
                            };
        var MgcpResult = [{
                                name: "PAL015",
                                fcode: "AL015",
                                desc: "General Building",
                                geom: "Point",
                                idx: -1
                            },
                            {
                                name: "PAL020",
                                fcode: "AL020",
                                desc: "Built-Up Area",
                                geom: "Point",
                                idx: -1
                            }];

        it('should search for default options', function(){
            assert.equal(JSON.stringify(server.searchSchema(defaults)[0]), JSON.stringify(defaultsResult));
        });

        it('should search for "Bui" point feature types in the MGCP schema', function(){
            assert.equal(JSON.stringify(server.searchSchema(MgcpPointBui).slice(0,2)), JSON.stringify(MgcpResult));
        });
    });

    describe('handleInputs', function() {

        it('should handle osmtotds GET', function() {
            //http://localhost:8094/osmtotds?idval=AL015&geom=Point&translation=MGCP&idelem=fcode
            var schema = server.handleInputs({
                idval: 'AL015',
                geom: 'Point',
                translation: 'MGCP',
                idelem: 'fcode',
                method: 'GET',
                path: '/osmtotds'
            });
            assert.equal(schema.desc, 'General Building');
            assert.equal(schema.columns[0].name, 'ACC');
            assert.equal(schema.columns[0].enumerations[0].name, 'Accurate');
            assert.equal(schema.columns[0].enumerations[0].value, '1');
        });

        it('should handle no matches osmtotds GET for MGCP', function() {
            assert.throws(function error() {
                server.handleInputs({
                    idval: 'FB123',
                    geom: 'Area',
                    translation: 'TDSv61',
                    idelem: 'fcode',
                    method: 'GET',
                    path: '/osmtotds'
                })
            }, Error, 'TDSv61 for Area with fcode=FB123 not found');
        });

        it('should handle tdstoosm GET for TDSv61', function() {
            //http://localhost:8094/tdstoosm?fcode=AL013&translation=TDSv61
            var attrs = server.handleInputs({
                fcode: 'AL013',
                translation: 'TDSv61',
                method: 'GET',
                path: '/tdstoosm'
            }).attrs;
            assert.equal(attrs.building, 'yes');
        });

        it('should handle tdstoosm GET for TDSv40', function() {
            //http://localhost:8094/tdstoosm?fcode=AL013&translation=TDSv61
            var attrs = server.handleInputs({
                fcode: 'AP030',
                translation: 'TDSv40',
                method: 'GET',
                path: '/tdstoosm'
            }).attrs;
            assert.equal(attrs.highway, 'road');
        });

        it('should handle tdstoosm GET for MGCP', function() {
            //http://localhost:8094/tdstoosm?fcode=AL013&translation=TDSv61
            var attrs = server.handleInputs({
                fcode: 'BH140',
                translation: 'MGCP',
                method: 'GET',
                path: '/tdstoosm'
            }).attrs;
            assert.equal(attrs.waterway, 'river');
        });

        it('should handle tdstoosm GET for MGCP', function() {
            //http://localhost:8094/tdstoosm?fcode=AL013&translation=TDSv61
            var attrs = server.handleInputs({
                fcode: 'BH140',
                translation: 'GGDMv30',
                method: 'GET',
                path: '/tdstoosm'
            }).attrs;
            assert.equal(attrs.waterway, 'river');
        });

        it('should handle invalid F_CODE in tdstoosm GET for MGCP', function() {
            var attrs = server.handleInputs({
                fcode: 'ZZTOP',
                translation: 'MGCP',
                method: 'GET',
                path: '/tdstoosm'
            }).attrs;
            assert.equal(attrs.error, 'Feature Code ZZTOP is not valid for MGCP');
        });

        it('should handle OSM to TDSv61 POST', function() {
            //http://localhost:8094/osmtotds
            var osm2trans = server.handleInputs({
                osm: '<osm version="0.6" upload="true" generator="JOSM"><node id="-1" lon="-105.21811763904256" lat="39.35643172777992" version="0"><tag k="building" v="yes"/><tag k="uuid" v="{bfd3f222-8e04-4ddc-b201-476099761302}"/></node></osm>',
                method: 'POST',
                translation: 'TDSv61',
                path: '/osmtotds'
            });
            xml2js.parseString(osm2trans, function(err, result) {
                if (err) console.error(err);
                assert.equal(result.osm.$.schema, "TDSv61");
                assert.equal(result.osm.node[0].tag[0].$.k, "Feature Code");
                assert.equal(result.osm.node[0].tag[0].$.v, "AL013:Building");
                assert.equal(result.osm.node[0].tag[1].$.k, "Unique Entity Identifier");
                assert.equal(result.osm.node[0].tag[1].$.v, "bfd3f222-8e04-4ddc-b201-476099761302");
            });
        });

<<<<<<< HEAD
        it('should handle osmtotds POST and preserve bounds tag and ids', function() {
            //http://localhost:8094/osmtotds
            var osm2trans = server.handleInputs({
                osm: '<osm version="0.6" upload="true" generator="JOSM"><bounds minlat="39.35643172777992" minlon="-105.21811763904256" maxlat="39.35643172777992" maxlon="-105.21811763904256" origin="MapEdit server" /><node id="777" lon="-105.21811763904256" lat="39.35643172777992" version="0"><tag k="building" v="yes"/><tag k="uuid" v="{bfd3f222-8e04-4ddc-b201-476099761302}"/></node></osm>',
                method: 'POST',
                translation: 'TDSv61',
                path: '/osmtotds'
            });
            xml2js.parseString(osm2trans, function(err, result) {
                if (err) console.error(err);
                assert.equal(result.osm.node[0].$.id, "777");
                assert.equal(result.osm.bounds[0].$.minlat, "39.35643172777992");
                assert.equal(result.osm.bounds[0].$.minlon, "-105.21811763904256");
                assert.equal(result.osm.bounds[0].$.maxlat, "39.35643172777992");
                assert.equal(result.osm.bounds[0].$.maxlon, "-105.21811763904256");
            });
        });

        it('should handle osmtotds POST of building area feature', function() {
            //http://localhost:8094/osmtotds
=======
        it('should handle OSM to MGCP POST of building area feature', function() {
>>>>>>> ed3705e1
            var osm2trans = server.handleInputs({
                osm: '<osm version="0.6" upload="true" generator="hootenanny"><way id="-1" version="0"><nd ref="-1"/><nd ref="-4"/><nd ref="-7"/><nd ref="-10"/><nd ref="-1"/><tag k="building" v="yes"/><tag k="uuid" v="{d7cdbdfe-88c6-4d8a-979d-ad88cfc65ef1}"/></way></osm>',
                method: 'POST',
                translation: 'MGCP',
                path: '/osmtotds'
            });
            xml2js.parseString(osm2trans, function(err, result) {
                if (err) console.error(err);
                assert.equal(result.osm.$.schema, "MGCP");
                assert.equal(result.osm.way[0].tag[0].$.k, "Feature Code");
                assert.equal(result.osm.way[0].tag[0].$.v, "AL015:General Building");
                assert.equal(result.osm.way[0].tag[1].$.k, "MGCP Feature universally unique identifier");
                assert.equal(result.osm.way[0].tag[1].$.v, "d7cdbdfe-88c6-4d8a-979d-ad88cfc65ef1");
            });
        });

        it('should handle OSM to MGCP POST of road line feature with width', function() {
            //http://localhost:8094/osmtotds
            var osm2trans = server.handleInputs({
                osm: '<osm version="0.6" upload="true" generator="hootenanny"><way id="-8" version="0"><nd ref="-21"/><nd ref="-24"/><nd ref="-27"/><tag k="highway" v="road"/><tag k="uuid" v="{8cd72087-a7a2-43a9-8dfb-7836f2ffea13}"/><tag k="width" v="20"/><tag k="lanes" v="2"/></way></osm>',
                method: 'POST',
                translation: 'MGCP',
                path: '/osmtotds'
            });
            xml2js.parseString(osm2trans, function(err, result) {
                if (err) console.error(err);
                assert.equal(result.osm.$.schema, "MGCP");
                assert.equal(result.osm.way[0].tag[0].$.k, "Feature Code");
                assert.equal(result.osm.way[0].tag[0].$.v, "AP030:Road");
                assert.equal(result.osm.way[0].tag[1].$.k, "MGCP Feature universally unique identifier");
                assert.equal(result.osm.way[0].tag[1].$.v, "8cd72087-a7a2-43a9-8dfb-7836f2ffea13");
                assert.equal(result.osm.way[0].tag[2].$.k, "Thoroughfare Class");
                assert.equal(result.osm.way[0].tag[2].$.v, "Unknown");
                assert.equal(result.osm.way[0].tag[3].$.k, "Route Minimum Travelled Way Width");
                assert.equal(result.osm.way[0].tag[3].$.v, "20");
                assert.equal(result.osm.way[0].tag[4].$.k, "Track or Lane Count");
                assert.equal(result.osm.way[0].tag[4].$.v, "2");
            });
        });

        it('should handle OSM to GGDMv30 English POST of road line feature with width', function() {
            //http://localhost:8094/osmtotds
            var osm2trans = server.handleInputs({
                osm: '<osm version="0.6" upload="true" generator="hootenanny"><way id="-8" version="0"><nd ref="-21"/><nd ref="-24"/><nd ref="-27"/><tag k="highway" v="road"/><tag k="uuid" v="{8cd72087-a7a2-43a9-8dfb-7836f2ffea13}"/><tag k="width" v="20"/><tag k="lanes" v="2"/></way></osm>',
                method: 'POST',
                translation: 'GGDMv30',
                path: '/osmtotds'
            });
            xml2js.parseString(osm2trans, function(err, result) {
                if (err) console.error(err);
                assert.equal(result.osm.$.schema, "GGDMv30");

                // assert.equal(result.osm.way[0].tag[0].$.k, "Feature Code");
                // assert.equal(result.osm.way[0].tag[0].$.v, "AP030:Road");
                // assert.equal(result.osm.way[0].tag[1].$.k, "MGCP Feature universally unique identifier");
                // assert.equal(result.osm.way[0].tag[1].$.v, "8cd72087-a7a2-43a9-8dfb-7836f2ffea13");
                // assert.equal(result.osm.way[0].tag[2].$.k, "Thoroughfare Class");
                // assert.equal(result.osm.way[0].tag[2].$.v, "Unknown");
                // assert.equal(result.osm.way[0].tag[3].$.k, "Route Minimum Travelled Way Width");
                // assert.equal(result.osm.way[0].tag[3].$.v, "20");
                // assert.equal(result.osm.way[0].tag[4].$.k, "Track or Lane Count");
                // assert.equal(result.osm.way[0].tag[4].$.v, "2");
            });
        });

        it('should handle OSM to GGDMv30 Raw POST of road line feature with width', function() {
            //http://localhost:8094/osmtotds
            var osm2trans = server.handleInputs({
                osm: '<osm version="0.6" upload="true" generator="hootenanny"><way id="-8" version="0"><nd ref="-21"/><nd ref="-24"/><nd ref="-27"/><tag k="highway" v="road"/><tag k="uuid" v="{8cd72087-a7a2-43a9-8dfb-7836f2ffea13}"/><tag k="width" v="20"/><tag k="lanes" v="2"/></way></osm>',
                method: 'POST',
                translation: 'GGDMv30',
                path: '/translateTo'
            });
            xml2js.parseString(osm2trans, function(err, result) {
                if (err) console.error(err);
                assert.equal(result.osm.$.schema, "GGDMv30");
                assert.equal(result.osm.way[0].tag[0].$.k, "LTN");
                assert.equal(result.osm.way[0].tag[0].$.v, "2");
                assert.equal(result.osm.way[0].tag[1].$.k, "RTY");
                assert.equal(result.osm.way[0].tag[1].$.v, "-999999");
                assert.equal(result.osm.way[0].tag[2].$.k, "UFI");
                assert.equal(result.osm.way[0].tag[2].$.v, "8cd72087-a7a2-43a9-8dfb-7836f2ffea13");
                assert.equal(result.osm.way[0].tag[3].$.k, "F_CODE");
                assert.equal(result.osm.way[0].tag[3].$.v, "AP030");
                assert.equal(result.osm.way[0].tag[4].$.k, "ZI016_WD1");
                assert.equal(result.osm.way[0].tag[4].$.v, "20");
                assert.equal(result.osm.way[0].tag[5].$.k, "RIN_ROI");
                assert.equal(result.osm.way[0].tag[5].$.v, "5");
            });
        });

        it('should handle OSM to TDSv40 POST of road line feature with width', function() {
            //http://localhost:8094/osmtotds
            var osm2trans = server.handleInputs({
                osm: '<osm version="0.6" upload="true" generator="hootenanny"><way id="-8" version="0"><nd ref="-21"/><nd ref="-24"/><nd ref="-27"/><tag k="highway" v="road"/><tag k="uuid" v="{8cd72087-a7a2-43a9-8dfb-7836f2ffea13}"/><tag k="width" v="20"/><tag k="lanes" v="2"/></way></osm>',
                method: 'POST',
                translation: 'TDSv40',
                path: '/osmtotds'
            });
            //console.log(osm2trans);
            xml2js.parseString(osm2trans, function(err, result) {
                if (err) console.error(err);
                assert.equal(result.osm.$.schema, "TDSv40");

                assert.equal(result.osm.way[0].tag[0].$.k, "Feature Code");
                assert.equal(result.osm.way[0].tag[0].$.v, "AP030:Road");
                assert.equal(result.osm.way[0].tag[1].$.k, "Width");
                assert.equal(result.osm.way[0].tag[1].$.v, "20");
                assert.equal(result.osm.way[0].tag[2].$.k, "Route Designation (route designation type)");
                assert.equal(result.osm.way[0].tag[2].$.v, "No Information");
                assert.equal(result.osm.way[0].tag[3].$.k, "Unique Entity Identifier");
                assert.equal(result.osm.way[0].tag[3].$.v, "8cd72087-a7a2-43a9-8dfb-7836f2ffea13");
                assert.equal(result.osm.way[0].tag[4].$.k, "Thoroughfare Type");
                assert.equal(result.osm.way[0].tag[4].$.v, "No Information");
                assert.equal(result.osm.way[0].tag[5].$.k, "Track or Lane Count");
                assert.equal(result.osm.way[0].tag[5].$.v, "2");
            });
        });

        it('should handle OSM to MGCP POST of facility area feature', function() {
            var osm2trans = server.handleInputs({
                osm: '<osm version="0.6" upload="true" generator="hootenanny"><way id="-1" version="0"><nd ref="-1"/><nd ref="-4"/><nd ref="-7"/><nd ref="-10"/><nd ref="-1"/><tag k="facility" v="yes"/><tag k="uuid" v="{fee4529b-5ecc-4e5c-b06d-1b26a8e830e6}"/><tag k="area" v="yes"/></way></osm>',
                method: 'POST',
                translation: 'MGCP',
                path: '/translateTo'
            });
            xml2js.parseString(osm2trans, function(err, result) {
                if (err) console.error(err);
                assert.equal(result.osm.way[0].tag[0].$.k, "UID");
                assert.equal(result.osm.way[0].tag[0].$.v, "fee4529b-5ecc-4e5c-b06d-1b26a8e830e6");
                assert.equal(result.osm.way[0].tag[1].$.k, "FCODE");
                assert.equal(result.osm.way[0].tag[1].$.v, "AL010");
            });
        });

        it('should handle tdstoosm POST of facility area feature', function() {
            var trans2osm = server.handleInputs({
                osm: '<osm version="0.6" upload="true" generator="hootenanny"><way id="-6" version="0"><nd ref="-13"/><nd ref="-14"/><nd ref="-15"/><nd ref="-16"/><nd ref="-13"/><tag k="UID" v="fee4529b-5ecc-4e5c-b06d-1b26a8e830e6"/><tag k="FCODE" v="AL010"/><tag k="SDP" v="D"/></way></osm>',
                method: 'POST',
                translation: 'MGCP',
                path: '/translateFrom'
            });
            var output = xml2js.parseString(trans2osm, function(err, result) {
                if (err) console.error(err);
                assert.equal(result.osm.way[0].tag[0].$.k, "source");
                assert.equal(result.osm.way[0].tag[0].$.v, "D");
                assert.equal(result.osm.way[0].tag[1].$.k, "uuid");
                assert.equal(result.osm.way[0].tag[1].$.v, "{fee4529b-5ecc-4e5c-b06d-1b26a8e830e6}");
                assert.equal(result.osm.way[0].tag[2].$.k, "facility");
                assert.equal(result.osm.way[0].tag[2].$.v, "yes");
                assert.equal(result.osm.way[0].tag[3].$.k, "area");
                assert.equal(result.osm.way[0].tag[3].$.v, "yes");
            });
        });

        // it('should return error message for invalide F_CODE/geom combination in osmtotds POST', function() {
        //     var osm2trans = server.handleInputs({
        //         osm: '<osm version="0.6" upload="true" generator="hootenanny"><node id="72" lon="-104.878690508945" lat="38.8618557942463" version="1"><tag k="poi" v="yes"/><tag k="hoot:status" v="1"/><tag k="name" v="Garden of the Gods"/><tag k="leisure" v="park"/><tag k="error:circular" v="1000"/><tag k="hoot" v="AllDataTypesACucumber"/></node></osm>',
        //         method: 'POST',
        //         translation: 'MGCP',
        //         path: '/osmtotds'
        //     });
        //     //console.log(osm2trans);
        //     assert.equal(attrs.error, 'Point geometry is not valid for AK120 in MGCP TRD4');
        // });

        it('should handle bad translation schema value in osmtotds POST', function() {
            assert.throws(function error() {
                var osm2trans = server.handleInputs({
                    osm: '<osm version="0.6" upload="true" generator="JOSM"><node id="-1" lon="-105.21811763904256" lat="39.35643172777992" version="0"><tag k="building" v="yes"/><tag k="uuid" v="{bfd3f222-8e04-4ddc-b201-476099761302}"/></node></osm>',
                    method: 'POST',
                    translation: 'TDv61',
                    path: '/osmtotds'
                });
            }, Error, 'Unsupported translation schema');
        });

        // it('should throw an error for unable to translate in osmtotds POST', function(){
        //     //http://localhost:8094/osmtotds
        //     var osm2trans = server.handleInputs({
        //         command: 'translate',
        //         input: '<osm version="0.6" upload="true" generator="JOSM"><node id="-1" lon="-105.21811763904256" lat="39.35643172777992" version="0"><tag k="poi" v="yes"/><tag k="leisure" v="park"/><tag k="name" v="Garden of the Gods"/><tag k="uuid" v="{bfd3f222-8e04-4ddc-b201-476099761302}"/></node></osm>',
        //         translation: 'MGCP',
        //         method: 'POST',
        //         path: '/osmtotds'
        //     });
        //     var output = xml2js.parseString(osm2trans.output, function(err, result) {
        //         if (err) console.error(err);
        //         assert.equal(result.osm.node[0].tag[0].$.k, "Feature Code");
        //         assert.equal(result.osm.node[0].tag[0].$.v, "AL013:Building");
        //         assert.equal(result.osm.node[0].tag[1].$.k, "Unique Entity Identifier");
        //         assert.equal(result.osm.node[0].tag[1].$.v, "bfd3f222-8e04-4ddc-b201-476099761302");
        //     });
        // });

        it('should handle tdstoosm POST', function() {
            //http://localhost:8094/tdstoosm
            var trans2osm = server.handleInputs({
                osm: '<osm version="0.6" upload="true" generator="JOSM"><node id="-9" lon="-104.907037158172" lat="38.8571566428667" version="0"><tag k="Horizontal Accuracy Category" v="Accurate"/><tag k="Built-up Area Density Category" ve="Unknown"/><tag k="Commercial Copyright Notice" v="UNK"/><tag k="Feature Code" v="AL020:Built-Up Area"/><tag k="Functional Use" v="Other"/><tag k="Condition of Facility" v="Unknown"/><tag k="Name" v="Manitou Springs"/><tag k="Named Feature Identifier" v="UNK"/><tag k="Name Identifier" v="UNK"/><tag k="Relative Importance" v="Unknown"/><tag k="Source Description" v="N_A"/><tag k="Source Date and Time" v="UNK"/><tag k="Source Type" v="Unknown"/><tag k="Associated Text" v="&lt;OSM&gt;{&quot;poi&quot;:&quot;yes&quot;}&lt;/OSM&gt;"/><tag k="MGCP Feature universally unique identifier" v="c6df0618-ce96-483c-8d6a-afa33541646c"/></node></osm>',
                method: 'POST',
                translation: 'MGCP',
                path: '/tdstoosm'
            });
            var output = xml2js.parseString(trans2osm, function(err, result) {
                if (err) console.error(err);
                assert.equal(result.osm.node[0].tag[0].$.k, "use");
                assert.equal(result.osm.node[0].tag[0].$.v, "other");
                assert.equal(result.osm.node[0].tag[1].$.k, "place");
                assert.equal(result.osm.node[0].tag[1].$.v, "yes");
                assert.equal(result.osm.node[0].tag[2].$.k, "poi");
                assert.equal(result.osm.node[0].tag[2].$.v, "yes");
                assert.equal(result.osm.node[0].tag[3].$.k, "uuid");
                assert.equal(result.osm.node[0].tag[3].$.v, "{c6df0618-ce96-483c-8d6a-afa33541646c}");
                assert.equal(result.osm.node[0].tag[4].$.k, "name");
                assert.equal(result.osm.node[0].tag[4].$.v, "Manitou Springs");
                assert.equal(result.osm.node[0].tag[5].$.k, "landuse");
                assert.equal(result.osm.node[0].tag[5].$.v, "built_up_area");
                assert.equal(result.osm.node[0].tag[6].$.k, "source:accuracy:horizontal:category");
                assert.equal(result.osm.node[0].tag[6].$.v, "accurate");
            });
        });

        it('should untangle MGCP tags', function() {
            //http://localhost:8094/osmtotds
            var trans2osm = server.handleInputs({
                osm: '<osm version="0.6" upload="true" generator="hootenanny"><way id="-1" version="0"><nd ref="-1"/><nd ref="-4"/><nd ref="-7"/><nd ref="-10"/><nd ref="-1"/><tag k="FCODE" v="AL013"/><tag k="levels" v="3"/>/></way></osm>',
                method: 'POST',
                translation: 'MGCP',
                path: '/translateFrom'
            });
            xml2js.parseString(trans2osm, function(err, result) {
                if (err) console.error(err);
                assert.equal(result.osm.way[0].tag[0].$.k, "levels");
                assert.equal(result.osm.way[0].tag[0].$.v, "3");
                assert.equal(result.osm.way[0].tag[1].$.k, "building");
                assert.equal(result.osm.way[0].tag[1].$.v, "yes");
            });
        });

        it('should untangle TDSv61 tags', function() {
            //http://localhost:8094/osmtotds
            var trans2osm = server.handleInputs({
                osm: '<osm version="0.6" upload="true" generator="hootenanny"><way id="-1" version="0"><nd ref="-1"/><nd ref="-4"/><nd ref="-7"/><nd ref="-10"/><nd ref="-1"/><tag k="AL013" v="building"/><tag k="levels" v="3"/>/></way></osm>',
                method: 'POST',
                translation: 'TDSv61',
                path: '/translateFrom'
            });
            xml2js.parseString(trans2osm, function(err, result) {
                if (err) console.error(err);
                assert.equal(result.osm.way[0].tag[0].$.k, "levels");
                assert.equal(result.osm.way[0].tag[0].$.v, "3");
                assert.equal(result.osm.way[0].tag[1].$.k, "building");
                assert.equal(result.osm.way[0].tag[1].$.v, "yes");
            });
        });

        it('should untangle TDSv30 tags', function() {
            //http://localhost:8094/osmtotds
            var trans2osm = server.handleInputs({
                osm: '<osm version="0.6" upload="true" generator="hootenanny"><way id="-1" version="0"><nd ref="-1"/><nd ref="-4"/><nd ref="-7"/><nd ref="-10"/><nd ref="-1"/><tag k="AL013" v="building"/><tag k="levels" v="3"/>/></way></osm>',
                method: 'POST',
                translation: 'TDSv40',
                path: '/translateFrom'
            });
            xml2js.parseString(trans2osm, function(err, result) {
                if (err) console.error(err);
                assert.equal(result.osm.way[0].tag[0].$.k, "levels");
                assert.equal(result.osm.way[0].tag[0].$.v, "3");
                assert.equal(result.osm.way[0].tag[1].$.k, "building");
                assert.equal(result.osm.way[0].tag[1].$.v, "yes");
            });
        });

        it('should handle /taginfo/key/values GET with NO enums', function() {
            //http://localhost:8094/taginfo/key/values?fcode=AP030&filter=ways&key=SGCC&page=1&query=Clo&rp=25&sortname=count_ways&sortorder=desc&translation=TDSv61
//http://localhost:8094/taginfo/key/values?fcode=AA040&filter=nodes&key=ZSAX_RX3&page=1&query=undefined&rp=25&sortname=count_nodes&sortorder=desc&translation=TDSv61
            var enums = server.handleInputs({
                fcode: 'AA040',
                filter: 'ways',
                key: 'ZSAX_RX3',
                page: '1',
                query: 'undefined',
                rp: '25',
                sortname: 'count_nodes',
                sortorder: 'desc',
                translation: 'TDSv61',
                method: 'GET',
                path: '/taginfo/key/values'
            });
            assert.equal(enums.data.length, 0);
        });

        it('should handle /taginfo/key/values GET with enums', function() {
//http://localhost:8094/taginfo/key/values?fcode=AA040&filter=nodes&key=FUN&page=1&query=Damaged&rp=25&sortname=count_nodes&sortorder=desc&translation=MGCP
            var enums = server.handleInputs({
                fcode: 'AA040',
                filter: 'nodes',
                key: 'FUN',
                page: '1',
                query: 'Damaged',
                rp: '25',
                sortname: 'count_nodes',
                sortorder: 'desc',
                translation: 'MGCP',
                method: 'GET',
                path: '/taginfo/key/values'
            });
            assert.equal(enums.data.length, 7);
        });

        it('should handle /taginfo/keys/all GET with enums', function() {
//http://localhost:8094/taginfo/keys/all?fcode=AA040&page=1&query=&rawgeom=Point&rp=10&sortname=count_nodes&sortorder=desc&translation=MGCP

            var enums = server.handleInputs({
                fcode: 'AA040',
                rawgeom: 'Point',
                key: 'FUN',
                page: '1',
                rp: '10',
                sortname: 'count_nodes',
                sortorder: 'desc',
                translation: 'MGCP',
                method: 'GET',
                path: '/taginfo/keys/all'
            });
            assert.equal(enums.data.length, 15);
        });

        it('should handle /taginfo/keys/all GET with enums', function() {

            var enums = server.handleInputs({
                fcode: 'EC030',
                rawgeom: 'Area',
                key: 'FUN',
                page: '1',
                rp: '10',
                sortname: 'count_ways',
                sortorder: 'desc',
                translation: 'MGCP',
                method: 'GET',
                path: '/taginfo/keys/all'
            });
            assert.equal(enums.data.length, 14);
        });

        it('should handle /capabilities GET', function() {

            var capas = server.handleInputs({
                method: 'GET',
                path: '/capabilities'
            });
            assert.equal(capas.TDSv61.isavailable, true);
            assert.equal(capas.TDSv40.isavailable, true);
            assert.equal(capas.MGCP.isavailable, true);
            assert.equal(capas.GGDMv30.isavailable, true);
        });

        it('should handle /schema GET', function() {
//http://localhost:8094/schema?geometry=point&translation=MGCP&searchstr=Buil&maxlevdst=20&limit=12
            var schm = server.handleInputs({
                geometry: 'line',
                translation: 'TDSv40',
                searchstr: 'river',
                maxlevdst: 20,
                limit: 12,
                method: 'GET',
                path: '/schema'
            });
            assert.equal(schm[0].name, 'RIVER_C');
            assert.equal(schm[0].fcode, 'BH140');
            assert.equal(schm[0].desc, 'River');
        });

//Checking the use of limit param
        it('should handle /schema GET', function() {
            var schm = server.handleInputs({
                geometry: 'line',
                translation: 'TDSv40',
                searchstr: 'river',
                maxlevdst: 10,
                limit: 1,
                method: 'GET',
                path: '/schema'
            });
            assert.equal(schm.length, 1);
        });

        it('should handle /schema GET', function() {
            var schm = server.handleInputs({
                geometry: 'line',
                translation: 'TDSv40',
                searchstr: 'ri',
                maxlevdst: 50,
                limit: 33,
                method: 'GET',
                path: '/schema'
            });
            assert.equal(schm.length, 33);
        });

        it('should handle /schema GET', function() {
            var schm = server.handleInputs({
                geometry: 'line',
                translation: 'TDSv40',
                searchstr: 'ri',
                maxlevdst: 50,
                limit: 100,
                method: 'GET',
                path: '/schema'
            });
            assert(schm.length <= 100, 'Schema search results greater than requested');
        });

//Checking the use of limit param with no search string
        it('should handle /schema GET', function() {
            var schm = server.handleInputs({
                geometry: 'line',
                translation: 'TDSv40',
                searchstr: '',
                maxlevdst: 10,
                limit: 1,
                method: 'GET',
                path: '/schema'
            });
            assert.equal(schm.length, 1);
        });

        it('should handle /schema GET', function() {
            var schm = server.handleInputs({
                geometry: 'point',
                translation: 'TDSv61',
                searchstr: '',
                limit: 33,
                method: 'GET',
                path: '/schema'
            });
            assert.equal(schm.length, 33);
        });

        it('should handle /schema GET', function() {
            var schm = server.handleInputs({
                geometry: 'line',
                translation: 'MGCP',
                searchstr: '',
                maxlevdst: 0, //This shouldn't be used when searchstr is ''
                limit: 100,
                method: 'GET',
                path: '/schema'
            });
            assert(schm.length <= 100, 'Schema search results greater than requested');
            assert(schm.some(function(d) {
                return d.desc === 'Railway';
            }));
        });

        it('should handle /schema GET', function() {
            var schm = server.handleInputs({
                geometry: 'line',
                translation: 'GGDMv30',
                searchstr: '',
                maxlevdst: 0, //This shouldn't be used when searchstr is ''
                limit: 100,
                method: 'GET',
                path: '/schema'
            });
            assert(schm.length <= 100, 'Schema search results greater than requested');
            assert(schm.some(function(d) {
                return d.desc === 'Railway';
            }));
        });

        it('throws error if url not found', function() {
            assert.throws(function error() {
                server.handleInputs({
                    idval: 'AL015',
                    geom: 'Point',
                    translation: 'TDSv40',
                    idelem: 'fcode',
                    method: 'GET',
                    path: '/foo'
                })
            }, Error, 'Not found');
        });

        it('throws error if unsupported method', function() {
            assert.throws(function error() {
                server.handleInputs({
                    method: 'POST',
                    path: '/schema'
                })
            }, Error, 'Unsupported method');
        });

        it('throws error if unsupported method', function() {
            assert.throws(function error() {
                server.handleInputs({
                    method: 'POST',
                    path: '/taginfo/key/values'
                })
            }, Error, 'Unsupported method');
        });

        it('throws error if unsupported method', function() {
            assert.throws(function error() {
                server.handleInputs({
                    method: 'POST',
                    path: '/taginfo/keys/all'
                })
            }, Error, 'Unsupported method');
        });

        it('throws error if unsupported method', function() {
            assert.throws(function error() {
                server.handleInputs({
                    method: 'POST',
                    path: '/capabilities'
                })
            }, Error, 'Unsupported method');
        });

    });

    describe('capabilities', function () {
      it('should return 200', function (done) {
        var request  = httpMocks.createRequest({
            method: 'GET',
            url: '/capabilities'
        });
        var response = httpMocks.createResponse();
        server.TranslationServer(request, response);
        assert.equal(response.statusCode, '200');
        done();
      });
    });

    describe('schema', function () {
      it('should return 200', function (done) {
        var request  = httpMocks.createRequest({
            method: 'GET',
            url: '/schema?geometry=point&translation=MGCP&earchstr=Buil&maxlevdst=20&limit=12'
        });
        var response = httpMocks.createResponse();
        server.TranslationServer(request, response);
        assert.equal(response.statusCode, '200');
        done();
      });
    });

    describe('osmtotds', function () {
      it('should return 200', function (done) {
        var request  = httpMocks.createRequest({
            method: 'GET',
            url: '/osmtotds?idval=AP030&translation=MGCP&geom=Line&idelem=fcode'
        });
        var response = httpMocks.createResponse();
        server.TranslationServer(request, response);
        assert.equal(response.statusCode, '200');
        done();
      });
    });

    // describe('tdstoosm', function () {
    //   it('should return 200', function (done) {
    //     var request  = httpMocks.createRequest({
    //         method: 'GET',
    //         url: '/tdstoosm',
    //         query: {
    //             fcode: 'AL013',
    //             translation: 'TDSv61'
    //         }
    //     });
    //     var response = httpMocks.createResponse();
    //     server.TranslationServer(request, response);
    //     assert.equal(response.statusCode, '200');
    //   });
    // });

    // describe('taginfo/key/values', function () {
    //   it('should return 200', function (done) {
    //     var request  = httpMocks.createRequest({
    //         method: 'GET',
    //         url: '/taginfo/key/values',
    //         query: {
    //             fcode: 'AP030',
    //             translation: 'TDSv61',
    //             filter: 'ways',
    //             key: 'SGCC',
    //             page: 1,
    //             key: 'SGCC',
    //             query: 'Clo',
    //             rp: 25,
    //             sortname: 'count_ways',
    //             sortorder: 'desc'
    //         }
    //     });
    //     var response = httpMocks.createResponse();
    //     server.TranslationServer(request, response);
    //     assert.equal(response.statusCode, '200');
    //   });
    // });

    // describe('taginfo/keys/all', function () {
    //   it('should return 200', function (done) {
    //     http.get('http://localhost:8094/taginfo/keys/all?page=1&rp=10&sortname=count_ways&sortorder=desc&fcode=AP030&translation=TDSv61&geometry=Line', function (res) {
    //       assert.equal(200, res.statusCode);
    //       done();
    //     });
    //   });
    // });

    // describe('not found', function () {
    //   it('should return 404', function (done) {
    //     http.get('http://localhost:8094/foo', function (res) {
    //         console.log(res.statusCode);
    //       assert.equal(404, res.statusCode);
    //       done();
    //     });
    //   });
    // });

});
<|MERGE_RESOLUTION|>--- conflicted
+++ resolved
@@ -266,7 +266,6 @@
             }).attrs;
             assert.equal(attrs.waterway, 'river');
         });
-
         it('should handle invalid F_CODE in tdstoosm GET for MGCP', function() {
             var attrs = server.handleInputs({
                 fcode: 'ZZTOP',
@@ -295,7 +294,6 @@
             });
         });
 
-<<<<<<< HEAD
         it('should handle osmtotds POST and preserve bounds tag and ids', function() {
             //http://localhost:8094/osmtotds
             var osm2trans = server.handleInputs({
@@ -313,12 +311,7 @@
                 assert.equal(result.osm.bounds[0].$.maxlon, "-105.21811763904256");
             });
         });
-
-        it('should handle osmtotds POST of building area feature', function() {
-            //http://localhost:8094/osmtotds
-=======
         it('should handle OSM to MGCP POST of building area feature', function() {
->>>>>>> ed3705e1
             var osm2trans = server.handleInputs({
                 osm: '<osm version="0.6" upload="true" generator="hootenanny"><way id="-1" version="0"><nd ref="-1"/><nd ref="-4"/><nd ref="-7"/><nd ref="-10"/><nd ref="-1"/><tag k="building" v="yes"/><tag k="uuid" v="{d7cdbdfe-88c6-4d8a-979d-ad88cfc65ef1}"/></way></osm>',
                 method: 'POST',
@@ -591,7 +584,6 @@
                 assert.equal(result.osm.way[0].tag[1].$.v, "yes");
             });
         });
-
         it('should handle /taginfo/key/values GET with NO enums', function() {
             //http://localhost:8094/taginfo/key/values?fcode=AP030&filter=ways&key=SGCC&page=1&query=Clo&rp=25&sortname=count_ways&sortorder=desc&translation=TDSv61
 //http://localhost:8094/taginfo/key/values?fcode=AA040&filter=nodes&key=ZSAX_RX3&page=1&query=undefined&rp=25&sortname=count_nodes&sortorder=desc&translation=TDSv61

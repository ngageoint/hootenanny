--- conflicted
+++ resolved
@@ -295,12 +295,7 @@
             });
         });
 
-<<<<<<< HEAD
         it('should handle OSM to MGCP POST of building area feature', function() {
-            //http://localhost:8094/osmtotds
-=======
-        it('should handle osmtotds POST of building area feature', function() {
->>>>>>> 47dceb7e
             var osm2trans = server.handleInputs({
                 osm: '<osm version="0.6" upload="true" generator="hootenanny"><way id="-1" version="0"><nd ref="-1"/><nd ref="-4"/><nd ref="-7"/><nd ref="-10"/><nd ref="-1"/><tag k="building" v="yes"/><tag k="uuid" v="{d7cdbdfe-88c6-4d8a-979d-ad88cfc65ef1}"/></way></osm>',
                 method: 'POST',

#!/usr/bin/env bash

cd ~
source ~/.profile

#To get rid of "dpkg-preconfigure: unable to re-open stdin: No such file or directory" warnings
export DEBIAN_FRONTEND=noninteractive

echo "Updating OS..."
sudo apt-get -qq update > Ubuntu_upgrade.txt 2>&1
sudo apt-get -q -y upgrade >> Ubuntu_upgrade.txt 2>&1
sudo apt-get -q -y dist-upgrade >> Ubuntu_upgrade.txt 2>&1
sudo apt-get -q -y install ntp

if [ ! -f /etc/apt/sources.list.d/pgdg.list ]; then
    echo "### Adding PostgreSQL repository to apt..."
    sudo bash -c "echo 'deb http://apt.postgresql.org/pub/repos/apt/ '$(lsb_release -cs)'-pgdg main' > /etc/apt/sources.list.d/pgdg.list"
    wget --quiet -O - https://www.postgresql.org/media/keys/ACCC4CF8.asc | sudo apt-key add -
    sudo apt-get -qq -y update >> Ubuntu_upgrade.txt 2>&1
    sudo apt-get -q -y upgrade >> Ubuntu_upgrade.txt 2>&1
fi

echo "### Installing dependencies from repos..."
#sudo apt-get install -y texinfo g++ libicu-dev libqt4-dev git-core libboost-dev libcppunit-dev libcv-dev libopencv-dev libgdal-dev liblog4cxx10-dev libnewmat10-dev libproj-dev python-dev libjson-spirit-dev automake1.11 protobuf-compiler libprotobuf-dev gdb libqt4-sql-psql libgeos++-dev swig lcov tomcat6 openjdk-7-jdk openjdk-7-dbg maven libstxxl-dev nodejs-dev nodejs-legacy doxygen xsltproc asciidoc pgadmin3 curl npm libxerces-c28 libglpk-dev libboost-all-dev source-highlight texlive-lang-arabic texlive-lang-hebrew texlive-lang-cyrillic graphviz w3m python-setuptools python python-pip git ccache libogdi3.2-dev gnuplot python-matplotlib libqt4-sql-sqlite wamerican-insane

sudo apt-get -q -y install texinfo g++ libicu-dev libqt4-dev git-core libboost-dev libcppunit-dev libcv-dev libopencv-dev libgdal-dev liblog4cxx10-dev libnewmat10-dev libproj-dev python-dev libjson-spirit-dev automake1.11 protobuf-compiler libprotobuf-dev gdb libqt4-sql-psql libgeos++-dev swig lcov tomcat6 openjdk-7-jdk openjdk-7-dbg maven libstxxl-dev nodejs-dev nodejs-legacy doxygen xsltproc asciidoc pgadmin3 curl npm libxerces-c28 libglpk-dev libboost-all-dev source-highlight texlive-lang-arabic texlive-lang-hebrew texlive-lang-cyrillic graphviz w3m python-setuptools python python-pip git ccache libogdi3.2-dev gnuplot python-matplotlib libqt4-sql-sqlite >> Ubuntu_upgrade.txt 2>&1

#if ! dpkg -l | grep --quiet wamerican-insane; then
if ! dpkg -l | grep --quiet dictionaries-common; then
    # See /usr/share/doc/dictionaries-common/README.problems for details
    # http://www.linuxquestions.org/questions/debian-26/dpkg-error-processing-dictionaries-common-4175451951/
    sudo apt-get -q -y install dictionaries-common

    sudo /usr/share/debconf/fix_db.pl

    sudo apt-get -q -y install wamerican-insane

    sudo /usr/share/debconf/fix_db.pl
    sudo dpkg-reconfigure dictionaries-common
fi

sudo apt-get -y autoremove

if ! grep --quiet "export HOOT_HOME" ~/.profile; then
    echo "Adding hoot home to profile..."
    echo "export HOOT_HOME=\$HOME/hoot" >> ~/.profile
    echo "export PATH=\$PATH:\$HOOT_HOME/bin" >> ~/.profile
    source ~/.profile
fi

if ! grep --quiet "export JAVA_HOME" ~/.profile; then
    echo "Adding Java home to profile..."
    echo "export JAVA_HOME=/usr/lib/jvm/java-7-openjdk-amd64" >> ~/.profile
    source ~/.profile
fi

# cucumber deps install for ui tests

sudo apt-get install -y ruby ruby-dev xvfb zlib1g-dev patch x11vnc unzip

if ! grep --quiet "\$HOME/.gem/ruby/1.9.1/bin" ~/.profile; then
    echo "Adding path vars to profile..."
    echo "export PATH=\$PATH:\$HOME/.gem/ruby/1.9.1/bin:\$HOME/bin" >> ~/.profile
    source ~/.profile
fi

sudo gem install mime-types -v 2.6.2
sudo gem install capybara -v 2.5.0
sudo gem install cucumber capybara-webkit selenium-webdriver rspec capybara-screenshot selenium-cucumber

if  ! dpkg -l | grep google-chrome-stable; then
    echo "### Installing Chrome..."
    if [ ! -f google-chrome-stable_current_amd64.deb ]; then
      wget --quiet https://dl.google.com/linux/direct/google-chrome-stable_current_amd64.deb
    fi
    sudo dpkg -i google-chrome-stable_current_amd64.deb
    sudo apt-get -f -y -q install
fi

if [ ! -f bin/chromedriver ]; then
    echo "### Installing Chromedriver..."
    mkdir -p $HOME/bin
    if [ ! -f chromedriver_linux64.zip ]; then
      wget --quiet http://chromedriver.storage.googleapis.com/2.14/chromedriver_linux64.zip
    fi
    unzip -d $HOME/bin chromedriver_linux64.zip
fi

sudo apt-get autoremove -y

# end cucumber deps install

if [ ! -f bin/osmosis ]; then
    echo "### Installing Osmosis"
    mkdir -p $HOME/bin
    if [ ! -f osmosis-latest.tgz ]; then
      wget --quiet http://bretth.dev.openstreetmap.org/osmosis-build/osmosis-latest.tgz
    fi
    mkdir -p $HOME/bin/osmosis_src
    tar -zxf osmosis-latest.tgz -C $HOME/bin/osmosis_src
    ln -s $HOME/bin/osmosis_src/bin/osmosis $HOME/bin/osmosis
fi

# Hoot Baseline is PostgreSQL 9.1 and PostGIS 1.5, so we need a deb file and
# then remove 9.5
if  ! dpkg -l | grep  postgresql-9.1-postgis-[0-9]; then
    echo "### Installing PostgreSQL 9.1..."
    if [ ! -f postgresql-9.1-postgis_1.5.3-2_amd64.deb ]; then
      wget --quiet http://launchpadlibrarian.net/86690107/postgresql-9.1-postgis_1.5.3-2_amd64.deb
    fi
    sudo dpkg -i postgresql-9.1-postgis_1.5.3-2_amd64.deb
    sudo apt-get -f -q -y install
    # fixes missing dependency of postgis 1.5 by installing postgresql 9.1. 9.1 is installed listening on the default port, 5432. It unfortunately also installs postgres 9.5 but we remove that cleanly in the following steps, while leaving postgres 9.1 untouched
    echo "### Removing PostgreSQL 9.5..."
    sudo apt-get purge -y postgresql-9.5 postgresql-client-9.5 postgresql-9.5-postgis-scripts
    sudo apt-get -q -y install postgresql-contrib-9.1
fi

if ! ogrinfo --formats | grep --quiet FileGDB; then
    if [ ! -f gdal-1.10.1.tar.gz ]; then
        echo "### Downloading GDAL source..."
        wget --quiet http://download.osgeo.org/gdal/1.10.1/gdal-1.10.1.tar.gz
    fi
    if [ ! -d gdal-1.10.1 ]; then
        echo "### Extracting GDAL source..."
        tar zxfp gdal-1.10.1.tar.gz
    fi
    if [ ! -f FileGDB_API_1_3-64.tar.gz ]; then
        echo "### Downloading FileGDB API source..."
        wget --quiet http://downloads2.esri.com/Software/FileGDB_API_1_3-64.tar.gz
    fi
    if [ ! -d /usr/local/FileGDB_API ]; then
        echo "### Extracting FileGDB API source & installing lib..."
        sudo tar xfp FileGDB_API_1_3-64.tar.gz --directory /usr/local
        sudo sh -c "echo '/usr/local/FileGDB_API/lib' > /etc/ld.so.conf.d/filegdb.conf"
    fi

    echo "### Building GDAL w/ FileGDB..."
    export PATH=/usr/local/lib:/usr/local/bin:$PATH
    cd gdal-1.10.1
    echo "GDAL: configure"
    sudo ./configure --quiet --with-fgdb=/usr/local/FileGDB_API --with-pg=/usr/bin/pg_config --with-python
    echo "GDAL: make"
    sudo make -sj$(nproc) > GDAL_Build.txt 2>&1
    echo "GDAL: install"
    sudo make -s install >> GDAL_Build.txt 2>&1
    cd swig/python
    echo "GDAL: python build"
    python setup.py build >> GDAL_Build.txt 2>&1
    echo "GDAL: python install"
    sudo python setup.py install >> GDAL_Build.txt 2>&1
    sudo ldconfig
    cd ~
fi

if ! grep --quiet NODE_PATH ~/.profile; then
    echo "### Installing node js dependencies..."
    sudo npm config set registry http://registry.npmjs.org/
    sudo npm install --silent -g xml2js htmlparser imagemagick mocha@1.20.1 express@3.1.2 async html-to-text restler
    echo 'Adding NODE_PATH to user environment...'
    echo 'export NODE_PATH=/usr/local/lib/node_modules' >> ~/.profile
    source ~/.profile
fi

# Module needed for OSM API db test
if [ ! -d $HOME/.cpan ]; then
    echo "### Installing Perl XML::Simple module..."
    (echo y;echo o conf prerequisites_policy follow;echo o conf commit)|sudo cpan
    sudo perl -MCPAN -e 'install XML::Simple' > /dev/null
fi

if ! sudo -u postgres psql -lqt | grep -i --quiet hoot; then
    echo "### Creating Services Database..."
    sudo -u postgres createuser --superuser hoot
    sudo -u postgres psql -c "alter user hoot with password 'hoottest';"
    sudo -u postgres createdb hoot --owner=hoot
    sudo -u postgres createdb wfsstoredb --owner=hoot
    sudo -u postgres psql -d hoot -c 'create extension hstore;'
    sudo -u postgres psql -d postgres -c "UPDATE pg_database SET datistemplate='true' WHERE datname='wfsstoredb'" > /dev/null
    sudo -u postgres psql -d wfsstoredb -f /usr/share/postgresql/9.1/contrib/postgis-1.5/postgis.sql > /dev/null
    sudo -u postgres psql -d wfsstoredb -f /usr/share/postgresql/9.1/contrib/postgis-1.5/spatial_ref_sys.sql > /dev/null
    sudo -u postgres psql -d wfsstoredb -c "GRANT ALL on geometry_columns TO PUBLIC;"
    sudo -u postgres psql -d wfsstoredb -c "GRANT ALL on geography_columns TO PUBLIC;"
    sudo -u postgres psql -d wfsstoredb -c "GRANT ALL on spatial_ref_sys TO PUBLIC;"
fi

if ! grep -i --quiet HOOT /etc/postgresql/9.1/main/postgresql.conf; then
echo "### Tuning PostgreSQL..."
sudo -u postgres sed -i.bak s/^max_connections/\#max_connections/ /etc/postgresql/9.1/main/postgresql.conf
sudo -u postgres sed -i.bak s/^shared_buffers/\#shared_buffers/ /etc/postgresql/9.1/main/postgresql.conf
sudo -u postgres bash -c "cat >> /etc/postgresql/9.1/main/postgresql.conf" <<EOT

#--------------
# Hoot Settings
#--------------
max_connections = 1000
shared_buffers = 1024MB
max_files_per_process = 1000
work_mem = 16MB
maintenance_work_mem = 256MB
checkpoint_segments = 20
autovacuum = off
EOT
fi

# Update shared memory limits in OS
if ! sysctl -e kernel.shmmax | grep --quiet 1173741824; then
    echo "### Setting kernel.shmmax..."
    sudo sysctl -w kernel.shmmax=1173741824
    sudo sh -c "echo 'kernel.shmmax=1173741824' >> /etc/sysctl.conf"
fi
if ! sysctl -e kernel.shmall | grep --quiet 2097152; then
    echo "### Setting kernel.shmall..."
    sudo sysctl -w kernel.shmall=2097152
    sudo sh -c "echo 'kernel.shmall=2097152' >> /etc/sysctl.conf"
fi

sudo service postgresql restart

# Configure Tomcat

if ! grep --quiet TOMCAT6_HOME ~/.profile; then
    echo "### Adding Tomcat to profile..."
    echo "export TOMCAT6_HOME=/usr/share/tomcat6" >> ~/.profile
    source ~/.profile
    cd $TOMCAT6_HOME
    # These sym links are needed so that the ui tests can deploy the services and iD
    # app to Tomcat using the Tomcat startup and shutdown scripts.
    sudo ln -s /var/lib/tomcat6/webapps webapps
    sudo ln -s /var/lib/tomcat6/conf conf
    sudo ln -s /var/log/tomcat6 log
    cd ~
fi
<<<<<<< HEAD
=======
cd $TOMCAT6_HOME
# These sym links are needed so that the ui tests can deploy the services and iD 
# app to Tomcat using the Tomcat startup and shutdown scripts.
sudo ln -sf /var/lib/tomcat6/webapps webapps
sudo ln -sf /var/lib/tomcat6/conf conf
sudo ln -sf /var/log/tomcat6 log
cd ~
>>>>>>> eee74ffe

# These permission changes needed so that the ui tests can deploy the services and iD app to
# Tomcat using the Tomcat startup and shutdown scripts.
username=vagrant
if groups $username | grep &>/dev/null '\btomcat6\b'; then
    echo "### Adding vagrant user to tomcat6 user group..."
    sudo usermod -a -G tomcat6 vagrant
fi
sudo chown -R vagrant:tomcat6 $TOMCAT6_HOME
sudo mkdir -p /var/lib/tomcat6/logs
sudo mkdir -p $TOMCAT6_HOME/logs
sudo chown -R vagrant:tomcat6 $TOMCAT6_HOME/logs
sudo chown -R vagrant:tomcat6 /var/lib/tomcat6
sudo chown -R vagrant:tomcat6 /etc/tomcat6
sudo chown -R vagrant:tomcat6 /var/log/tomcat6

cd $HOOT_HOME
source ./SetupEnv.sh

if [ ! "$(ls -A hoot-ui)" ]; then
    echo "hoot-ui is empty"
    echo "init'ing and updating submodule"
    git submodule init && git submodule update
fi

if ! grep -i --quiet HOOT /etc/default/tomcat6; then
echo "### Configuring tomcat6 environment..."
sudo echo "#-------------- \
# Hoot Settings \
#-------------- \
HOOT_HOME=\$HOOT_HOME/hoot" >> /etc/default/tomcat6

sudo bash -c "cat >> /etc/default/tomcat6" <<EOT
LD_LIBRARY_PATH=$LD_LIBRARY_PATH:/usr/local/lib:$HOOT_HOME/lib:$HOOT_HOME/pretty-pipes/lib
GDAL_DATA=/usr/local/share/gdal
GDAL_LIB_DIR=/usr/local/lib
HOOT_WORKING_NAME=hoot
PATH=$HOOT_HOME/bin:$PATH
EOT
fi

if ! grep -i --quiet 'umask 002' /etc/default/tomcat6; then
echo "### Changing Tomcat umask to group write..."
sudo bash -c "cat >> /etc/default/tomcat6" <<EOT
# Set tomcat6 umask to group write because all files in shared folder are owned by vagrant
umask 002
EOT
fi

if grep -i --quiet '^JAVA_OPTS=.*\-Xmx128m' /etc/default/tomcat6; then
    echo "### Changing Tomcat java opts..."
    sudo sed -i.bak "s@\-Xmx128m@\-Xms512m \-Xmx2048m \-XX:PermSize=512m \-XX:MaxPermSize=4096m@" /etc/default/tomcat6
fi

if grep -i --quiet 'gdal/1.10' /etc/default/tomcat6; then
    echo "### Fixing Tomcat GDAL_DATA env var path..."
    sudo sed -i.bak s@^GDAL_DATA=.*@GDAL_DATA=\/usr\/local\/share\/gdal@ /etc/default/tomcat6
fi

# Remove gdal libs installed by libgdal-dev that interfere with
# renderdb-export-server using gdal libs compiled from source (fgdb support)
if [ -f "/usr/lib/libgdal.*" ]; then
    echo "Removing GDAL libs installed by libgdal-dev..."
    sudo rm /usr/lib/libgdal.*
fi

if ! grep -i --quiet 'ingest/processed' /etc/tomcat6/server.xml; then
    echo "Adding Tomcat context path for tile images..."
    sudo sed -i.bak 's@<\/Host>@  <Context docBase=\"'"$HOOT_HOME"'\/ingest\/processed\" path=\"\/static\" \/>\n      &@' /etc/tomcat6/server.xml
fi

if ! grep -i --quiet 'allowLinking="true"' /etc/tomcat6/context.xml; then
    echo "Set allowLinking to true in Tomcat context..."
    sudo sed -i.bak "s@^<Context>@<Context allowLinking=\"true\">@" /etc/tomcat6/context.xml
fi

if [ ! -d $TOMCAT6_HOME/.deegree ]; then
    echo "Creating deegree directory for webapp..."
    sudo mkdir $TOMCAT6_HOME/.deegree
    sudo chown vagrant:tomcat6 $TOMCAT6_HOME/.deegree
fi

# Remove LocalHoot.json based on #464
if [ -f $HOOT_HOME/conf/LocalHoot.json ]; then
    echo "Removing LocalHoot.json..."
    rm $HOOT_HOME/conf/LocalHoot.json
fi


# Update marker file date now that dependency and config stuff has run
# The make command will exit and provide a warning to run 'vagrant provision'
# if the marker file is older than this file (VagrantProvision.sh)
touch Vagrant.marker

echo "### Initial Hoot Setup..."
echo HOOT_HOME: $HOOT_HOME
cp conf/DatabaseConfig.sh.orig conf/DatabaseConfig.sh
cp conf/ServerConfig.sh.orig conf/ServerConfig.sh

echo "### Installing node-mapnik-server..."
sudo cp $HOOT_HOME/node-mapnik-server/init.d/node-mapnik-server /etc/init.d
sudo chmod a+x /etc/init.d/node-mapnik-server
# Make sure all npm modules are installed
cd node-mapnik-server
sudo npm install --quiet
cd ..

mkdir -p $HOOT_HOME/ingest/processed
#sudo chown -R vagrant:tomcat6 $HOOT_HOME/ingest
mkdir -p $HOOT_HOME/upload
#sudo chown -R vagrant:tomcat6 $HOOT_HOME/upload

# This is a workaround.
sudo chmod -R 777 $HOOT_HOME/ingest
sudo chmod -R 777 $HOOT_HOME/upload


echo "### Configuring Hoot..."
aclocal && autoconf && autoheader && automake && ./configure --quiet --with-rnd --with-services --with-uitests
if [ ! -f LocalConfig.pri ] && ! grep --quiet QMAKE_CXX LocalConfig.pri; then
    echo 'Customizing LocalConfig.pri...'
    cp LocalConfig.pri.orig LocalConfig.pri
    echo 'QMAKE_CXX=ccache g++' >> LocalConfig.pri
fi
echo "### Building Hoot... "
echo "Will take several extra minutes to build the training data the initial time Hootenanny is installed only."
make -s clean && make -sj$(nproc)
echo "### Deploying web application..."
# vagrant will auto start the tomcat service for us, so just copy the web app files w/o manipulating the server
scripts/CopyWebAppsToTomcat.sh #&> /dev/null
# docs build is always failing the first time during the npm install portion for an unknown reason, but t
# always passes the second time its run...needs fixed, but this is the workaround for now
make -sj$(nproc) docs &> /dev/null || true
make -sj$(nproc) docs
hoot version

echo "See VAGRANT.md for additional configuration instructions and then run 'vagrant ssh' to log into the Hootenanny virtual machine."
echo "See $HOOT_HOME/docs on the virtual machine for Hootenanny documentation files."
echo "Access the web application at http://localhost:8888/hootenanny-id"
echo "If you wish to run the diagnostic tests, log into the virtual machine and run: 'cd $HOOT_HOME && make -sj$(nproc) test-all'"

<|MERGE_RESOLUTION|>--- conflicted
+++ resolved
@@ -223,16 +223,8 @@
     echo "### Adding Tomcat to profile..."
     echo "export TOMCAT6_HOME=/usr/share/tomcat6" >> ~/.profile
     source ~/.profile
-    cd $TOMCAT6_HOME
-    # These sym links are needed so that the ui tests can deploy the services and iD
-    # app to Tomcat using the Tomcat startup and shutdown scripts.
-    sudo ln -s /var/lib/tomcat6/webapps webapps
-    sudo ln -s /var/lib/tomcat6/conf conf
-    sudo ln -s /var/log/tomcat6 log
-    cd ~
-fi
-<<<<<<< HEAD
-=======
+fi
+
 cd $TOMCAT6_HOME
 # These sym links are needed so that the ui tests can deploy the services and iD 
 # app to Tomcat using the Tomcat startup and shutdown scripts.
@@ -240,7 +232,6 @@
 sudo ln -sf /var/lib/tomcat6/conf conf
 sudo ln -sf /var/log/tomcat6 log
 cd ~
->>>>>>> eee74ffe
 
 # These permission changes needed so that the ui tests can deploy the services and iD app to
 # Tomcat using the Tomcat startup and shutdown scripts.
@@ -323,12 +314,10 @@
     sudo chown vagrant:tomcat6 $TOMCAT6_HOME/.deegree
 fi
 
-# Remove LocalHoot.json based on #464
 if [ -f $HOOT_HOME/conf/LocalHoot.json ]; then
     echo "Removing LocalHoot.json..."
     rm $HOOT_HOME/conf/LocalHoot.json
 fi
-
 
 # Update marker file date now that dependency and config stuff has run
 # The make command will exit and provide a warning to run 'vagrant provision'
@@ -356,7 +345,6 @@
 # This is a workaround.
 sudo chmod -R 777 $HOOT_HOME/ingest
 sudo chmod -R 777 $HOOT_HOME/upload
-
 
 echo "### Configuring Hoot..."
 aclocal && autoconf && autoheader && automake && ./configure --quiet --with-rnd --with-services --with-uitests

--- conflicted
+++ resolved
@@ -12,9 +12,6 @@
 sudo apt-get -qq update > Ubuntu_upgrade.txt 2>&1
 sudo apt-get -q -y upgrade >> Ubuntu_upgrade.txt 2>&1
 sudo apt-get -q -y dist-upgrade >> Ubuntu_upgrade.txt 2>&1
-<<<<<<< HEAD
-sudo apt-get -q -y install ntp
-=======
 
 echo "### Setup NTP..."
 sudo apt-get -q -y install ntp
@@ -22,7 +19,6 @@
 sudo ntpd -gq
 sudo service ntp start
 
->>>>>>> 100b3d18
 
 if [ ! -f /etc/apt/sources.list.d/pgdg.list ]; then
     echo "### Adding PostgreSQL repository to apt..."
@@ -33,18 +29,6 @@
 fi
 
 echo "### Installing dependencies from repos..."
-<<<<<<< HEAD
-sudo apt-get -q -y install texinfo g++ libicu-dev libqt4-dev git-core libboost-dev libcppunit-dev libcv-dev libopencv-dev libgdal-dev liblog4cxx10-dev libnewmat10-dev libproj-dev python-dev libjson-spirit-dev automake1.11 protobuf-compiler libprotobuf-dev gdb libqt4-sql-psql libgeos++-dev swig lcov tomcat6 openjdk-7-jdk openjdk-7-dbg maven libstxxl-dev nodejs-dev nodejs-legacy doxygen xsltproc asciidoc pgadmin3 curl npm libxerces-c28 libglpk-dev libboost-all-dev source-highlight texlive-lang-arabic texlive-lang-hebrew texlive-lang-cyrillic graphviz w3m python-setuptools python python-pip git ccache libogdi3.2-dev gnuplot python-matplotlib libqt4-sql-sqlite ruby ruby-dev xvfb zlib1g-dev patch x11vnc unzip >> Ubuntu_upgrade.txt 2>&1
-
-if ! dpkg -l | grep --quiet dictionaries-common; then
-    # See /usr/share/doc/dictionaries-common/README.problems for details
-    # http://www.linuxquestions.org/questions/debian-26/dpkg-error-processing-dictionaries-common-4175451951/
-    sudo apt-get -q -y install dictionaries-common
-
-    sudo /usr/share/debconf/fix_db.pl
-
-    sudo apt-get -q -y install wamerican-insane
-=======
 #sudo apt-get -q -y install texinfo g++ libicu-dev libqt4-dev git-core libboost-dev libcppunit-dev libcv-dev libopencv-dev libgdal-dev liblog4cxx10-dev libnewmat10-dev libproj-dev python-dev libjson-spirit-dev automake1.11 protobuf-compiler libprotobuf-dev gdb libqt4-sql-psql libgeos++-dev swig lcov tomcat6 openjdk-7-jdk openjdk-7-dbg maven libstxxl-dev nodejs-dev nodejs-legacy doxygen xsltproc asciidoc pgadmin3 curl npm libxerces-c28 libglpk-dev libboost-all-dev source-highlight texlive-lang-arabic texlive-lang-hebrew texlive-lang-cyrillic graphviz w3m python-setuptools python python-pip git ccache libogdi3.2-dev gnuplot python-matplotlib libqt4-sql-sqlite ruby ruby-dev xvfb zlib1g-dev patch x11vnc openssh-server htop unzip >> Ubuntu_upgrade.txt 2>&1
 
 # Added postgres9.5
@@ -54,7 +38,6 @@
     # See /usr/share/doc/dictionaries-common/README.problems for details
     # http://www.linuxquestions.org/questions/debian-26/dpkg-error-processing-dictionaries-common-4175451951/
     sudo apt-get -q -y install dictionaries-common >> Ubuntu_upgrade.txt 2>&1
->>>>>>> 100b3d18
 
     sudo /usr/share/debconf/fix_db.pl
 
@@ -65,24 +48,15 @@
 fi
 
 sudo apt-get -y autoremove
-<<<<<<< HEAD
-=======
 
 echo "### Configuring environment..."
->>>>>>> 100b3d18
-
-echo "### Installing node-mapnik-server..."
-sudo cp $HOOT_HOME/node-mapnik-server/init.d/node-mapnik-server /etc/init.d
-sudo chmod a+x /etc/init.d/node-mapnik-server
-# Make sure all npm modules are installed
-cd $HOOT_HOME/node-mapnik-server
-sudo npm install --quiet
-cd ~
-
-# checkpoint for snapshotting - see snapshotting notes in Developer's Guide
-#exit 0
-
-echo "### Configuring environment..."
+
+if ! grep --quiet "export HOOT_HOME" ~/.profile; then
+    echo "Adding hoot home to profile..."
+    echo "export HOOT_HOME=\$HOME/hoot" >> ~/.profile
+    echo "export PATH=\$PATH:\$HOOT_HOME/bin" >> ~/.profile
+    source ~/.profile
+fi
 
 if ! grep --quiet "export JAVA_HOME" ~/.profile; then
     echo "Adding Java home to profile..."
@@ -90,8 +64,6 @@
     source ~/.profile
 fi
 
-<<<<<<< HEAD
-=======
 if ! grep --quiet "export HADOOP_HOME" ~/.profile; then
     echo "Adding Hadoop home to profile..."
     #echo "export HADOOP_HOME=/usr/local/hadoop" >> ~/.profile
@@ -100,7 +72,6 @@
     source ~/.profile
 fi
 
->>>>>>> 100b3d18
 if ! grep --quiet "PATH=" ~/.profile; then
     echo "Adding path vars to profile..."
     echo "export PATH=\$PATH:\$HOME/.gem/ruby/1.9.1/bin:\$HOME/bin:$HOOT_HOME/bin" >> ~/.profile
@@ -140,19 +111,11 @@
 gem list --local | grep -q selenium-cucumber
 if [ $? -eq 1 ]; then
    sudo gem install selenium-cucumber
-<<<<<<< HEAD
-fi    
+fi
 
 # Make sure that we are in ~ before trying to wget & install stuff 
 cd ~
 
-=======
-fi
-
-# Make sure that we are in ~ before trying to wget & install stuff 
-cd ~
-
->>>>>>> 100b3d18
 if  ! dpkg -l | grep google-chrome-stable; then
     echo "### Installing Chrome..."
     if [ ! -f google-chrome-stable_current_amd64.deb ]; then
@@ -171,11 +134,8 @@
     unzip -d $HOME/bin chromedriver_linux64.zip
 fi
 
-<<<<<<< HEAD
-=======
 sudo apt-get autoremove -y
 
->>>>>>> 100b3d18
 if [ ! -f bin/osmosis ]; then
     echo "### Installing Osmosis"
     mkdir -p $HOME/bin
@@ -186,23 +146,6 @@
     tar -zxf osmosis-latest.tgz -C $HOME/bin/osmosis_src
     ln -s $HOME/bin/osmosis_src/bin/osmosis $HOME/bin/osmosis
 fi
-<<<<<<< HEAD
-
-# Hoot Baseline is PostgreSQL 9.1 and PostGIS 1.5, so we need a deb file and
-# then remove 9.5
-if  ! dpkg -l | grep  postgresql-9.1-postgis-[0-9]; then
-    echo "### Installing PostgreSQL 9.1..."
-    if [ ! -f postgresql-9.1-postgis_1.5.3-2_amd64.deb ]; then
-      wget --quiet http://launchpadlibrarian.net/86690107/postgresql-9.1-postgis_1.5.3-2_amd64.deb
-    fi
-    sudo dpkg -i postgresql-9.1-postgis_1.5.3-2_amd64.deb
-    sudo apt-get -f -q -y install
-    # fixes missing dependency of postgis 1.5 by installing postgresql 9.1. 9.1 is installed listening on the default port, 5432. It unfortunately also installs postgres 9.5 but we remove that cleanly in the following steps, while leaving postgres 9.1 untouched
-    echo "### Removing PostgreSQL 9.5..."
-    sudo apt-get purge -y postgresql-9.5 postgresql-client-9.5 postgresql-9.5-postgis-scripts
-    sudo apt-get -q -y install postgresql-contrib-9.1
-fi
-=======
 
 # Moved to standard deps  install
 #sudo apt-get install -y postgresql-9.5  postgresql-client-9.5 postgresql-9.5-postgis-scripts postgresql-9.5-postgis-2.2
@@ -222,7 +165,6 @@
 #    sudo apt-get purge -y postgresql-9.5 postgresql-client-9.5 postgresql-9.5-postgis-scripts
 #    sudo apt-get -q -y install postgresql-contrib-9.1
 #fi
->>>>>>> 100b3d18
 
 if ! ogrinfo --formats | grep --quiet FileGDB; then
     if [ ! -f gdal-1.10.1.tar.gz ]; then
@@ -275,10 +217,7 @@
     echo "### Installing Perl XML::Simple module..."
     (echo y;echo o conf prerequisites_policy follow;echo o conf commit)|sudo cpan
     sudo perl -MCPAN -e 'install XML::Simple' > /dev/null
-<<<<<<< HEAD
-=======
     sudo chown -R vagrant:vagrant $HOME/.cpan
->>>>>>> 100b3d18
 fi
 
 # NOTE: These have been changed to pg9.5
@@ -290,31 +229,18 @@
     sudo -u postgres createdb wfsstoredb --owner=hoot
     sudo -u postgres psql -d hoot -c 'create extension hstore;'
     sudo -u postgres psql -d postgres -c "UPDATE pg_database SET datistemplate='true' WHERE datname='wfsstoredb'" > /dev/null
-<<<<<<< HEAD
-    sudo -u postgres psql -d wfsstoredb -f /usr/share/postgresql/9.1/contrib/postgis-1.5/postgis.sql > /dev/null
-    sudo -u postgres psql -d wfsstoredb -f /usr/share/postgresql/9.1/contrib/postgis-1.5/spatial_ref_sys.sql > /dev/null
-=======
     sudo -u postgres psql -d wfsstoredb -f /usr/share/postgresql/9.5/contrib/postgis-2.2/postgis.sql > /dev/null
     sudo -u postgres psql -d wfsstoredb -f /usr/share/postgresql/9.5/contrib/postgis-2.2/spatial_ref_sys.sql > /dev/null
->>>>>>> 100b3d18
     sudo -u postgres psql -d wfsstoredb -c "GRANT ALL on geometry_columns TO PUBLIC;"
     sudo -u postgres psql -d wfsstoredb -c "GRANT ALL on geography_columns TO PUBLIC;"
     sudo -u postgres psql -d wfsstoredb -c "GRANT ALL on spatial_ref_sys TO PUBLIC;"
 fi
 
-<<<<<<< HEAD
-if ! grep -i --quiet HOOT /etc/postgresql/9.1/main/postgresql.conf; then
-echo "### Tuning PostgreSQL..."
-sudo -u postgres sed -i.bak s/^max_connections/\#max_connections/ /etc/postgresql/9.1/main/postgresql.conf
-sudo -u postgres sed -i.bak s/^shared_buffers/\#shared_buffers/ /etc/postgresql/9.1/main/postgresql.conf
-sudo -u postgres bash -c "cat >> /etc/postgresql/9.1/main/postgresql.conf" <<EOT
-=======
 if ! grep -i --quiet HOOT /etc/postgresql/9.5/main/postgresql.conf; then
 echo "### Tuning PostgreSQL..."
 sudo -u postgres sed -i.bak s/^max_connections/\#max_connections/ /etc/postgresql/9.5/main/postgresql.conf
 sudo -u postgres sed -i.bak s/^shared_buffers/\#shared_buffers/ /etc/postgresql/9.5/main/postgresql.conf
 sudo -u postgres bash -c "cat >> /etc/postgresql/9.5/main/postgresql.conf" <<EOT
->>>>>>> 100b3d18
 
 #--------------
 # Hoot Settings
@@ -385,26 +311,17 @@
 
 if ! grep -i --quiet HOOT /etc/default/tomcat6; then
 echo "Configuring tomcat6 environment..."
-<<<<<<< HEAD
-# This echo properly substitutes the home path dir and keeps it from having to be hardcoded, but 
-# fails on permissions during write...so hardcoding the home path here instead for now.  This 
-=======
 # This echo properly substitutes the home path dir and keeps it from having to be hardcoded, but
 # fails on permissions during write...so hardcoding the home path here instead for now.  This
->>>>>>> 100b3d18
 # hardcode needs to be removed in order for hoot dev env install script to work correctly.
 #
 #sudo echo "#--------------
 # Hoot Settings
 #--------------
 #HOOT_HOME=\$HOOT_HOME/hoot" >> /etc/default/tomcat6
-<<<<<<< HEAD
-=======
 
 sudo bash -c "cat >> /etc/default/tomcat6" <<EOT
->>>>>>> 100b3d18
-
-sudo bash -c "cat >> /etc/default/tomcat6" <<EOT
+
 #--------------
 # Hoot Settings
 #--------------
@@ -452,7 +369,7 @@
     sudo sed -i.bak "s@^<Context>@<Context allowLinking=\"true\">@" /etc/tomcat6/context.xml
 fi
 
-if [ ! -d /usr/share/tomcat6/.deegree ]; then
+if [ ! -d $TOMCAT6_HOME/.deegree ]; then
     echo "Creating deegree directory for webapp..."
     sudo mkdir $TOMCAT6_HOME/.deegree
     sudo chown $username:tomcat6 $TOMCAT6_HOME/.deegree
@@ -467,8 +384,6 @@
     echo "Removing services local.conf..."
     rm -f $HOOT_HOME/hoot-services/src/main/resources/conf/local.conf
 fi
-<<<<<<< HEAD
-=======
 
 cd ~
 # hoot has only been tested successfully with hadoop 0.20.2, which is not available from public repos,
@@ -636,7 +551,6 @@
 # Make sure all npm modules are installed
 cd $HOOT_HOME/node-mapnik-server
 sudo npm install --quiet
->>>>>>> 100b3d18
 
 cd $HOOT_HOME
 

--- conflicted
+++ resolved
@@ -20,9 +20,6 @@
 sudo service ntp start
 
 echo "### Installing Java 8..."
-<<<<<<< HEAD
-sudo wget --quiet --no-check-certificate --no-cookies --header "Cookie: oraclelicense=accept-securebackup-cookie" http://download.oracle.com/otn-pub/java/jdk/8u112-b15/jdk-8u112-linux-x64.tar.gz -P /tmp
-=======
 
 # jdk-8u112-linux-x64.tar.gz's official checksums:
 #    sha256: 777bd7d5268408a5a94f5e366c2e43e720c6ce4fe8c59d9a71e2961e50d774a5
@@ -35,7 +32,6 @@
     echo "Finished download of jdk-8u112-linux-x64.tar.gz"
 fi
 
->>>>>>> 28b5a40b
 sudo tar -xvzf /tmp/jdk-8u112-linux-x64.tar.gz --directory=/tmp >/dev/null
 
 if [[ ! -e /usr/lib/jvm ]]; then
@@ -49,10 +45,6 @@
 sudo mv -f /tmp/jdk1.8.0_112 /usr/lib/jvm/oracle_jdk8
 sudo update-alternatives --install /usr/bin/java java /usr/lib/jvm/oracle_jdk8/jre/bin/java 9999
 sudo update-alternatives --install /usr/bin/javac javac /usr/lib/jvm/oracle_jdk8/bin/javac 9999
-<<<<<<< HEAD
-sudo rm -f /tmp/jdk-8u112-linux-x64.tar.gz
-=======
->>>>>>> 28b5a40b
 echo "### Done with Java 8 install..."
 
 if [ ! -f /etc/apt/sources.list.d/pgdg.list ]; then
@@ -64,11 +56,7 @@
 fi
 
 echo "### Installing dependencies from repos..."
-<<<<<<< HEAD
 sudo apt-get -q -y install texinfo g++ libicu-dev libqt4-dev git-core libboost-dev libcppunit-dev libcv-dev libopencv-dev libgdal-dev liblog4cxx10-dev libnewmat10-dev libproj-dev python-dev libjson-spirit-dev automake protobuf-compiler libprotobuf-dev gdb libqt4-sql-psql libgeos++-dev swig lcov maven libstxxl-dev nodejs-dev nodejs-legacy doxygen xsltproc asciidoc pgadmin3 curl npm libxerces-c28 libglpk-dev libboost-all-dev source-highlight texlive-lang-arabic texlive-lang-hebrew texlive-lang-cyrillic graphviz w3m python-setuptools python python-pip git ccache libogdi3.2-dev gnuplot python-matplotlib libqt4-sql-sqlite ruby ruby-dev xvfb zlib1g-dev patch x11vnc openssh-server htop unzip postgresql-9.5 postgresql-client-9.5 postgresql-9.5-postgis-scripts postgresql-9.5-postgis-2.3 >> Ubuntu_upgrade.txt 2>&1
-=======
-sudo apt-get -q -y install texinfo g++ libicu-dev libqt4-dev git-core libboost-dev libcppunit-dev libcv-dev libopencv-dev libgdal-dev liblog4cxx10-dev libnewmat10-dev libproj-dev python-dev libjson-spirit-dev automake protobuf-compiler libprotobuf-dev gdb libqt4-sql-psql libgeos++-dev swig lcov tomcat6 maven libstxxl-dev nodejs-dev nodejs-legacy doxygen xsltproc asciidoc pgadmin3 curl npm libxerces-c28 libglpk-dev libboost-all-dev source-highlight texlive-lang-arabic texlive-lang-hebrew texlive-lang-cyrillic graphviz w3m python-setuptools python python-pip git ccache libogdi3.2-dev gnuplot python-matplotlib libqt4-sql-sqlite ruby ruby-dev xvfb zlib1g-dev patch x11vnc openssh-server htop unzip postgresql-9.5  postgresql-client-9.5 postgresql-9.5-postgis-scripts postgresql-9.5-postgis-2.3 >> Ubuntu_upgrade.txt 2>&1
->>>>>>> 28b5a40b
 
 if ! dpkg -l | grep --quiet dictionaries-common; then
     # See /usr/share/doc/dictionaries-common/README.problems for details
@@ -337,20 +325,8 @@
 
 TOMCAT_HOME=/usr/share/tomcat8
 
-<<<<<<< HEAD
 # Install Tomcat 8
 sudo $HOOT_HOME/scripts/tomcat8/ubuntu/tomcat8_install.sh
-=======
-if grep -i --quiet '^JAVA_OPTS=.*\-Xmx128m' /etc/default/tomcat6; then
-    echo "### Changing Tomcat java opts..."
-    sudo sed -i.bak "s@\-Xmx128m@\-Xms512m \-Xmx2048m@" /etc/default/tomcat6
-fi
-
-if grep -i --quiet '^#JAVA_HOME=' /etc/default/tomcat6; then
-    echo "### Changing Tomcat JAVA_HOME..."
-    sudo sed -i.bak '/.*#JAVA_HOME=.*/c\JAVA_HOME=\/usr\/lib\/jvm\/oracle_jdk8' /etc/default/tomcat6
-fi
->>>>>>> 28b5a40b
 
 # Configure Tomcat
 if ! grep --quiet TOMCAT8_HOME ~/.profile; then

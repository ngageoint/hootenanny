#!/usr/bin/env bash

HOOT_HOME=$HOME/hoot
echo HOOT_HOME: $HOOT_HOME
cd ~
source ~/.profile

#To get rid of "dpkg-preconfigure: unable to re-open stdin: No such file or directory" warnings
export DEBIAN_FRONTEND=noninteractive
if [ -f /etc/apt/apt.conf.d/70debconf ]; then
  sudo sed -i 's/ --apt//' /etc/apt/apt.conf.d/70debconf
fi

echo "Updating OS..."
sudo apt-get -qq update > Ubuntu_upgrade.txt 2>&1
sudo apt-get -q -y upgrade >> Ubuntu_upgrade.txt 2>&1
sudo apt-get -q -y dist-upgrade >> Ubuntu_upgrade.txt 2>&1

echo "### Setup NTP..."
sudo apt-get -q -y install ntp 2>&1
sudo service ntp stop
sudo ntpd -gq
sudo service ntp start

if ! java -version 2>&1 | grep --quiet 1.8.0_112; then
    echo "### Installing Java 8..."

    # jdk-8u112-linux-x64.tar.gz's official checksums:
    #    sha256: 777bd7d5268408a5a94f5e366c2e43e720c6ce4fe8c59d9a71e2961e50d774a5
    #    md5: de9b7a90f0f5a13cfcaa3b01451d0337
    echo "de9b7a90f0f5a13cfcaa3b01451d0337  /tmp/jdk-8u112-linux-x64.tar.gz" > /tmp/jdk.md5

    if [ ! -f /tmp/jdk-8u112-linux-x64.tar.gz ] || ! md5sum -c /tmp/jdk.md5; then
        echo "Downloading jdk-8u112-linux-x64.tar.gz ...."
        sudo wget --quiet --no-check-certificate --no-cookies --header "Cookie: oraclelicense=accept-securebackup-cookie" http://download.oracle.com/otn-pub/java/jdk/8u112-b15/jdk-8u112-linux-x64.tar.gz -P /tmp
        echo "Finished download of jdk-8u112-linux-x64.tar.gz"
    fi

    sudo tar -xvzf /tmp/jdk-8u112-linux-x64.tar.gz --directory=/tmp >/dev/null

    if [[ ! -e /usr/lib/jvm ]]; then
        sudo mkdir /usr/lib/jvm
    else
        if [[ -e /usr/lib/jvm/oracle_jdk8 ]]; then
            sudo rm -rf /usr/lib/jvm/oracle_jdk8
        fi
    fi

    sudo mv -f /tmp/jdk1.8.0_112 /usr/lib/jvm/oracle_jdk8
    sudo update-alternatives --install /usr/bin/java java /usr/lib/jvm/oracle_jdk8/jre/bin/java 9999
    sudo update-alternatives --install /usr/bin/javac javac /usr/lib/jvm/oracle_jdk8/bin/javac 9999
    echo "### Done with Java 8 install..."
fi

if [ ! -f /etc/apt/sources.list.d/pgdg.list ]; then
    echo "### Adding PostgreSQL repository to apt..."
    sudo bash -c "echo 'deb http://apt.postgresql.org/pub/repos/apt/ '$(lsb_release -cs)'-pgdg main' > /etc/apt/sources.list.d/pgdg.list"
    wget --quiet -O - https://www.postgresql.org/media/keys/ACCC4CF8.asc | sudo apt-key add -
    sudo apt-get -qq -y update >> Ubuntu_upgrade.txt 2>&1
    sudo apt-get -q -y upgrade >> Ubuntu_upgrade.txt 2>&1
fi

echo "### Installing dependencies from repos..."
sudo apt-get -q -y install texinfo g++ libicu-dev libqt4-dev git-core libboost-dev libcppunit-dev \
 libcv-dev libopencv-dev liblog4cxx10-dev libnewmat10-dev libproj-dev python-dev libjson-spirit-dev \
 automake protobuf-compiler libprotobuf-dev gdb libqt4-sql-psql libgeos++-dev swig lcov maven \
 libstxxl-dev nodejs-dev nodejs-legacy doxygen xsltproc asciidoc pgadmin3 curl npm libxerces-c28 \
 libglpk-dev libboost-all-dev source-highlight texlive-lang-arabic texlive-lang-hebrew \
 texlive-lang-cyrillic graphviz w3m python-setuptools python python-pip git ccache libogdi3.2-dev \
 gnuplot python-matplotlib libqt4-sql-sqlite ruby ruby-dev xvfb zlib1g-dev patch x11vnc openssh-server \
 htop unzip postgresql-9.5 postgresql-client-9.5 postgresql-9.5-postgis-scripts postgresql-9.5-postgis-2.3 \
 libpango-1.0-0 libappindicator1 >> Ubuntu_upgrade.txt 2>&1

if ! dpkg -l | grep --quiet dictionaries-common; then
    # See /usr/share/doc/dictionaries-common/README.problems for details
    # http://www.linuxquestions.org/questions/debian-26/dpkg-error-processing-dictionaries-common-4175451951/
    sudo apt-get -q -y install dictionaries-common >> Ubuntu_upgrade.txt 2>&1

    sudo /usr/share/debconf/fix_db.pl

    sudo apt-get -q -y install wamerican-insane >> Ubuntu_upgrade.txt 2>&1

    sudo /usr/share/debconf/fix_db.pl
    sudo dpkg-reconfigure -f noninteractive dictionaries-common
fi

sudo apt-get -y autoremove

echo "### Configuring environment..."

if ! grep --quiet "export HOOT_HOME" ~/.profile; then
    echo "Adding hoot home to profile..."
    echo "export HOOT_HOME=\$HOME/hoot" >> ~/.profile
    echo "export PATH=\$PATH:\$HOOT_HOME/bin" >> ~/.profile
    source ~/.profile
fi

if ! grep --quiet "export JAVA_HOME" ~/.profile; then
    echo "Adding Java home to profile..."
    echo "export JAVA_HOME=/usr/lib/jvm/oracle_jdk8" >> ~/.profile
    source ~/.profile
else
    sed -i '/^export JAVA_HOME=.*/c\export JAVA_HOME=\/usr\/lib\/jvm\/oracle_jdk8' ~/.profile
fi

if ! grep --quiet "export HADOOP_HOME" ~/.profile; then
    echo "Adding Hadoop home to profile..."
    echo "export HADOOP_HOME=\$HOME/hadoop" >> ~/.profile
    echo "export PATH=\$PATH:\$HADOOP_HOME/bin" >> ~/.profile
    source ~/.profile
fi

if ! grep --quiet "PATH=" ~/.profile; then
    echo "Adding path vars to profile..."
    echo "export PATH=\$PATH:\$JAVA_HOME/bin:\$HOME/bin:$HOOT_HOME/bin" >> ~/.profile
    source ~/.profile
fi

if ! ruby -v | grep --quiet 2.3.0; then
    # Ruby via rvm - from rvm.io
    gpg --keyserver hkp://keys.gnupg.net --recv-keys 409B6B1796C275462A1703113804BB82D39DC0E3 2>&1

    curl -sSL https://raw.githubusercontent.com/rvm/rvm/master/binscripts/rvm-installer | bash -s stable

    source /home/vagrant/.rvm/scripts/rvm

    stdbuf -o L -e L rvm install ruby-2.3
    rvm --default use 2.3

# Don't install documentation for gems
cat > ~/.gemrc <<EOT
  install: --no-document
  update: --no-document
EOT
fi

# gem installs are *very* slow, hence all the checks in place here to facilitate debugging
gem list --local | grep -q mime-types
if [ $? -eq 1 ]; then
   #sudo gem install mime-types -v 2.6.2
   gem install mime-types
fi
gem list --local | grep -q cucumber
if [ $? -eq 1 ]; then
   #sudo gem install cucumber
   gem install cucumber
fi
gem list --local | grep -q capybara-webkit
if [ $? -eq 1 ]; then
   #sudo gem install capybara-webkit
   gem install capybara-webkit
fi
gem list --local | grep -q selenium-webdriver
if [ $? -eq 1 ]; then
   #sudo gem install selenium-webdriver
   gem install selenium-webdriver
fi
gem list --local | grep -q rspec
if [ $? -eq 1 ]; then
   #sudo gem install rspec
   gem install rspec
fi
gem list --local | grep -q capybara-screenshot
if [ $? -eq 1 ]; then
   #sudo gem install capybara-screenshot
   gem install capybara-screenshot
fi
gem list --local | grep -q selenium-cucumber
if [ $? -eq 1 ]; then
   #sudo gem install selenium-cucumber
   gem install selenium-cucumber
fi

# Make sure that we are in ~ before trying to wget & install stuff
cd ~

if  ! dpkg -l | grep --quiet google-chrome-stable; then
    echo "### Installing Chrome..."
    if [ ! -f google-chrome-stable_current_amd64.deb ]; then
      wget --quiet https://dl.google.com/linux/direct/google-chrome-stable_current_amd64.deb
    fi
    sudo apt-get -f -y -q install
    sudo dpkg -i google-chrome-stable_current_amd64.deb
    sudo apt-get -f -y -q install
fi

if [ ! -f bin/chromedriver ]; then
    echo "### Installing Chromedriver..."
    mkdir -p $HOME/bin
    if [ ! -f chromedriver_linux64.zip ]; then
      LATEST_RELEASE="`wget --quiet -O- http://chromedriver.storage.googleapis.com/LATEST_RELEASE`"
      wget --quiet http://chromedriver.storage.googleapis.com/$LATEST_RELEASE/chromedriver_linux64.zip
    fi
    unzip -d $HOME/bin chromedriver_linux64.zip
else
  LATEST_RELEASE="`wget --quiet -O- http://chromedriver.storage.googleapis.com/LATEST_RELEASE`"
  if [[ "$(chromedriver --version)" != "ChromeDriver $LATEST_RELEASE."* ]]; then
    echo "### Updating Chromedriver"
    rm $HOME/bin/chromedriver
    rm $HOME/chromedriver_linux64.zip
    wget --quiet http://chromedriver.storage.googleapis.com/$LATEST_RELEASE/chromedriver_linux64.zip
    unzip -o -d $HOME/bin chromedriver_linux64.zip
  fi
fi

sudo apt-get autoremove -y

if [ ! -f bin/osmosis ]; then
    echo "### Installing Osmosis"
    mkdir -p $HOME/bin
    if [ ! -f osmosis-latest.tgz ]; then
      wget --quiet http://bretth.dev.openstreetmap.org/osmosis-build/osmosis-latest.tgz
    fi
    mkdir -p $HOME/bin/osmosis_src
    tar -zxf osmosis-latest.tgz -C $HOME/bin/osmosis_src
    ln -s $HOME/bin/osmosis_src/bin/osmosis $HOME/bin/osmosis
fi

<<<<<<< HEAD
if ! ogrinfo --formats | grep --quiet FileGDB; then
    if [ ! -f gdal-2.1.2.tar.gz ]; then
=======
if ! hash ogrinfo >/dev/null 2>&1 || ogrinfo --formats | grep --quiet FileGDB; then
    if [ ! -f gdal-1.10.1.tar.gz ]; then
>>>>>>> 48ad1516
        echo "### Downloading GDAL source..."
        wget --quiet http://download.osgeo.org/gdal/2.1.2/gdal-2.1.2.tar.gz
    fi
    if [ ! -d gdal-2.1.2 ]; then
        echo "### Extracting GDAL source..."
        tar zxfp gdal-2.1.2.tar.gz
    fi

    if [ ! -f FileGDB_API_1_4-64.tar.gz ]; then
        echo "### Downloading FileGDB API source..."
        wget --quiet https://github.com/Esri/file-geodatabase-api/raw/master/FileGDB_API_1_4-64.tar.gz
    fi
    if [ ! -d /usr/local/FileGDB_API ]; then
        echo "### Extracting FileGDB API source & installing lib..."
        sudo mkdir -p /usr/local/FileGDB_API && sudo tar xfp FileGDB_API_1_4-64.tar.gz --directory /usr/local/FileGDB_API --strip-components 1
        sudo sh -c "echo '/usr/local/FileGDB_API/lib' > /etc/ld.so.conf.d/filegdb.conf"
    fi

    echo "### Building GDAL w/ FileGDB..."
    export PATH=/usr/local/lib:/usr/local/bin:$PATH
<<<<<<< HEAD
    cd gdal-2.1.2
=======
    cd gdal-1.10.1
    touch config.rpath
>>>>>>> 48ad1516
    echo "GDAL: configure"
    sudo ./configure --quiet --with-fgdb=/usr/local/FileGDB_API --with-pg=/usr/bin/pg_config --with-python
    echo "GDAL: make"
    sudo make -sj$(nproc) > GDAL_Build.txt 2>&1
    echo "GDAL: install"
    sudo make -s install >> GDAL_Build.txt 2>&1
    cd swig/python
    echo "GDAL: python build"
    python setup.py build >> GDAL_Build.txt 2>&1
    echo "GDAL: python install"
    sudo python setup.py install >> GDAL_Build.txt 2>&1
    sudo ldconfig
    cd ~
fi

if ! mocha --version &>/dev/null; then
    echo "### Installing mocha for plugins test..."
    sudo npm install --silent -g mocha
    # Clean up after the npm install
    sudo rm -rf $HOME/tmp
fi

# NOTE: These have been changed to pg9.5
if ! sudo -u postgres psql -lqt | grep -i --quiet hoot; then
    echo "### Creating Services Database..."
    sudo -u postgres createuser --superuser hoot
    sudo -u postgres psql -c "alter user hoot with password 'hoottest';"
    sudo -u postgres createdb hoot --owner=hoot
    sudo -u postgres createdb wfsstoredb --owner=hoot
    sudo -u postgres psql -d hoot -c 'create extension hstore;'
    sudo -u postgres psql -d postgres -c "UPDATE pg_database SET datistemplate='true' WHERE datname='wfsstoredb'" > /dev/null
    sudo -u postgres psql -d wfsstoredb -c 'create extension postgis;' > /dev/null
fi

if ! grep -i --quiet HOOT /etc/postgresql/9.5/main/postgresql.conf; then
echo "### Tuning PostgreSQL..."
sudo -u postgres sed -i.bak s/^max_connections/\#max_connections/ /etc/postgresql/9.5/main/postgresql.conf
sudo -u postgres sed -i.bak s/^shared_buffers/\#shared_buffers/ /etc/postgresql/9.5/main/postgresql.conf
sudo -u postgres bash -c "cat >> /etc/postgresql/9.5/main/postgresql.conf" <<EOT

#--------------
# Hoot Settings
#--------------
max_connections = 1000
shared_buffers = 1024MB
max_files_per_process = 1000
work_mem = 16MB
maintenance_work_mem = 256MB
autovacuum = off
EOT
fi

# Update shared memory limits in OS
if ! sysctl -e kernel.shmmax | grep --quiet 1173741824; then
    echo "### Setting kernel.shmmax..."
    sudo sysctl -w kernel.shmmax=1173741824
    sudo sh -c "echo 'kernel.shmmax=1173741824' >> /etc/sysctl.conf"
fi
if ! sysctl -e kernel.shmall | grep --quiet 2097152; then
    echo "### Setting kernel.shmall..."
    sudo sysctl -w kernel.shmall=2097152
    sudo sh -c "echo 'kernel.shmall=2097152' >> /etc/sysctl.conf"
fi

sudo service postgresql restart

cd $HOOT_HOME
source ./SetupEnv.sh

if [ ! "$(ls -A hoot-ui)" ]; then
    echo "hoot-ui is empty"
    echo "init'ing and updating submodule"
    git submodule init && git submodule update
fi

if dpkg -l | grep --quiet tomcat6; then
    echo "Disabling Tomcat 6 service"

    # Shut down tomcat6 service
    sudo service tomcat6 stop

    # Deregister tomcat6 service from autostart
    sudo update-rc.d -f tomcat6 remove

    #uninstall Tomcat
    sudo apt-get -y purge tomcat6
    sudo apt-get -y autoremove
    sudo rm -f /etc/default/tomcat6*
    sudo rm -rf /etc/tomcat6
    sudo rm -rf /usr/share/tomcat6
    sudo sed -i '/^export TOMCAT6_HOME/d' ~/.profile
fi

TOMCAT_HOME=/usr/share/tomcat8

# Install Tomcat 8
sudo $HOOT_HOME/scripts/tomcat8/ubuntu/tomcat8_install.sh

# Configure Tomcat
if ! grep --quiet TOMCAT8_HOME ~/.profile; then
    echo "### Adding Tomcat to profile..."
    echo "export TOMCAT8_HOME=$TOMCAT_HOME" >> ~/.profile
    source ~/.profile
fi

if [ -f $HOOT_HOME/conf/LocalHoot.json ]; then
    echo "Removing LocalHoot.json..."
    rm -f $HOOT_HOME/conf/LocalHoot.json
fi

if [ -f $HOOT_HOME/hoot-services/src/main/resources/conf/local.conf ]; then
    echo "Removing services local.conf..."
    rm -f $HOOT_HOME/hoot-services/src/main/resources/conf/local.conf
fi

cd ~
# hoot has only been tested successfully with hadoop 0.20.2, which is not available from public repos,
# so purposefully not installing hoot from the repos.
if ! which hadoop > /dev/null ; then
  echo "Installing Hadoop..."
  if [ ! -f hadoop-0.20.2.tar.gz ]; then
    wget --quiet https://archive.apache.org/dist/hadoop/core/hadoop-0.20.2/hadoop-0.20.2.tar.gz
  fi

  if [ ! -f $HOME/.ssh/id_rsa ]; then
    ssh-keygen -t rsa -N "" -f $HOME/.ssh/id_rsa
    cat ~/.ssh/id_rsa.pub >> $HOME/.ssh/authorized_keys
    ssh-keyscan -H localhost >> $HOME/.ssh/known_hosts
  fi
  chmod 600 $HOME/.ssh/authorized_keys

  #cd /usr/local
  cd ~
  sudo tar -zxf $HOME/hadoop-0.20.2.tar.gz
  sudo chown -R vagrant:vagrant hadoop-0.20.2
  sudo ln -s hadoop-0.20.2 hadoop
  sudo chown -R vagrant:vagrant hadoop
  cd hadoop
  sudo find . -type d -exec chmod a+rwx {} \;
  sudo find . -type f -exec chmod a+rw {} \;
  sudo chmod go-w bin
  cd ~

#TODO: remove these home dir hardcodes
sudo rm -f $HADOOP_HOME/conf/core-site.xml
sudo bash -c "cat >> /home/vagrant/hadoop/conf/core-site.xml" <<EOT

<configuration>
  <property>
    <name>fs.default.name</name>
    <value>hdfs://localhost:9000/</value>
  </property>
</configuration>
EOT
sudo rm -f $HADOOP_HOME/conf/mapred-site.xml
sudo bash -c "cat >> /home/vagrant/hadoop/conf/mapred-site.xml" <<EOT

<configuration>
  <property>
    <name>mapred.job.tracker</name>
    <value>localhost:9001</value>
  </property>
  <property>
    <name>mapred.job.tracker.http.address</name>
    <value>0.0.0.0:50030</value>
  </property>
  <property>
    <name>mapred.task.tracker.http.address</name>
    <value>0.0.0.0:50060</value>
  </property>
  <property>
    <name>mapred.child.java.opts</name>
    <value>-Xmx2048m</value>
  </property>
  <property>
    <name>mapred.map.tasks</name>
    <value>17</value>
  </property>
  <property>
    <name>mapred.tasktracker.map.tasks.maximum</name>
    <value>4</value>
  </property>
  <property>
    <name>mapred.tasktracker.reduce.tasks.maximum</name>
    <value>2</value>
  </property>
  <property>
    <name>mapred.reduce.tasks</name>
    <value>1</value>
  </property>
</configuration>
EOT
sudo rm -f $HADOOP_HOME/conf/hdfs-site.xml
sudo bash -c "cat >> /home/vagrant/hadoop/conf/hdfs-site.xml" <<EOT

<configuration>
  <property>
    <name>dfs.secondary.http.address</name>
    <value>0.0.0.0:50090</value>
  </property>
  <property>
    <name>dfs.datanode.address</name>
    <value>0.0.0.0:50010</value>
  </property>
  <property>
    <name>dfs.datanode.http.address</name>
    <value>0.0.0.0:50075</value>
  </property>
  <property>
    <name>dfs.datanode.ipc.address</name>
    <value>0.0.0.0:50020</value>
  </property>
  <property>
    <name>dfs.http.address</name>
    <value>0.0.0.0:50070</value>
  </property>
  <property>
    <name>dfs.datanode.https.address</name>
    <value>0.0.0.0:50475</value>
  </property>
  <property>
    <name>dfs.https.address</name>
    <value>0.0.0.0:50470</value>
  </property>
  <property>
    <name>dfs.replication</name>
    <value>2</value>
  </property>
  <property>
    <name>dfs.umaskmode</name>
    <value>002</value>
  </property>
  <property>
    <name>fs.checkpoint.dir</name>
    <value>/home/vagrant/hadoop/dfs/namesecondary</value>
  </property>
  <property>
    <name>dfs.name.dir</name>
    <value>/home/vagrant/hadoop/dfs/name</value>
  </property>
  <property>
    <name>dfs.data.dir</name>
    <value>/home/vagrant/hadoop/dfs/data</value>
  </property>
</configuration>
EOT

  sudo sed -i.bak 's/# export JAVA_HOME=\/usr\/lib\/j2sdk1.5-sun/export JAVA_HOME=\/usr\/lib\/jvm\/oracle_jdk8/g' $HADOOP_HOME/conf/hadoop-env.sh
  sudo sed -i.bak 's/#include <pthread.h>/#include <pthread.h>\n#include <unistd.h>/g' $HADOOP_HOME/src/c++/pipes/impl/HadoopPipes.cc

  sudo mkdir -p $HOME/hadoop/dfs/name/current
  # this could perhaps be more strict
  sudo chmod -R 777 $HOME/hadoop
  echo 'Y' | hadoop namenode -format

  cd /lib
  sudo ln -s $JAVA_HOME/jre/lib/amd64/server/libjvm.so libjvm.so
  cd /lib64
  sudo ln -s $JAVA_HOME/jre/lib/amd64/server/libjvm.so libjvm.so
  cd ~

  # test hadoop out
  #stop-all.sh
  #start-all.sh
  #hadoop fs -ls /
  #hadoop jar ./hadoop-0.20.2-examples.jar pi 2 100
fi

cd ~

echo "### Installing node-mapnik-server..."
sudo cp $HOOT_HOME/node-mapnik-server/init.d/node-mapnik-server /etc/init.d
sudo chmod a+x /etc/init.d/node-mapnik-server
# Make sure all npm modules are installed
cd $HOOT_HOME/node-mapnik-server
npm install --silent
# Clean up after the npm install
rm -rf $HOME/tmp

echo "### Installing node-export-server..."
sudo cp $HOOT_HOME/node-export-server/init.d/node-export-server /etc/init.d
sudo chmod a+x /etc/init.d/node-export-server
# Make sure all npm modules are installed
cd $HOOT_HOME/node-export-server
npm install --silent
# Clean up after the npm install
rm -rf $HOME/tmp

cd $HOOT_HOME

rm -rf $HOOT_HOME/ingest
mkdir -p $HOOT_HOME/ingest/processed

rm -rf $HOOT_HOME/upload
mkdir -p $HOOT_HOME/upload

# Update marker file date now that dependency and config stuff has run
# The make command will exit and provide a warning to run 'vagrant provision'
# if the marker file is older than this file (VagrantProvision.sh)
touch Vagrant.marker
# Now we are ready to build Hoot.  The VagrantBuild.sh script will build Hoot.

# switch to auto mode and use the highest priority installed alternatives for Java.
sudo update-alternatives --auto java
sudo update-alternatives --auto javac<|MERGE_RESOLUTION|>--- conflicted
+++ resolved
@@ -216,13 +216,8 @@
     ln -s $HOME/bin/osmosis_src/bin/osmosis $HOME/bin/osmosis
 fi
 
-<<<<<<< HEAD
-if ! ogrinfo --formats | grep --quiet FileGDB; then
+if ! hash ogrinfo >/dev/null 2>&1 || ogrinfo --formats | grep --quiet FileGDB; then
     if [ ! -f gdal-2.1.2.tar.gz ]; then
-=======
-if ! hash ogrinfo >/dev/null 2>&1 || ogrinfo --formats | grep --quiet FileGDB; then
-    if [ ! -f gdal-1.10.1.tar.gz ]; then
->>>>>>> 48ad1516
         echo "### Downloading GDAL source..."
         wget --quiet http://download.osgeo.org/gdal/2.1.2/gdal-2.1.2.tar.gz
     fi
@@ -243,12 +238,8 @@
 
     echo "### Building GDAL w/ FileGDB..."
     export PATH=/usr/local/lib:/usr/local/bin:$PATH
-<<<<<<< HEAD
     cd gdal-2.1.2
-=======
-    cd gdal-1.10.1
     touch config.rpath
->>>>>>> 48ad1516
     echo "GDAL: configure"
     sudo ./configure --quiet --with-fgdb=/usr/local/FileGDB_API --with-pg=/usr/bin/pg_config --with-python
     echo "GDAL: make"

#!/usr/bin/env bash

HOOT_HOME=$HOME/hoot
echo HOOT_HOME: $HOOT_HOME
cd ~
source ~/.profile

#To get rid of "dpkg-preconfigure: unable to re-open stdin: No such file or directory" warnings
export DEBIAN_FRONTEND=noninteractive

echo "Updating OS..."
sudo apt-get -qq update > Ubuntu_upgrade.txt 2>&1
sudo apt-get -q -y upgrade >> Ubuntu_upgrade.txt 2>&1
sudo apt-get -q -y dist-upgrade >> Ubuntu_upgrade.txt 2>&1

echo "### Setup NTP..."
sudo apt-get -q -y install ntp
sudo service ntp stop
sudo ntpd -gq
sudo service ntp start

if ! java -version 2>&1 | grep --quiet 1.8.0_112; then
    echo "### Installing Java 8..."

    # jdk-8u112-linux-x64.tar.gz's official checksums:
    #    sha256: 777bd7d5268408a5a94f5e366c2e43e720c6ce4fe8c59d9a71e2961e50d774a5
    #    md5: de9b7a90f0f5a13cfcaa3b01451d0337
    echo "de9b7a90f0f5a13cfcaa3b01451d0337  /tmp/jdk-8u112-linux-x64.tar.gz" > /tmp/jdk.md5

    if [ ! -f /tmp/jdk-8u112-linux-x64.tar.gz ] || ! md5sum -c /tmp/jdk.md5; then
        echo "Downloading jdk-8u112-linux-x64.tar.gz ...."
        sudo wget --quiet --no-check-certificate --no-cookies --header "Cookie: oraclelicense=accept-securebackup-cookie" http://download.oracle.com/otn-pub/java/jdk/8u112-b15/jdk-8u112-linux-x64.tar.gz -P /tmp
        echo "Finished download of jdk-8u112-linux-x64.tar.gz"
    fi

    sudo tar -xvzf /tmp/jdk-8u112-linux-x64.tar.gz --directory=/tmp >/dev/null

    if [[ ! -e /usr/lib/jvm ]]; then
        sudo mkdir /usr/lib/jvm
    else
        if [[ -e /usr/lib/jvm/oracle_jdk8 ]]; then
            sudo rm -rf /usr/lib/jvm/oracle_jdk8
        fi
    fi

    sudo mv -f /tmp/jdk1.8.0_112 /usr/lib/jvm/oracle_jdk8
    sudo update-alternatives --install /usr/bin/java java /usr/lib/jvm/oracle_jdk8/jre/bin/java 9999
    sudo update-alternatives --install /usr/bin/javac javac /usr/lib/jvm/oracle_jdk8/bin/javac 9999
    echo "### Done with Java 8 install..."
fi

if [ ! -f /etc/apt/sources.list.d/pgdg.list ]; then
    echo "### Adding PostgreSQL repository to apt..."
    sudo bash -c "echo 'deb http://apt.postgresql.org/pub/repos/apt/ '$(lsb_release -cs)'-pgdg main' > /etc/apt/sources.list.d/pgdg.list"
    wget --quiet -O - https://www.postgresql.org/media/keys/ACCC4CF8.asc | sudo apt-key add -
    sudo apt-get -qq -y update >> Ubuntu_upgrade.txt 2>&1
    sudo apt-get -q -y upgrade >> Ubuntu_upgrade.txt 2>&1
fi

echo "### Installing dependencies from repos..."
sudo apt-get -q -y install texinfo g++ libicu-dev libqt4-dev git-core libboost-dev libcppunit-dev libcv-dev libopencv-dev libgdal-dev liblog4cxx10-dev libnewmat10-dev libproj-dev python-dev libjson-spirit-dev automake protobuf-compiler libprotobuf-dev gdb libqt4-sql-psql libgeos++-dev swig lcov maven libstxxl-dev nodejs-dev nodejs-legacy doxygen xsltproc asciidoc pgadmin3 curl npm libxerces-c28 libglpk-dev libboost-all-dev source-highlight texlive-lang-arabic texlive-lang-hebrew texlive-lang-cyrillic graphviz w3m python-setuptools python python-pip git ccache libogdi3.2-dev gnuplot python-matplotlib libqt4-sql-sqlite ruby ruby-dev xvfb zlib1g-dev patch x11vnc openssh-server htop unzip postgresql-9.5 postgresql-client-9.5 postgresql-9.5-postgis-scripts postgresql-9.5-postgis-2.3 >> Ubuntu_upgrade.txt 2>&1

if ! dpkg -l | grep --quiet dictionaries-common; then
    # See /usr/share/doc/dictionaries-common/README.problems for details
    # http://www.linuxquestions.org/questions/debian-26/dpkg-error-processing-dictionaries-common-4175451951/
    sudo apt-get -q -y install dictionaries-common >> Ubuntu_upgrade.txt 2>&1

    sudo /usr/share/debconf/fix_db.pl

    sudo apt-get -q -y install wamerican-insane >> Ubuntu_upgrade.txt 2>&1

    sudo /usr/share/debconf/fix_db.pl
    sudo dpkg-reconfigure -f noninteractive dictionaries-common
fi

sudo apt-get -y autoremove

echo "### Configuring environment..."

if ! grep --quiet "export HOOT_HOME" ~/.profile; then
    echo "Adding hoot home to profile..."
    echo "export HOOT_HOME=\$HOME/hoot" >> ~/.profile
    echo "export PATH=\$PATH:\$HOOT_HOME/bin" >> ~/.profile
    source ~/.profile
fi

if ! grep --quiet "export JAVA_HOME" ~/.profile; then
    echo "Adding Java home to profile..."
    echo "export JAVA_HOME=/usr/lib/jvm/oracle_jdk8" >> ~/.profile
    source ~/.profile
else
    sed -i '/^export JAVA_HOME=.*/c\export JAVA_HOME=\/usr\/lib\/jvm\/oracle_jdk8' ~/.profile
fi

if ! grep --quiet "export HADOOP_HOME" ~/.profile; then
    echo "Adding Hadoop home to profile..."
    echo "export HADOOP_HOME=\$HOME/hadoop" >> ~/.profile
    echo "export PATH=\$PATH:\$HADOOP_HOME/bin" >> ~/.profile
    source ~/.profile
fi

if ! grep --quiet "PATH=" ~/.profile; then
    echo "Adding path vars to profile..."
    echo "export PATH=\$PATH:\$JAVA_HOME/bin:\$HOME/bin:$HOOT_HOME/bin" >> ~/.profile
    source ~/.profile
fi

if ! ruby -v | grep --quiet 2.3.0; then
    # Ruby via rvm - from rvm.io
    gpg --keyserver hkp://keys.gnupg.net --recv-keys 409B6B1796C275462A1703113804BB82D39DC0E3

    curl -sSL https://raw.githubusercontent.com/rvm/rvm/master/binscripts/rvm-installer | bash -s stable

    source /home/vagrant/.rvm/scripts/rvm

    rvm install ruby-2.3
    rvm --default use 2.3

# Don't install documentation for gems
cat > ~/.gemrc <<EOT
  install: --no-document
  update: --no-document
EOT
fi

# gem installs are *very* slow, hence all the checks in place here to facilitate debugging
gem list --local | grep -q mime-types
if [ $? -eq 1 ]; then
   #sudo gem install mime-types -v 2.6.2
   gem install mime-types
fi
gem list --local | grep -q cucumber
if [ $? -eq 1 ]; then
   #sudo gem install cucumber
   gem install cucumber
fi
gem list --local | grep -q capybara-webkit
if [ $? -eq 1 ]; then
   #sudo gem install capybara-webkit
   gem install capybara-webkit
fi
gem list --local | grep -q selenium-webdriver
if [ $? -eq 1 ]; then
   #sudo gem install selenium-webdriver
   gem install selenium-webdriver
fi
gem list --local | grep -q rspec
if [ $? -eq 1 ]; then
   #sudo gem install rspec
   gem install rspec
fi
gem list --local | grep -q capybara-screenshot
if [ $? -eq 1 ]; then
   #sudo gem install capybara-screenshot
   gem install capybara-screenshot
fi
gem list --local | grep -q selenium-cucumber
if [ $? -eq 1 ]; then
   #sudo gem install selenium-cucumber
   gem install selenium-cucumber
fi

# Make sure that we are in ~ before trying to wget & install stuff
cd ~

if  ! dpkg -l | grep --quiet google-chrome-stable; then
    echo "### Installing Chrome..."
    if [ ! -f google-chrome-stable_current_amd64.deb ]; then
      wget --quiet https://dl.google.com/linux/direct/google-chrome-stable_current_amd64.deb
    fi
    sudo dpkg -i google-chrome-stable_current_amd64.deb
    sudo apt-get -f -y -q install
fi

if [ ! -f bin/chromedriver ]; then
    echo "### Installing Chromedriver..."
    mkdir -p $HOME/bin
    if [ ! -f chromedriver_linux64.zip ]; then
      LATEST_RELEASE="`wget --quiet -O- http://chromedriver.storage.googleapis.com/LATEST_RELEASE`"
      wget --quiet http://chromedriver.storage.googleapis.com/$LATEST_RELEASE/chromedriver_linux64.zip
    fi
    unzip -d $HOME/bin chromedriver_linux64.zip
else
  LATEST_RELEASE="`wget --quiet -O- http://chromedriver.storage.googleapis.com/LATEST_RELEASE`"
  if [[ "$(chromedriver --version)" != "ChromeDriver $LATEST_RELEASE."* ]]; then
    echo "### Updating Chromedriver"
    rm $HOME/bin/chromedriver
    rm $HOME/chromedriver_linux64.zip
    wget --quiet http://chromedriver.storage.googleapis.com/$LATEST_RELEASE/chromedriver_linux64.zip
    unzip -o -d $HOME/bin chromedriver_linux64.zip
  fi
fi

sudo apt-get autoremove -y

if [ ! -f bin/osmosis ]; then
    echo "### Installing Osmosis"
    mkdir -p $HOME/bin
    if [ ! -f osmosis-latest.tgz ]; then
      wget --quiet http://bretth.dev.openstreetmap.org/osmosis-build/osmosis-latest.tgz
    fi
    mkdir -p $HOME/bin/osmosis_src
    tar -zxf osmosis-latest.tgz -C $HOME/bin/osmosis_src
    ln -s $HOME/bin/osmosis_src/bin/osmosis $HOME/bin/osmosis
fi

if ! ogrinfo --formats | grep --quiet FileGDB; then
    if [ ! -f gdal-1.10.1.tar.gz ]; then
        echo "### Downloading GDAL source..."
        wget --quiet http://download.osgeo.org/gdal/1.10.1/gdal-1.10.1.tar.gz
    fi
    if [ ! -d gdal-1.10.1 ]; then
        echo "### Extracting GDAL source..."
        tar zxfp gdal-1.10.1.tar.gz
    fi
    if [ ! -f FileGDB_API_1_3-64.tar.gz ]; then
        echo "### Downloading FileGDB API source..."
        wget --quiet http://downloads2.esri.com/Software/FileGDB_API_1_3-64.tar.gz
    fi
    if [ ! -d /usr/local/FileGDB_API ]; then
        echo "### Extracting FileGDB API source & installing lib..."
        sudo tar xfp FileGDB_API_1_3-64.tar.gz --directory /usr/local
        sudo sh -c "echo '/usr/local/FileGDB_API/lib' > /etc/ld.so.conf.d/filegdb.conf"
    fi

    echo "### Building GDAL w/ FileGDB..."
    export PATH=/usr/local/lib:/usr/local/bin:$PATH
    cd gdal-1.10.1
    echo "GDAL: configure"
    sudo ./configure --quiet --with-fgdb=/usr/local/FileGDB_API --with-pg=/usr/bin/pg_config --with-python
    echo "GDAL: make"
    sudo make -sj$(nproc) > GDAL_Build.txt 2>&1
    echo "GDAL: install"
    sudo make -s install >> GDAL_Build.txt 2>&1
    cd swig/python
    echo "GDAL: python build"
    python setup.py build >> GDAL_Build.txt 2>&1
    echo "GDAL: python install"
    sudo python setup.py install >> GDAL_Build.txt 2>&1
    sudo ldconfig
    cd ~
fi

if ! mocha --version &>/dev/null; then
    echo "### Installing mocha for plugins test..."
    sudo npm install --silent -g mocha
    # Clean up after the npm install
    sudo rm -rf $HOME/tmp
fi

# NOTE: These have been changed to pg9.5
if ! sudo -u postgres psql -lqt | grep -i --quiet hoot; then
    echo "### Creating Services Database..."
    sudo -u postgres createuser --superuser hoot
    sudo -u postgres psql -c "alter user hoot with password 'hoottest';"
    sudo -u postgres createdb hoot --owner=hoot
    sudo -u postgres createdb wfsstoredb --owner=hoot
    sudo -u postgres psql -d hoot -c 'create extension hstore;'
    sudo -u postgres psql -d postgres -c "UPDATE pg_database SET datistemplate='true' WHERE datname='wfsstoredb'" > /dev/null
    sudo -u postgres psql -d wfsstoredb -c 'create extension postgis;' > /dev/null
fi

if ! grep -i --quiet HOOT /etc/postgresql/9.5/main/postgresql.conf; then
echo "### Tuning PostgreSQL..."
sudo -u postgres sed -i.bak s/^max_connections/\#max_connections/ /etc/postgresql/9.5/main/postgresql.conf
sudo -u postgres sed -i.bak s/^shared_buffers/\#shared_buffers/ /etc/postgresql/9.5/main/postgresql.conf
sudo -u postgres bash -c "cat >> /etc/postgresql/9.5/main/postgresql.conf" <<EOT

#--------------
# Hoot Settings
#--------------
max_connections = 1000
shared_buffers = 1024MB
max_files_per_process = 1000
work_mem = 16MB
maintenance_work_mem = 256MB
autovacuum = off
EOT
fi

# Update shared memory limits in OS
if ! sysctl -e kernel.shmmax | grep --quiet 1173741824; then
    echo "### Setting kernel.shmmax..."
    sudo sysctl -w kernel.shmmax=1173741824
    sudo sh -c "echo 'kernel.shmmax=1173741824' >> /etc/sysctl.conf"
fi
if ! sysctl -e kernel.shmall | grep --quiet 2097152; then
    echo "### Setting kernel.shmall..."
    sudo sysctl -w kernel.shmall=2097152
    sudo sh -c "echo 'kernel.shmall=2097152' >> /etc/sysctl.conf"
fi

sudo service postgresql restart

cd $HOOT_HOME
source ./SetupEnv.sh

if [ ! "$(ls -A hoot-ui)" ]; then
    echo "hoot-ui is empty"
    echo "init'ing and updating submodule"
    git submodule init && git submodule update
fi

if dpkg -l | grep --quiet tomcat6; then
    echo "Disabling Tomcat 6 service"

    # Shut down tomcat6 service
    sudo service tomcat6 stop

    # Deregister tomcat6 service from autostart
    sudo update-rc.d -f tomcat6 remove

    #uninstall Tomcat
    sudo apt-get -y purge tomcat6
    sudo apt-get -y autoremove
    sudo rm -f /etc/default/tomcat6*
    sudo rm -rf /etc/tomcat6
    sudo rm -rf /usr/share/tomcat6
    sudo sed -i '/^export TOMCAT6_HOME/d' ~/.profile
fi

TOMCAT_HOME=/usr/share/tomcat8

# Install Tomcat 8
sudo $HOOT_HOME/scripts/tomcat8/ubuntu/tomcat8_install.sh

# Configure Tomcat
if ! grep --quiet TOMCAT8_HOME ~/.profile; then
    echo "### Adding Tomcat to profile..."
    echo "export TOMCAT8_HOME=$TOMCAT_HOME" >> ~/.profile
    source ~/.profile
fi

# Remove gdal libs installed by libgdal-dev that interfere with
# node-export-server using gdal libs compiled from source (fgdb support)
if [ -f "/usr/lib/libgdal.*" ]; then
    echo "Removing GDAL libs installed by libgdal-dev..."
    sudo rm /usr/lib/libgdal.*
fi

if [ -f $HOOT_HOME/conf/LocalHoot.json ]; then
    echo "Removing LocalHoot.json..."
    rm -f $HOOT_HOME/conf/LocalHoot.json
fi

if [ -f $HOOT_HOME/hoot-services/src/main/resources/conf/local.conf ]; then
    echo "Removing services local.conf..."
    rm -f $HOOT_HOME/hoot-services/src/main/resources/conf/local.conf
fi

<<<<<<< HEAD
=======
# Clean out tomcat logfile. We restart tomcat after provisioning
sudo service tomcat6 stop
sudo rm -f /var/log/tomcat6/catalina.out

>>>>>>> 3eb3a531
cd ~
# hoot has only been tested successfully with hadoop 0.20.2, which is not available from public repos,
# so purposefully not installing hoot from the repos.
if ! which hadoop > /dev/null ; then
  echo "Installing Hadoop..."
  if [ ! -f hadoop-0.20.2.tar.gz ]; then
    wget --quiet https://archive.apache.org/dist/hadoop/core/hadoop-0.20.2/hadoop-0.20.2.tar.gz
  fi

  if [ ! -f $HOME/.ssh/id_rsa ]; then
    ssh-keygen -t rsa -N "" -f $HOME/.ssh/id_rsa
    cat ~/.ssh/id_rsa.pub >> $HOME/.ssh/authorized_keys
    ssh-keyscan -H localhost >> $HOME/.ssh/known_hosts
  fi
  chmod 600 $HOME/.ssh/authorized_keys

  #cd /usr/local
  cd ~
  sudo tar -zxf $HOME/hadoop-0.20.2.tar.gz
  sudo chown -R vagrant:vagrant hadoop-0.20.2
  sudo ln -s hadoop-0.20.2 hadoop
  sudo chown -R vagrant:vagrant hadoop
  cd hadoop
  sudo find . -type d -exec chmod a+rwx {} \;
  sudo find . -type f -exec chmod a+rw {} \;
  sudo chmod go-w bin
  cd ~

#TODO: remove these home dir hardcodes
sudo rm -f $HADOOP_HOME/conf/core-site.xml
sudo bash -c "cat >> /home/vagrant/hadoop/conf/core-site.xml" <<EOT

<configuration>
  <property>
    <name>fs.default.name</name>
    <value>hdfs://localhost:9000/</value>
  </property>
</configuration>
EOT
sudo rm -f $HADOOP_HOME/conf/mapred-site.xml
sudo bash -c "cat >> /home/vagrant/hadoop/conf/mapred-site.xml" <<EOT

<configuration>
  <property>
    <name>mapred.job.tracker</name>
    <value>localhost:9001</value>
  </property>
  <property>
    <name>mapred.job.tracker.http.address</name>
    <value>0.0.0.0:50030</value>
  </property>
  <property>
    <name>mapred.task.tracker.http.address</name>
    <value>0.0.0.0:50060</value>
  </property>
  <property>
    <name>mapred.child.java.opts</name>
    <value>-Xmx2048m</value>
  </property>
  <property>
    <name>mapred.map.tasks</name>
    <value>17</value>
  </property>
  <property>
    <name>mapred.tasktracker.map.tasks.maximum</name>
    <value>4</value>
  </property>
  <property>
    <name>mapred.tasktracker.reduce.tasks.maximum</name>
    <value>2</value>
  </property>
  <property>
    <name>mapred.reduce.tasks</name>
    <value>1</value>
  </property>
</configuration>
EOT
sudo rm -f $HADOOP_HOME/conf/hdfs-site.xml
sudo bash -c "cat >> /home/vagrant/hadoop/conf/hdfs-site.xml" <<EOT

<configuration>
  <property>
    <name>dfs.secondary.http.address</name>
    <value>0.0.0.0:50090</value>
  </property>
  <property>
    <name>dfs.datanode.address</name>
    <value>0.0.0.0:50010</value>
  </property>
  <property>
    <name>dfs.datanode.http.address</name>
    <value>0.0.0.0:50075</value>
  </property>
  <property>
    <name>dfs.datanode.ipc.address</name>
    <value>0.0.0.0:50020</value>
  </property>
  <property>
    <name>dfs.http.address</name>
    <value>0.0.0.0:50070</value>
  </property>
  <property>
    <name>dfs.datanode.https.address</name>
    <value>0.0.0.0:50475</value>
  </property>
  <property>
    <name>dfs.https.address</name>
    <value>0.0.0.0:50470</value>
  </property>
  <property>
    <name>dfs.replication</name>
    <value>2</value>
  </property>
  <property>
    <name>dfs.umaskmode</name>
    <value>002</value>
  </property>
  <property>
    <name>fs.checkpoint.dir</name>
    <value>/home/vagrant/hadoop/dfs/namesecondary</value>
  </property>
  <property>
    <name>dfs.name.dir</name>
    <value>/home/vagrant/hadoop/dfs/name</value>
  </property>
  <property>
    <name>dfs.data.dir</name>
    <value>/home/vagrant/hadoop/dfs/data</value>
  </property>
</configuration>
EOT

  sudo sed -i.bak 's/# export JAVA_HOME=\/usr\/lib\/j2sdk1.5-sun/export JAVA_HOME=\/usr\/lib\/jvm\/oracle_jdk8/g' $HADOOP_HOME/conf/hadoop-env.sh
  sudo sed -i.bak 's/#include <pthread.h>/#include <pthread.h>\n#include <unistd.h>/g' $HADOOP_HOME/src/c++/pipes/impl/HadoopPipes.cc

  sudo mkdir -p $HOME/hadoop/dfs/name/current
  # this could perhaps be more strict
  sudo chmod -R 777 $HOME/hadoop
  echo 'Y' | hadoop namenode -format

  cd /lib
  sudo ln -s $JAVA_HOME/jre/lib/amd64/server/libjvm.so libjvm.so
  cd /lib64
  sudo ln -s $JAVA_HOME/jre/lib/amd64/server/libjvm.so libjvm.so
  cd ~

  # test hadoop out
  #stop-all.sh
  #start-all.sh
  #hadoop fs -ls /
  #hadoop jar ./hadoop-0.20.2-examples.jar pi 2 100
fi

cd ~

echo "### Installing node-mapnik-server..."
sudo cp $HOOT_HOME/node-mapnik-server/init.d/node-mapnik-server /etc/init.d
sudo chmod a+x /etc/init.d/node-mapnik-server
# Make sure all npm modules are installed
cd $HOOT_HOME/node-mapnik-server
npm install --silent
# Clean up after the npm install
rm -rf $HOME/tmp

echo "### Installing node-export-server..."
sudo cp $HOOT_HOME/node-export-server/init.d/node-export-server /etc/init.d
sudo chmod a+x /etc/init.d/node-export-server
# Make sure all npm modules are installed
cd $HOOT_HOME/node-export-server
npm install --silent
# Clean up after the npm install
rm -rf $HOME/tmp

cd $HOOT_HOME

rm -rf $HOOT_HOME/ingest
mkdir -p $HOOT_HOME/ingest/processed

rm -rf $HOOT_HOME/upload
mkdir -p $HOOT_HOME/upload

# Update marker file date now that dependency and config stuff has run
# The make command will exit and provide a warning to run 'vagrant provision'
# if the marker file is older than this file (VagrantProvision.sh)
touch Vagrant.marker
# Now we are ready to build Hoot.  The VagrantBuild.sh script will build Hoot.

# switch to auto mode and use the highest priority installed alternatives for Java.
sudo update-alternatives --auto java
sudo update-alternatives --auto javac<|MERGE_RESOLUTION|>--- conflicted
+++ resolved
@@ -348,13 +348,6 @@
     rm -f $HOOT_HOME/hoot-services/src/main/resources/conf/local.conf
 fi
 
-<<<<<<< HEAD
-=======
-# Clean out tomcat logfile. We restart tomcat after provisioning
-sudo service tomcat6 stop
-sudo rm -f /var/log/tomcat6/catalina.out
-
->>>>>>> 3eb3a531
 cd ~
 # hoot has only been tested successfully with hadoop 0.20.2, which is not available from public repos,
 # so purposefully not installing hoot from the repos.

--- conflicted
+++ resolved
@@ -255,8 +255,7 @@
     echo "export TOMCAT6_HOME=/var/lib/tomcat6" >> ~/.profile
     source ~/.profile
 fi
-<<<<<<< HEAD
-=======
+
 cd $TOMCAT6_HOME
 # These sym links are needed so that the ui tests can deploy the services and iD 
 # app to Tomcat using the Tomcat startup and shutdown scripts.
@@ -279,7 +278,6 @@
 sudo chown -R $username:tomcat6 /var/lib/tomcat6
 sudo chown -R $username:tomcat6 /etc/tomcat6
 sudo chown -R $username:tomcat6 /var/log/tomcat6
->>>>>>> 6fe40230
 
 cd $HOOT_HOME
 source ./SetupEnv.sh
@@ -351,13 +349,8 @@
 
 if [ ! -d /usr/share/tomcat6/.deegree ]; then
     echo "Creating deegree directory for webapp..."
-<<<<<<< HEAD
-    sudo mkdir /usr/share/tomcat6/.deegree
-    sudo chown tomcat6:tomcat6 /usr/share/tomcat6/.deegree
-=======
     sudo mkdir $TOMCAT6_HOME/.deegree
     sudo chown $username:tomcat6 $TOMCAT6_HOME/.deegree
->>>>>>> 6fe40230
 fi
 
 if [ -f $HOOT_HOME/conf/LocalHoot.json ]; then
@@ -376,13 +369,6 @@
 touch Vagrant.marker
 
 mkdir -p $HOOT_HOME/ingest/processed
-<<<<<<< HEAD
-mkdir -p $HOOT_HOME/upload
-# This is a workaround.
-sudo chmod -R 777 $HOOT_HOME/ingest
-sudo chmod -R 777 $HOOT_HOME/upload
-sudo chmod -R 777 $HOOT_HOME/tmp
-=======
 sudo chown -R $username:tomcat6 $HOOT_HOME/ingest
 mkdir -p $HOOT_HOME/upload
 sudo chown -R $username:tomcat6 $HOOT_HOME/upload
@@ -407,6 +393,5 @@
 echo "See $HOOT_HOME/docs on the virtual machine for Hootenanny documentation files."
 echo "Access the web application at http://localhost:8888/hootenanny-id"
 echo "If you wish to run the diagnostic tests, log into the virtual machine and run: 'cd $HOOT_HOME && make -sj$(nproc) test-all'"
->>>>>>> 6fe40230
 
 # Now we are ready to build Hoot.  The VagrantBuild.sh script will build Hoot.

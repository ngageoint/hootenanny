#!/usr/bin/env bash

VMUSER=`id -u -n`
echo USER: $VMUSER
VMGROUP=`groups | grep -o $VMUSER`
echo GROUP: $VMGROUP

HOOT_HOME=~/hoot
echo HOOT_HOME: $HOOT_HOME
cd ~
source ~/.profile

#To get rid of "dpkg-preconfigure: unable to re-open stdin: No such file or directory" warnings
export DEBIAN_FRONTEND=noninteractive
if [ -f /etc/apt/apt.conf.d/70debconf ]; then
  sudo sed -i 's/ --apt//' /etc/apt/apt.conf.d/70debconf
fi

echo "Updating OS..."
sudo apt-get -qq update > Ubuntu_upgrade.txt 2>&1
sudo apt-get -q -y upgrade >> Ubuntu_upgrade.txt 2>&1
sudo apt-get -q -y dist-upgrade >> Ubuntu_upgrade.txt 2>&1

echo "### Setup NTP..."
sudo apt-get -q -y install ntp 2>&1
sudo service ntp stop
sudo ntpd -gq
sudo service ntp start

<<<<<<< HEAD
if ! java -version 2>&1 | grep --quiet 1.8.0_131; then
    echo "### Installing Java 8..."

    # jdk-8u112-linux-x64.tar.gz's official checksums:
    #    sha256:  62b215bdfb48bace523723cdbb2157c665e6a25429c73828a32f00e587301236
    #    md5: 75b2cb2249710d822a60f83e28860053
    echo "75b2cb2249710d822a60f83e28860053  /tmp/jdk-8u131-linux-x64.tar.gz " > /tmp/jdk.md5

    if [ ! -f /tmp/jdk-8u131-linux-x64.tar.gz ] || ! md5sum -c /tmp/jdk.md5; then
        echo "Downloading jdk-8u131-linux-x64.tar.gz ...."
        sudo wget --quiet --no-check-certificate --no-cookies --header "Cookie: oraclelicense=accept-securebackup-cookie" http://download.oracle.com/otn-pub/java/jdk/8u131-b11/d54c1d3a095b4ff2b6607d096fa80163/jdk-8u131-linux-x64.tar.gz -P /tmp
        echo "Finished download of jdk-8u131-linux-x64.tar.gz"
    fi

    sudo tar -xvzf /tmp/jdk-8u131-linux-x64.tar.gz --directory=/tmp >/dev/null

    if [[ ! -e /usr/lib/jvm ]]; then
        sudo mkdir /usr/lib/jvm
    else
        if [[ -e /usr/lib/jvm/oracle_jdk8 ]]; then
            sudo rm -rf /usr/lib/jvm/oracle_jdk8
        fi
    fi

    sudo mv -f /tmp/jdk1.8.0_131 /usr/lib/jvm/oracle_jdk8
=======
JDK_TAR=jdk-8u152-linux-x64.tar.gz
JDK_URL=http://download.oracle.com/otn-pub/java/jdk/8u152-b16/aa0333dd3019491ca4f6ddbe78cdb6d0/$JDK_TAR
JDK_VERSION=1.8.0_152

if ! java -version 2>&1 | grep --quiet $JDK_VERSION; then
    echo "### Installing Java 8..."

    # jdk-8u152-linux-x64.tar.gz's official checksums:
    #    sha256: 218b3b340c3f6d05d940b817d0270dfe0cfd657a636bad074dcabe0c111961bf
    #    md5: 20dddd28ced3179685a5f58d3fcbecd8
    echo "20dddd28ced3179685a5f58d3fcbecd8  ${JDK_TAR} " > ./jdk.md5


    if [ ! -f ./${JDK_TAR} ] || ! md5sum -c ./jdk.md5; then
        echo "Downloading ${JDK_TAR} ...."
        wget --quiet --no-check-certificate --no-cookies --header "Cookie: oraclelicense=accept-securebackup-cookie" $JDK_URL
        echo "Finished download of ${JDK_TAR}"
    fi

    sudo mkdir -p /usr/lib/jvm
    sudo rm -rf /usr/lib/jvm/oracle_jdk8

    sudo tar -xzf ./$JDK_TAR
    sudo chown -R root:root ./jdk$JDK_VERSION
    sudo mv -f ./jdk$JDK_VERSION /usr/lib/jvm/oracle_jdk8
>>>>>>> 5f7768c9
    sudo update-alternatives --install /usr/bin/java java /usr/lib/jvm/oracle_jdk8/jre/bin/java 9999
    sudo update-alternatives --install /usr/bin/javac javac /usr/lib/jvm/oracle_jdk8/bin/javac 9999
    echo "### Done with Java 8 install..."
fi

if [ ! -f /etc/apt/sources.list.d/pgdg.list ]; then
    echo "### Adding PostgreSQL repository to apt..."
    sudo bash -c "echo 'deb http://apt.postgresql.org/pub/repos/apt/ '$(lsb_release -cs)'-pgdg main' > /etc/apt/sources.list.d/pgdg.list"
    wget --quiet -O - https://www.postgresql.org/media/keys/ACCC4CF8.asc | sudo apt-key add -
    sudo apt-get -qq -y update >> Ubuntu_upgrade.txt 2>&1
    sudo apt-get -q -y upgrade >> Ubuntu_upgrade.txt 2>&1
fi

echo "### Installing dependencies from repos..."
sudo apt-get -q -y install texinfo g++ libicu-dev libqt4-dev git-core libboost-dev libcppunit-dev \
 libcv-dev libopencv-dev liblog4cxx10-dev libnewmat10-dev libproj-dev python-dev libjson-spirit-dev \
 automake protobuf-compiler libprotobuf-dev gdb libqt4-sql-psql libgeos++-dev swig lcov maven \
 libstxxl-dev nodejs-dev nodejs-legacy doxygen xsltproc asciidoc curl npm libxerces-c28 \
 libglpk-dev libboost-all-dev source-highlight texlive-lang-arabic texlive-lang-hebrew \
 w3m texlive-lang-cyrillic graphviz python-setuptools python python-pip git ccache distcc libogdi3.2-dev \
 gnuplot python-matplotlib libqt4-sql-sqlite ruby ruby-dev xvfb zlib1g-dev patch x11vnc openssh-server \
 htop unzip postgresql-9.5 postgresql-client-9.5 postgresql-9.5-postgis-scripts postgresql-9.5-postgis-2.3 \
 libpango-1.0-0 libappindicator1 valgrind dos2unix bc mlocate vim >> Ubuntu_upgrade.txt 2>&1

if ! dpkg -l | grep --quiet dictionaries-common; then
    # See /usr/share/doc/dictionaries-common/README.problems for details
    # http://www.linuxquestions.org/questions/debian-26/dpkg-error-processing-dictionaries-common-4175451951/
    sudo apt-get -q -y install dictionaries-common >> Ubuntu_upgrade.txt 2>&1

    sudo /usr/share/debconf/fix_db.pl

    sudo apt-get -q -y install wamerican-insane >> Ubuntu_upgrade.txt 2>&1

    sudo /usr/share/debconf/fix_db.pl
    sudo dpkg-reconfigure -f noninteractive dictionaries-common
fi

sudo apt-get -y autoremove

echo "### Configuring environment..."

# Configure https alternative mirror for maven install, this can likely be removed once
# we are using maven 3.2.3 or higher
sudo /usr/bin/perl $HOOT_HOME/scripts/maven/SetMavenHttps.pl

if ! grep --quiet "export HOOT_HOME" ~/.profile; then
    echo "Adding hoot home to profile..."
    echo "export HOOT_HOME=~/hoot" >> ~/.profile
    echo "export PATH=\$PATH:\$HOOT_HOME/bin" >> ~/.profile
    source ~/.profile
fi

if ! grep --quiet "export JAVA_HOME" ~/.profile; then
    echo "Adding Java home to profile..."
    echo "export JAVA_HOME=/usr/lib/jvm/oracle_jdk8" >> ~/.profile
    source ~/.profile
else
    sed -i '/^export JAVA_HOME=.*/c\export JAVA_HOME=\/usr\/lib\/jvm\/oracle_jdk8' ~/.profile
fi

if ! grep --quiet "export HADOOP_HOME" ~/.profile; then
    echo "Adding Hadoop home to profile..."
    echo "export HADOOP_HOME=~/hadoop" >> ~/.profile
    echo "export PATH=\$PATH:\$HADOOP_HOME/bin" >> ~/.profile
    source ~/.profile
fi

if ! grep --quiet "PATH=" ~/.profile; then
    echo "Adding path vars to profile..."
    echo "export PATH=\$PATH:\$JAVA_HOME/bin:~/bin:$HOOT_HOME/bin" >> ~/.profile
    source ~/.profile
fi

# Whether the client uses distcc or not, have distcc set up and ready to go.  To turn it on,
# enable it in LocalConfig.pri, configure the slaves in ~/.distcc/hosts, and launch distccd on
# the slaves.
if [ ! -f ~/.distcc/hosts ]; then
    echo "Adding distcc hosts file..."
    mkdir -p ~/.distcc
    echo "localhost/4" >> ~/.distcc/hosts
fi
if ! grep --quiet "DISTCC_TCP_CORK=0" ~/.profile; then
    echo "Configuring distcc in profile..."
    echo "export DISTCC_TCP_CORK=0" >> ~/.profile
    source ~/.profile
fi

if ! ruby -v | grep --quiet 2.3.0; then
    # Ruby via rvm - from rvm.io
    gpg --keyserver hkp://keys.gnupg.net --recv-keys 409B6B1796C275462A1703113804BB82D39DC0E3 2>&1

    curl -sSL https://raw.githubusercontent.com/rvm/rvm/master/binscripts/rvm-installer | bash -s stable

    source ~/.rvm/scripts/rvm

    stdbuf -o L -e L rvm install ruby-2.3
    rvm --default use 2.3

# Don't install documentation for gems
cat > ~/.gemrc <<EOT
  install: --no-document
  update: --no-document
EOT
fi

# gem installs are *very* slow, hence all the checks in place here to facilitate debugging
gem list --local | grep -q mime-types
if [ $? -eq 1 ]; then
   #sudo gem install mime-types -v 2.6.2
   gem install mime-types
fi
gem list --local | grep -q cucumber
if [ $? -eq 1 ]; then
   #sudo gem install cucumber
   gem install cucumber
fi
gem list --local | grep -q capybara-webkit
if [ $? -eq 1 ]; then
   #sudo gem install capybara-webkit
   gem install capybara-webkit
fi
gem list --local | grep -q selenium-webdriver
if [ $? -eq 1 ]; then
   #sudo gem install selenium-webdriver
   gem install selenium-webdriver
fi
gem list --local | grep -q rspec
if [ $? -eq 1 ]; then
   #sudo gem install rspec
   gem install rspec
fi
gem list --local | grep -q capybara-screenshot
if [ $? -eq 1 ]; then
   #sudo gem install capybara-screenshot
   gem install capybara-screenshot
fi
gem list --local | grep -q selenium-cucumber
if [ $? -eq 1 ]; then
   #sudo gem install selenium-cucumber
   gem install selenium-cucumber
fi

# Make sure that we are in ~ before trying to wget & install stuff
cd ~

if  ! dpkg -l | grep --quiet google-chrome-stable; then
    echo "### Installing Chrome..."
    if [ ! -f google-chrome-stable_current_amd64.deb ]; then
      wget --quiet https://dl.google.com/linux/direct/google-chrome-stable_current_amd64.deb
    fi
    sudo apt-get -f -y -q install
    sudo dpkg -i google-chrome-stable_current_amd64.deb
    sudo apt-get -f -y -q install
fi

if [ ! -f bin/chromedriver ]; then
    echo "### Installing Chromedriver..."
    mkdir -p ~/bin
    if [ ! -f chromedriver_linux64.zip ]; then
      LATEST_RELEASE="`wget --quiet -O- http://chromedriver.storage.googleapis.com/LATEST_RELEASE`"
      wget --quiet http://chromedriver.storage.googleapis.com/$LATEST_RELEASE/chromedriver_linux64.zip
    fi
    unzip -d ~/bin chromedriver_linux64.zip
else
  LATEST_RELEASE="`wget --quiet -O- http://chromedriver.storage.googleapis.com/LATEST_RELEASE`"
  if [[ "$(chromedriver --version)" != "ChromeDriver $LATEST_RELEASE."* ]]; then
    echo "### Updating Chromedriver"
    rm ~/bin/chromedriver
    rm ~/chromedriver_linux64.zip
    wget --quiet http://chromedriver.storage.googleapis.com/$LATEST_RELEASE/chromedriver_linux64.zip
    unzip -o -d ~/bin chromedriver_linux64.zip
  fi
fi

sudo apt-get autoremove -y

if [ ! -f bin/osmosis ]; then
    echo "### Installing Osmosis"
    mkdir -p ~/bin
    if [ ! -f osmosis-latest.tgz ]; then
      wget --quiet http://bretth.dev.openstreetmap.org/osmosis-build/osmosis-latest.tgz
    fi
    mkdir -p ~/bin/osmosis_src
    tar -zxf osmosis-latest.tgz -C ~/bin/osmosis_src
    ln -s ~/bin/osmosis_src/bin/osmosis ~/bin/osmosis
fi


# For convenience, set the version of GDAL and FileGDB to download and install
GDAL_VERSION=2.1.4
FGDB_VERSION=1.5.1
FGDB_VERSION2=`echo $FGDB_VERSION | sed 's/\./_/g;'`

if ! $( hash ogrinfo >/dev/null 2>&1 && ogrinfo --version | grep -q $GDAL_VERSION && ogrinfo --formats | grep -q FileGDB ); then
    if [ ! -f gdal-$GDAL_VERSION.tar.gz ]; then
        echo "### Downloading GDAL $GDAL_VERSION source..."
        wget --quiet http://download.osgeo.org/gdal/$GDAL_VERSION/gdal-$GDAL_VERSION.tar.gz
    fi
    if [ ! -d gdal-$GDAL_VERSION ]; then
        echo "### Extracting GDAL $GDAL_VERSION source..."
        tar zxfp gdal-$GDAL_VERSION.tar.gz
    fi

    if [ ! -f FileGDB_API_${FGDB_VERSION2}-64.tar.gz ]; then
        echo "### Downloading FileGDB API source..."
        wget --quiet https://github.com/Esri/file-geodatabase-api/raw/master/FileGDB_API_${FGDB_VERSION}/FileGDB_API_${FGDB_VERSION2}-64.tar.gz
    fi
    if [ ! -d /usr/local/FileGDB_API ]; then
        echo "### Extracting FileGDB API source & installing lib..."
        sudo mkdir -p /usr/local/FileGDB_API && sudo tar xfp FileGDB_API_${FGDB_VERSION2}-64.tar.gz --directory /usr/local/FileGDB_API --strip-components 1
        sudo sh -c "echo '/usr/local/FileGDB_API/lib' > /etc/ld.so.conf.d/filegdb.conf"
    fi

    echo "### Building GDAL $GDAL_VERSION w/ FileGDB..."
    export PATH=/usr/local/lib:/usr/local/bin:$PATH
    cd gdal-$GDAL_VERSION
    touch config.rpath
    echo "GDAL: configure"
    sudo ./configure --quiet --with-fgdb=/usr/local/FileGDB_API --with-pg=/usr/bin/pg_config --with-python
    echo "GDAL: make"
    sudo make -sj$(nproc) > GDAL_Build.txt 2>&1
    echo "GDAL: install"
    sudo make -s install >> GDAL_Build.txt 2>&1
    cd swig/python
    echo "GDAL: python build"
    python setup.py build >> GDAL_Build.txt 2>&1
    echo "GDAL: python install"
    sudo python setup.py install >> GDAL_Build.txt 2>&1
    sudo ldconfig
    cd ~

    # Update the GDAL_DATA folder in ~/.profile
    if ! grep --quiet GDAL_DATA ~/.profile; then
      echo "Adding GDAL data path to profile..."
      echo "export GDAL_DATA=`gdal-config --datadir`" >> ~/.profile
      source ~/.profile
    fi
fi

if ! mocha --version &>/dev/null; then
    echo "### Installing mocha for plugins test..."
    sudo npm install --silent -g mocha@3.5.3
    # Clean up after the npm install
    sudo rm -rf ~/tmp
fi


# Get the configuration for the Database
source $HOOT_HOME/conf/database/DatabaseConfig.sh

echo "New postgres restart for docker box tknerr/baseimage-ubuntu-14.04"
sudo service postgresql restart

# NOTE: These have been changed to pg9.5
# See if we already have a dB user
if ! sudo -u postgres psql -c "\du" | awk -F"|" '{print $1}' | grep -iw --quiet $DB_USER; then
    echo "### Adding a Services Database user..."
    sudo -u postgres createuser --superuser "$DB_USER"
    sudo -u postgres psql -c "alter user \"$DB_USER\" with password '$DB_PASSWORD';"
fi

# Check that the OsmApiDb user exists
# NOTE:
#  + The OsmAPI Db user _might_ be different to the Hoot Services Db user...
#  + The SetupOsmApiDB.sh script expects that the DB_USER_OSMAPI account exists
if ! sudo -u postgres psql -c "\du" | awk -F"|" '{print $1}' | grep -iw --quiet $DB_USER_OSMAPI; then
    sudo -u postgres createuser --superuser "$DB_USER_OSMAPI"
    sudo -u postgres psql -c "alter user \"$DB_USER_OSMAPI\" with password '$DB_PASSWORD_OSMAPI';"
fi

# Check for a hoot Db
if ! sudo -u postgres psql -lqt | awk -F"|" '{print $1}' | grep -iw --quiet $DB_NAME; then
    echo "### Creating Services Database..."
    sudo -u postgres createdb $DB_NAME --owner="$DB_USER"
    sudo -u postgres createdb wfsstoredb --owner="$DB_USER"
    sudo -u postgres psql -d $DB_NAME -c 'create extension hstore;'
    sudo -u postgres psql -d postgres -c "UPDATE pg_database SET datistemplate='true' WHERE datname='wfsstoredb'" > /dev/null
    sudo -u postgres psql -d wfsstoredb -c 'create extension postgis;' > /dev/null
fi

if ! grep -i --quiet HOOT /etc/postgresql/9.5/main/postgresql.conf; then
echo "### Tuning PostgreSQL..."
sudo -u postgres sed -i.bak s/^max_connections/\#max_connections/ /etc/postgresql/9.5/main/postgresql.conf
sudo -u postgres sed -i.bak s/^shared_buffers/\#shared_buffers/ /etc/postgresql/9.5/main/postgresql.conf
sudo -u postgres bash -c "cat >> /etc/postgresql/9.5/main/postgresql.conf" <<EOT

#--------------
# Hoot Settings
#--------------
max_connections = 1000
shared_buffers = 1024MB
max_files_per_process = 1000
work_mem = 16MB
maintenance_work_mem = 256MB
autovacuum = off
EOT
fi

# Update shared memory limits in OS
if ! sysctl -e kernel.shmmax | grep --quiet 1173741824; then
    echo "### Setting kernel.shmmax..."
    sudo sysctl -w kernel.shmmax=1173741824
    sudo sh -c "echo 'kernel.shmmax=1173741824' >> /etc/sysctl.conf"
fi
if ! sysctl -e kernel.shmall | grep --quiet 2097152; then
    echo "### Setting kernel.shmall..."
    sudo sysctl -w kernel.shmall=2097152
    sudo sh -c "echo 'kernel.shmall=2097152' >> /etc/sysctl.conf"
fi

sudo service postgresql restart

cd $HOOT_HOME
source ./SetupEnv.sh

if [ ! "$(ls -A hoot-ui)" ]; then
    echo "hoot-ui is empty"
    echo "init'ing and updating submodule"
    git submodule init && git submodule update
fi

if dpkg -l | grep --quiet tomcat6; then
    echo "Disabling Tomcat 6 service"

    # Shut down tomcat6 service
    sudo service tomcat6 stop

    # Deregister tomcat6 service from autostart
    sudo update-rc.d -f tomcat6 remove

    #uninstall Tomcat
    sudo apt-get -y purge tomcat6
    sudo apt-get -y autoremove
    sudo rm -f /etc/default/tomcat6*
    sudo rm -rf /etc/tomcat6
    sudo rm -rf /usr/share/tomcat6
    sudo sed -i '/^export TOMCAT6_HOME/d' ~/.profile
fi

TOMCAT_HOME=/usr/share/tomcat8

# Install Tomcat 8
$HOOT_HOME/scripts/tomcat/tomcat8/ubuntu/tomcat8_install.sh

# Configure Tomcat
if ! grep --quiet TOMCAT8_HOME ~/.profile; then
    echo "### Adding Tomcat to profile..."
    echo "export TOMCAT8_HOME=$TOMCAT_HOME" >> ~/.profile
    source ~/.profile
fi

if [ -f $HOOT_HOME/conf/LocalHoot.json ]; then
    echo "Removing LocalHoot.json..."
    rm -f $HOOT_HOME/conf/LocalHoot.json
fi

if [ -f $HOOT_HOME/hoot-services/src/main/resources/conf/local.conf ]; then
    echo "Removing services local.conf..."
    rm -f $HOOT_HOME/hoot-services/src/main/resources/conf/local.conf
fi

cd ~
# hoot has only been tested successfully with hadoop 0.20.2, which is not available from public repos,
# so purposefully not installing hoot from the repos.
if ! hash hadoop >/dev/null 2>&1 ; then
  echo "Installing Hadoop..."
  if [ ! -f hadoop-0.20.2.tar.gz ]; then
    wget --quiet https://archive.apache.org/dist/hadoop/core/hadoop-0.20.2/hadoop-0.20.2.tar.gz
  fi

  if [ ! -f ~/.ssh/id_rsa ]; then
    ssh-keygen -t rsa -N "" -f ~/.ssh/id_rsa
    cat ~/.ssh/id_rsa.pub >> ~/.ssh/authorized_keys
    ssh-keyscan -H localhost >> ~/.ssh/known_hosts
  fi
  chmod 600 ~/.ssh/authorized_keys

  #cd /usr/local
  cd ~
  sudo tar -zxf ~/hadoop-0.20.2.tar.gz
  sudo chown -R $VMUSER:$VMGROUP hadoop-0.20.2
  sudo ln -s hadoop-0.20.2 hadoop
  sudo chown -R $VMUSER:$VMGROUP hadoop
  cd hadoop
  sudo find . -type d -exec chmod a+rwx {} \;
  sudo find . -type f -exec chmod a+rw {} \;
  cd ~

sudo rm -f $HADOOP_HOME/conf/core-site.xml
sudo bash -c "cat >> $HADOOP_HOME/conf/core-site.xml" <<EOT

<configuration>
  <property>
    <name>fs.default.name</name>
    <value>hdfs://localhost:9000/</value>
  </property>
</configuration>
EOT
sudo rm -f $HADOOP_HOME/conf/mapred-site.xml
sudo bash -c "cat >> $HADOOP_HOME/conf/mapred-site.xml" <<EOT

<configuration>
  <property>
    <name>mapred.job.tracker</name>
    <value>localhost:9001</value>
  </property>
  <property>
    <name>mapred.job.tracker.http.address</name>
    <value>0.0.0.0:50030</value>
  </property>
  <property>
    <name>mapred.task.tracker.http.address</name>
    <value>0.0.0.0:50060</value>
  </property>
  <property>
    <name>mapred.child.java.opts</name>
    <value>-Xmx2048m</value>
  </property>
  <property>
    <name>mapred.map.tasks</name>
    <value>17</value>
  </property>
  <property>
    <name>mapred.tasktracker.map.tasks.maximum</name>
    <value>4</value>
  </property>
  <property>
    <name>mapred.tasktracker.reduce.tasks.maximum</name>
    <value>2</value>
  </property>
  <property>
    <name>mapred.reduce.tasks</name>
    <value>1</value>
  </property>
</configuration>
EOT
sudo rm -f $HADOOP_HOME/conf/hdfs-site.xml
sudo bash -c "cat >> $HADOOP_HOME/conf/hdfs-site.xml" <<EOT

<configuration>
  <property>
    <name>dfs.secondary.http.address</name>
    <value>0.0.0.0:50090</value>
  </property>
  <property>
    <name>dfs.datanode.address</name>
    <value>0.0.0.0:50010</value>
  </property>
  <property>
    <name>dfs.datanode.http.address</name>
    <value>0.0.0.0:50075</value>
  </property>
  <property>
    <name>dfs.datanode.ipc.address</name>
    <value>0.0.0.0:50020</value>
  </property>
  <property>
    <name>dfs.http.address</name>
    <value>0.0.0.0:50070</value>
  </property>
  <property>
    <name>dfs.datanode.https.address</name>
    <value>0.0.0.0:50475</value>
  </property>
  <property>
    <name>dfs.https.address</name>
    <value>0.0.0.0:50470</value>
  </property>
  <property>
    <name>dfs.replication</name>
    <value>2</value>
  </property>
  <property>
    <name>dfs.umaskmode</name>
    <value>002</value>
  </property>
  <property>
    <name>fs.checkpoint.dir</name>
    <value>$HADOOP_HOME/dfs/namesecondary</value>
  </property>
  <property>
    <name>dfs.name.dir</name>
    <value>$HADOOP_HOME/dfs/name</value>
  </property>
  <property>
    <name>dfs.data.dir</name>
    <value>$HADOOP_HOME/dfs/data</value>
  </property>
</configuration>
EOT

  sudo sed -i.bak 's/# export JAVA_HOME=\/usr\/lib\/j2sdk1.5-sun/export JAVA_HOME=\/usr\/lib\/jvm\/oracle_jdk8/g' $HADOOP_HOME/conf/hadoop-env.sh
  sudo sed -i.bak 's/#include <pthread.h>/#include <pthread.h>\n#include <unistd.h>/g' $HADOOP_HOME/src/c++/pipes/impl/HadoopPipes.cc

  sudo mkdir -p $HADOOP_HOME/dfs/name/current
  # this could perhaps be more strict
  sudo chmod -R 777 $HADOOP_HOME
  sudo chmod go-w $HADOOP_HOME/bin $HADOOP_HOME
  echo 'Y' | hadoop namenode -format

  cd /lib
  sudo ln -s $JAVA_HOME/jre/lib/amd64/server/libjvm.so libjvm.so
  cd /lib64
  sudo ln -s $JAVA_HOME/jre/lib/amd64/server/libjvm.so libjvm.so
  cd ~

  # test hadoop out
  #stop-all.sh
  #start-all.sh
  #hadoop fs -ls /
  #hadoop jar ./hadoop-0.20.2-examples.jar pi 2 100
fi

cd ~

echo "### Installing node-mapnik-server..."
sudo cp $HOOT_HOME/node-mapnik-server/init.d/node-mapnik-server /etc/init.d
sudo chmod a+x /etc/init.d/node-mapnik-server
# Make sure all npm modules are installed
cd $HOOT_HOME/node-mapnik-server
npm install --silent
# Clean up after the npm install
rm -rf ~/tmp

echo "### Installing node-export-server..."
sudo cp $HOOT_HOME/node-export-server/init.d/node-export-server /etc/init.d
sudo chmod a+x /etc/init.d/node-export-server
# Make sure all npm modules are installed
cd $HOOT_HOME/node-export-server
npm install --silent
# Clean up after the npm install
rm -rf ~/tmp

cd $HOOT_HOME

# Update marker file date now that dependency and config stuff has run
# The make command will exit and provide a warning to run 'vagrant provision'
# if the marker file is older than this file (VagrantProvision.sh)
touch Vagrant.marker
# Now we are ready to build Hoot.  The VagrantBuild.sh script will build Hoot.

# switch to auto mode and use the highest priority installed alternatives for Java.
sudo update-alternatives --auto java
sudo update-alternatives --auto javac


if [ ! -d "$HOOT_HOME/userfiles/ingest/processed" ]; then
    mkdir -p $HOOT_HOME/userfiles/ingest/processed
fi

# wipe out all dirs. tmp and upload now reside under $HOOT_HOME/userfiles/
rm -rf $HOOT_HOME/upload
rm -rf $HOOT_HOME/tmp

if [ -d "$HOOT_HOME/data/reports" ]; then
    echo "Moving contents of $HOOT_HOME/data/reports to $HOOT_HOME/userfiles/"
    cp -R $HOOT_HOME/data/reports $HOOT_HOME/userfiles/
    rm -rf $HOOT_HOME/data/reports
fi

if [ -d "$HOOT_HOME/customscript" ]; then
    echo "Moving contents of $HOOT_HOME/customscript to $HOOT_HOME/userfiles/"
    cp -R $HOOT_HOME/customscript $HOOT_HOME/userfiles/
    rm -rf $HOOT_HOME/customscript
fi

if [ -d "$HOOT_HOME/ingest" ]; then
    echo "Moving contents of $HOOT_HOME/ingest to $HOOT_HOME/userfiles/"
    cp -R $HOOT_HOME/ingest $HOOT_HOME/userfiles/
    rm -rf $HOOT_HOME/ingest
fi

# Always start with a clean $HOOT_HOME/userfiles/tmp
rm -rf $HOOT_HOME/userfiles/tmp<|MERGE_RESOLUTION|>--- conflicted
+++ resolved
@@ -27,33 +27,6 @@
 sudo ntpd -gq
 sudo service ntp start
 
-<<<<<<< HEAD
-if ! java -version 2>&1 | grep --quiet 1.8.0_131; then
-    echo "### Installing Java 8..."
-
-    # jdk-8u112-linux-x64.tar.gz's official checksums:
-    #    sha256:  62b215bdfb48bace523723cdbb2157c665e6a25429c73828a32f00e587301236
-    #    md5: 75b2cb2249710d822a60f83e28860053
-    echo "75b2cb2249710d822a60f83e28860053  /tmp/jdk-8u131-linux-x64.tar.gz " > /tmp/jdk.md5
-
-    if [ ! -f /tmp/jdk-8u131-linux-x64.tar.gz ] || ! md5sum -c /tmp/jdk.md5; then
-        echo "Downloading jdk-8u131-linux-x64.tar.gz ...."
-        sudo wget --quiet --no-check-certificate --no-cookies --header "Cookie: oraclelicense=accept-securebackup-cookie" http://download.oracle.com/otn-pub/java/jdk/8u131-b11/d54c1d3a095b4ff2b6607d096fa80163/jdk-8u131-linux-x64.tar.gz -P /tmp
-        echo "Finished download of jdk-8u131-linux-x64.tar.gz"
-    fi
-
-    sudo tar -xvzf /tmp/jdk-8u131-linux-x64.tar.gz --directory=/tmp >/dev/null
-
-    if [[ ! -e /usr/lib/jvm ]]; then
-        sudo mkdir /usr/lib/jvm
-    else
-        if [[ -e /usr/lib/jvm/oracle_jdk8 ]]; then
-            sudo rm -rf /usr/lib/jvm/oracle_jdk8
-        fi
-    fi
-
-    sudo mv -f /tmp/jdk1.8.0_131 /usr/lib/jvm/oracle_jdk8
-=======
 JDK_TAR=jdk-8u152-linux-x64.tar.gz
 JDK_URL=http://download.oracle.com/otn-pub/java/jdk/8u152-b16/aa0333dd3019491ca4f6ddbe78cdb6d0/$JDK_TAR
 JDK_VERSION=1.8.0_152
@@ -79,7 +52,7 @@
     sudo tar -xzf ./$JDK_TAR
     sudo chown -R root:root ./jdk$JDK_VERSION
     sudo mv -f ./jdk$JDK_VERSION /usr/lib/jvm/oracle_jdk8
->>>>>>> 5f7768c9
+
     sudo update-alternatives --install /usr/bin/java java /usr/lib/jvm/oracle_jdk8/jre/bin/java 9999
     sudo update-alternatives --install /usr/bin/javac javac /usr/lib/jvm/oracle_jdk8/bin/javac 9999
     echo "### Done with Java 8 install..."

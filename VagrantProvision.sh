--- conflicted
+++ resolved
@@ -191,13 +191,13 @@
     echo "export TOMCAT6_HOME=/usr/share/tomcat6" >> ~/.profile
     source ~/.profile
 fi
-cd $TOMCAT6_HOME
-# These sym links are needed so that the ui tests can deploy the services and iD 
-# app to Tomcat using the Tomcat startup and shutdown scripts.
+    cd $TOMCAT6_HOME
+    # These sym links are needed so that the ui tests can deploy the services and iD 
+    # app to Tomcat using the Tomcat startup and shutdown scripts.
 sudo ln -sf /var/lib/tomcat6/webapps webapps
 sudo ln -sf /var/lib/tomcat6/conf conf
 sudo ln -sf /var/log/tomcat6 log
-cd ~
+    cd ~
 
 # These permission changes needed so that the ui tests can deploy the services and iD app to 
 # Tomcat using the Tomcat startup and shutdown scripts.
@@ -231,7 +231,6 @@
 #--------------
 #HOOT_HOME=\$HOOT_HOME/hoot" >> /etc/default/tomcat6
 sudo bash -c "cat >> /etc/default/tomcat6" <<EOT
-
 #--------------
 # Hoot Settings
 #--------------
@@ -290,17 +289,6 @@
     echo "Removing LocalHoot.json..."
     rm $HOOT_HOME/conf/LocalHoot.json
 fi
-
-<<<<<<< HEAD
-# Remove LocalHoot.json based on #464
-if [ -f $HOOT_HOME/conf/LocalHoot.json ]; then
-    echo "Removing LocalHoot.json..."
-    rm $HOOT_HOME/conf/LocalHoot.json
-fi
-
-=======
->>>>>>> cd653cc1
-
 # Update marker file date now that dependency and config stuff has run
 # The make command will exit and provide a warning to run 'vagrant provision'
 # if the marker file is older than this file (VagrantProvision.sh)
@@ -337,7 +325,7 @@
 # docs build is always failing the first time during the npm install portion for an unknown reason, but then 
 # always passes the second time its run...needs fixed, but this is the workaround for now
 make -sj$(nproc) docs &> /dev/null || true
-make -sj$(nproc) docs
+make -sj$(nproc) docs 
 hoot version
 
 echo "See VAGRANT.md for additional configuration instructions and then run 'vagrant ssh' to log into the Hootenanny virtual machine."

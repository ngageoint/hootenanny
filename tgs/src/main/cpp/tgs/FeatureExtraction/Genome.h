--- conflicted
+++ resolved
@@ -25,10 +25,6 @@
  * @copyright Copyright (C) 2015, 2017 DigitalGlobe (http://www.digitalglobe.com/)
  */
 
-<<<<<<< HEAD
-
-=======
->>>>>>> 216dac9c
 #ifndef __TGS__GENOME_H__
 #define __TGS__GENOME_H__
 
@@ -60,11 +56,7 @@
     /**
      * Make an exact copy of this genome and return it.
      */
-<<<<<<< HEAD
     virtual boost::shared_ptr<Genome> clone() const = 0;
-=======
-    virtual shared_ptr<Genome> clone() const = 0;
->>>>>>> 216dac9c
 
     /**
      * Initialize with random values.
@@ -81,11 +73,7 @@
      * Mate the two specified genomes to create two new offspring.
      */
     virtual void crossoverSexually(const Genome& father, const Genome& mother,
-<<<<<<< HEAD
       boost::shared_ptr<Genome>& brother, boost::shared_ptr<Genome>& sister) = 0;
-=======
-      shared_ptr<Genome>& brother, shared_ptr<Genome>& sister) = 0;
->>>>>>> 216dac9c
 
     double getScore() const { return _score; }
 
@@ -102,5 +90,4 @@
   };
 }
 
-
 #endif
/*
 * This file is part of Hootenanny.
 *
 * Hootenanny is free software: you can redistribute it and/or modify
 * it under the terms of the GNU General Public License as published by
 * the Free Software Foundation, either version 3 of the License, or
 * (at your option) any later version.
 *
 * This program is distributed in the hope that it will be useful,
 * but WITHOUT ANY WARRANTY; without even the implied warranty of
 * MERCHANTABILITY or FITNESS FOR A PARTICULAR PURPOSE.  See the
 * GNU General Public License for more details.
 *
 * You should have received a copy of the GNU General Public License
 * along with this program.  If not, see <http://www.gnu.org/licenses/>.
 *
 * --------------------------------------------------------------------
 *
 * The following copyright notices are generated automatically. If you
 * have a new notice to add, please use the format:
 * " * @copyright Copyright ..."
 * This will properly maintain the copyright information. DigitalGlobe
 * copyrights will be updated automatically.
 *
 * @copyright Copyright (C) 2015, 2017 DigitalGlobe (http://www.digitalglobe.com/)
 */

#include "CalculatorGenomeNode.h"

// Standard Includes
#include <iostream>
#include <sstream>
using namespace std;

#include "../SharedPtr.h"
#include "../TgsException.h"
#include "../Xml/XmlHelper.h"

namespace Tgs
{
  const char* const CalculatorGenomeNode::DOUBLE = "double";

  CalculatorGenomeNode::~CalculatorGenomeNode()
  {

  }

  int CalculatorGenomeNode::calculateDepth() const
  {
    int result = 0;
    if (_inputs.size() != 0)
    {
      for (map<string, boost::shared_ptr<CalculatorGenomeNode> >::const_iterator it =
           _inputs.begin(); it != _inputs.end(); ++it)
      {
        if (it->second)
        {
          result = std::max(result, it->second->calculateDepth());
        }
      }
    }
    return 1 + result;
  }

  boost::shared_ptr<TreeGenomeNode> CalculatorGenomeNode::clone() const
  {
    // create a new node of the same type
    boost::shared_ptr<CalculatorGenomeNode> newNode(_createNew());
    // copy all the internal class data and children
    newNode->copy(*this);
    return newNode;
  }

  void CalculatorGenomeNode::copy(const TreeGenomeNode& from)
  {
    const CalculatorGenomeNode& cgnFrom = dynamic_cast<const CalculatorGenomeNode&>(from);
    for (map<string, boost::shared_ptr<CalculatorGenomeNode> >::const_iterator it =
         cgnFrom._inputs.begin(); it != cgnFrom._inputs.end(); ++it)
    {
      if (it->second)
      {
        _inputs[it->first] = boost::dynamic_pointer_cast<CalculatorGenomeNode>(it->second->clone());
      }
    }
    _id = cgnFrom._id;

    _copyInternalData(cgnFrom);
  }

  std::string CalculatorGenomeNode::findInput(boost::shared_ptr<CalculatorGenomeNode> node)
  {
    for (map<string, boost::shared_ptr<CalculatorGenomeNode> >::const_iterator it = _inputs.begin();
      it != _inputs.end(); ++it)
    {
      if (it->second == node)
      {
        return it->first;
      }
    }
    return "";
  }

  std::string CalculatorGenomeNode::getClassName() const
  {
    return typeid(*this).name();
  }

  boost::shared_ptr<CalculatorGenomeNode> CalculatorGenomeNode::getInput(const std::string& name) const
  {
    std::map<std::string, boost::shared_ptr<CalculatorGenomeNode> >::const_iterator it =
        _inputs.find(name);

    if (it != _inputs.end())
    {
      return it->second;
    }
    throw Exception("Expected input wasn't found.");
  }

  void CalculatorGenomeNode::load(std::istream& s, CalculatorGenomeNodeFactory& factory)
  {
    std::string buffer;
    std::string str;

    _loadInternals(s);

    map<string, string> inputs = getInputs();
    map<string, string>::const_iterator it = inputs.begin();
    std::getline(s, buffer);
    stringstream strm0(buffer);
    strm0 >> str;
    if(str == "<Children>")
    {
      while(buffer.find("</Children>") == std::string::npos && s.eof() == false)
      {
        std::getline(s, buffer);
        stringstream strm1(buffer);
        strm1 >> str;

        if(str == "<CalculatorGenomeNode")
        {
          string id = Tgs::XmlHelper::parseAttributes(buffer)["id"];
          boost::shared_ptr<Tgs::CalculatorGenomeNode> cg(factory.createNode(id));
          cg->load(s, factory);
          if (it == inputs.end())
          {
            throw Exception("Error, more inputs/children than expected.");
          }
          setInput(it->first, cg);
          ++it;
        }
      }
    }

    while(buffer.find("</CalculatorGenomeNode>") == std::string::npos && s.eof() == false)
    {
      std::getline(s, buffer);
    }
  }

  void CalculatorGenomeNode::save(std::ostream& s, const std::string& indent)
  {
    s << indent << "<CalculatorGenomeNode id='" << getId() << "'>" << endl;
    _saveInternals(s, indent + "  ");
    if (_inputs.size() > 0)
    {
      s << indent << "  <Children>" << endl;
      for (map<string, boost::shared_ptr<CalculatorGenomeNode> >::const_iterator it = _inputs.begin();
        it != _inputs.end(); ++it)
      {
        if (it->second)
        {
          it->second->save(s, indent + "    ");
        }
      }
      s << indent << "  </Children>" << endl;
    }
    s << indent << "</CalculatorGenomeNode>" << endl;
  }

  void CalculatorGenomeNode::setInput(const std::string& name, CalculatorGenomeNode* node)
  {
    setInput(name, boost::shared_ptr<CalculatorGenomeNode>(node));
  }

<<<<<<< HEAD
  void CalculatorGenomeNode::setInput(const std::string& name,
=======
  void CalculatorGenomeNode::setInput(const std::string& name, 
>>>>>>> 4be3f9bc
    boost::shared_ptr<CalculatorGenomeNode> node)
  {
    _inputs[name] = node;
  }

  string CalculatorGenomeNode::toString() const
  {
    stringstream strm;
    if (_inputs.size() == 1)
    {
      strm << _toLabel() << "(";
      if (_inputs.begin()->second)
      {
        strm << _inputs.begin()->second->toString();
      }
      strm << ")";
    }
    else if (_inputs.size() > 1)
    {
      strm << "(";
      bool first = true;
      for (map<string, boost::shared_ptr<CalculatorGenomeNode> >::const_iterator it = _inputs.begin();
        it != _inputs.end(); ++it)
      {
        if (!first)
        {
          strm << " " << _toLabel() << " ";
        }
        first = false;
        if (it->second)
        {
          strm << it->second->toString();
        }
      }
      strm << ")";
    }
    else
    {
      strm << _toLabel();
    }
    return strm.str();
  }
}<|MERGE_RESOLUTION|>--- conflicted
+++ resolved
@@ -183,11 +183,7 @@
     setInput(name, boost::shared_ptr<CalculatorGenomeNode>(node));
   }
 
-<<<<<<< HEAD
   void CalculatorGenomeNode::setInput(const std::string& name,
-=======
-  void CalculatorGenomeNode::setInput(const std::string& name, 
->>>>>>> 4be3f9bc
     boost::shared_ptr<CalculatorGenomeNode> node)
   {
     _inputs[name] = node;

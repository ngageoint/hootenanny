--- conflicted
+++ resolved
@@ -39,11 +39,7 @@
   public:
     DataFrameCalculatorNodeSource();
 
-<<<<<<< HEAD
     DataFrameCalculatorNodeSource(boost::shared_ptr<DataFrame> source, int factor);
-=======
-    DataFrameCalculatorNodeSource(shared_ptr<DataFrame> source, int factor);
->>>>>>> 216dac9c
 
     virtual ~DataFrameCalculatorNodeSource() {}
 
@@ -55,11 +51,7 @@
     virtual void mutate(double /*p*/) {}
 
   protected:
-<<<<<<< HEAD
     boost::shared_ptr<DataFrame> _source;
-=======
-    shared_ptr<DataFrame> _source;
->>>>>>> 216dac9c
     int _factor;
 
     void _copyInternalData(const CalculatorGenomeNode& node);
@@ -70,5 +62,4 @@
   };
 }
 
-
 #endif
/*
 * This file is part of Hootenanny.
 *
 * Hootenanny is free software: you can redistribute it and/or modify
 * it under the terms of the GNU General Public License as published by
 * the Free Software Foundation, either version 3 of the License, or
 * (at your option) any later version.
 *
 * This program is distributed in the hope that it will be useful,
 * but WITHOUT ANY WARRANTY; without even the implied warranty of
 * MERCHANTABILITY or FITNESS FOR A PARTICULAR PURPOSE.  See the
 * GNU General Public License for more details.
 *
 * You should have received a copy of the GNU General Public License
 * along with this program.  If not, see <http://www.gnu.org/licenses/>.
 *
 * --------------------------------------------------------------------
 *
 * The following copyright notices are generated automatically. If you
 * have a new notice to add, please use the format:
 * " * @copyright Copyright ..."
 * This will properly maintain the copyright information. DigitalGlobe
 * copyrights will be updated automatically.
 *
 * @copyright Copyright (C) 2015, 2017 DigitalGlobe (http://www.digitalglobe.com/)
 */

#ifndef __TGS__TREE_GENOME_NODE_H__
#define __TGS__TREE_GENOME_NODE_H__

#include "../TgsExport.h"

namespace Tgs
{
  class TGS_EXPORT TreeGenomeNode
  {
  public:

    TreeGenomeNode() {}

    virtual ~TreeGenomeNode() {}

<<<<<<< HEAD
    virtual boost::shared_ptr<TreeGenomeNode> clone() const = 0;
=======
    virtual shared_ptr<TreeGenomeNode> clone() const = 0;
>>>>>>> 216dac9c

    /**
     * Copies the specified genome and all of its children into this one.
     */
    virtual void copy(const TreeGenomeNode& from) = 0;

    virtual void mutate(double p) = 0;

  protected:
  };
}


#endif<|MERGE_RESOLUTION|>--- conflicted
+++ resolved
@@ -40,11 +40,7 @@
 
     virtual ~TreeGenomeNode() {}
 
-<<<<<<< HEAD
     virtual boost::shared_ptr<TreeGenomeNode> clone() const = 0;
-=======
-    virtual shared_ptr<TreeGenomeNode> clone() const = 0;
->>>>>>> 216dac9c
 
     /**
      * Copies the specified genome and all of its children into this one.
@@ -57,5 +53,4 @@
   };
 }
 
-
 #endif
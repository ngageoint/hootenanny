/*
 * This file is part of Hootenanny.
 *
 * Hootenanny is free software: you can redistribute it and/or modify
 * it under the terms of the GNU General Public License as published by
 * the Free Software Foundation, either version 3 of the License, or
 * (at your option) any later version.
 *
 * This program is distributed in the hope that it will be useful,
 * but WITHOUT ANY WARRANTY; without even the implied warranty of
 * MERCHANTABILITY or FITNESS FOR A PARTICULAR PURPOSE.  See the
 * GNU General Public License for more details.
 *
 * You should have received a copy of the GNU General Public License
 * along with this program.  If not, see <http://www.gnu.org/licenses/>.
 *
 * --------------------------------------------------------------------
 *
 * The following copyright notices are generated automatically. If you
 * have a new notice to add, please use the format:
 * " * @copyright Copyright ..."
 * This will properly maintain the copyright information. DigitalGlobe
 * copyrights will be updated automatically.
 *
 * @copyright Copyright (C) 2015, 2017 DigitalGlobe (http://www.digitalglobe.com/)
 */

#ifndef __TGS__CALCULATOR_GENOME_NODE_H__
#define __TGS__CALCULATOR_GENOME_NODE_H__

// Standard Includes
#include <map>
#include <string>

#include "../SharedPtr.h"
#include "TreeGenomeNode.h"

namespace Tgs
{
  class CalculatorGenomeNode;

  class TGS_EXPORT CalculatorGenomeNodeFactory
  {
  public:
    virtual ~CalculatorGenomeNodeFactory() {}

<<<<<<< HEAD
    virtual boost::shared_ptr<CalculatorGenomeNode> createNode(const std::string& id) const = 0;
=======
    virtual shared_ptr<CalculatorGenomeNode> createNode(const std::string& id) const = 0;
>>>>>>> 216dac9c
  };

  class TGS_EXPORT CalculatorGenomeNode : public TreeGenomeNode
  {
  public:
    static const char* const DOUBLE;

    virtual ~CalculatorGenomeNode();

    virtual int calculateDepth() const;

    virtual void clearCache() {}

<<<<<<< HEAD
    virtual boost::shared_ptr<TreeGenomeNode> clone() const;

    virtual void copy(const TreeGenomeNode& from);

    std::string findInput(boost::shared_ptr<CalculatorGenomeNode> node);
=======
    virtual shared_ptr<TreeGenomeNode> clone() const;

    virtual void copy(const TreeGenomeNode& from);

    std::string findInput(shared_ptr<CalculatorGenomeNode> node);
>>>>>>> 216dac9c

    virtual std::string getClassName() const;

    /**
     * Returns a map of names of all the inputs this calculator takes. Each input must have a
     * unique name and specify a class that provides the necessary input. These inputs must
     * be constant for the class (no adding or removing inputs during its life cycle).
     * @return At this point the type is ignored.
     */
    virtual const std::map<std::string, std::string> getInputs() const = 0;

    std::string getId() const { return _id; }

<<<<<<< HEAD
    boost::shared_ptr<CalculatorGenomeNode> getInput(const std::string& name) const;
=======
    shared_ptr<CalculatorGenomeNode> getInput(const std::string& name) const;
>>>>>>> 216dac9c

    /**
     * Gets the output for the specified unique identifier. Typically this will call getOutput
     * on all of its children, manipulate those outputs and return the result.
     */
    virtual double getOutput(const int uid) const = 0;

    virtual void load(std::istream& s, CalculatorGenomeNodeFactory& factory);

    virtual void save(std::ostream& s, const std::string& indent = "");

    virtual void setInput(const std::string& name, CalculatorGenomeNode* node);
<<<<<<< HEAD
    virtual void setInput(const std::string& name, boost::shared_ptr<CalculatorGenomeNode> node);
=======
    virtual void setInput(const std::string& name, shared_ptr<CalculatorGenomeNode> node);
>>>>>>> 216dac9c

    virtual void setId(const std::string& id) { _id = id; }

    virtual std::string toString() const;

  protected:

    /**
     * Copies all the internal class data (e.g. parameters). Everything but the children.
     */
    virtual void _copyInternalData(const CalculatorGenomeNode& /*node*/) {}

    virtual CalculatorGenomeNode* _createNew() const = 0;

    /**
     * To be overloaded by subclasses. This is for loading any class specific information
     */
    virtual void _loadInternals(std::istream& /*s*/) {}

    /**
     * To be overloaded by subclasses. This is for saving any class specific information
     */
    virtual void _saveInternals(std::ostream& /*s*/, const std::string& /*indent = ""*/) const {}

    virtual std::string _toLabel() const = 0;

  private:
<<<<<<< HEAD
    std::map<std::string, boost::shared_ptr<CalculatorGenomeNode> > _inputs;
=======
    std::map<std::string, shared_ptr<CalculatorGenomeNode> > _inputs;
>>>>>>> 216dac9c
    std::string _id;
  };
}


#endif<|MERGE_RESOLUTION|>--- conflicted
+++ resolved
@@ -44,11 +44,7 @@
   public:
     virtual ~CalculatorGenomeNodeFactory() {}
 
-<<<<<<< HEAD
     virtual boost::shared_ptr<CalculatorGenomeNode> createNode(const std::string& id) const = 0;
-=======
-    virtual shared_ptr<CalculatorGenomeNode> createNode(const std::string& id) const = 0;
->>>>>>> 216dac9c
   };
 
   class TGS_EXPORT CalculatorGenomeNode : public TreeGenomeNode
@@ -62,19 +58,11 @@
 
     virtual void clearCache() {}
 
-<<<<<<< HEAD
     virtual boost::shared_ptr<TreeGenomeNode> clone() const;
 
     virtual void copy(const TreeGenomeNode& from);
 
     std::string findInput(boost::shared_ptr<CalculatorGenomeNode> node);
-=======
-    virtual shared_ptr<TreeGenomeNode> clone() const;
-
-    virtual void copy(const TreeGenomeNode& from);
-
-    std::string findInput(shared_ptr<CalculatorGenomeNode> node);
->>>>>>> 216dac9c
 
     virtual std::string getClassName() const;
 
@@ -88,11 +76,7 @@
 
     std::string getId() const { return _id; }
 
-<<<<<<< HEAD
     boost::shared_ptr<CalculatorGenomeNode> getInput(const std::string& name) const;
-=======
-    shared_ptr<CalculatorGenomeNode> getInput(const std::string& name) const;
->>>>>>> 216dac9c
 
     /**
      * Gets the output for the specified unique identifier. Typically this will call getOutput
@@ -105,11 +89,7 @@
     virtual void save(std::ostream& s, const std::string& indent = "");
 
     virtual void setInput(const std::string& name, CalculatorGenomeNode* node);
-<<<<<<< HEAD
     virtual void setInput(const std::string& name, boost::shared_ptr<CalculatorGenomeNode> node);
-=======
-    virtual void setInput(const std::string& name, shared_ptr<CalculatorGenomeNode> node);
->>>>>>> 216dac9c
 
     virtual void setId(const std::string& id) { _id = id; }
 
@@ -137,14 +117,9 @@
     virtual std::string _toLabel() const = 0;
 
   private:
-<<<<<<< HEAD
     std::map<std::string, boost::shared_ptr<CalculatorGenomeNode> > _inputs;
-=======
-    std::map<std::string, shared_ptr<CalculatorGenomeNode> > _inputs;
->>>>>>> 216dac9c
     std::string _id;
   };
 }
 
-
 #endif
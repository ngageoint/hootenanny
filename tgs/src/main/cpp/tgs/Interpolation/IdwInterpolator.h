--- conflicted
+++ resolved
@@ -70,10 +70,7 @@
 protected:
   double _p;
   double _stopDelta;
-<<<<<<< HEAD
-=======
   mutable std::auto_ptr<HilbertRTree> _index;
->>>>>>> 4be3f9bc
 
   virtual void _buildModel();
 

--- conflicted
+++ resolved
@@ -90,11 +90,7 @@
   /**
    * Calculate the squared error for a given fold.
    */
-<<<<<<< HEAD
-  double _calculateFoldError(int fold, const vector<size_t>& indexes) const;
-=======
-  double _calculateFoldError(int fold, const std::vector<size_t> indexes) const;
->>>>>>> 4be3f9bc
+  double _calculateFoldError(int fold, const std::vector<size_t>& indexes) const;
 
   virtual double _estimateError(unsigned int /*index*/) const { throw Tgs::Exception("Not Implemented."); }
 

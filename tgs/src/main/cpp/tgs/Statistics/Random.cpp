/*
 * This file is part of Hootenanny.
 *
 * Hootenanny is free software: you can redistribute it and/or modify
 * it under the terms of the GNU General Public License as published by
 * the Free Software Foundation, either version 3 of the License, or
 * (at your option) any later version.
 * 
 * This program is distributed in the hope that it will be useful,
 * but WITHOUT ANY WARRANTY; without even the implied warranty of
 * MERCHANTABILITY or FITNESS FOR A PARTICULAR PURPOSE.  See the
 * GNU General Public License for more details.
 *
 * You should have received a copy of the GNU General Public License
 * along with this program.  If not, see <http://www.gnu.org/licenses/>.
 *
 * --------------------------------------------------------------------
 *
 * The following copyright notices are generated automatically. If you
 * have a new notice to add, please use the format:
 * " * @copyright Copyright ..."
 * This will properly maintain the copyright information. DigitalGlobe
 * copyrights will be updated automatically.
 *
 * @copyright Copyright (C) 2015, 2016 DigitalGlobe (http://www.digitalglobe.com/)
 */

#include "Random.h"

// Standard Includes
#include <math.h>
#include <stdlib.h>

namespace Tgs
{
  boost::shared_ptr<Random> Random::_instance;
<<<<<<< HEAD
#ifdef NEW_RAND
  boost::shared_ptr<random_type> Random::_gen;
  boost::shared_ptr<generator_type> Random::_rnd;
#endif

  Random::Random()
  {
#ifdef NEW_RAND
    seed();
#endif
=======

  Random::Random()
  {
>>>>>>> 17b8db1a
  }

  double Random::generateGaussian(double mean, double sigma)
  {
    double x, y, r2;
    do
    {
      // choose x,y in uniform square (-1,-1) to (+1,+1)
      x = -1 + 2 * generateUniform();
      y = -1 + 2 * generateUniform();
      // see if it is in the unit circle
      r2 = x * x + y * y;
    }
    while (r2 > 1.0 || r2 == 0);
    // Box-Muller transform
    return mean + sigma * y * sqrt (-2.0 * log (r2) / r2);
  }

  double Random::generateUniform()
  {
    return (double)generateInt() / (double)RAND_MAX;
  }

  bool Random::coinToss()
  {
    return (generateInt() % 2) == 1;
  }

  int Random::generateInt(int max)
  {
    return generateInt() % max;
  }

  int Random::generateInt()
  {
<<<<<<< HEAD
#ifdef NEW_RAND
    return _rnd->operator ()();
#else
    return rand();
#endif
=======
    return rand();
>>>>>>> 17b8db1a
  }

  void Random::seed(unsigned int s)
  {
<<<<<<< HEAD
#ifdef NEW_RAND
    _gen.reset(new random_type(s));
    _rnd.reset(new generator_type(*_gen, number_type(0, RAND_MAX)));
#else
    srand(s);
#endif
=======
    srand(s);
>>>>>>> 17b8db1a
  }

  void Random::seed()
  {
<<<<<<< HEAD
#ifdef NEW_RAND
    random_type gen = random_type(time(0));
    generator_type rnd(gen, number_type(0, RAND_MAX));
    seed(rnd());
#else
    seed(0);
#endif
=======
    seed(0);
>>>>>>> 17b8db1a
  }
}<|MERGE_RESOLUTION|>--- conflicted
+++ resolved
@@ -34,7 +34,6 @@
 namespace Tgs
 {
   boost::shared_ptr<Random> Random::_instance;
-<<<<<<< HEAD
 #ifdef NEW_RAND
   boost::shared_ptr<random_type> Random::_gen;
   boost::shared_ptr<generator_type> Random::_rnd;
@@ -45,11 +44,6 @@
 #ifdef NEW_RAND
     seed();
 #endif
-=======
-
-  Random::Random()
-  {
->>>>>>> 17b8db1a
   }
 
   double Random::generateGaussian(double mean, double sigma)
@@ -85,34 +79,25 @@
 
   int Random::generateInt()
   {
-<<<<<<< HEAD
 #ifdef NEW_RAND
     return _rnd->operator ()();
 #else
     return rand();
 #endif
-=======
-    return rand();
->>>>>>> 17b8db1a
   }
 
   void Random::seed(unsigned int s)
   {
-<<<<<<< HEAD
 #ifdef NEW_RAND
     _gen.reset(new random_type(s));
     _rnd.reset(new generator_type(*_gen, number_type(0, RAND_MAX)));
 #else
     srand(s);
 #endif
-=======
-    srand(s);
->>>>>>> 17b8db1a
   }
 
   void Random::seed()
   {
-<<<<<<< HEAD
 #ifdef NEW_RAND
     random_type gen = random_type(time(0));
     generator_type rnd(gen, number_type(0, RAND_MAX));
@@ -120,8 +105,5 @@
 #else
     seed(0);
 #endif
-=======
-    seed(0);
->>>>>>> 17b8db1a
   }
 }
/*
 * This file is part of Hootenanny.
 *
 * Hootenanny is free software: you can redistribute it and/or modify
 * it under the terms of the GNU General Public License as published by
 * the Free Software Foundation, either version 3 of the License, or
 * (at your option) any later version.
 *
 * This program is distributed in the hope that it will be useful,
 * but WITHOUT ANY WARRANTY; without even the implied warranty of
 * MERCHANTABILITY or FITNESS FOR A PARTICULAR PURPOSE.  See the
 * GNU General Public License for more details.
 *
 * You should have received a copy of the GNU General Public License
 * along with this program.  If not, see <http://www.gnu.org/licenses/>.
 *
 * --------------------------------------------------------------------
 *
 * The following copyright notices are generated automatically. If you
 * have a new notice to add, please use the format:
 * " * @copyright Copyright ..."
 * This will properly maintain the copyright information. DigitalGlobe
 * copyrights will be updated automatically.
 *
 * @copyright Copyright (C) 2012 Sebastian Morr <sebastian@morr.cc>
 * @copyright Copyright (C) 2015, 2016, 2017, 2019 DigitalGlobe (http://www.digitalglobe.com/)
 */
#ifndef NELDERMEAD_H
#define NELDERMEAD_H

/**
 * @author Sebastian Morr <sebastian@morr.cc>
 * @copyright GPLv3
 * adapted from https://github.com/blinry/nelder-mead-optimizer
 * 2013-06-07 I've sent an email to the author requesting permission to use the code. -JRS
 * 2013-06-07 Got a response and he has updated the license on github to GPLv3. -JRS
 */

// Standard
#include <algorithm>
#include <cmath>
#include <iostream>
#include <limits>
#include <map>
#include <vector>

// Tgs
#include <tgs/TgsException.h>
#include <tgs/Statistics/Random.h>

namespace Tgs
{

// Float vector with standard operations
class Vector
{
public:
    Vector()
    {
    }

    ~Vector()
    {
      //cout << "~Vector()" << endl << flush;
    }

    Vector(const Vector& v) : coords(v.coords) { }

    Vector(double c0)
    {
      coords.push_back(c0);
    }

    Vector(double c0, double c1)
    {
        coords.push_back(c0);
        coords.push_back(c1);
    }
    Vector(double c0, double c1, double c2)
    {
        coords.push_back(c0);
        coords.push_back(c1);
        coords.push_back(c2);
    }

    Vector& operator=(const Vector& v)
    {
      coords = v.coords;
      return *this;
    }

    // add more constructors when N gets > 3

    double& operator[](int i)
    {
        return coords[i];
    }
    double at(int i) const
    {
        return coords[i];
    }
    int dimension() const
    {
        return coords.size();
    }
    void prepare(int size)
    {
        for (int i=0; i<size; i++)
        {
            coords.push_back(0);
        }
    }
    Vector operator+(Vector other)
    {
        Vector result;
        result.prepare(dimension());
        for (int i=0; i<dimension(); i++)
        {
            result[i] = coords[i] + other[i];
        }
        return result;
    }
    void operator+=(Vector other)
    {
        for (int i=0; i<dimension(); i++)
        {
            coords[i] += other[i];
        }
    }
    Vector operator-(Vector other)
    {
        Vector result;
        result.prepare(dimension());
        for (int i=0; i<dimension(); i++)
        {
            result[i] = coords[i] - other[i];
        }
        return result;
    }
    bool operator==(Vector other)
    {
        if (dimension() != other.dimension())
        {
            return false;
        }
        for (int i=0; i<dimension(); i++)
        {
            if (other[i] != coords[i])
            {
                return false;
            }
        }
        return true;
    }
    Vector operator*(double factor)
    {
        Vector result;
        result.prepare(dimension());
        for (int i=0; i<dimension(); i++)
        {
            result[i] = coords[i]*factor;
        }
        return result;
    }
    Vector operator/(double factor)
    {
        Vector result;
        result.prepare(dimension());
        for (int i=0; i<dimension(); i++)
        {
            result[i] = coords[i]/factor;
        }
        return result;
    }
    void operator/=(double factor)
    {
        for (int i=0; i<dimension(); i++)
        {
            coords[i] /= factor;
        }
    }
    bool operator<(const Vector& other) const
    {
        for (int i=0; i<dimension(); i++)
        {
            if (at(i) < other.at(i))
                return false;
            else if (at(i) > other.at(i))
                return true;
        }
        return false;
    }
    double length()
    {
        double sum = 0;
        for (int i=0; i<dimension(); i++)
        {
            sum += coords[i]*coords[i];
        }
        return pow(sum, 0.5);
    }

    const std::vector<double>& getVector() { return coords; }

private:

    std::vector<double> coords;
};

// This class stores known values for vectors. It throws unknown vectors.
class ValueDB
{
public:
  ValueDB() { }

  double lookup(Vector vec)
  {
    if (!contains(vec))
    {
      throw Tgs::Exception("Vector was not found in DB. Internal error.");
    }
    else
    {
      return values[vec];
    }
  }

  void insert(Vector vec, double value)
  {
    values[vec] = value;
  }

  bool contains(Vector vec)
  {
    std::map<Vector, double>::iterator it = values.find(vec); // TODO add tolerance
    return it != values.end();
  }

private:
  // not implemented.
  ValueDB(const ValueDB&);
  ValueDB& operator=(const ValueDB&);

  std::map<Vector, double> values;
};

class NelderMead
{
public:

  class VectorSort
  {
  public:
    VectorSort(NelderMead* nm) : _nm(nm) {}

    // used in `step` to sort the vectors
    bool operator()(const Vector& a, const Vector& b)
    {
        return _nm->f(a) < _nm->f(b);
    }

    NelderMead* _nm;
  };

  /**
   * The function to optimize.
   */
  class Function
  {
  public:
    virtual ~Function() {}

    virtual double f(Vector v) = 0;
  };

  /**
   * Takes ownership of the function object.
   */
  NelderMead(size_t dimension, Function* function, double termination_distance=0.001)
  {
    _function.reset(function);
    this->dimension = dimension;
    alpha = 1;
    gamma = 2;
    rho = -0.5;
    sigma = 0.5;
    this->termination_distance = termination_distance;
    _bestDistance = std::numeric_limits<double>::max();
    _noChange = 0;
    _maxNoChange = 4;
  }

  ~NelderMead()
  {
    //cout << "~NelderMead()" << endl << flush;
  }

  // termination criteria: each pair of vectors in the simplex has to
  // have a distance of at most `termination_distance`
  bool done()
  {
    bool result = true;
    if (vectors.size() < dimension)
    {
      result = false;
    }
    else
    {
      for (size_t i=0; i<dimension+1; i++)
      {
        for (size_t j=0; j<dimension+1; j++)
        {
          if (i==j)
          {
            continue;
          }

          double l = (vectors[i] - vectors[j]).length();
          if (l < _bestDistance)
          {
            _noChange = 0;
            _bestDistance = l;
          }
          if (l > termination_distance)
          {
            result = false;
          }
        }
      }
    }

    _noChange++;
    if (_noChange > _maxNoChange)
    {
      result = true;
    }

    return result;
  }
  void insert(Vector vec)
  {
      if (vectors.size() < dimension+1)
      {
          vectors.push_back(vec);
      }
  }

  void setMaxNoChange(int maxNoChange) { _maxNoChange = maxNoChange; }

  Vector step(Vector vec, double score)
  {
    db.insert(vec, score);

    if (vectors.size() < dimension+1)
    {
        vectors.push_back(vec);
    }

    // otherwise: optimize!
<<<<<<< HEAD
    if (vectors.size() == dimension+1) {
        while (!done()) {
=======
    if (vectors.size() == dimension+1)
    {
        while(!done())
        {
>>>>>>> 3ec078cd
          //cout << "count: " << count++ << endl;
          sort(vectors.begin(), vectors.end(), VectorSort(this));
            Vector cog; // center of gravity
            cog.prepare(dimension);
            for (size_t i = 1; i<=dimension; i++)
            {
                cog += vectors[i];
            }
            cog /= dimension;
            Vector best = vectors[dimension];
            Vector worst = vectors[0];
            Vector second_worst = vectors[1];
            // reflect
            Vector reflected = cog + (cog - worst)*alpha;
            if (f(reflected) > f(second_worst) && f(reflected) < f(best))
            {
                vectors[0] = reflected;
            } else if (f(reflected) > f(best))
            {
                // expand
                Vector expanded = cog + (cog - worst)*gamma;
                if (f(expanded) > f(reflected))
                {
                    vectors[0] = expanded;
                } else
                {
                    vectors[0] = reflected;
                }
            } else
            {
                // contract
                Vector contracted = cog + (cog - worst)*rho;
                if (f(contracted) > f(worst))
                {
                    vectors[0] = contracted;
                }
                else
                {
                    for (size_t i=0; i<dimension; i++)
                    {
                        vectors[i] = best + (vectors[i] - best)*sigma;
                    }
                }
            }
        }

        // algorithm is terminating, output: simplex' center of gravity
        Vector cog;
        cog.prepare(dimension);
        for (size_t i = 0; i<=dimension; i++)
        {
            cog += vectors[i];
        }
        return cog/(dimension+1);
    }
    else
    {
        // as long as we don't have enough vectors, request random ones,
        // with coordinates between 0 and 1. If you want other start vectors,
        // simply ignore these and use `step` on the vectors you want.
        Vector result;
        result.prepare(dimension);
        for (size_t i = 0; i<dimension; ++i)
        {
            result[i] = 0.001*(Tgs::Random::instance()->generateInt(1000));
        }
        return result;
    }
  }

private:
  // not implememnted
  NelderMead();
  NelderMead(const NelderMead&);
  NelderMead& operator=(const NelderMead&);

  double f(Vector vec)
  {
    double s;
    if (db.contains(vec) == false)
    {
      s = _function->f(vec);
      db.insert(vec, s);
    }
    else
    {
      s = db.lookup(vec);
    }
    return s;
  }

  std::shared_ptr<Function> _function;
  size_t dimension;
  double alpha, gamma, rho, sigma;
  double termination_distance;
  std::vector<Vector> vectors;
  ValueDB db;
  double _bestDistance;
  int _noChange;
  int _maxNoChange;
};

}
#endif // NELDERMEAD_H<|MERGE_RESOLUTION|>--- conflicted
+++ resolved
@@ -357,15 +357,10 @@
     }
 
     // otherwise: optimize!
-<<<<<<< HEAD
-    if (vectors.size() == dimension+1) {
-        while (!done()) {
-=======
     if (vectors.size() == dimension+1)
     {
-        while(!done())
-        {
->>>>>>> 3ec078cd
+        while (!done())
+        {
           //cout << "count: " << count++ << endl;
           sort(vectors.begin(), vectors.end(), VectorSort(this));
             Vector cog; // center of gravity

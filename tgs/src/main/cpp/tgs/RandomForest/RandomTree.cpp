--- conflicted
+++ resolved
@@ -137,12 +137,7 @@
           }
         }
 
-<<<<<<< HEAD
-      } while(!isPure);
-=======
       } while (!isPure);
-
->>>>>>> 81e37c28
 
       return nodeId;
     }

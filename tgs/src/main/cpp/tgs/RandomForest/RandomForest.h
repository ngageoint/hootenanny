--- conflicted
+++ resolved
@@ -1,8 +1,3 @@
-<<<<<<< HEAD
-/***************************************************************************
-* Copyright (c) 2005-2008 by SPADAC Inc. (formerly Spatial Data Analytics Corporation).  All rights reserved.
-****************************************************************************/
-=======
 /*
  * This file is part of Hootenanny.
  *
@@ -29,7 +24,6 @@
  *
  * @copyright Copyright (C) 2015 DigitalGlobe (http://www.digitalglobe.com/)
  */
->>>>>>> 48e4662e
 
 #ifndef __RANDOM_FOREST_H__
 #define __RANDOM_FOREST_H__
@@ -120,4 +114,3 @@
 }  //End namespace
 #endif
 
-

--- conflicted
+++ resolved
@@ -260,13 +260,8 @@
           confStream << std::endl;
 
           //Initialize the confusion matrix with zeros
-<<<<<<< HEAD
-          std::map< std::string, std::map< std::string, int> > confusionCount;
+          std::map<std::string, std::map<std::string, int>> confusionCount;
           for (setItr = classLabels.begin(); setItr != classLabels.end(); ++setItr)
-=======
-          std::map<std::string, std::map<std::string, int>> confusionCount;
-          for(setItr = classLabels.begin(); setItr != classLabels.end(); ++setItr)
->>>>>>> 3ec078cd
           {
             for (setItr2 = classLabels.begin(); setItr2 != classLabels.end(); ++setItr2)
             {
@@ -914,13 +909,8 @@
           confStream << std::endl;
 
           //Initialize the confusion matrix with zeros
-<<<<<<< HEAD
-          std::map< std::string, std::map< std::string, int> > confusionCount;
+          std::map<std::string, std::map<std::string, int>> confusionCount;
           for (setItr = classLabels.begin(); setItr != classLabels.end(); ++setItr)
-=======
-          std::map<std::string, std::map<std::string, int>> confusionCount;
-          for(setItr = classLabels.begin(); setItr != classLabels.end(); ++setItr)
->>>>>>> 3ec078cd
           {
             for (setItr2 = classLabels.begin(); setItr2 != classLabels.end(); ++setItr2)
             {

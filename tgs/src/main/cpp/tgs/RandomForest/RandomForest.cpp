--- conflicted
+++ resolved
@@ -1,8 +1,3 @@
-<<<<<<< HEAD
-/***************************************************************************
-* Copyright (c) 2005-2008 by SPADAC Inc. (formerly Spatial Data Analytics Corporation).  All rights reserved.
-****************************************************************************/
-=======
 /*
  * This file is part of Hootenanny.
  *
@@ -29,7 +24,6 @@
  *
  * @copyright Copyright (C) 2015 DigitalGlobe (http://www.digitalglobe.com/)
  */
->>>>>>> 48e4662e
 
 #include "RandomForest.h"
 
@@ -341,4 +335,3 @@
 }  //End namespace
 
 
-

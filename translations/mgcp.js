/*
 * This file is part of Hootenanny.
 *
 * Hootenanny is free software: you can redistribute it and/or modify
 * it under the terms of the GNU General Public License as published by
 * the Free Software Foundation, either version 3 of the License, or
 * (at your option) any later version.
 *
 * This program is distributed in the hope that it will be useful,
 * but WITHOUT ANY WARRANTY; without even the implied warranty of
 * MERCHANTABILITY or FITNESS FOR A PARTICULAR PURPOSE.  See the
 * GNU General Public License for more details.
 *
 * You should have received a copy of the GNU General Public License
 * along with this program.  If not, see <http://www.gnu.org/licenses/>.
 *
 * --------------------------------------------------------------------
 *
 * The following copyright notices are generated automatically. If you
 * have a new notice to add, please use the format:
 * " * @copyright Copyright ..."
 * This will properly maintain the copyright information. Maxar
 * copyrights will be updated automatically.
 *
 * @copyright Copyright (C) 2013, 2014 Maxar (http://www.maxar.com/)
 */

/*
  MGCP conversion script for TRD3 and TRD4
    MGCP [TRD3 | TRD4] -> OSM, and
    OSM -> MGCP TRD4

  Based on TableExample.js script by Jason S.

  Possible attribute values are taken from the MGCP TRD 3.0 and 4.0 specs  with the addition of
  values found in sample data and the DFDD/NFDD v4
*/


mgcp = {
  getDbSchema: function() {

  mgcp.rawSchema = mgcp.schema.getDbSchema(); // This is <GLOBAL> so we can access it from other areas

  // These have been moved to mgcp.rules as static lists
  // Now build the FCODE/layername lookup table.
  // NOTE: If we change the output to be ROAD_C instead of LAP030, we need to rebuild this using the function in translate.
  // mgcp.layerNameLookup = translate.makeLayerNameLookup(mgcp.rawSchema);

  // Quick list generator
  // mgcp.layerNameLookup = [];
  // mgcp.rawSchema.forEach( function (item) {mgcp.layerNameLookup.push(item.geom.charAt(0) + item.fcode);});
  // print('###');
  // print(mgcp.layerNameLookup);
  // print('###');

  // Quick lookup list for valid FCODES
  // mgcp.fcodeList = translate.makeFcodeList(mgcp.rawSchema);

  // Now add an o2s[A,L,P] feature to the mgcp.rawSchema and an attribute to hold OSM tags
  // if (config.getOgrOutputFormat() == 'shp')
  if (hoot.Settings.get('ogr.output.format') == 'shp')
  {
    // Add OSMTAGS1-4 and tag1-4 attributes
    mgcp.rawSchema = translate.addO2sFeatures(translate.addTagFeatures(mgcp.rawSchema));
  }
  else
  {
    // Just add tag1 && OSMTAGS
    mgcp.rawSchema = translate.addSingleO2sFeature(translate.addSingleTagFeature(mgcp.rawSchema));
  }

  // Add empty Review layers
  mgcp.rawSchema = translate.addReviewFeature(mgcp.rawSchema);

  // Add empty "extra" feature layers if needed
  // if (config.getOgrNoteExtra() == 'file') mgcp.rawSchema = translate.addExtraFeature(mgcp.rawSchema);
  if (hoot.Settings.get('ogr.note.extra') == 'file') mgcp.rawSchema = translate.addExtraFeature(mgcp.rawSchema);

  // This function dumps the schema to the screen for debugging
  // translate.dumpSchema(mgcp.rawSchema);
  // print('XXXXXXXXXXXXXXXXXXXXXXXXXXXXXXXXXXXXXXXXXXX');

  return mgcp.rawSchema;
  }, // End of getDbSchema


  // validateAttrs: Clean up the supplied attr list by dropping anything that should not be part of the
  //        feature
  validateAttrs: function(geometryType,attrs,notUsed,transMap) {
    // No quick and easy way to do this. Each feature is stored as an object.
    var feature = {};
    for (var i=0, sLen = mgcp.rawSchema.length; i < sLen; i++)
    {
      if (mgcp.rawSchema[i].name == geometryType.toString().charAt(0) + attrs.FCODE)
      {
        feature = mgcp.rawSchema[i];
        break;
      }
    }

    // If we can't find a feature then print an error and return.
    if (feature === {})
    {
      hoot.logError('Validate: Could not find feature: '+ attrs.FCODE + ' ' + geometryType);
      return;
    }

    // Grab a list of all of the attribute names in the feature and validate the what we populated
    var attrList = [];
    feature['columns'].forEach( function (column) { attrList.push(column.name); });

    for (var val in attrs)
    {
      // Is the attribute valid?
      if (attrList.indexOf(val) == -1)
      {
        // Now. Undo the translation if possible
        if (val in transMap)
        {
          notUsed[transMap[val][1]] = transMap[val][2];
          hoot.logDebug('Validate: Re-Adding ' + transMap[val][1] + ' = ' + transMap[val][2] + ' to notUsed');
        }

        hoot.logDebug('Validate: Dropping ' + val + ' from ' + attrs.FCODE);
        delete attrs[val];

        continue;
      }
    } // End val in attrs

    // Now look through the attributes and values
    // Yet again, looping through the objects
    for (var i=0, cLen = feature['columns'].length; i < cLen; i++)
    {
      var enumName = feature.columns[i].name;

      // Skip anything we don't have a populated vlaue for
      if (!attrs[enumName]) continue;

      // If applicable, check the length of text fields
      // We need more info from the customer about this: What to do if it is too long
      if (feature.columns[i].type == 'String')
      {
        var maxLength = feature.columns[i].length;
        // if (attrs[enumName].length > mgcp.rules.txtLength[val])
        if (attrs[enumName].length > maxLength)
        {
          // First try splitting the attribute and grabbing the first value
          var tStr = attrs[enumName].split(';');
          // if (tStr[0].length <= mgcp.rules.txtLength[val])
          if (tStr[0].length <= maxLength)
          {
            attrs[enumName] = tStr[0];
          }
          else
          {
            hoot.logDebug('Validate: Attribute ' + val + ' is ' + attrs[val].length + ' characters long. Truncating to ' + maxLength + ' characters.');
            // Still too long. Chop to the maximum length
            attrs[val] = tStr[0].substring(0,maxLength);
          }
        } // End text attr length > max length

        // Skip to the next attribute
        continue;
      } // End String

      // Now check enumerated values
      if (feature.columns[i].type !== 'enumeration') continue;

      // Now make a list of the enumeration values to check what is valid. More loops.
      var attrValue = attrs[enumName];
      var enumValueList = [];
      feature.columns[i].enumerations.forEach( function (eValue) { enumValueList.push(eValue.value); });

      // Check if it is a valid enumerated value
      if (enumValueList.indexOf(attrValue) == -1)
      {
        hoot.logDebug('Validate: Enumerated Value: ' + attrValue + ' not found in ' + enumName);

        // Do we have an "Other" value?
        if (enumValueList.indexOf('999') == -1)
        {
          // No: Set the offending enumerated value to the default value
          attrs[enumName] = feature.columns[i].defValue;
          hoot.logDebug('Validate: Enumerated Value: ' + attrValue + ' not found in ' + enumName + ' Setting ' + enumName + ' to its default value (' + feature.columns[i].defValue + ')');
        }
        else
        {
          // Yes: Set the offending enumerated value to the "other" value
          attrs[enumName] = '999';
          hoot.logDebug('Validate: Enumerated Value: ' + attrValue + ' not found in ' + enumName + ' Setting ' + enumName + ' to Other (999)');
        }

         // Now. Undo the translation if possible
        if (enumName in transMap)
        {
          notUsed[transMap[enumName][1]] = transMap[enumName][2];
          hoot.logDebug('Validate: Re-Adding ' + transMap[enumName][1] + ' = ' + transMap[enumName][2] + ' to notUsed');
        }
      }
    } // End enumerations
  }, // End validateAttrs


  // Sort out if we need to return more than one feature
  // This is generally for Roads, Railways, bridges, tunnels etc
  manyFeatures: function(geometryType, tags, attrs, transMap)
  {
    // Add the first feature to the structure that we return
    var returnData = [{attrs:attrs, tableName:''}];

    // Quit early if we don't need to check anything. We are only looking at linework
    if (geometryType !== 'Line') return returnData;

    // Only looking at roads & railways with something else tacked on
    if (!(tags.highway || tags.railway)) return returnData;

    // Check the list of secondary/tertiary etc features
    if (!(tags.bridge || tags.tunnel || tags.embankment || tags.cutting || tags.ford)) return returnData;

    // We are going to make another feature so copy tags and trash the UUID so it gets a new one
    var newFeatures = [];
    var newAttributes = {};
    var nTags = JSON.parse(JSON.stringify(tags));
    delete nTags.uuid;
    delete nTags['hoot:id'];

    // Now drop the tags that made the FCODE
    switch(attrs.F_CODE)
    {
      case 'AN010': // Railway
      case 'AN050': // Railway Sidetrack
        delete nTags.railway;
        newAttributes.TRS = '12'; // Transport Type = Railway
        break;

      case 'AP010': // Cart Track
      case 'AP030': // Road
      case 'AP050': // Trail
        switch (nTags.highway)
        {
          case 'pedestrian':
          case 'footway':
          case 'steps':
          case 'path':
          case 'bridleway':
          case 'cycleway':
            newAttributes.TRS = '9'; // Transport Type = Pedestrian
            break;

          default:
            newAttributes.TRS = '13'; // Transport Type = Road
        }
        delete nTags.highway;
        break;

      case 'AQ040': // Bridge
        delete nTags.bridge;
        break;

      case 'AQ130': // Tunnel
        delete nTags.tunnel;
        break;

      case 'BH070': // Ford
        delete nTags.ford;
        break;

      case 'DB070': // Cutting
        delete nTags.cutting;
        break;

      case 'DB090': // Embankment
        delete nTags.embankment;
        break;

      default:
        // Debug
        hoot.logWarn('ManyFeatures: Should not get to here');
    } // end switch

    // Now make new features based on what tags are left
    if (nTags.railway)
    {
      newFeatures.push({attrs: JSON.parse(JSON.stringify(newAttributes)), tags: JSON.parse(JSON.stringify(nTags))});
      delete nTags.railway;
    }

    if (nTags.highway)
    {
      newFeatures.push({attrs: JSON.parse(JSON.stringify(newAttributes)), tags: JSON.parse(JSON.stringify(nTags))});
      delete nTags.highway;
    }

    if (nTags.cutting)
    {
      newAttributes.F_CODE = 'DB070';
      newFeatures.push({attrs: JSON.parse(JSON.stringify(newAttributes)), tags: JSON.parse(JSON.stringify(nTags))});
      delete nTags.cutting;
    }

    if (nTags.bridge && nTags.bridge !== 'no')
    {
      newAttributes.F_CODE = 'AQ040';
      newFeatures.push({attrs: JSON.parse(JSON.stringify(newAttributes)), tags: JSON.parse(JSON.stringify(nTags))});
      delete nTags.bridge;
    }

    if (nTags.tunnel && nTags.tunnel !== 'no')
    {
      newAttributes.F_CODE = 'AQ130';
      newFeatures.push({attrs: JSON.parse(JSON.stringify(newAttributes)), tags: JSON.parse(JSON.stringify(nTags))});
      delete nTags.tunnel;
    }

    if (nTags.ford && nTags.ford !== 'no')
    {
      newAttributes.F_CODE = 'BH070';
      newFeatures.push({attrs: JSON.parse(JSON.stringify(newAttributes)), tags: JSON.parse(JSON.stringify(nTags))});
      delete nTags.ford;
    }

    if (nTags.embankment)
    {
      newAttributes.F_CODE = 'DB090';
      newFeatures.push({attrs: JSON.parse(JSON.stringify(newAttributes)), tags: JSON.parse(JSON.stringify(nTags))});
      delete nTags.embankment;
    }

    // Loop through the new features and process them
    for (var i = 0, nFeat = newFeatures.length; i < nFeat; i++)
    {
      // pre processing
      mgcp.applyToOgrPreProcessing(newFeatures[i]['tags'], newFeatures[i]['attrs'], geometryType);

      var notUsedTags = (JSON.parse(JSON.stringify(tags)));

      // apply the simple number and text biased rules
      // Note: These are BACKWARD, not forward!
      translate.numToOgr(newFeatures[i]['attrs'], notUsedTags, mgcp.rules.numBiased,mgcp.rules.intList,transMap);
      translate.txtToOgr(newFeatures[i]['attrs'], notUsedTags, mgcp.rules.txtBiased,transMap);

      // one 2 one - we call the version that knows about OTH fields
      translate.applyOne2One(notUsedTags, newFeatures[i]['attrs'], mgcp.lookup, mgcp.fcodeLookup, transMap);

      // post processing
      mgcp.applyToOgrPostProcessing(newFeatures[i]['tags'], newFeatures[i]['attrs'], geometryType,notUsedTags);

      returnData.push({attrs: newFeatures[i]['attrs'],tableName: ''});
    }

    return returnData;
  }, // End manyFeatures


  // Function to drop  default and usless values
  // NOTE: This is also called to remove translated tag values
  dropDefaults: function (feat)
  {
    for (var col in feat)
    {
      // slightly ugly but we would like to account for: 'No Information','noInformation' etc
      // First, push to lowercase
      var attrValue = feat[col].toString().toLowerCase();

      // Get rid of the spaces in the text
      attrValue = attrValue.replace(/\s/g, '');

      // Wipe out the useless values
      if (feat[col] == '' || feat[col] == ' ' || attrValue in mgcp.rules.dropList || feat[col] in mgcp.rules.dropList)
      {
        // debug: Comment this out to leave all of the No Info stuff in for testing
        // print('Dropping: ' + col + ' = ' + attrs[col]);
        delete feat[col];
        continue;
      }
    } // End col in attrs loop

  }, // End dropDefaults

  // Cleanup the attributes
  cleanAttrs: function (attrs)
  {
    // Switch to keep all of the default values. Mainly for the schema switcher
    if (mgcp.configIn.ReaderInputFormat == 'OGR')
    {
      mgcp.dropDefaults(attrs);
    }

    // Unit conversion. Some attributes are in centimetres, others in decimetres
    // var unitList = { 'GAW':100,'HCA':10,'WD1':10,'WD2':10,'WD3':10,'WT2':10 };
    for (var col in attrs)
    {
      // Sort out units - if needed
      // if (col in unitList) attrs[col] = attrs[col] / unitList[col];

      // Now see if we need to swap attr names
      if (col in mgcp.rules.swapListIn)
      {
        // print('Swapped: ' + swapList[i]); // debug
        attrs[mgcp.rules.swapListIn[col]] = attrs[col];
        delete attrs[col];
        continue
      }
    } // End col in attrs loop
  }, // End cleanAttrs


  // ##### Start of the xxToOsmxx Block #####
  applyToOsmPreProcessing: function(attrs, layerName, geometryType)
  {
    if (attrs.F_CODE)
    {
      // Drop the the "Not Found" F_CODE. This is from the UI
      // NOTE: We _should_ be getting "FCODE" not "F_CODE" from files/UI
      if (attrs.F_CODE == 'Not found') delete attrs.F_CODE;
    }
    else if (attrs.FCODE)
    {
      // Swap these since the rest of the lookup tables & TDS use F_CODE
      if (attrs.FCODE !== 'Not found') attrs.F_CODE = attrs.FCODE;

      delete attrs.FCODE;
    }
    else
    {
      // Time to find an FCODE based on the filename
      var fCodeMap = [
        ['AA010', ['aa010']], // Extraction Mine
        ['AA012', ['aa012']], // Quarry
        ['AA040', ['aa040']], // Rig
        ['AA050', ['aa050','well_p']], // Well
        ['AC000', ['ac000']], // Processing Facility TRDv3 only
        ['AC020', ['ac020']], // Catalytic Cracker
        ['AD030', ['ad030']], // Power Substation
        ['AF010', ['af010']], // Smokestack
        ['AF030', ['af030']], // Cooling Tower: TRDv30 and TDS but not TRDv4
        ['AF040', ['af040']], // Crane
        ['AF070', ['af070']], // Flare Pipe
        ['AH050', ['ah050']], // Fortification
        ['AH070', ['ah070']], // Check Point
        ['AJ051', ['aj051']], // Wind Turbine
        ['AK040', ['ak040']], // Sports Ground
        ['AK160', ['ak160']], // Stadium
        ['AL015', ['al015','building']], // Building
        ['AL020', ['al020']], // Built up area
        ['AL025', ['al025']], // Cairn
        ['AL030', ['al030']], // Cemetary
        ['AL080', ['al080']], // Gantry
        ['AL100', ['al100']], // Hut
        ['AL105', ['al105']], // Settlement
        ['AL130', ['al130']], // Memorial Monument
        ['AL200', ['al200']], // Ruins
        ['AL240', ['al240']], // Non-communication Tower - TRD30
        ['AL241', ['al241']], // Tower - TRD40
        ['AM020', ['am020']], // Grain Storage Structure
        ['AM030', ['am030']], // Grain Elevator
        ['AM040', ['am040']], // Mineral Pile
        ['AM060', ['am060']], // Surface Bunker
        ['AM070', ['am070']], // Storage Tank
        ['AM070', ['am080']], // Water Tower
        ['AN010', ['an010','railroad_l']], // Railway
        ['AN050', ['an050']], // Railway Sidetrack
        ['AN060', ['an060']], // Railway Yard
        ['AN075', ['an075']], // Railway Turntable
        ['AP010', ['ap010','trackl','track_l','cart_track','carttrack','cart_track_l']], // Cart Track
        ['AP020', ['ap020','interchange_l','interchangel']], // Interchange
        ['AP030', ['ap030','roadnet','road_l','roadl']], // Road
        ['AP050', ['ap050','traill','trail_l']], // Trail
        ['AQ040', ['aq040','bridgel','bridge_l','bridge_tunnel_l','bridge_overpass_l']], // Bridge
        ['AQ060', ['aq060']], // Control Tower
        ['AQ065', ['aq065']], // Culvert
        ['AQ090', ['aq090']], // Entrance and/or Exit
        ['AQ113', ['aq113']], // Pipeline
        ['AQ116', ['aq116']], // Pumping Station
        ['AQ125', ['aq125']], // Transportation Station
        ['AQ130', ['aq130','tunnell','tunnel_l']], // Tunnel
        ['AT010', ['at010']], // Dish Aerial
        ['AT042', ['at042']], // Pylon
        ['AT045', ['at045']], // Radar Station
        // ['AT050', ['at050']], // Communication Station
        ['AT080', ['at080']], // Communication Tower
        ['BH010', ['bh010']], // Aqueduct
        ['BH020', ['bh020']], // Canal
        ['BH030', ['bh030']], // Ditch
        ['BH070', ['bh070']], // Ford
        ['BH140', ['bh140','river_stream_l']], // River
        ['BH145', ['bh145']], // Vanishing Point
        ['BH170', ['bh170']], // Natural Pool
        ['BI010', ['bi010']], // Cistern
        ['BI020', ['bi020']], // Dam
        ['BI040', ['bi040']], // Sluice Gate
        ['BI050', ['bi050']], // Water Intake Tower
        ['DB030', ['db030']], // Cave
        ['DB070', ['db070']], // Cut
        ['DB150', ['db150']], // Mountain Pass
        ['GA035', ['ga035']], // Aeronautical NAVAID - TRDv30
        ['GB010', ['gb010']], // Airport Navigation Lights
        ['GB030', ['gb030']], // Helipad
        ['GB040', ['gb040']], // Launch Pad
        ['SU001', ['su001']], // Military Installation
        ['ZD040', ['zd040']], // Annotated Location
        ];
      // Funky but it makes life easier
      var llayerName = layerName.toString().toLowerCase();

      for (var row in fCodeMap)
      {
        for (var val in fCodeMap[row][1])
        {
          if (llayerName == fCodeMap[row][1][val])
          {
            attrs.F_CODE = fCodeMap[row][0];
            break;
          }
        }
      }
    } // End of Find an FCode

    // Tag retired
    if (tags.controlling_authority)
    {
      tags.operator = tags.controlling_authority;
      delete tags.controlling_authority;
    }

    switch (attrs.F_CODE)
    {
      case 'AL013':     // Posible Building F_CODE screwup
        attrs.F_CODE = 'AL015';
        break;

      case 'AQ125': // Swap the F_CODE for a Ferry Terminal
        if (attrs.TRS == '7') attrs.F_CODE = 'AQ080'; // TDS/GGDM fcode for Ferry Terminal
        break;
    } // End F_CODE

    // Convert Rasilway guage widths
    if (attrs.GAW)
    {
      attrs.GAW = Number(attrs.GAW) * 1000; // Convert M to MM
    }

    // TRD3 vs TRD4.  SUC (Shed Type)
    // TRD3 is a building AL015
    // TRD4 is a Protection Shed AL210
    if (attrs.F_CODE == 'AL015' && attrs.SUC)
    {
      attrs.xSUC = attrs.SUC;
      delete attrs.SUC;
    }

  }, // End of applyToOsmPreProcessing

  // Post Processing: Lots of cleanup
  applyToOsmPostProcessing : function (attrs, tags, layerName, geometryType)
  {
    // Unpack the TXT field or OSMTAGSX if needed
    if (tags.note || attrs.OSMTAGS)
    {
      var tTags = {};
      var tObj = translate.unpackMemo(tags.note);

      if (tObj.tags !== '')
      {
        try
        {
          tTags = JSON.parse(tObj.tags);
        }
        catch (error)
        {
          hoot.logError('Unable to parse OSM tags in TXT attribute: ' + tObj.tags);
        }
      }

      if (attrs.OSMTAGS)
      {
        var tmp = translate.unpackText(attrs,'OSMTAGS');
        for (var i in tmp)
        {
          if (tTags[i]) hoot.logWarn('Overwriting unpacked tag ' + i + '=' + tTags[i] + ' with ' + tmp[i]);
          tTags[i] = tmp[i];
        }
      }

      // Now add the unpacked tags to the main list
      for (var i in tTags)
      {
        // Debug
        // print('Memo: Add: ' + i + ' = ' + tTags[i]);
        if (tags[tTags[i]]) hoot.logDebug('Unpacking tags, overwriting ' + i + ' = ' + tags[i] + '  with ' + tTags[i]);
        tags[i] = tTags[i];

        // Now check if this is a synonym etc. If so, remove the other tag.
        if (i in mgcp.fcodeLookupOut) // tag -> FCODE table
        {
          if (tags[i] in mgcp.fcodeLookupOut[i])
          {
            var row = mgcp.fcodeLookupOut[i][tags[i]];

            // Now find the "real" tag that comes frm the FCode
            if (row[1] in mgcp.fcodeLookup['F_CODE'])
            {
              var row2 = mgcp.fcodeLookup['F_CODE'][row[1]];
              // If the tags match, delete it
              if (tags[row2[0]] && (tags[row2[0]] == row2[1]))
              {
                delete tags[row2[0]];
              }
            }
          }
        }
      } // End nTags

      if (tObj.text !== '')
      {
        tags.note = tObj.text;
      }
      else
      {
        delete tags.note;
      }
    } // End process tags.note

    // Calculate accuracy: taken straight from facc.py
    // 1/30 inch * SCALE for standard
    // NGA standard is +/-25m 90% circular error (CE) for vector data
    // Error is only for well defined points, not the line connecting points
    var accuracy = -1
    // if ('ACE_EVAL' in attrs && attrs['ACE_EVAL'] != '')
    if (translate.isOK(attrs.ACE_EVAL))
    {
      // Convert to 95% circular error (AKA ~2 standard deviations)
      accuracy = attrs.ACE_EVAL * 1.91;
    }
    // else if ('ACE' in attrs && attrs['ACE'] != '')
    else if (translate.isOK(attrs.ACE))
    {
      // Convert to 95% circular error (AKA ~2 standard deviations)
      accuracy = attrs.ACE_EVAL * 1.91;
    }
    // else if ('SCALE' in attrs && attrs['SCALE'] != '')
    else if (translate.isOK(attrs.SCALE))
    {
      var scale = attrs.SCALE;
      // Convert to accuracy as 90% circular error
      accuracy = scale * 1.0 / 30.0 / 12 * 0.3048;
      // Convert to 95% circular error (AKA ~2 standard deviations)
      accuracy = accuracy * 1.91;
    }

    // if ('ACC' in attrs)
    if (translate.isOK(attrs.ACC))
    {
      switch (attrs.ACC)
      {
        case '2':
          accuracy = accuracy * 2; // Add note: Accuracy: Approximate
          break;

        case '3':
          accuracy = accuracy * 4; // Add note: Accuracy: Doubtful
          break;

        case '5':
          accuracy = -1; // Add note: Accuracy: Disputed }
          break;

        case '6': // Add note: Accuracy: Undisputed
        case '7': // Add note: Accuracy: Precise
          break;

        case '8':
          accuracy = -1; // Add note: Accuracy: Abrogated
          break;
      }
    }

    if (accuracy > -1)
    {
      tags['error:circular'] = accuracy;
    }

    // #####
    if (attrs.HWT && attrs.HWT !== '0' && attrs.HWT !== '998')
    {
      tags.amenity = 'place_of_worship';

      switch (tags.building)
      {
        case undefined:
          break;

        case 'yes':
          delete tags.building;
          break;

        case 'cathedral':
        case 'chapel':
        case 'church':
          tags.religion = 'christian';
          break;

        case 'marabout':
        case 'mosque':
          tags.religion = 'muslim';
          break;

        case 'synagogue':
          tags.religion = 'jewish';
          break;

        case 'stupa':
          religion = 'buddhist';
          break;

        // In the spec, these don't specify a religion
        // case 'religious_community':
        // case 'pagoda':
        // case 'shrine':
        // case 'tabernacle':
        // case 'temple':
      } // End switch

      if (tags['tower:type'] == 'minaret')
      {
        tags.religion = 'muslim';
      }
    } // End HWT

    // Add the LayerName to the source
    if ((! tags.source) && layerName !== '') tags.source = 'mgcp:' + layerName.toLowerCase();

    // If we have a UID, store it
    if (tags.uuid)
    {
      tags.uuid = '{' + tags['uuid'].toString().toLowerCase()  + '}'
    }
    else
    {
      if (mgcp.configIn.OgrAddUuid == 'true') tags.uuid = createUuid();
    }

    // Railway Yard
    // if (attrs.F_CODE == 'AN060' && tags.landuse =='railway') tags.service = 'yard';

    // Communications Tower
    // if (attrs.F_CODE == 'AT080') tags['tower:type'] = 'communication';

    // Railway vs Road
    // if (attrs.F_CODE == 'AN010' && attrs.RRC =='0') tags.railway = 'yes';

    if (mgcp.osmPostRules == undefined)
    {
      // "New" style complex rules
      //
      // Rules format:  ["test expression","output result"];
      // Note: t = tags, a = attrs and attrs can only be on the RHS
      var rulesList = [
      ["t.barrier == 'dragons_teeth' && !(t.tank_trap)","t.barrier = 'tank_trap'; t.tank_trap = 'dragons_teeth'"],
      ["t['bridge:movable'] && t['bridge:movable'] !== 'no' && t['bridge:movable'] !== 'unknown'","t.bridge = 'movable'"],
      ["t['building:religious'] == 'other'","t.amenity = 'religion'"],
      ["t['cable:type'] && !(t.cable)","t.cable = 'yes'"],
      ["t.control_tower == 'yes'","t['tower:type'] = 'observation'; t.use = 'air_traffic_control'"],
      ["t['generator:source']","t.power = 'generator'"],
      ["(t.landuse == 'built_up_area' || t.place == 'settlement') && t.building","t['settlement:type'] = t.building; delete t.building"],
      ["t.leisure == 'stadium'","t.building = 'yes'"],
      ["t['monitoring:weather'] == 'yes'","t.man_made = 'monitoring_station'"],
      ["t.natural =='spring' && t['spring:type'] == 'spring'","delete t['spring:type']"],
      // ["t.public_transport == 'station'","t.bus = 'yes'"],
      ["t.pylon =='yes' && t['cable:type'] == 'power'"," t.power = 'tower'"],
      ["t['social_facility:for'] == 'senior'","t.amenity = 'social_facility'; t.social_facility = 'group_home'"],
      ["t['tower:type'] && !(t.man_made)","t.man_made = 'tower'"],
      ["t.water && !(t.natural)","t.natural = 'water'"],
      ["t.wetland && !(t.natural)","t.natural = 'wetland'"]
      ];

      mgcp.osmPostRules = translate.buildComplexRules(rulesList);
    }

    // translate.applyComplexRules(tags,attrs,mgcp.osmPostRules);
    // Pulling this out of translate
    for (var i = 0, rLen = mgcp.osmPostRules.length; i < rLen; i++)
    {
      if (mgcp.osmPostRules[i][0](tags)) mgcp.osmPostRules[i][1](tags,attrs);
    }

    // Fix lifecycle tags
    switch (tags.condition)
    {
      case undefined: // Break early if no value
        break;

      case 'construction':
        for (var typ of ['highway','bridge','railway','building'])
        {
          if (tags[typ])
          {
            tags.construction = tags[typ];
            tags[typ] = 'construction';
            delete tags.condition;
            break;
          }
        }
        break;

      case 'abandoned':
        for (var typ of ['highway','bridge','railway','building'])
        {
          if (tags[typ])
          {
            tags['abandoned:' + typ] = tags[typ];
            delete tags[typ];
            delete tags.condition;
            break;
          }
        }
        break;

      case 'dismantled':
        for (var typ of ['highway','bridge','railway','building'])
        {
          if (tags[typ])
          {
            tags['demolished:' + typ] = tags[typ];
            delete tags[typ];
            delete tags.condition;
          break;
          }
        }
        break;
    } // End switch condifion

    // if (tags.building == 'train_station' && !tags.railway) tags.railway = 'station';
    // if ('ford' in tags && !tags.highway) tags.highway = 'road';

    // Some FCODE specific rules
    switch (attrs.F_CODE)
    {
    case undefined: // Break early if no value
      break;

    case 'AA050': // Well
      if (tags.product)
      {
        tags.substance = tags.product;
        delete tags.product;

        if (tags.substance == 'oil' || tags.substance == 'gas') tags.man_made = 'petroleum_well';
        if (tags.substance == 'water' )
        {
          tags.man_made = 'water_well';
          delete tags.substance;
        }
      }
      break;

    case 'AA052': // Hydrocarbons Field
      tags.landuse = 'industrial';
      break;

    case 'AD010': // Electric Power Plant
      if (!tags['plant:output:electricity']) tags['plant:output:electricity'] = 'yes';
      if (!tags.landuse) tags.landuse = 'industrial';

      switch (attrs.PPC)
      {
        case undefined:
          break;

        case '2':
          tags['plant:method'] = 'fission';
          break;

        case '5':
          tags['plant:method'] = 'wind_turbine';
          break;
      }
      break;


    case 'AF030': // Cooling Tower
      if (!tags['tower:type']) tags['tower:type'] = 'cooling';
      break;

    case 'AH050': // Fortification
      // Castles are not Bunkers but they get stored in the same layer
      if (tags.military == 'bunker' && tags.historic == 'castle')
      {
        delete tags.military;
      }
      else if (!tags.building)
      {
        tags.building = 'bunker';
      }
      break;

    case 'AK040': // Athletic Field, Sports Ground
    case 'BA050': // Beach
    case 'DA010': // Soil Surface Region
    case 'DB070': // Cut
      if (tags.material && !tags.surface)
      {
        tags.surface = tags.material;
        delete tags.material;
      }
      break;

    case 'AL015': // Building
      if (tags.surface == 'unknown') delete tags.surface;
      if (tags.industrial == 'petroleum_refining' && (tags.product == 'unknown' || tags.product == undefined))
      {
        tags.product = 'petroleum';
      }
      break;

    case 'AL020': // AL020 (Built-up Area) should become a Place. NOTE: This is a bit vague...
      tags.place = 'yes'; // Catch All

      switch (tags['place:importance'])
      {
        case undefined: // Break early if no value
          break;

        case 'first':
          tags.place = 'city';
          tags.capital = 'yes'
          break;

        case 'second':
          tags.place = 'city';
          break;

        case 'third':
        case 'fourth':
          tags.place = 'town';
          break;

        case 'fifth':
          tags.place = 'village';
          break;

        case 'sixth':
          tags.place = 'hamlet';
          break;
      } // End switch

      switch (tags.use) // Fixup the landuse tags
      {
        case undefined: // Break early if no value
          break;

        case 'industrial':
          tags.landuse = 'industrial';
          delete tags.use;
          break;

        case 'commercial':
          tags.landuse = 'commercial';
          delete tags.use;
          break;

        case 'residential':
          tags.landuse = 'residential';
          delete tags.use;
          break;
      } // End switch

      break;

    case 'AN010':
      if (attrs.RGC == '6' && attrs.RRC == '0') tags.railway = 'monorail';
      break;

    // case 'AP010': // Track
    // case 'AP050': // Trail
    //     tags.seasonal = 'fair';
    //     break;

    case 'AP030': // Trail
        if (tags.highway == 'yes') tags.highway = 'road';
        break;

    case 'AQ075': // Ice Route
      if (!tags.highway) tags.highway = 'road';
      break;

    case 'AQ125': // Transportation Station
    //   if (tags.amenity == 'ferry_terminal')
    //   {
    //     tags['transport:type'] = 'maritime';
    //     delete tags.bus;
    //   }
      if (!tags.amenity && tags['transport:type'] == 'bus')
      {
        tags.amenity = 'bus_station';
        delete tags['transport:type'];
      }
      break;

    // BA040 - Tidal Water
    case 'BA040':
      tags.natural = 'water';
      break;

    // BB190 - Berthing Structure
    case 'BB190':
      if (tags.waterway == 'dock' && tags.man_made == 'berthing_structure') delete tags.man_made;
      break;

    // BD180 - Wreck
    case 'BD180':
      if (!tags['seamark:type']) tags['seamark:type'] = 'wreck';
      break;

    // case 'BH070': // Ford
    //   // Fords are also supposed to be roads
    //   if (geometryType == 'Line' && !tags.highway) tags.highway = 'road';
    //   break;

    case 'BH140': // River
      if (tags['channel:type'] == 'normal') delete tags['channel:type']; // Default value
      if (tags.tidal == 'no') delete tags.tidal; // Default value

      // Different translation for area rivers
      if (geometryType == 'Area')
      {
        if (!tags.natural) tags.natural = 'water';
        if (!tags.water) tags.water = 'river';
        delete tags.waterway;
        break;
      }
      if (geometryType == 'Line')
      {
        if (tags.natural == 'water') delete tags.natural;
        if (tags.water == 'river') delete tags.water;
      }
      break;

    case 'ED030': // Mangrove Swamp
      if (!tags.tidal) tags.tidal = 'yes';
      break;

    // EC030 - Wood
    case 'EC030':
      if (geometryType == 'Line')
      {
        delete tags.landuse; // Default EC030 translation
        tags.natural = 'tree_row';
      }
      break;

    case 'FA015': // Firing Range
      if (! tags.landuse) tags.landuse = 'military';
      break;

    case 'GB485': // Approach Lighting System
      tags.navigationaid = 'als';
      break;

    } // End switch FCODE

    // Content vs Product for storage tanks
    if (tags.product && tags.man_made == 'storage_tank')
    {
      tags.content = tags.product;
      delete tags.product;
    }

    // AC000 (Processing Facility) vs AL010 (Facility)
    // In TDS, this is just AL010. Therefore, make it AL010 and use a custom rule if we are exporting
    // We are assumeing that it should produce something
    if (tags.facility == 'processing')
    {
      if (! tags.product) tags.product = 'unknown';
      tags.facility = 'yes';
    }

    // Sort out the WID, WD1 etc attributes
    // Roads etc have a WD1 attribute but this doesn't get translated to "width"
    if (attrs.WD1)
    {
      if (! tags.width) tags.width = attrs.WD1;
    }

    // Fix up areas
    // The thought is: If Hoot thinks it's an area but OSM doesn't think it's an area, make it an area
    if (geometryType == 'Area' && ! translate.isOsmArea(tags))
    {
      // Debug
      // print('Adding area=yes');
      tags.area = 'yes';
    }
  }, // End of applyToOsmPostProcessing

  // ##### Start of the xxToOgrxx Block #####
  applyToOgrPreProcessing: function(tags, attrs, geometryType)
  {
    // Remove Hoot assigned tags for the source of the data
    delete tags['source:ingest:datetime'];
    delete tags.area;
    delete tags['error:circular'];
    delete tags['hoot:status'];

    // If we use ogr2osm, the GDAL driver jams any tag it doesn't know about into an "other_tags" tag.
    // We need to unpack this before we can do anything.
    // Adding this because we might not be reading from OSM
    if (tags.other_tags)
    {
      var tList = tags.other_tags.toString().replace(/\\/g,'').replace(/\"/g,'"').split('","');

      delete tags.other_tags;

      for (var val in tList)
      {
        vList = tList[val].split('"=>"');

        tags[vList[0].replace('"','')] = vList[1].replace('"','');

        // Debug
        // print('val: ' + tList[val] + '  vList[0] = ' + vList[0] + '  vList[1] = ' + vList[1]);
      }
    }

    // initial cleanup
    for (var i in tags)
    {
      // Remove empty tags
      if (tags[i] == '')
      {
        delete tags[i];
        continue;
      }

      // Convert "abandoned:XXX" features
      if ((i.indexOf('abandoned:') == 0) || (i.indexOf('disused:') == 0))
      {
        var tTag = i.replace('abandoned:','').replace('disused:','');
        tags[tTag] = tags[i];
        tags.condition = 'abandoned';
        delete tags[i];
        continue;
      }

      // Convert "demolished:XXX" features
      if (i.indexOf('demolished:') == 0)
      {
        var tTag = i.replace('demolished:','');
        tags[tTag] = tags[i];
        tags.condition = 'dismantled';
        delete tags[i];
        continue;
      }

      // Convert "construction:XXX" features
      if (i.indexOf('construction:') == 0)
      {
        var tTag = i.replace('construction:','');
        tags[tTag] = tags[i];
        tags.condition = 'construction';
        delete tags[i];
        continue;
      }
    } // End Cleanup loop

    // Lifecycle tags
    var cycleList = {'highway':'road','bridge':'yes','railway':'rail','building':'yes'};
    for (var typ in cycleList)
    {
      switch (tags[typ])
      {
        case undefined: // Break early if no value
          break;

        case 'construction':
          if (tags.construction)
          {
            tags[typ] = tags.construction;
            delete tags.construction;
          }
          else
          {
            tags[typ] = cycleList[typ];
          }
          tags.condition = 'construction';
          break;

        case 'proposed':
          if (tags.proposed)
          {
            tags[typ] = tags.proposed;
            delete tags.proposed;
          }
          else
          {
            tags[typ] = cycleList[typ];
          }
          tags.condition = 'proposed';
          break;

        case 'abandoned':
        case 'disused':
          tags[typ] = cycleList[typ];
          tags.condition = 'abandoned';
          break;

        case 'destroyed':
          tags[typ] = cycleList[typ];
          tags.condition = 'destroyed';
          break;

        case 'demolished':
          tags[typ] = cycleList[typ];
          tags.condition = 'dismantled';
          break;
      }
    } // End cycleList

    // Highway cleanup
    switch (tags.highway)
    {
      case undefined: // Break early if no value
        break;

      // Doing this here so we preserve the "highway" tag
      case 'bridleway':
      case 'cycleway':
      case 'footway':
      case 'steps':
        attrs.F_CODE = 'AP050'; // Trail
        break;

      case 'service':
      case 'living_street':
      case 'pedestrian':
        attrs.F_CODE = 'AP030'; // Road
        break;
    } // End highway

    // Ice roads are a special case.
    if (tags.ice_road == 'yes')
    {
      attrs.F_CODE = 'AQ075';
      if (tags.highway == 'road') delete tags.highway;
    }

    if (mgcp.mgcpPreRules == undefined)
    {
      // See ToOsmPostProcessing for more details about rulesList
      var rulesList = [
      // ["t.amenity == 'marketplace'","t.facility = 'yes'"],
      ["t.amenity == 'ferry_terminal'","t['transport:type'] = 'maritime'"],
      ["t.aeroway == 'navigationaid' && t.navigationaid","delete t.navigationaid"],
      ["t.barrier == 'tank_trap' && t.tank_trap == 'dragons_teeth'","t.barrier = 'dragons_teeth'; delete t.tank_trap"],
      ["t.bus == 'yes'","t['transport:type'] = 'bus'"],
      ["t.communication == 'line'","t['cable:type'] = 'communication'"],
      // ["t.construction && t.railway","t.railway = t.construction; t.condition = 'construction'; delete t.construction"],
      // ["t.construction && t.highway","t.highway = t.construction; t.condition = 'construction'; delete t.construction"],
      ["t.content && !(t.product)","t.product = t.content; delete t.content"],
      ["t.leisure == 'stadium' && t.building","delete t.building"],
      ["t.man_made && t.building == 'yes'","delete t.building"],
      ["t.man_made == 'water_tower'","a.F_CODE = 'AL241'"],
      ["t.military == 'bunker' && t.building == 'bunker'","delete t.building"],
      ["t.natural == 'sinkhole'","a.F_CODE = 'BH145'; t['water:sink:type'] = 'disappearing'; delete t.natural"],
      ["t.natural == 'spring' && !(t['spring:type'])","t['spring:type'] = 'spring'"],
      // ["t.power == 'generator'","a.F_CODE = 'AL015'; t.use = 'power_generation'"],
      //["t.power == 'line'","t['cable:type'] = 'power'; t.cable = 'yes'"],
      ["t.power == 'tower'","t['cable:type'] = 'power'; t.pylon = 'yes'; delete t.power"],
      ["t.rapids == 'yes'","t.waterway = 'rapids'"],
      ["t.resource","t.product = t.resource; delete t.resource"],
      ["t.route == 'road' && !(t.highway)","t.highway = 'road'; delete t.route"],
      // ["(t.shop || t.office) && !(t.building)","a.F_CODE = 'AL015'"],
      ["t.tourism == 'information' && t.information","delete t.tourism"],
      ["t.tunnel == 'building_passage'","t.tunnel = 'yes'"],
      ["t.waterway == 'riverbank'","t.waterway = 'river'"],
      ["t.wetland && t.natural == 'wetland'","delete t.natural"]
      ];

      mgcp.mgcpPreRules = translate.buildComplexRules(rulesList);
    }

    // Apply the rulesList
    //translate.applyComplexRules(tags,attrs,mgcp.mgcpPreRules);
    for (var i = 0, rLen = mgcp.mgcpPreRules.length; i < rLen; i++)
    {
      if (mgcp.mgcpPreRules[i][0](tags)) mgcp.mgcpPreRules[i][1](tags,attrs);
    }

    // Sort out landuse
    switch (tags.landuse)
    {
      case undefined: // Break early if no value
        break;

      case 'brownfield':
        tags.landuse = 'built_up_area';
        tags.condition = 'destroyed';
        break

      case 'construction':
        tags.condition = 'construction';
        tags.landuse = 'built_up_area';
        break;

      case 'commercial':
      case 'retail':
        tags.use = 'commercial';
        tags.landuse = 'built_up_area';
        break;

      case 'farm':
      case 'allotments':
        tags.landuse = 'farmland';
        break;

      case 'farmyard': // NOTE: This is different to farm
        tags.facility = 'yes';
        tags.use = 'agriculture';
        delete tags.landuse;
        break;

      case 'grass':
      case 'meadow':
        tags.natural = 'grassland';
        tags['grassland:type'] = 'grassland';
        delete tags.landuse;
        break;

      case 'industrial': // Deconflict with AA052 Hydrocarbons Field
        switch (tags.industrial)
        {
          case undefined: // Built up Area
            if (!tags.power)
            {
              tags.use = 'industrial';
              tags.landuse = 'built_up_area';
            }

            break;

          case 'oil':
            tags.product = 'petroleum';
            tags.industrial = 'hydrocarbons_field';
            delete tags.landuse;
            break;

          case 'gas':
            tags.product = 'gas';
            tags.industrial = 'hydrocarbons_field';
            delete tags.landuse;
            break;

          case 'hydrocarbons_field':
            delete tags.landuse;
            break;
        }
        break;

      case 'military':
        if (tags.military !== 'range') tags.military = 'installation';
        delete tags.landuse;
        break;

      case 'railway':
        if (tags['railway:yard'] == 'marshalling_yard') attrs.F_CODE = 'AN060';
        break;

      case 'reservoir':
        tags.water = 'reservoir';
        delete tags.landuse;
        break;

      case 'residential':
        tags.use = 'residential';
        tags.landuse = 'built_up_area';
        break;

      case 'scrub':
        tags.natural = 'scrub';
        delete tags.landuse;
        break;
    } // End switch landuse

    // Fix up OSM 'walls' around facilities
    if ((tags.barrier == 'wall' || tags.barrier == 'fence') && geometryType == 'Area')
    {
      if (tags.landuse == 'military' || tags.military) attrs.F_CODE = 'SU001'; // Military Installation
    }

    // Wind Turbines, Solar Panels etc  vs power plants
    if (tags['generator:source'])
    {
      delete tags.power;
    }
    else if (tags.power == 'generator')
    {
      attrs.F_CODE = 'AL015';
      tags.use = 'power_generation';
    }

    // Going out on a limb and processing OSM specific tags:
    // - Building == a thing,
    // - Amenity == The area around a thing. Except for the ones that are not.....
    // If it is a Point feature, it becomes a building. Polygon features become Facilities
    // Line features become buildings and then get ignored
    var facilityList = {'school':'850','hospital':'860','university':'850','college':'850'};
    if (tags.amenity in facilityList)
    {
      if (geometryType == 'Area')
      {
        attrs.F_CODE = 'AL010'; // Facility

        // If the user has also set a building tag, delete it
        delete tags.building;
      }
      else
      {
        attrs.F_CODE = 'AL015'; // Building
      }

      // If we don't have a Feature Function then assign one
      if (!attrs.FFN) attrs.FFN = facilityList[tags.amenity];
    }

    // AL010 (Facility) vs AC000 (Processing Facility)
    if (tags.facility && tags.product)
    {
      tags.facility = 'processing';

      if (tags.product == 'unknown') delete tags.product;
    }

  // Fix up bus stations
    if (tags.amenity == 'bus_station')
    {
      delete tags.amenity;
      attrs.F_CODE = 'AQ125';
      tags['transport:type'] = 'bus';
    }

    // More facilities
    switch (tags.amenity)
    {
      case undefined: // Break early
        break;

      case 'munitions_storage':
        attrs.F_CODE = 'AM010'; // Storage Depot
        attrs.PPO = '3'; // Ammunition - close to munitions....
        delete tags.amenity;
        break;

      case 'fuel_storage':
        attrs.F_CODE = 'AM010'; // Storage Depot
        attrs.PPO = '46'; // Petrol - close but not great
                  // Other options are: Petroleum:83, Oil:75
        delete tags.amenity;
        break;
    } // End switch Amenity

    // Cutlines and Highways
    // In OSM, a cutline is a cleared way, if it is a polygon then drop the highway info
    if (tags.man_made == 'cutline' && geometryType == 'Area' && tags.highway) delete tags.highway;

  /*
    // Geonames cause problems
    if (tags.waterway && !tags.intermittent)
    {
      if (geometryType == "Point")
      {
        // Becomes a named area fCode = 'ZD040';
        attrs.F_CODE = 'ZD040';
      }
      else
      {
        // It's now a river of some sort fCode = 'BH140';
        attrs.F_CODE = 'BH140';
      }
    }
  */

    // Moved these out og the complex rules to help with BH090 vs other things
    switch (tags.water)
    {
      case undefined:
        break;

      case 'intermittent':
        attrs.F_CODE = 'BH090'; // Old tag for Land Subject to inundation
        delete tags.water;
        break;

      case 'river':
        tags.waterway = 'river';
        delete tags.water;
        break;

      case 'pond':
        attrs.F_CODE = 'BH170';
        tags.natural = 'other_pool_type';
        break;
    } // End Water

    // Places, localities and regions
    switch (tags.place)
    {
      case undefined: // Break early if no value
        break;

      case 'city':
      case 'town':
      case 'suburb':
      case 'neighbourhood':
      case 'quarter':
      case 'village':
      case 'hamlet':
      case 'yes':  // We set this as a default when going to OSM
          attrs.F_CODE = 'AL020'; // Built Up Area
          delete tags.place;
          break;

      case 'isolated_dwelling':
        attrs.F_CODE = 'AL105'; // Settlement
        delete tags.place;
        break;

      case 'populated':
      case 'state':
      case 'county':
      case 'region':
      case 'locality':
      case 'municipality':
      case 'borough':
      case 'unknown':
        attrs.F_CODE = 'ZD040'; // Named Location
        delete tags.place;
        break;

      case 'island':
      case 'islet':
        // If we have a coastline around an Island, decide if we are going make an Island
        // or a Coastline
        if (tags.natural == 'coastline')
        {
          if (geometryType == 'Line')
          {
            attrs.F_CODE = 'BA010'; // Land/Water Boundary - Line
            delete tags.place;
          }
          else
          {
            // NOTE: If we have a Point, this will goto the O2S layer
            attrs.F_CODE = 'BA030'; // Island - Polygon
            delete tags.natural;
          }
        }
        break;

    } // End switch

    // Capitals are important
    if (tags.capital)
    {
      if (!(tags['place:importance'])) tags['place:importance'] = 'first';
      delete tags.capital;
    }

    // Built-up-areas & Settlements vs Buildings
    // If we have a BUA or a Settlement, change the settlement:type tag to a building so we can
    // go through one2one and get an FFN out
    if (tags['settlement:type'] && !tags.building)
    {
      tags.building = tags['settlement:type'];
      delete tags['settlement:type'];
    }

    // Movable Bridges
    if (tags.bridge == 'movable')
    {
      if (! tags['bridge:movable'])
      {
      tags['bridge:movable'] = 'unknown';
      }
      tags.bridge = 'yes';
      attrs.F_CODE = 'AQ040';
    }

    // Viaducts
    if (tags.bridge == 'viaduct')
    {
      tags.bridge = 'yes';
      tags.note = translate.appendValue(tags.note,'Viaduct',';');
    }

    // "service = parking_aisle" is actually the road between rows of car spaces.
    // If this is a line: make it into a road - the default
    // If this is an area: make it into a car park.
    if (tags.service == 'parking_aisle' && geometryType == 'Area')
    {
      delete tags.highway;
      delete tags.service;
      attrs.F_CODE = 'AQ140'; // Vehicle lot / car park
    }

    // Fix the changed Tidal tag
    if (tags.water == 'tidal')
    {
      tags.tidal = 'yes';
      delete tags.water;
    }

    // Sort out tidal features
    if (tags.tidal && (tags.water || tags.waterway || tags.wetland))
    {
      if (tags.tidal == 'yes') attrs.TID = '1001'; // Tidal
      if (tags.tidal == 'no') attrs.TID = '1000'; // non-Tidal

      // Ignore other options
      delete tags.tidal;
    }

    // Military buildings in MGCP TRD3 have a MFC tag that we need to account for
    if (tags.building && tags.military) attrs.F_CODE = 'AL015';

    // Tree rows are a special case for EC030
    if (tags.natural == 'tree_row' && geometryType == 'Line')
    {
      attrs.F_CODE = 'EC030'; // Wood
      delete tags.natural;
    }


    // Keep looking for an FCODE
    // This uses the fcodeLookup tables that are defined earlier
    // var fcodeLookup = translate.createLookup(fcodeList);
    if (!attrs.F_CODE)
    {
      for (var col in tags)
      {
        var value = tags[col];
        if (col in mgcp.fcodeLookup && (value in mgcp.fcodeLookup[col]))
        {
          var row = mgcp.fcodeLookup[col][value];
          attrs.F_CODE = row[1];
        }
        else if (col in mgcp.fcodeLookupOut && (value in mgcp.fcodeLookupOut[col]))
        {
          var row = mgcp.fcodeLookupOut[col][value];
          attrs.F_CODE = row[1];
        }
      }
    }

    // An "amenity" can be a building or a thing
    // If appropriate, make the "amenity" into a building
    // This list is taken from the OSM Wiki and Taginfo
    var notBuildingList = [
      'artwork','atm','bbq','bench','bicycle_parking','bicycle_rental','biergarten','boat_sharing','car_sharing',
      'charging_station','clock','compressed_air','dog_bin','dog_waste_bin','drinking_water','emergency_phone',
      'ferry_terminal','fire_hydrant','fountain','game_feeding','grass_strip','grit_bin','hunting_stand','hydrant',
      'life_ring','loading_dock','nameplate','park','parking','parking_entrance','parking_space','picnic_table',
      'post_box','recycling','street_light','swimming_pool','taxi','trailer_park','tricycle_station','vending_machine',
      'waste_basket','waste_disposal','water','water_point','watering_place','yes',
      ]; // End bldArray

    // if (tags.amenity && notBuildingList.indexOf(tags.amenity) == -1 && !tags.building) attrs.F_CODE = 'AL015';
    if (!(attrs.F_CODE) && !(tags.facility) && tags.amenity && !(tags.building) && (notBuildingList.indexOf(tags.amenity) == -1)) attrs.F_CODE = 'AL015';

    // Tag changed
    if (tags.vertical_obstruction_identifier)
    {
      tags['aeroway:obstruction'] = tags.vertical_obstruction_identifier;
      delete tags.vertical_obstruction_identifier;
    }

    // Surface vs Material
    // Deconflict based on F_CODE for Sports Ground, Beach, Soil Surface Region & Cut
    if (tags.surface && ['AK040','BA050','DA010','DB070'].indexOf(attrs.F_CODE) > -1)
    {
      if (!tags.material) // Defensive
      {
        tags.material = tags.surface;
        delete tags.surface;
      }
    }

    // Soil Surface Regions
    if (!attrs.F_CODE)
    {
      if (tags.surface)
      {
        attrs.F_CODE = 'DA010'; // Soil Surface Region
        if (!tags.material)
        {
          tags.material = tags.surface;
          delete tags.surface;
        }
      }

      switch (tags.natural)
      {
        case 'mud':
          attrs.F_CODE = 'DA010'; // Soil Surface Region
          tags.material = tags.surface;
          break;

        case 'sand':
          attrs.F_CODE = 'DA010'; // Soil Surface Region
          tags.material = tags.surface;
         break;

        case 'bare_rock':
          attrs.F_CODE = 'DA010'; // Soil Surface Region
          tags.material = tags.surface;
          break;

        case 'rock':
          attrs.F_CODE = 'DA010'; // Soil Surface Region
          tags.material = tags.surface;
          break;

        case 'stone':
          attrs.F_CODE = 'DA010'; // Soil Surface Region
          tags.material = tags.surface;
          break;

        case 'scree':
          attrs.F_CODE = 'DA010'; // Soil Surface Region
          tags.material = tags.surface;
          break;

        case 'shingle':
          attrs.F_CODE = 'DA010'; // Soil Surface Region
          tags.material = tags.surface;
          break;
      }
    } // End ! F_CODE

    // Railway loading things
    if (tags.railway == 'loading')
    {
      if (tags.facility == 'gantry_crane')
      {
        delete tags.railway;
        delete tags.facility;
        attrs.F_CODE = 'AF040'; // Crane
        tags['crane:type'] = 'bridge';
      }

      if (tags.facility == 'container_terminal')
      {
        delete tags.railway;
        delete tags.facility;
        attrs.F_CODE = 'AL010'; // Facility
        attrs.FFN = '480'; // Transportation
      }
    } // End loading

    // Product vs substance vs resource.  Sigh...
    if (!tags.product)
    {
      if (tags.substance)
      {
        tags.product = tags.substance;
        delete tags.substance;
      }
      else if (tags.resource)
      {
        tags.product = tags.resource;
        delete tags.resource;
      }
    }

    // We don't have BH220 in MGCP
    switch (tags.man_made)
    {
      case undefined: // Break early if no value
        break;

      case 'water_works':
        delete tags.man_made;
        attrs.F_CODE = 'AL010'; // Facility
        attrs.FFN = '350'; // Utilities
        break;

      case 'reservoir_covered':
        delete tags.man_made;
        attrs.F_CODE = 'AM070'; // Storage Tank
        tags.product = 'water';
        break;

      case 'gasometer':
        delete tags.man_made;
        attrs.F_CODE = 'AM070'; // Storage Tank
        tags.product = 'gas';
        break;

      case 'water_well': // Fixing these since it is convenient
        if (!tags.product) tags.product = 'water';
        break;

      case 'petroleum_well':
        if (!tags.product) tags.product = 'oil'; // Not great
        break;
    }

    // Fix up water features from OSM
    if (tags.natural == 'water' && !(tags.water || tags.waterway))
    {
      if (tags.tidal == 'yes')
      {
        attrs.F_CODE = 'BA040';
      }
      else if (geometryType =='Line')
      {
        tags.waterway = 'river';
        attrs.F_CODE = 'BH140';
      }
      else
      {
        tags.water = 'lake';
        attrs.F_CODE = 'BH080';
      }
    }

    // Names. Sometimes we don't have a name but we do have language ones
    if (!tags.name) translate.swapName(tags);

  }, // End applyToOgrPreProcessing


  applyToOgrPostProcessing : function (tags, attrs, geometryType, notUsedTags)
  {
    // Gross generalisation. If we don't have an FCODE but we do have an FFN then we either have a
    // Building or a Facility
    // In the absence of any other info, we are making it a Building
    if (!attrs.F_CODE)
    {
      if (attrs.FFN) attrs.F_CODE = 'AL015';
    }

    // If we still don't have an FCODE, try a bit of brute force
    if (!attrs.F_CODE)
    {
      var fcodeMap = {
        'highway':'AP030','railway':'AN010','building':'AL015',
        'ford':'BH070','waterway':'BH140','bridge':'AQ040','tomb':'AL036',
        'railway:in_road':'AN010','tourism':'AL015','mine:access':'AA010',
        'cutting':'DB070','shop':'AL015','office':'AL015'
      };

      for (var i in fcodeMap)
      {
        if (i in tags)
        {
          // Debug
          // print('Added FCODE from Map: ' + fcodeMap[i]);
          attrs.F_CODE = fcodeMap[i];
          break;
        }
      }
    } // End !fcode

    // Sort out the UID
    if (tags.uuid)
    {
      var str = tags['uuid'].split(';');
      attrs.UID = str[0].replace('{','').replace('}','');
    }
    else if (tags['hoot:id'])
    {
      attrs.UID = 'raw_id:' + tags['hoot:id'];
    }
    else
    {
      if (mgcp.configOut.OgrAddUuid == 'true') attrs.UID = createUuid().replace('{','').replace('}','');
    }

    // The follwing bit of ugly code is to account for the specs haveing two different attributes
    // with similar names and roughly the same attributes. Bleah!
    if (mgcp.rules.swapListOut[attrs.F_CODE])
    {
      for (var i in mgcp.rules.swapListOut[attrs.F_CODE])
      {
        if (i in attrs)
        {
          attrs[mgcp.rules.swapListOut[attrs.F_CODE][i]] = attrs[i];
          delete attrs[i];
        }
      }
    }

    // Default railway
    // if (attrs.F_CODE == 'AN010' && tags.railway == 'yes') attrs.RRC = '0';

    // Not a great fit
    if (tags.public_transport == 'station' && tags.bus == 'yes') attrs.FFN = '481';

    // Mapping Senior Citizens home to Accomodation. Not great
    if (tags.amenity == 'social_facility' && tags['social_facility:for'] == 'senior') attrs.FFN = 550;

    // Add Weather Restrictions to transportation features
    if (['AP010','AP030','AP050'].indexOf(attrs.FCODE > -1) && !attrs.WTC )
    {
      switch (tags.highway)
      {
        case 'motorway':
        case 'motorway_link':
        case 'trunk':
        case 'trunk_link':
        case 'primary':
        case 'primary_link':
        case 'secondary':
        case 'secondary_link':
        case 'tertiary':
        case 'tertiary_link':
        case 'residential':
        case 'unclassified':
          attrs.WTC = '1'; // All weather
          break;

        case 'path':
        case 'track':
          attrs.WTC = '2'; // Fair weather
          break;
      }

      // Use the road surface to possibly override the classification
      // We are assumeing that unpaved roads are Fair Weather only
      if (attrs.RST == '1') attrs.WTC = '1'; // Hard Paved surface
      if (attrs.RST == '2') attrs.WTC = '2'; // Unpaved surface
    }

    // Additional rules for particular FCODE's
    switch (attrs.F_CODE)
    {
      case undefined: // Break early if no value
        break;

      case 'AA050': // Well
        if (attrs.PPO && attrs.PPO !== '0' && attrs.PPO !== '122')
        {
          if (!attrs.HYP) attrs.HYP = '998'; // Not Applicable for non-water wells
          if (!attrs.SCC) attrs.SCC = '998'; // Not Applicable for non-water wells
        }
        break;

      case 'AD010': // Electric Power Plants
        if (notUsedTags['plant:output:electricity'] == 'yes') delete notUsedTags['plant:output:electricity'];
        if (notUsedTags.landuse == 'industrial') delete notUsedTags.landuse;
        if (notUsedTags.power == 'plant') delete notUsedTags.power;
        if (notUsedTags['plant:method']) delete notUsedTags['plant:method'];
        break;

      case 'AJ085': // Barn: Valid NFDD/NAS FCODE but not in the MGCP spec
        attrs.F_CODE = 'AL015'; // Barns are Buildings
        break;

      // case 'AK040': // Athletic Field, Sports Ground
      //   if (attrs.MCC)
      //   {
      //     attrs.SMC = attrs.MCC;
      //     delete attrs.MCC;
      //   }
      //   break;

      case 'AL015': // General Building
        // Unknown House of Worship
        if (tags.amenity == 'place_of_worship' && tags.building == 'other') attrs.HWT = 999;

        if (attrs.HWT && ! tags.amenity && ! attrs.FFN)
        {
          attrs.FFN = '931';
        }

        if (attrs.FFN && (attrs.FFN !== '930' && attrs.FFN !== '931'))
        {
          // Debug
          //print('AL015: Setting HWT 998');
          attrs.HWT = '998';
        }

        // This is a catch all and assigns "Commerce" as the function
        // Exceptions to this are in the rules list
        if (!attrs.FFN)
        {
          if (tags.shop || tags.office) attrs.FFN = '440';
          if (tags.industrial == 'petroleum_refining') attrs.FFN = '192';
        }
        break;

      case 'AL020': // Built-up Area
        // Allowed values for FUC
        if (attrs.FUC && ['0','1','2','4','19','999'].indexOf(attrs.FUC) < 0) attrs.FUC = '999';
        break;

      case 'AL105': // Settlement
        // Allowed values for FUC
        if (attrs.FUC && ['0','4','8','19','999'].indexOf(attrs.FUC) < 0) attrs.FUC = '999';
        break;

      case 'AN010': // Railway
        if (tags.bridge) attrs.LOC = '45'; // Above Surface
        if (tags.tunnel) attrs.LOC = '40'; // Below Surface
        if (tags.embankment || tags.man_made == 'causeway') attrs.LOC = '44'; // On Surface
        if (tags.railway == 'rail') delete attrs.RRC; // Avoid sending RRC=0 when it is "unknown"
        break;

      case 'AN076': // Railway Roundhouse
        if (attrs.railway == 'rail') delete attrs.RRC; // Avoid sending RRC=0 when it is "unknown"
        break;

      // case 'AP010': // Cart Track
      //   if (attrs.WID && !attrs.WD1)
      //   {
      //     attrs.WD1 = attrs.WID;
      //     delete attrs.WID;
      //   }
      //   break;

      case 'AP030': // Road
        if (tags.bridge) attrs.LOC = '45'; // Above Surface
        if (tags.tunnel) attrs.LOC = '40'; // Below Surface
        if (tags.embankment || tags.man_made == 'causeway') attrs.LOC = '44'; // On Surface
        if (attrs.RST == '6') attrs.RST = '2'; // Move 'ground' to 'unpaved'

        // Single lane roads dont have a median and are not separated
        // NOTE: This could cause problems
        if (attrs.LTN == '1')
        {
          attrs.SEP = '1000';
          attrs.MES = '1000';
        }
        break;

      case 'AP050': // Trail
        // Apparently, AP050 (Trail) _doesn't_ have WTC=1 (All weather)
        if (attrs.WTC == '1') attrs.WTC = '0';
        break;

      case 'AQ040': // Bridge
        if (attrs.RST)
        {
          // hoot.logWarn('Found RST = ' + attrsi.RST + ' in AQ040'); // Should not get this
          var convSurf = { 1:5, 2:46, 5:104, 6:104, 8:104, 999:999 };

          attrs.MCC = convSurf[attrs.RST];
          delete attrs.RST;
        }
        break;

      case 'AQ140': // Vehicle Lot/Vehicle Storage area: Valid NFDD/NAS FCODE but not in the MGCP spec
        if (geometryType == 'Point') attrs.F_CODE = 'AL015'; // Parking Garage Building
        break;

      case 'AT060': // Communications Cable
        // Drop these since the F_CODE does not have them and validate will try to re-add them
        delete attrs.CAB;
        delete notUsedTags.cable;
        break;

      case 'BA040': // Tidal Water
        // It's tidal so we don't need to store this
        delete attrs.TID;
        break;

      case 'BD180': // BA040 - Tidal Water
        if (notUsedTags['seamark:type'] == 'wreck') delete notUsedTags['seamark:type'];
        break;

      case 'BH140': // River
        if (!attrs.WCC) attrs.WCC = '7'; // Normal Channel
        if (!attrs.TID) attrs.TID = '1000'; // Not tidal
        if (!attrs.WST) attrs.WST = '998'; // Vanishing point - Not Applicable
        break;

      case 'DB090': // Embankment
        // If the embankment supports a transportation feature
        if (tags.highway || tags.railway)
        {
          attrs.FIC = '2'; // Fill
        }
        // else
        // {
        //   attrs.FIC = '1'; // Mound
        // }
        break;

      case 'EA010': // Crop Land
        if (attrs.CSP == '15') attrs.F_CODE = 'EA040';
        // hoot.logTrace('TRD3 feature EA010 changed to TRD4 EA040 - some data has been dropped');
        break;

      case 'EC030': // Trees
        switch (tags.leaf_cycle)
        {
          case undefined: // Break early
            break;

          case 'semi_deciduous':
            attrs.TRE = '1'; // Deciduous
            break;

          case 'semi_evergreen':
            attrs.TRE = '2'; // Evergreen
            break;
        }
        break;

      case 'ED030': // Mangrove Swamp
        if (! attrs.TID) attrs.TID = '1001'; // Tidal
        break;

      case 'AH050': // Fortification
        if (tags['bunker_type'] == 'munitions')
        {
          attrs.F_CODE = 'AM060'; // Surface bunker
          if (! attrs.PPO) attrs.PPO = '3'; // Ammunition
        }

        // If we have a Castle, stop it being turned into a Bunker on import
        if (tags.historic == 'castle') notUsedTags.historic = 'castle';
        break;

    } // End switch FCODE

    if (mgcp.mgcpPostRules == undefined)
    {
      // "New" style complex rules
      //
      // Rules format:  ["test expression","output result"];
      // Note: t = tags, a = attrs and attrs can only be on the RHS

      // Most of these rules are to account for differences between MGCP & TDS/NFDD
      // If we don't change it here, hoot tries to output the wrong FCODE
      var rulesList = [
      ["t.control_tower == 'yes'","a.F_CODE = 'AL241'"],
      ["t.sport == 'tennis'","a.F_CODE = 'AK040'"],
      ["t.natural == 'tree'","a.F_CODE = 'EC030'"],
      ["t.amenity == 'ferry_terminal'","a.F_CODE = 'AQ125'; a.FFN = '7'"],
      // ["t.landuse == 'forest'","a.F_CODE = 'EC030'"],
      ["t.amenity == 'fuel'","a.F_CODE = 'AL015'"]
      ];

      mgcp.mgcpPostRules = translate.buildComplexRules(rulesList);
    }

    //translate.applyComplexRules(tags,attrs,mgcp.mgcpPostRules);
    for (var i = 0, rLen = mgcp.mgcpPostRules.length; i < rLen; i++)
    {
      if (mgcp.mgcpPostRules[i][0](tags)) mgcp.mgcpPostRules[i][1](tags,attrs);
    }

    // Fix up SRT values so we comply with the spec. These values came from data files
    // Format is: orig:new
    srtFix = {
      28:112,  // Ikonos Imagery -> Hires Commercial
      66:112,  // Quickbird Multi 2.44m -> Hires Commercial
      68:110,  // Quickbird Pan 60cm -> Very Hires Commercial
    }; // End srtFix

    if (attrs.SRT in srtFix) attrs.SRT = srtFix[attrs.SRT];

    //Map alternate source date tags to SDV in order of precedence
    //default in mgcp_rules is 'source:datetime'
    if (! attrs.SDV)
      attrs.SDV = tags['source:imagery:datetime']
        || tags['source:date']
        || tags['source:geometry:date']
        || '';

    //Map alternate source tags to ZI001_SDP in order of precedence
    //default in mgcp_rules is 'source'
    if (! attrs.SDP)
      attrs.SDP = tags['source:imagery']
        || tags['source:description']
        || '';

    // Chop the milliseconds off the "source:datetime"
    if (attrs.SDV)
    {
      attrs.SDV = translate.chopDateTime(attrs.SDV);
    }

    // Fix Railway gauges
    if (tags.gauge)
    {
      // First, see if we have a range
      if (~tags['gauge'].indexOf(';'))
      {
        notUsedTags.gauge = tags.gauge; // Save the raw value
        tags.gauge = tags['gauge'].split(';')[0]; // Grab the first value
      }

      // Handle "standard" text values
      switch (tags.gauge)
      {
        case 'standard':
          tags.gauge = 1435;
          break;

        case 'narrow':
          notUsedTags.gauge = tags.gauge;
          tags.gauge = 0;
          attrs.RGC = '2';
          break;

        case 'broad':
          notUsedTags.gauge = tags.gauge;
          tags.gauge = 0;
          attrs.RGC = '1';
          break;
      }

      // Now work on the numbers
      var gWidth = parseInt(tags.gauge,10);

      if (!isNaN(gWidth) && gWidth > 0)
      {
        if (gWidth == 1435)
        {
          attrs.RGC = '3';
        }
        else if (gWidth < 1435) // Narrow
        {
          attrs.RGC = '2';
        }
        else
        {
          attrs.RGC = '1';
        }
        attrs.GAW = (gWidth / 1000).toFixed(3);  // Convert to Metres
      }
      else  // Not a number, cleanup time
      {
        // Dont use the value, just punt it to the OSMTAGS attribute
        delete attrs.GAW;
        notUsedTags.gauge = tags.gauge;
      }
    }
  }, // End of applyToOgrPostProcessing

  // ##### End of the xxToOgrxx Block #####

  // toOsm - Translate Attrs to Tags
  toOsm : function(attrs, layerName, geometryType)
  {
    tags = {};  // This is the output

    // Setup config variables. We could do this in initialize() but some things don't call it :-(
    // Doing this so we don't have to keep calling into Hoot core
    if (mgcp.configIn == undefined)
    {
      mgcp.configIn = {};
      mgcp.configIn.OgrAddUuid = hoot.Settings.get('ogr.add.uuid');
      mgcp.configIn.OgrDebugAddfcode = hoot.Settings.get('ogr.debug.addfcode');
      mgcp.configIn.OgrDebugDumptags = hoot.Settings.get('ogr.debug.dumptags');
      mgcp.configIn.ReaderInputFormat = hoot.Settings.get('reader.input.format');

      // Get any changes
      mgcp.toChange = hoot.Settings.get("schema.translation.override");
    }

    // Debug:
    if (mgcp.configIn.OgrDebugDumptags == 'true') translate.debugOutput(attrs,layerName,geometryType,'','In Attrs: ');

    // See if we have an o2s_X layer and try to unpack it
    if (layerName.indexOf('o2s_') > -1)
    {
      tags = translate.unpackText(attrs,'tag');

      // Add some metadata
      if (! tags.uuid)
      {
        if (mgcp.configIn.OgrAddUuid == 'true') tags.uuid = createUuid();
      }

      if (! tags.source) tags.source = 'mgcp:' + layerName.toLowerCase();

      // Debug:
      if (mgcp.configIn.OgrDebugDumptags == 'true')
      {
        translate.debugOutput(tags,layerName,geometryType,'','Out tags: ');
        print('');
      }

      return tags;
    } // End layername = o2s_X

    // Set up the fcode translation rules
    if (mgcp.fcodeLookup == undefined)
    {
      // Order is important:
      // First the MGCPv3 & 4 FCODES, then the common ones. This ensures that the common ones don't
      // stomp on the other ones
      mgcp.rules.fcodeOne2oneV4.push.apply(mgcp.rules.fcodeOne2oneV4,mgcp.rules.fcodeOne2oneInV3);

      fcodeCommon.one2one.forEach( function(item) { if (~mgcp.rules.fcodeList.indexOf(item[1])) mgcp.rules.fcodeOne2oneV4.push(item); });

      mgcp.fcodeLookup = translate.createLookup(mgcp.rules.fcodeOne2oneV4);

      // Segregate the "Output" list from the common list. We use this to try and preserve the tags that give a many-to-one
      // translation to an FCode
      mgcp.fcodeLookupOut = translate.createBackwardsLookup(mgcp.rules.fcodeOne2oneOut);

      // Debug:
      // translate.dumpOne2OneLookup(mgcp.fcodeLookupOut);
    }

    if (mgcp.lookup == undefined)
    {
      // Setup lookup tables to make translation easier

      // Add the MGCPv3.0 specific attributes to the v4.0/common attribute table
      mgcp.rules.one2one.push.apply(mgcp.rules.one2one,mgcp.rules.one2oneIn);

      mgcp.lookup = translate.createLookup(mgcp.rules.one2one);
    }

    if (mgcp.rules.txtBiased == undefined)
    {
      mgcp.rules.txtBiased = {};
      // Add the MGCPv3.0 specific attributes to the v4.0/common attribute table
      for (var i in mgcp.rules.txtBiasedV4) mgcp.rules.txtBiased[i] = mgcp.rules.txtBiasedV4[i];
      for (var i in mgcp.rules.txtBiasedV3) mgcp.rules.txtBiased[i] = mgcp.rules.txtBiasedV3[i];
    }

    if (mgcp.rules.numBiased == undefined)
    {
      mgcp.rules.numBiased = {};
      for (var i in mgcp.rules.numBiasedV4) mgcp.rules.numBiased[i] = mgcp.rules.numBiasedV4[i];
      for (var i in mgcp.rules.numBiasedV3) mgcp.rules.numBiased[i] = mgcp.rules.numBiasedV3[i];
    }

    // Clean out the usless values
    mgcp.cleanAttrs(attrs);

    // Untangle MGCP attributes & OSM tags
    // NOTE: This could get wrapped with an ENV variable so it only gets called during import
    translate.untangleAttributes(attrs,tags,mgcp);

    // Debug:
    if (mgcp.configIn.OgrDebugDumptags == 'true')
    {
      translate.debugOutput(attrs,layerName,geometryType,'','Untangle attrs: ');
      translate.debugOutput(tags,layerName,geometryType,'','Untangle tags: ');
    }

    // pre processing
    mgcp.applyToOsmPreProcessing(attrs, layerName, geometryType);

    // Use the FCODE to add some tags
    if (attrs.F_CODE)
    {
      var ftag = mgcp.fcodeLookup['F_CODE'][attrs.F_CODE];
      if (ftag)
      {
        if (!tags[ftag[0]])
        {
          tags[ftag[0]] = ftag[1];
        }
        else
        {
          // Debug
          hoot.logWarn('Tried to replace: ' + ftag[0] + '=' + tags[ftag[0]] + '  with ' + ftag[1]);
        }
        // Debug: Dump out the tags from the FCODE
        // print('FCODE: ' + attrs.F_CODE + ' tag=' + ftag[0] + '  value=' + ftag[1]);
      }
      else
      {
        hoot.logTrace('Translation for FCODE ' + attrs.F_CODE + ' not found');
      }
    }

    // Make a copy of the input attributes so we can remove them as they get translated. Looking at what
    // isn't used in the translation - this should end up empty
    // not in v8 yet: // var tTags = Object.assign({},tags);
    var notUsedAttrs = (JSON.parse(JSON.stringify(attrs)));
    delete notUsedAttrs.F_CODE;

    // apply the simple number and text biased rules
    // NOTE: We are not using the intList paramater for applySimpleNumBiased when going to OSM
    translate.numToOSM(notUsedAttrs, tags, mgcp.rules.numBiased);
    translate.txtToOSM(notUsedAttrs, tags,  mgcp.rules.txtBiased);

    // one 2 one
    translate.applyOne2One(notUsedAttrs, tags, mgcp.lookup, {'k':'v'},[]);

    // post processing
    mgcp.applyToOsmPostProcessing(attrs, tags, layerName, geometryType);

    // If we are reading from an OGR source, drop all of the output tags with default values
    // This cleans up after the one2one rules since '0' can be a number or an enumerated attribute value
    if (mgcp.configIn.ReaderInputFormat == 'OGR')
    {
      mgcp.dropDefaults(tags);
    }

    // Debug: Add the FCODE to the tags
    if (mgcp.configIn.OgrDebugAddfcode == 'true') tags['raw:debugFcode'] = attrs.F_CODE;

    // Override tag values if appropriate
    translate.overrideValues(tags,mgcp.toChange);

    // Debug:
    if (mgcp.configIn.OgrDebugDumptags == 'true')
    {
      translate.debugOutput(notUsedAttrs,layerName,geometryType,'','Not used: ');
      translate.debugOutput(tags,layerName,geometryType,'','Out tags: ');
      print('');
    }

    return tags;
  }, // End of ToOsm

  // This gets called by translateToOGR and is where the main work gets done
  // We get Tags and return Attrs and a tableName
  toOgr : function(tags, elementType, geometryType)
  {
    var tableName = '';
    var returnData = []; // The array of features to return
    var transMap = {}; // A map of translated attributes
    attrs = {}; // This is the output <GLOBAL>
    attrs.F_CODE = '';

    // Setup config variables. We could do this in initialize() but some things don't call it :-(
    // Doing this so we don't have to keep calling into Hoot core
    if (mgcp.configOut == undefined)
    {
      mgcp.configOut = {};
<<<<<<< HEAD
      mgcp.configOut.OgrAddUuid = config.getOgrAddUuid();
      mgcp.configOut.OgrDebugDumptags = config.getOgrDebugDumptags();
      mgcp.configOut.OgrFormat = config.getOgrOutputFormat();
      mgcp.configOut.OgrNoteExtra = config.getOgrNoteExtra();
      mgcp.configOut.OgrThrowError = config.getOgrThrowError();
      mgcp.configOut.OgrTextFieldNumber = hoot.Settings.get("ogr.text.field.number");
=======
      mgcp.configOut.OgrAddUuid = hoot.Settings.get('ogr.add.uuid');
      mgcp.configOut.OgrDebugDumptags = hoot.Settings.get('ogr.debug.dumptags');
      mgcp.configOut.OgrFormat = hoot.Settings.get('ogr.output.format');
      mgcp.configOut.OgrNoteExtra = hoot.Settings.get('ogr.note.extra');
      mgcp.configOut.OgrThrowError = hoot.Settings.get('ogr.throw.error');
>>>>>>> 417d4b4a

      // Get any changes to OSM tags
      // NOTE: the rest of the config variables will change to this style of assignment soon
      mgcp.toChange = hoot.Settings.get('schema.translation.override');
    }

    // Check if we have a schema. This is a quick way to workout if various lookup tables have been built
    if (mgcp.rawSchema == undefined)
    {
      var tmp_schema = mgcp.getDbSchema();
    }

    // The Nuke Option: If we have a relation, drop the feature and carry on
    if (tags['building:part']) return null;

    // The Nuke Option: "Collections" are groups of different feature types: Point, Area and Line
    // There is no way we can translate these to a single TDS feature
    if (geometryType == 'Collection') return null;

    // Debug:
    if (mgcp.configOut.OgrDebugDumptags == 'true') translate.debugOutput(tags,'',geometryType,elementType,'In tags: ');

    // Set up the fcode translation rules

    if (mgcp.fcodeLookup == undefined)
    {
      // Order is important:
      // Start with the TRD4 specific FCODES and then add the valid MGCP ones from the common list
      fcodeCommon.one2one.forEach( function(item) { if (~mgcp.rules.fcodeList.indexOf(item[1])) mgcp.rules.fcodeOne2oneV4.push(item); });

      mgcp.fcodeLookup = translate.createBackwardsLookup(mgcp.rules.fcodeOne2oneV4);

      // Segregate the "Output" list from the common list. We use this to try and preserve the tags that give a many-to-one
      // translation to an FCode
      mgcp.fcodeLookupOut = translate.createBackwardsLookup(mgcp.rules.fcodeOne2oneOut);

      // Debug
      // translate.dumpOne2OneLookup(mgcp.fcodeLookupOut);
    }

    if (mgcp.lookup == undefined)
    {
      // Add the conversion from MGCPv3.0 attributes to the v4.0/common attribute table
      mgcp.rules.one2one.push.apply(mgcp.rules.one2one,mgcp.rules.one2oneOut);

      mgcp.lookup = translate.createBackwardsLookup(mgcp.rules.one2one);

      // Debug
      // translate.dumpOne2OneLookup(mgcp.lookup);
    }

    // Override values if appropriate
    translate.overrideValues(tags,mgcp.toChange);

    // pre processing
    mgcp.applyToOgrPreProcessing(tags, attrs, geometryType);

    // Make a copy of the input tags so we can remove them as they get translated. What is left is
    // the not used tags
    // not in v8 yet: // var tTags = Object.assign({},tags);
    var notUsedTags = (JSON.parse(JSON.stringify(tags)));

    delete notUsedTags.hoot; // Added by the UI
    // Debug info. We use this in postprocessing via "tags"
    delete notUsedTags['hoot:id'];

    // apply the simple number and text biased rules
    translate.numToOgr(attrs, notUsedTags, mgcp.rules.numBiasedV4,mgcp.rules.intList,transMap);
    translate.txtToOgr(attrs, notUsedTags,  mgcp.rules.txtBiasedV4,transMap);

    // one 2 one
    translate.applyOne2One(notUsedTags, attrs, mgcp.lookup, mgcp.fcodeLookup, transMap, mgcp.fcodeLookupOut);

    // post processing
    // mgcp.applyToOgrPostProcessing(attrs, tableName, geometryType);
    mgcp.applyToOgrPostProcessing(tags, attrs, geometryType, notUsedTags);

    // Set the tablename: [P,A,L]<fcode>
    // tableName = geometryType.toString().substring(0,1) + attrs.F_CODE;
    tableName = geometryType.toString().charAt(0) + attrs.F_CODE;

    // Now check for invalid feature geometry
    // E.g. If the spec says a runway is a polygon and we have a line, throw error and
    // push the feature to the o2s layer

    // Change this back if we need to change the lookup table
    // if (mgcp.rules.layerNameLookup[tableName])
    if (mgcp.rules.layerNameLookup.includes(tableName))
    {
      // Check if we need to return more than one feature
      // NOTE: This returns structure we are going to send back to Hoot:  {attrs: attrs, tableName: 'Name'}
      returnData = mgcp.manyFeatures(geometryType,tags,attrs,transMap);

      // Now go through the features and clean them up
      var gType = geometryType.toString().charAt(0);

      for (var i = 0, fLen = returnData.length; i < fLen; i++)
      {
        returnData[i]['attrs']['FCODE'] = returnData[i]['attrs']['F_CODE'];
        delete returnData[i]['attrs']['F_CODE'];

        // Now make sure that we have a valid feature _before_ trying to validate and jam it into the list of
        // features to return
        var gFcode = gType + returnData[i]['attrs']['FCODE'];

        // Change this back if we need to change the lookup table
        // if (mgcp.rules.layerNameLookup[gFcode.toUpperCase()])
        if (mgcp.rules.layerNameLookup.includes(gFcode.toUpperCase()))
        {
          // Validate attrs: remove all that are not supposed to be part of a feature
          mgcp.validateAttrs(geometryType,returnData[i]['attrs'],notUsedTags,transMap);

          // If we have unused tags, store them
          if (Object.keys(notUsedTags).length > 0 && mgcp.configOut.OgrNoteExtra == 'attribute')
          {
            // var tStr = '<OSM>' + JSON.stringify(notUsedTags) + '</OSM>';
            // returnData[i]['attrs']['TXT'] = translate.appendValue(returnData[i]['attrs']['TXT'],tStr,';');

            var str = JSON.stringify(notUsedTags,Object.keys(notUsedTags).sort());
            if (mgcp.configOut.OgrFormat == 'shp')
            {
              // Split the tags into a maximum of 4 fields, each no greater than 225 char long.
              var tList = translate.packText(notUsedTags,mgcp.configOut.OgrTextFieldNumber,250);
              returnData[i]['attrs']['OSMTAGS'] = tList[1];
              for (var j = 2, tLen = tList.length; j < tLen; j++)
              {
                returnData[i]['attrs']['OSMTAGS' + j] = tList[j];
              }
            }
            else
            {
              returnData[i]['attrs']['OSMTAGS'] = str;
            }
          }
        // Change this back if we need to change the lookup table
          // returnData[i]['tableName'] = mgcp.rules.layerNameLookup[gFcode.toUpperCase()];
          returnData[i]['tableName'] = gFcode.toUpperCase();
        }
        else
        {
          // Debug
          // print('## Skipping: ' + gFcode);
          returnData.splice(i,1);
        }
      } // End returnData loop

      // If we have unused tags, throw them into the "extra" layer
      if (Object.keys(notUsedTags).length > 0 && mgcp.configOut.OgrNoteExtra == 'file')
      {
        var extraFeature = {};
        extraFeature.tags = JSON.stringify(notUsedTags);
        extraFeature.uuid = attrs.UID;

        var extraName = 'extra_' + geometryType.toString().charAt(0);

        returnData.push({attrs: extraFeature, tableName: extraName});
      } // End notUsedTags

      // Look for Review tags and push them to a review layer if found
      if (tags['hoot:review:needs'] == 'yes')
      {
        var reviewAttrs = {};

        // Note: Some of these may be "undefined"
        reviewAttrs.note = tags['hoot:review:note'];
        reviewAttrs.score = tags['hoot:review:score'];
        reviewAttrs.uuid = tags.uuid;
        reviewAttrs.source = tags['hoot:review:source'];

        var reviewTable = 'review_' + geometryType.toString().charAt(0);
        returnData.push({attrs: reviewAttrs, tableName: reviewTable});
      } // End ReviewTags
    } // End else We have a feature
    else // We DON'T have a feature
    {
      // For the UI: Throw an error and die if we don't have a valid feature
      if (mgcp.configOut.OgrThrowError == 'true')
      {
        if (! attrs.F_CODE)
        {
          returnData.push({attrs:{'error':'No Valid Feature Code'}, tableName: ''});
          return returnData;
        }
        else
        {
          //throw new Error(geometryType.toString() + ' geometry is not valid for F_CODE ' + attrs.F_CODE);
          returnData.push({attrs:{'error':geometryType + ' geometry is not valid for ' + attrs.F_CODE + ' in MGCP TRD4'}, tableName: ''});
          return returnData;
        }
      }

      hoot.logTrace('FCODE and Geometry: ' + tableName + ' is not in the schema');

      tableName = 'o2s_' + geometryType.toString().charAt(0);

      // Debug:
      // Dump out what attributes we have converted before they get wiped out
      if (mgcp.configOut.OgrDebugDumptags == 'true') translate.debugOutput(attrs,'',geometryType,elementType,'Converted attrs: ');


      // We want to keep the hoot:id if present
      if (tags['hoot:id']) tags.raw_id = tags['hoot:id'];

      for (var i in tags)
      {
        // Clean out all of the "source:XXX" tags to save space
        if (i.indexOf('source:') !== -1) delete tags[i];
        if (i.indexOf('error:') !== -1) delete tags[i];
        if (i.indexOf('hoot:') !== -1) delete tags[i];
      }

      // Shapefiles can't handle fields > 254 chars
      // If the tags are > 254 char, split into pieces. Not pretty but stops errors
      // A nicer thing would be to arrange the tags until they fit neatly
      if (mgcp.configOut.OgrFormat == 'shp')
      {
        var str = JSON.stringify(tags,Object.keys(tags).sort());
        // Throw a warning that text will get truncated.
        if (str.length > (mgcp.configOut.OgrTextFieldNumber * 253)) hoot.logWarn('o2s tags truncated to fit in available space.');

        attrs = {};
        var tList = translate.packText(tags,mgcp.configOut.OgrTextFieldNumber,253);
        for (var i = 1, tLen = tList.length; i < tLen; i++)
        {
          attrs['tag'+i] = tList[i];
        }
      }
      else
      {
        attrs = {tag1:str};
      }

      returnData.push({attrs: attrs, tableName: tableName});
    } // End We DON'T have a feature

    // Debug:
    if (mgcp.configOut.OgrDebugDumptags == 'true')
    {
      for (var i = 0, fLen = returnData.length; i < fLen; i++)
      {
        print('TableName ' + i + ': ' + returnData[i]['tableName'] + '  FCode: ' + returnData[i]['attrs']['F_CODE'] + '  Geom: ' + geometryType);
        translate.debugOutput(returnData[i]['attrs'],'',geometryType,elementType,'Out attrs: ');
      }
      print('');
    }

    return returnData;

  } // End of toOgr

} // End of mgcp<|MERGE_RESOLUTION|>--- conflicted
+++ resolved
@@ -2430,20 +2430,12 @@
     if (mgcp.configOut == undefined)
     {
       mgcp.configOut = {};
-<<<<<<< HEAD
-      mgcp.configOut.OgrAddUuid = config.getOgrAddUuid();
-      mgcp.configOut.OgrDebugDumptags = config.getOgrDebugDumptags();
-      mgcp.configOut.OgrFormat = config.getOgrOutputFormat();
-      mgcp.configOut.OgrNoteExtra = config.getOgrNoteExtra();
-      mgcp.configOut.OgrThrowError = config.getOgrThrowError();
-      mgcp.configOut.OgrTextFieldNumber = hoot.Settings.get("ogr.text.field.number");
-=======
       mgcp.configOut.OgrAddUuid = hoot.Settings.get('ogr.add.uuid');
       mgcp.configOut.OgrDebugDumptags = hoot.Settings.get('ogr.debug.dumptags');
       mgcp.configOut.OgrFormat = hoot.Settings.get('ogr.output.format');
       mgcp.configOut.OgrNoteExtra = hoot.Settings.get('ogr.note.extra');
       mgcp.configOut.OgrThrowError = hoot.Settings.get('ogr.throw.error');
->>>>>>> 417d4b4a
+      mgcp.configOut.OgrTextFieldNumber = hoot.Settings.get("ogr.text.field.number");
 
       // Get any changes to OSM tags
       // NOTE: the rest of the config variables will change to this style of assignment soon

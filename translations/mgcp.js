--- conflicted
+++ resolved
@@ -2475,12 +2475,6 @@
     // one 2 one
     translate.applyOne2One(notUsedTags, attrs, mgcp.lookup, mgcp.fcodeLookup, transMap);
 
-<<<<<<< HEAD
-if (mgcp.configOut.OgrDebugDumptags == 'true') translate.debugOutput(notUsedTags,'',geometryType,elementType,'After one2one: Not used: ');
-if (mgcp.configOut.OgrDebugDumptags == 'true') translate.debugOutput(attrs,'',geometryType,elementType,'After one2one: Attrs: ');
-
-=======
->>>>>>> 46d26666
     // post processing
     // mgcp.applyToOgrPostProcessing(attrs, tableName, geometryType);
     mgcp.applyToOgrPostProcessing(tags, attrs, geometryType, notUsedTags);

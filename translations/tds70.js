/*
 * This file is part of Hootenanny.
 *
 * Hootenanny is free software: you can redistribute it and/or modify
 * it under the terms of the GNU General Public License as published by
 * the Free Software Foundation, either version 3 of the License, or
 * (at your option) any later version.
 *
 * This program is distributed in the hope that it will be useful,
 * but WITHOUT ANY WARRANTY; without even the implied warranty of
 * MERCHANTABILITY or FITNESS FOR A PARTICULAR PURPOSE.  See the
 * GNU General Public License for more details.
 *
 * You should have received a copy of the GNU General Public License
 * along with this program.  If not, see <http://www.gnu.org/licenses/>.
 *
 * --------------------------------------------------------------------
 *
 * The following copyright notices are generated automatically. If you
 * have a new notice to add, please use the format:
 * " * @copyright Copyright ..."
 * This will properly maintain the copyright information. Maxar
 * copyrights will be updated automatically.
 *
 * @copyright Copyright (C) 2014, 2018, 2019 Maxar (http://www.maxar.com/)
 */

/*
    TDSv70 conversion script
        TDSv70 -> OSM+, and
        OSM+ -> TDSv70

    Based on mgcp/__init__.js script
*/

tds70 = {
  // getDbSchema - Load the standard schema or modify it into the TDS structure.
  getDbSchema: function() {
    tds70.layerNameLookup = {}; // <GLOBAL> Lookup table for converting an FCODE to a layername
    tds70.attrLookup = {}; // <GLOBAL> Lookup table for checking what attrs are in an FCODE

    // Warning: This is <GLOBAL> so we can get access to it from other functions
    tds70.rawSchema = tds70.schema.getDbSchema();

    // Add the Very ESRI specific FCSubtype attribute
    if (config.getOgrEsriFcsubtype() == 'true') tds70.rawSchema = translate.addFCSubtype(tds70.rawSchema);

    // Add empty "extra" feature layers if needed
    if (config.getOgrNoteExtra() == 'file') tds70.rawSchema = translate.addExtraFeature(tds70.rawSchema);

    // Build the TDS fcode/attrs lookup table. Note: This is <GLOBAL>
    tds70.attrLookup = translate.makeAttrLookup(tds70.rawSchema);

    // Debug:
    // print("tds70.attrLookup");
    // translate.dumpLookup(tds70.attrLookup);
    // print("##########");

    // Decide if we are going to use TDS structure or 1 FCODE / File
    // if we DON't want the new structure, just return the tds70.rawSchema
    if (config.getOgrThematicStructure() == 'false')
    {
      // Now build the FCODE/layername lookup table. Note: This is <GLOBAL>
      tds70.layerNameLookup = translate.makeLayerNameLookup(tds70.rawSchema);

      // Add the empty Review layers
      tds70.rawSchema = translate.addReviewFeature(tds70.rawSchema);

      // Now add an o2s[A,L,P] feature to the tds70.rawSchema
      // We can drop features but this is a nice way to see what we would drop
      if (config.getOgrOutputFormat() == 'shp')
      {
        // Add tag1, tag2, tag3 and tag4
        tds70.rawSchema = translate.addEmptyFeature(tds70.rawSchema);
      }
      else
      {
        // Just add tag1
        tds70.rawSchema = translate.addSingleO2sFeature(tds70.rawSchema);
      }

      // Debugging:
      // translate.dumpSchema(tds70.rawSchema);

      return tds70.rawSchema;
    }

    // OK, now we build a new schema
    var newSchema = [];
    var layerName = '';
    var fCode = '';

    // Go through the fcode/layer list, find all of the layers and build a skeleton schema
    // layerList is used to keep track of what we have already seen
    var layerList = [];
    var geomType = '';
    for (var fc in tds70.rules.thematicGroupList)
    {
      layerName = tds70.rules.thematicGroupList[fc];
      if (~layerList.indexOf(layerName)) continue;  // Funky use of ~ instead of '!== -1'
      layerList.push(layerName);

      // Now build a skeleton schema
      if (~layerName.indexOf('Pnt'))
      {
        geomType = 'Point';
      }
      else if (~layerName.indexOf('Srf'))
      {
        geomType = 'Area';
      }
      else
      {
        geomType = 'Line';
      }

      newSchema.push({ name: layerName,
        desc: layerName,
        geom: geomType,
        columns:[]
      });
    } // End fc loop

    // Loop through the old schema and populate the new one
    var newSchemaLen = newSchema.length; // cached as we use this a lot
    for (var os = 0, osLen = tds70.rawSchema.length; os < osLen; os++)
    {
      // The table looks like:
      // 'PGB230':'AeronauticPnt', // AircraftHangar
      // 'AGB230':'AeronauticSrf', // AircraftHangar
      // 'AGB015':'AeronauticSrf', // Apron
      // ....
      // So we add the geometry to the FCODE

      fCode = tds70.rawSchema[os].geom.charAt(0) + tds70.rawSchema[os].fcode;
      layerName = tds70.rules.thematicGroupList[fCode];

      // Loop through the new schema and find the right layer
      for (var ns = 0; ns < newSchemaLen; ns++)
      {
        // If we find the layer, populate it
        if (newSchema[ns].name == layerName)
        {
          // now start adding attrs from the raw schema. This Is Not Pretty

          // Loop through the columns in the OLD schema
          for (var cos = 0, cosLen = tds70.rawSchema[os].columns.length; cos < cosLen; cos++)
          {
            var same = false;
            // Loop through the columns in the NEW schema
            for (var cns = 0, cnsLen = newSchema[ns].columns.length; cns < cnsLen; cns++)
            {
              // If the attribute names match then we can ignore it, unless it is enumerated
              if (tds70.rawSchema[os].columns[cos].name == newSchema[ns].columns[cns].name)
              {
                same = true;
                if (tds70.rawSchema[os].columns[cos].type !== 'enumeration' ) break;

                // Now for some more uglyness....
                // loop through the enumerated values  in the OLD schema
                for (var oen = 0, oenlen = tds70.rawSchema[os].columns[cos].enumerations.length; oen < oenlen; oen++)
                {
                  var esame = false;
                  // Loop through the enumerated values in the NEW schema
                  for (var nen = 0, nenlen = newSchema[ns].columns[cns].enumerations.length; nen < nenlen; nen++)
                  {
                    // If the names match, ignore it
                    if (tds70.rawSchema[os].columns[cos].enumerations[oen].name == newSchema[ns].columns[cns].enumerations[nen].name)
                    {
                      esame = true;
                      break;
                    }
                  } // End nen loop
                  // if the enumerated value isn't in the new list, add it
                  if (!esame)
                  {
                    newSchema[ns].columns[cns].enumerations.push(tds70.rawSchema[os].columns[cos].enumerations[oen]);
                  }
                } // End oen loop
              } // End if enumeration
            } // End nsc loop

            // if the attr isn't in the new schema, add it
            if (!same)
            {
              // Remove the Default Value so we get all Null values on export
              // delete tds70.rawSchema[os].columns[cos].defValue;
              //tds70.rawSchema[os].columns[cos].defValue = undefined;

              newSchema[ns].columns.push(tds70.rawSchema[os].columns[cos]);
            }
          } // End osc loop
        } // End if layerName
      } // End newSchema loop
    } // end tds70.rawSchema loop

    // Create a lookup table of TDS structures attributes.
    tds70.thematicLookup = translate.makeThematicAttrLookup(newSchema);

    // Debug:
    // print("thematicLookup");
    // translate.dumpLookup(tds70.thematicLookup);
    // print('##########');

    // Add the ESRI Feature Dataset name to the schema
    //  newSchema = translate.addFdName(newSchema,'TDS');
    if (config.getOgrEsriFdname() !== '') newSchema = translate.addFdName(newSchema,config.getOgrEsriFdname());

    // Now add the o2s feature to the tds70.rawSchema
    // We can drop features but this is a nice way to see what we would drop
    // NOTE: We add these feature AFTER adding the ESRI Feature Dataset so that they
    // DON'T get put under the Feature Dataset in the output.
    if (config.getOgrOutputFormat() == 'shp')
    {
      // Add tag1, tag2, tag3 and tag4
      newSchema = translate.addEmptyFeature(newSchema);
    }
    else
    {
      // Just add tag1
      newSchema = translate.addSingleO2sFeature(newSchema);
    }

    // Add the empty Review layers
    newSchema = translate.addReviewFeature(newSchema);

    // Debug:
    // print('New Schema:');
    // translate.dumpSchema(newSchema);
    // print('##########');

    return newSchema;

  }, // End getDbSchema

  // validateAttrs: Clean up the supplied attr list by dropping anything that should not be part of the
  //                feature, checking values and populateing the OTH field.
  validateAttrs: function(geometryType,attrs,notUsed,transMap) {
    // First, use the lookup table to quickly drop all attributes that are not part of the feature.
    // This is quicker than going through the Schema due to the way the Schema is arranged
    var attrList = tds70.attrLookup[geometryType.toString().charAt(0) + attrs.F_CODE];

    var othList = {};

    if (attrs.OTH)
    {
      othList = translate.parseOTH(attrs.OTH); // Unpack the OTH field
      delete attrs.OTH;
    }

    if (attrList != undefined)
    {
      for (var val in attrs)
      {
        if (attrList.indexOf(val) == -1)
        {
          if (val in othList)
          {
            //Debug:
            // print('Validate: Dropping OTH: ' + val + '  (' + othList[val] + ')');
            delete othList[val];
          }

          if (val in transMap)
          {
            notUsed[transMap[val][1]] = transMap[val][2];
            hoot.logDebug('Validate: Re-Adding ' + transMap[val][1] + ' = ' + transMap[val][2] + ' to notUsed');
          }

          hoot.logDebug('Validate: Dropping ' + val + ' = ' + attrs[val] + ' from ' + attrs.F_CODE);
          delete attrs[val];
          // Since we deleted the attribute, Skip the text check
          continue;
        }

        // Now check the length of the text fields
        // We need more info from the customer about this: What to do if it is too long
        if (val in tds70.rules.txtLength)
        {
          if (attrs[val].length > tds70.rules.txtLength[val])
          {
            // First try splitting the attribute and grabbing the first value
            var tStr = attrs[val].split(';');
            if (tStr[0].length <= tds70.rules.txtLength[val])
            {
              attrs[val] = tStr[0];
            }
            else
            {
              hoot.logDebug('Validate: Attribute ' + val + ' is ' + attrs[val].length + ' characters long. Truncating to ' + tds70.rules.txtLength[val] + ' characters.');
              // Still too long. Chop to the maximum length.
              attrs[val] = tStr[0].substring(0,tds70.rules.txtLength[val]);
            }
          } // End text attr length > max length
        } // End in txtLength
      } // End attrs loop
    }
    else
    {
      hoot.logDebug('Validate: No attrList for ' + attrs.F_CODE + ' ' + geometryType);
    } // End Drop attrs

    // Repack the OTH field
    if (Object.keys(othList).length > 0)
    {
      attrs.OTH = translate.packOTH(othList);
      // Debug:
      // print('New OTH: ' + attrs.OTH);
    }

    // No quick and easy way to do this unless we build yet another lookup table
    var feature = {};

    for (var i=0, sLen = tds70.rawSchema.length; i < sLen; i++)
    {
      if (tds70.rawSchema[i].fcode == attrs.F_CODE && tds70.rawSchema[i].geom == geometryType)
      {
        // print('Got Feature:' + tds70.rawSchema[i].name);
        feature = tds70.rawSchema[i];
        break;
      }
    }

    // Now validate the Enumerated values
    for (var i=0, cLen = feature['columns'].length; i < cLen; i++)
    {
      // Skip non enumeratied attributes
      if (feature.columns[i].type !== 'enumeration') continue;

      var enumName = feature.columns[i].name;

      // Skip stuff that is missing and will end up as a default value
      if (!(attrs[enumName])) continue;

      var attrValue = attrs[enumName];
      var enumList = feature.columns[i].enumerations;
      var enumValueList = [];

      // Pull all of the values out of the enumerated list to make life easier
      for (var j=0, elen = enumList.length; j < elen; j++) enumValueList.push(enumList[j].value);

      // If we DONT have the value in the list, add it to the OTH or MEMO field
      if (enumValueList.indexOf(attrValue) == -1)
      {
        var othVal = '(' + enumName + ':' + attrValue + ')';

        // No "Other" value. Push to the Memo field
        if (enumValueList.indexOf('999') == -1)
        {
          // Set the offending enumerated value to the default value
          attrs[enumName] = feature.columns[i].defValue;

          hoot.logDebug('Validate: Enumerated Value: ' + attrValue + ' not found in ' + enumName + ' Setting ' + enumName + ' to its default value (' + feature.columns[i].defValue + ')');

          attrs.ZI006_MEM = translate.appendValue(attrs.ZI006_MEM,othVal,';');
        }
        else
        {
          // Set the offending enumerated value to the "other" value
          attrs[enumName] = '999';

          hoot.logDebug('Validate: Enumerated Value: ' + attrValue + ' not found in ' + enumName + ' Setting OTH and ' + enumName + ' to Other (999)');

          attrs.OTH = translate.appendValue(attrs.OTH,othVal,' ');
        }

      } // End attrValue in enumList

    } // End Validate Enumerations

  }, // End validateAttrs


<<<<<<< HEAD
  // validateTDSAttrs - Clean up the TDS format attrs.  This sets all of the extra attrs to be "undefined"
  validateTDSAttrs: function(gFcode, attrs) {
    var tdsAttrList = tdsAttrLookup[tds70.rules.thematicGroupList[gFcode]];
    var AttrList = tds70.AttrLookup[gFcode];
=======
  // validateThematicAttrs - Clean up the TDS format attrs.  This sets all of the extra attrs to be "undefined"
  validateThematicAttrs: function(gFcode, attrs) {
    var tdsAttrList = tds70.thematicLookup[tds70.rules.thematicGroupList[gFcode]];
    var attrList = tds70.attrLookup[gFcode];
>>>>>>> f4876164

    for (var i = 0, len = tdsAttrList.length; i < len; i++)
    {
      if (attrList.indexOf(tdsAttrList[i]) == -1) attrs[tdsAttrList[i]] = undefined;
      //if (attrList.indexOf(tdsAttrList[i]) == -1) attrs[tdsAttrList[i]] = null;
    }
  }, // End validateThematicAttrs


  // Sort out if we need to return more than one feature.
  // This is generally for Roads, Railways, bridges, tunnels etc.
  manyFeatures: function(geometryType, tags, attrs,transMap)
  {
    // Add the first feature to the structure that we return
    var returnData = [{attrs:attrs, tableName:''}];

    // Quit early if we don't need to check anything. We are only looking at linework
    if (geometryType !== 'Line') return returnData;
print('Many: Start');
    // Only looking at roads & railways with something else tacked on
    if (!(tags.highway || tags.railway)) return returnData;
  print('Many: After railway');

    // Check the list of secondary/tertiary etc features
    // Need to think about: tags.covered
    if (!(tags.bridge || tags.tunnel || tags.embankment || tags.cutting || tags.ford)) return returnData;
  print('Many: After bridge tunnel');

    // We are going to make another feature so copy tags and trash the UUID so it gets a new one
    var newFeatures = [];
    var newAttributes = {};
    var nTags = JSON.parse(JSON.stringify(tags));
    delete nTags.uuid;
    delete nTags['hoot:id'];

    // Now drop the tags that made the FCODE
    switch(attrs.F_CODE)
    {
    case 'AN010': // Railway
    case 'AN050': // Railway Sidetrack
      delete nTags.railway;
      newAttributes.TRS = '12'; // Transport Type = Railway
      break;

    case 'AP010': // Cart Track
    case 'AP030': // Road
    case 'AP050': // Trail
      switch (nTags.highway)
      {
      case 'pedestrian':
      case 'footway':
      case 'steps':
      case 'path':
      case 'bridleway':
        newAttributes.TRS = '9'; // Transport Type = Pedestrian
        break;

      default:
        newAttributes.TRS = '13'; // Transport Type = Road
      }
      delete nTags.highway;
      break;

    case 'AQ040': // Bridge
      delete nTags.bridge;
      newAttributes.SBB = '1001'; // Supported By Bridge Span = True
      break;

    case 'AQ130': // Tunnel
      delete nTags.tunnel;
      newAttributes.CWT = '1001'; // Contained Within Tunnel = True
      break;

    case 'BH070': // Ford
      delete nTags.ford;
      break;

    case 'DB070': // Cutting
      delete nTags.cutting;
      break;

    case 'DB090': // Embankment
      delete nTags.embankment;
      break;

    default:
      // Debug
      hoot.logWarn('ManyFeatures: Should get to here');
    } // end switch

    // Now make new features based on what tags are left
    if (nTags.railway)
    {
      newFeatures.push({attrs: JSON.parse(JSON.stringify(newAttributes)), tags: JSON.parse(JSON.stringify(nTags))});
      delete nTags.railway;
    }

    if (nTags.highway)
    {
      if (nTags.highway == 'track') newAttributes.TRS = '3'; // Cart Track TRS = Automotive
      newFeatures.push({attrs: JSON.parse(JSON.stringify(newAttributes)), tags: JSON.parse(JSON.stringify(nTags))});
      delete nTags.highway;
    }

    if (nTags.cutting)
    {
      newAttributes.F_CODE = 'DB070';
      newFeatures.push({attrs: JSON.parse(JSON.stringify(newAttributes)), tags: JSON.parse(JSON.stringify(nTags))});
      delete nTags.cutting;
    }

    if (nTags.bridge)
    {
      newAttributes.F_CODE = 'AQ040';
      newFeatures.push({attrs: JSON.parse(JSON.stringify(newAttributes)), tags: JSON.parse(JSON.stringify(nTags))});
      delete nTags.bridge;
    }

    if (nTags.tunnel)
    {
      newAttributes.F_CODE = 'AQ130';
      newFeatures.push({attrs: JSON.parse(JSON.stringify(newAttributes)), tags: JSON.parse(JSON.stringify(nTags))});
      delete nTags.tunnel;
    }

    if (nTags.ford)
    {
      newAttributes.F_CODE = 'BH070';
      newFeatures.push({attrs: JSON.parse(JSON.stringify(newAttributes)), tags: JSON.parse(JSON.stringify(nTags))});
      delete nTags.ford;
    }

    if (nTags.embankment)
    {
      newAttributes.F_CODE = 'DB090';
      newFeatures.push({attrs: JSON.parse(JSON.stringify(newAttributes)), tags: JSON.parse(JSON.stringify(nTags))});
      delete nTags.embankment;
    }

    // Need to think about this
    // if (nTags.covered)
    // {
    //   newAttributes.F_CODE = 'AQ151'; // Arcade
    //   newFeatures.push({attrs: JSON.parse(JSON.stringify(newAttributes)), tags: JSON.parse(JSON.stringify(nTags))});
    //   delete nTags.covered;
    // }

    // Loop through the new features and process them.
    for (var i = 0, nFeat = newFeatures.length; i < nFeat; i++)
    {
      // pre processing
      tds70.applyToOgrPreProcessing(newFeatures[i]['tags'], newFeatures[i]['attrs'], geometryType);

      // apply the simple number and text biased rules
      // Note: These are BACKWARD, not forward!
      translate.numToOgr(newFeatures[i]['attrs'], newFeatures[i]['tags'], tds70.rules.numBiased,tds70.rules.intList,transMap);
      translate.txtToOgr(newFeatures[i]['attrs'], newFeatures[i]['tags'], tds70.rules.txtBiased,transMap);

      // one 2 one - we call the version that knows about OTH fields
      translate.applyTdsOne2One(newFeatures[i]['tags'], newFeatures[i]['attrs'], tds70.lookup, tds70.fcodeLookup,transMap);

      // post processing
      tds70.applyToOgrPostProcessing(newFeatures[i]['tags'], newFeatures[i]['attrs'], geometryType, {});

      returnData.push({attrs: newFeatures[i]['attrs'],tableName: ''});
    }

    return returnData;
  }, // End manyFeatures

  // Doesn't do much but saves typing the same code out a few times in the to TDS Pre Processing
  // NOTE if these are points, we drop the railway/highway tags since we can't make transport features out of these
  fixTransType : function(tags,geometry)
  {
    if (tags.railway)
    {
      tags['transport:type'] = 'railway';
      if (geometry == 'Point') delete tags.railway;
    }
    else if (tags.highway && ['path','pedestrian','steps','trail'].indexOf(tags.highway) > -1)
    {
      tags['transport:type'] = 'pedestrian';
      if (geometry == 'Point') delete tags.highway;
    }
    else if (tags.highway)
    {
      tags['transport:type'] = 'road';
      if (geometry == 'Point') delete tags.highway;
    }
  },

  // Clean up the attributes
  cleanAttrs : function (attrs)
  {
    // Drop the FCSUBTYPE since we don't use it
    delete attrs.FCSUBTYPE;

    // Backward compatibility
    if (attrs.AEI)
    {
      attrs.image_id = attrs.AEI;
      delete attrs.AEI;
    }

    // Drop the mosaic tag if we don't have an image id
    if (attrs.image_id == 'No Information') delete attrs.img_mosaic;

    // List of data values to drop/ignore
    var ignoreList = { '-999999.0':1,'-999999':1,'noinformation':1 };

    // List of attributes that can't have '0' as a value
    var noZeroList = ['BNF','DZC','LC1','LC2','LC3','LC4','LTN','NOS','NPL','VST','WD1','WD2','WT2','ZI016_WD1'];

    // This is a handy loop. We use it to:
    // 1) Remove all of the "No Information" and -999999 fields
    // 2) Convert all of the Attrs to uppercase - if needed
    for (var col in attrs)
    {
      // slightly ugly but we would like to account for: 'No Information','noInformation' etc
      // First, push to lowercase
      var attrValue = attrs[col].toString().toLowerCase();

      // Get rid of the spaces in the text
      attrValue = attrValue.replace(/\s/g, '');

      // Wipe out the useless values
      if (attrs[col] == '' || attrs[col] == ' ' || attrValue in ignoreList || attrs[col] in ignoreList)
      {
        delete attrs[col]; // debug: Comment this out to leave all of the No Info stuff in for testing
        continue;
      }

      // Remove attributes with '0' values if they can't be '0'
      if (noZeroList.indexOf(col) > -1 && attrs[col] == '0')
      {
        delete attrs[col];
        continue;
      }

      // Now see if we need to swap attr names
      if (col in tds70.rules.swapListIn)
      {
        // print('Swapped: ' + tds70.rules.swapListIn[i]); // debug
        attrs[tds70.rules.swapListIn[col]] = attrs[col];
        delete attrs[col];
        continue;
      }

    } // End in attrs loop

    // Drop all of the XXX Closure default values IFF the associated attributes are
    // not set.
    // Doing this after the main cleaning loop so all of the -999999 values are
    // already gone and we can just check for existance.

    for (var i in tds70.rules.closureList)
    {
      if (attrs[i])
      {
        if (attrs[tds70.rules.closureList[i][0]] || attrs[tds70.rules.closureList[i][1]])
        {
          continue;
        }
        else
        {
          delete attrs[i];
        }
      }
    } // End closureList
  }, // End cleanAttrrs

  // #####################################################################################################
  // ##### Start of the xxToOsmxx Block #####
  applyToOsmPreProcessing: function(attrs, layerName, geometryType)
  {
    // Tag retired
    if (tags.controlling_authority)
    {
      tags.operator = tags.controlling_authority;
      delete tags.controlling_authority;
    }

    // Now find an F_CODE
    if (attrs.F_CODE)
    {
      // Drop the the "Not Found" F_CODE. This is from the UI
      if (attrs.F_CODE == 'Not found') delete attrs.F_CODE;
    }
    else if (attrs.FCODE)
    {
      attrs.F_CODE = attrs.FCODE;
      delete attrs.FCODE;
    }
    else
    {
      // Time to find an FCODE based on the filename
      // Funky but it makes life easier
      var llayerName = layerName.toString().toLowerCase();

      for (var row in tds70.rules.fCodeMap)
      {
        for (var val in tds70.rules.fCodeMap[row][1])
        {
          if (llayerName.match(tds70.rules.fCodeMap[row][1][val]))
          {
            attrs.F_CODE = tds70.rules.fCodeMap[row][0];
            break;
          }
        }
      }
    } // End of Find an FCode

  }, // End of applyToOsmPreProcessing


  // #####################################################################################################
  applyToOsmPostProcessing : function (attrs, tags, layerName, geometryType)
  {
    // Unpack the ZI006_MEM field
    if (tags.note)
    {
      var tObj = translate.unpackMemo(tags.note);

      if (tObj.tags !== '')
      {
        var tTags = JSON.parse(tObj.tags);
        for (i in tTags)
        {
          // Debug
          // print('Memo: Add: ' + i + ' = ' + tTags[i]);
          if (tags[tTags[i]]) hoot.logWarn('Unpacking ZI006_MEM, overwriting ' + i + ' = ' + tags[i] + '  with ' + tTags[i]);
          tags[i] = tTags[i];
        }
        // Now check if this is a synonym etc. If so, remove the other tag.
        if (i in tds70.fcodeLookupOut) // tag -> FCODE table
        {
          if (tags[i] in tds70.fcodeLookupOut[i])
          {
            var row = tds70.fcodeLookupOut[i][tags[i]];

            // Now find the "real" tag that comes frm the FCode
            if (row[1] in tds70.fcodeLookup['F_CODE'])
            {
              var row2 = tds70.fcodeLookup['F_CODE'][row[1]];
              // If the tags match, delete it
              if (tags[row2[0]] && (tags[row2[0]] == row2[1]))
              {
                delete tags[row2[0]];
              }
            }
          }
        }
      }

      if (tObj.text && tObj.text !== '')
      {
        tags.note = tObj.text;
      }
      else
      {
        delete tags.note;
      }
    } // End process tags.note



    // Roads
    if (attrs.F_CODE == 'AP030' || attrs.F_CODE == 'AQ075') // Road & Ice Road
    {
      // Set a Default: "It is a road but we don't know what it is"
      tags.highway = 'road';

      // Top level
      if (tags['ref:road:type'] == 'motorway' || tags['ref:road:class'] == 'national_motorway')
      {
        tags.highway = 'motorway';
      }
      else if (tags['ref:road:type'] == 'limited_access_motorway')
      {
        tags.highway = 'trunk';
      }
      else if (tags['ref:road:class'] == 'primary')
      {
        tags.highway = 'primary';
      }
      else if (tags['ref:road:class'] == 'secondary')
      {
        tags.highway = 'secondary';
      }
      else if (tags['ref:road:class'] == 'local')
      {
        if (tags['ref:road:type'] == 'road') // RTY=3
        {
          tags.highway = 'tertiary';
        }
        else
        {
          tags.highway = 'unclassified';
        }
      }
      else if (tags['ref:road:type'] == 'pedestrian')
      {
        tags.highway = 'pedestrian';
      }
      else if (tags['ref:road:type'] == 'road') // RTY=3
      {
        tags.highway = 'tertiary';
      }
      else if (tags['ref:road:type'] == 'street') // RTY=4
      {
        tags.highway = 'unclassified';
      }
      // Other should get picked up by the OTH field
      else if (tags['ref:road:type'] == 'other')
      {
        tags.highway = 'road';
      }
    } // End if AP030


    // New TDSv61 Attribute - ROR (Road Interchange Ramp)
    if (tags.highway && tags.interchange_ramp == 'yes')
    {
      var roadList = ['motorway','trunk','primary','secondary','tertiary'];
      if (roadList.indexOf(tags.highway) !== -1) tags.highway = tags.highway + '_link';
    }

    // Add the LayerName to the source
    if ((! tags.source) && layerName !== '') tags.source = 'tdsv70:' + layerName.toLowerCase();

    // If we have a UFI, store it. Some of the MAAX data has a LINK_ID instead of a UFI
    if (attrs.UFI)
    {
      tags.uuid = '{' + attrs['UFI'].toString().toLowerCase() + '}';
    }
    else
    {
      tags.uuid = createUuid();
    }


    if (tds70.osmPostRules == undefined)
    {
      // ##############
      // A "new" way of specifying rules. Jason came up with this while playing around with NodeJs
      //
      // Rules format:  ["test expression","output result"];
      // Note: t = tags, a = attrs and attrs can only be on the RHS
      var rulesList = [
        ['t.barrier == "dragons_teeth" && !(t.tank_trap)','t.barrier = "tank_trap"; t.tank_trap = "dragons_teeth"'],
        ['t["bridge:movable"] && t["bridge:movable"] !== "no" && t["bridge:movable"] !== "unknown"','t.bridge = "movable"'],
        ['t.navigationaid && !(t.aeroway)','t.aeroway = "navigationaid"'],
        ['t.amenity == "stop" && t["transport:type"] == "bus"','t.highway = "bus_stop"'],
        ['t.diplomatic && !(t.amenity)','t.amenity = "embassy"'],
        ['t.boundary == "protected_area" && !(t.protect_class)','t.protect_class = "4"'],
        ['t.bunker_type && !(t.military)','t.military = "bunker"'],
        ['t.defensive','t.man_made = "tower";t["tower:type"] = "defensive"'],
        ['t.cable =="yes" && t["cable:type"] == "power"',' t.power = "line"; delete t.cable; delete t["cable:type"]'],
        ['t.control_tower == "yes" && t.use == "air_traffic_control"','t["tower:type"] = "observation"'],
        ['t.crossing == "tank"','t.highway = "crossing"'],
        ['t.desert_surface','t.surface = t.desert_surface; delete t.desert_surface'],
        ['t.dock && !(t.waterway)','t.waterway = "dock"'],
        ['t.drive_in == "yes"','t.amenity = "cinema"'],
        // ["t['generator:source']","t.power = 'generator'"],
        ['t["glacier:type"] == "icecap" && t.natural == "glacier"','delete t.natural'],
        ['t.golf == "driving_range" && !(t.leisure)','t.leisure = "golf_course"'],
        ['t.historic == "castle" && !(t.ruins) && !(t.building)','t.building = "yes"'],
        //["t.in_tunnel == 'yes' && !(t.tunnel)","t.tunnel = 'yes'; delete t.in_tunnel"],
        ['(t.landuse == "built_up_area" || t.place == "settlement") && t.building','t["settlement:type"] = t.building; delete t.building'],
        ['t.leisure == "stadium"','t.building = "yes"'],
        ['t["material:vertical"]','t.material = t["material:vertical"]; delete t["material:vertical"]'],
        ['t["monitoring:weather"] == "yes"','t.man_made = "monitoring_station"'],
        ['t.natural =="spring" && t["spring:type"] == "spring"','delete t["spring:type"]'],
        //["t.on_bridge == 'yes' && !(t.bridge)","t.bridge = 'yes'; delete t.on_bridge"],
        ['t.public_transport == "station" && t["transport:type"] == "railway"','t.railway = "station"'],
        ['t.public_transport == "station" && t["transport:type"] == "bus"','t.bus = "yes"'],
        ['t.product && t.man_made == "storage_tank"','t.content = t.product; delete t.product'],
        ['t.protect_class && !(t.boundary)','t.boundary = "protected_area"'],
        ['t.pylon =="yes" && t["cable:type"] == "cableway"',' t.aerialway = "pylon"'],
        ['t.pylon =="yes" && t["cable:type"] == "power"',' t.power = "tower"'],
        ['t.sidetrack && !(t.railway)','t.railway = "rail"'],
        ['t.sidetrack && !(t.service)','t.service = "siding"'],
        ['t.social_facility','t.amenity = "social_facility"; t["social_facility:for"] = t.social_facility; t.social_facility = "shelter"'],
        ['t["theatre:type"] && !(t.amenity)','t.amenity = "theatre"'],
        ['t["tower:material"]','t.material = t["tower:material"]; delete t["tower:material"]'],
        ['t["tower:type"] && !(t.man_made)','t.man_made = "tower"'],
        ['t.use == "islamic_prayer_hall" && !(t.amenity)','t.amenity = "place_of_worship"'],
        ['t.water || t.landuse == "basin"','t.natural = "water"'],
        ['t.wetland && !(t.natural)','t.natural = "wetland"'],
        ['t["width:minimum_traveled_way"] && !(t.width)','t.width = t["width:minimum_traveled_way"]']
      ];

      tds70.osmPostRules = translate.buildComplexRules(rulesList);
    }

    // translate.applyComplexRules(tags,attrs,tds70.osmPostRules);
    // Pulling this out of translate
    for (var i = 0, rLen = tds70.osmPostRules.length; i < rLen; i++)
    {
      if (tds70.osmPostRules[i][0](tags)) tds70.osmPostRules[i][1](tags,attrs);
    }

    // ##############

    // Road & Railway Crossings
    // Road/Rail = crossing
    // Road + Rail = level_crossing
    if (tags.crossing_point)
    {
      if (tags['transport:type'] == 'railway')
      {
        tags.railway = 'crossing';

        if (tags['transport:type:2'] == 'road') tags.railway = 'level_crossing';
      }
      else if (tags['transport:type'] == 'road')
      {
        if (tags['transport:type:2'] == 'railway')
        {
          tags.railway = 'level_crossing';
        }
        else
        {
          tags.highway = 'crossing';
        }
      }
    } // End crossing_point


    // Add a building tag to Buildings and Fortified Buildings if we don't have one
    // We can't do this in the funky rules function as it uses "attrs" _and_ "tags"
    if (attrs.F_CODE == 'AH055' && !(tags.building)) tags.building = 'bunker';

    if (attrs.F_CODE == 'AL013' && !(tags.building)) tags.building = 'yes';

    // Fix the building 'use' tag. If the building has a 'use' and no specific building tag. Give it one
    if (tags.building == 'yes' && tags.use)
    {
      if ((tags.use.indexOf('manufacturing') > -1) || (tags.use.indexOf('processing') > -1))
      {
        tags.building = 'industrial';
      }
      // NOTE: Shops have been rempved from "use"
      // Sort out shops
      // else if (hoot.OsmSchema.getTagVertex("shop=" + tags.use).name != "shop=*")
      // {
      //    hoot.warn(hoot.OsmSchema.getTagVertex("shop=" + tags.use));
      //    hoot.warn(hoot.OsmSchema.isAncestor("shop=" + tags.use, "shop"));
      //    hoot.warn(tags.use);
      //    tags.shop = tags.use;
      //    delete tags.use;
      // }

    } // End building & use tags

    // Education:
    if (tags['isced:level'] || tags.use == 'education')
    {
      if (tags.building == 'yes')
      {
        tags.building = 'school';
      }
      else if (tags.facility)
      {
        tags.amenity = 'school';
      }
    }

    if (tags.use == 'vocational_education')
    {
      if (tags.building == 'yes')
      {
        tags.building = 'college';
      }
      else if (tags.facility)
      {
        tags.amenity = 'college';
      }
    }

    // A facility is an area. Therefore "use" becomes "amenity". "Building" becomes "landuse"
    if (tags.facility && tags.use)
    {
      if ((tags.use.indexOf('manufacturing') > -1) || (tags.use.indexOf('processing') > -1))
      {
        tags.man_made = 'works';
      }
    }

    // Additional rules for particular FCODE's
    switch (attrs.F_CODE)
    {
    case undefined: // Break early if no value. Should not get here.....
      break;

    case 'AA054': // Non-water Well
      if (tags.product)
      {
        tags.substance = tags.product;
        delete tags.product;

        var petroleum = ['gas','liquefied_petroleum_gas_(lpg)','petroleum','coalbed_methane','natural_gas_condensate'];
        if (petroleum.indexOf(tags.substance) > -1) tags.man_made = 'petroleum_well';
      }
      break;

    case 'AF040': // Crane
        if (tags['transport:type'] == 'railway' && !(tags.railway))
        {
          tags.railway = 'rail';
          delete tags['transport:type'];
        }
        if (tags['transport:type'] == 'road' && !(tags.highway))
        {
          tags.highway = 'road';
          delete tags['transport:type'];
        }
      break;

    // Fix up landuse tags
    case 'AL020':
      switch (tags.use) // Fixup the landuse tags
      {
      case undefined: // Break early if no value
        break;

      case 'commercial':
        tags.landuse = 'commercial';
        delete tags.use;
        break;

      case 'industrial':
        tags.landuse = 'industrial';
        delete tags.use;
        break;

      case 'residential':
        tags.landuse = 'residential';
        delete tags.use;
        break;
      } // End switch
      break;

    // Fix oil/gas/petroleum fields
    case 'AA052':
      tags.landuse = 'industrial';

      switch (tags.product)
      {
      case undefined:
        break;

      case 'gas':
        tags.industrial = 'gas';
        break;

      case 'petroleum':
        tags.industrial = 'oil';
        break;
      }
      break;

      // Add defaults for common features
    case 'AP020':
      if (! tags.junction) tags.junction = 'yes';
      break;

    case 'AQ040':
      if (! tags.bridge) tags.bridge = 'yes';
      break;

    case 'BH140':
      if (! tags.waterway) tags.waterway = 'river';
      break;

      // Tidal Water
    case 'BA040':
      tags.natural = 'water';
      break;

      // BH082 - Inland Water
    case 'BH082':
      // This leaves us with just "natural=water"
      if (tags.water == 'undifferentiated_water_body') delete tags.water;
      break;

    // EC015 - Forest
    case 'EC015':
      if (geometryType == 'Line')
      {
        delete tags.landuse; // Default EC015 translation
        tags.natural = 'tree_row';
      }
      break;
    } // End switch F_CODE

    // Fix up lifestyle tags.
    // This needs to be expanded to handle all of the options.
    //      ['PCF','1','condition','construction'], // Construction
    //      ['PCF','2','condition','functional'], // Intact in spec, using for MGCP compatibility
    //      ['PCF','3','condition','abandoned'], // Unmaintained in spec
    //      ['PCF','4','condition','damaged'], // Damaged
    //      ['PCF','5','condition','dismantled'], // Dismantled
    //      ['PCF','6','condition','destroyed'], // Destroyed
    if (tags.condition)
    {
      if (tags.condition == 'construction')
      {
        // if (tags.highway && attrs.F_CODE == 'AP030')
        if (tags.highway)
        {
          tags.construction = tags.highway;
          tags.highway = 'construction';
          delete tags.condition;
        }
        else if (tags.railway)
        {
          tags.construction = tags.railway;
          tags.railway = 'construction';
          delete tags.condition;
        }
      } // End Construction

    } // End Condition tags

    // Not sure about adding a Highway tag to this.
    // if (attrs.F_CODE == 'AQ040' && !(tags.highway)) tags.highway = 'yes';

    // Denominations without religions - from ZI037_REL which has some denominations as religions
    if (tags.denomination)
    {
      switch (tags.denomination)
      {
      case 'roman_catholic':
      case 'orthodox':
      case 'protestant':
      case 'chaldean_catholic':
      case 'nestorian': // Not sure about this
        tags.religion = 'christian';
        break;

      case 'shia':
      case 'sunni':
        tags.religion = 'muslim';
        break;
      } // End switch
    }

    // Religious buildings: Church, Pagoda, Temple etc
    if (attrs.ZI037_REL && tags.amenity !== 'place_of_worship')
    {
      tags.amenity = 'place_of_worship';
    }

    // Fords and Roads
    // Putting this on hold
    // if (attrs.F_CODE == 'BH070' && !(tags.highway)) tags.highway = 'road';
    // if ('ford' in tags && !(tags.highway)) tags.highway = 'road';

    // Fix up areas
    // The thought is: If Hoot thinks it's an area but OSM doesn't think it's an area, make it an area.
    if (geometryType == 'Area' && ! translate.isOsmArea(tags))
    {
      // Debug
      // print('Adding area=yes');
      tags.area = 'yes';
    }

    // Fix the ZI020_GE4X Values
    var ge4meta = ['addr:country','addr:country:second','addr:country:third','addr:country:fourth'];

    for (var i=0, iLen=ge4meta.length; i < iLen; i++)
    {
      if (tags[ge4meta[i]])
      {
        var country = translate.findCountryCode('c2',tags[ge4meta[i]]);
        if (country !== '')
        {
          tags[ge4meta[i]] = country;
        }
        else
        {
          hoot.logWarn('Dropping invalid ' + ge4meta[i] + ' value: ' + tags[ge4meta[i]]);
          delete tags[ge4meta[i]];
        }
      }
    } // End for GE4 loop

  }, // End of applyToOsmPostProcessing

  // ##### End of the xxToOsmxx Block #####

  // #####################################################################################################

  // ##### Start of the xxToOgrxx Block #####

  applyToOgrPreProcessing: function(tags, attrs, geometryType)
  {
    // Remove Hoot assigned tags for the source of the data
    delete tags['source:ingest:datetime'];
    delete tags.area;
    delete tags['error:circular'];
    delete tags['hoot:status'];

    // If we use ogr2osm, the GDAL driver jams any tag it doesn't know about into an "other_tags" tag.
    // We need to unpack this before we can do anything.
    // Adding this because we might not be reading from OSM
    if (tags.other_tags)
    {
      var tList = tags.other_tags.toString().replace(/\\/g,'').replace(/\"/g,'"').split('","');

      delete tags.other_tags;

      for (var val in tList)
      {
        vList = tList[val].split('"=>"');

        tags[vList[0].replace('"','')] = vList[1].replace('"','');

        // Debug
        // print('val: ' + tList[val] + '  vList[0] = ' + vList[0] + '  vList[1] = ' + vList[1]);
      }
    }

    // Initial cleanup
    for (var i in tags)
    {
      // Remove empty tags
      if (tags[i] == '')
      {
        delete tags[i];
        continue;
      }

      // Convert "abandoned:XXX" and "disused:XXX"features
      if ((i.indexOf('abandoned:') == 0) || (i.indexOf('disused:') == 0))
      {
        var tTag = i.replace('abandoned:','').replace('disused:','');
        tags[tTag] = tags[i];
        tags.condition = 'abandoned';
        delete tags[i];
        continue;
      }

      // Convert "construction:XXX" features
      if (i.indexOf('construction:') == 0)
      {
        var tTag = i.replace('construction:','');
        tags[tTag] = tags[i];
        tags.condition = 'construction';
        delete tags[i];
        continue;
      }

    } // End Cleanup loop

    // Lifecycle tags
    var cycleList = {'highway':'road','bridge':'yes','railway':'rail','building':'yes'};
    for (var typ in cycleList)
    {
      switch (tags[typ])
      {
      case undefined: // Break early if no value
        break;

      case 'construction':
        if (tags.construction)
        {
          tags[typ] = tags.construction;
          delete tags.construction;
        }
        else
        {
          tags[typ] = cycleList[typ];
        }
        tags.condition = 'construction';
        break;

      case 'proposed':
        if (tags.proposed)
        {
          tags[typ] = tags.proposed;
          delete tags.proposed;
        }
        else
        {
          tags[typ] = cycleList[typ];
        }
        tags.condition = 'proposed';
        break;

      case 'abandoned':
      case 'disused':
        tags[typ] = cycleList[typ];
        tags.condition = 'abandoned';
        break;

      case 'destroyed':
        tags[typ] = cycleList[typ];
        tags.condition = 'destroyed';
        break;

      case 'demolished':
        tags[typ] = cycleList[typ];
        tags.condition = 'dismantled';
        break;
      }
    } // End cycleList

    if (tds70.tdsPreRules == undefined)
    {
      // See ToOsmPostProcessing for more details about rulesList.
      var rulesList = [
        ['t.amenity == "bus_station"','t.public_transport = "station"; t["transport:type"] = "bus"'],
        ['t.amenity == "marketplace"  && !(t.building)','t.facility = "yes"'],
        ['t.barrier == "tank_trap" && t.tank_trap == "dragons_teeth"','t.barrier = "dragons_teeth"; delete t.tank_trap'],
        ['t.communication == "line"','t["cable:type"] = "communication"'],
        ['t.content && !(t.product)','t.product = t.content; delete t.content'],
        ['t.control_tower && t.man_made == "tower"','delete t.man_made'],
        ['t.crossing == "tank" && t.highway == "crossing"','delete t.highway'],
        ['t.diplomatic && t.amenity == "embassy"','delete t.amenity'],
        ['t.dock && t.waterway == "dock"','delete t.waterway'],
        ['t.golf == "driving_range" && t.leisure == "golf_course"','delete t.leisure'],
        ['t.highway == "bus_stop"','t["transport:type"] = "bus"'],
        ['t.highway == "crossing"','t["transport:type"] = "road";a.F_CODE = "AQ062"; delete t.highway'],
        ['t.highway == "give-way"','a.F_CODE = "AQ062"'],
        ['t.highway == "mini_roundabout"','t.junction = "roundabout"'],
        ['t.highway == "steps"','t.highway = "footway"'],
        ['t.highway == "stop"','a.F_CODE = "AQ062"'],
        ['t.historic == "castle" && t.building','delete t.building'],
        ['t.historic == "castle" && t.ruins == "yes"','t.condition = "destroyed"; delete t.ruins'],
        ['t.landcover == "snowfield" || t.landcover == "ice-field"','a.F_CODE = "BJ100"'],
        ['t.landuse == "farmland" && t.crop == "fruit_tree"','t.landuse = "orchard"'],
        ['t.landuse == "railway" && t["railway:yard"] == "marshalling_yard"','a.F_CODE = "AN060"'],
        ['t.landuse == "reservoir"','t.water = "reservoir"; delete t.landuse'],
        ['t.landuse == "scrub"','t.natural = "scrub"; delete t.landuse'],
        ['t.leisure == "recreation_ground"','t.landuse = "recreation_ground"; delete t.leisure'],
        ['t.leisure == "sports_centre"','t.facility = "yes"; t.use = "recreation"; delete t.leisure'],
        ['t.leisure == "stadium" && t.building','delete t.building'],
        ['t.launch_pad','delete t.launch_pad; t.aeroway="launchpad"'],
        ['t.man_made && t.building == "yes"','delete t.building'],
        ['t.man_made == "embankment"','t.embankment = "yes"; delete t.man_made'],
        ['t.man_made == "launch_pad"','delete t.man_made; t.aeroway="launchpad"'],
        ['t.median == "yes"','t.is_divided = "yes"'],
        ['t.military == "barracks"','t.use = "dormitory"'],
        ["t.military == 'bunker' && t.building == 'bunker'","delete t.building"],
        ['t.natural == "desert" && t.surface','t.desert_surface = t.surface; delete t.surface'],
        ['t.natural == "sinkhole"','a.F_CODE = "BH145"; t["water:sink:type"] = "sinkhole"; delete t.natural'],
        ['t.natural == "spring" && !(t["spring:type"])','t["spring:type"] = "spring"'],
        ['t.natural == "wood"','t.landuse = "forest"; delete t.natural'],
        ['t.power == "pole"','t["cable:type"] = "power"; t["tower:shape"] = "pole"'],
        ['t.power == "tower"','t["cable:type"] = "power"; t.pylon = "yes"; delete t.power'],
        ['t.power == "line"','t["cable:type"] = "power"; t.cable = "yes"; delete t.power'],
        ['t.power == "generator"','t.use = "power_generation"; a.F_CODE = "AL013"'],
        ['t.rapids == "yes"','t.waterway = "rapids"; delete t.rapids'],
        ['t.railway == "station"','t.public_transport = "station";  t["transport:type"] = "railway"'],
        ['t.railway == "level_crossing"','t["transport:type"] = "railway";t["transport:type:2"] = "road"; a.F_CODE = "AQ062"; delete t.railway'],
        ['t.railway == "crossing"','t["transport:type"] = "railway"; a.F_CODE = "AQ062"; delete t.railway'],
        ['t.resource','t.raw_material = t.resource; delete t.resource'],
        ['t.route == "road" && !(t.highway)','t.highway = "road"; delete t.route'],
        ['(t.shop || t.office) && !(t.facility) && !(t.building)','a.F_CODE = "AL013"'],
        ['t.social_facility == "shelter"','t.social_facility = t["social_facility:for"]; delete t.amenity; delete t["social_facility:for"]'],
        ['t["tower:type"] == "minaret" && t.man_made == "tower"','delete t.man_made'],
        ['t.tunnel == "building_passage"','t.tunnel = "yes"'],
        ['t.use == "islamic_prayer_hall" && t.amenity == "place_of_worship"','delete t.amenity'],
        ['t.wetland && t.natural == "wetland"','delete t.natural'],
        ['t.water == "river"','t.waterway = "river"'],
        ['t.waterway == "riverbank"','t.waterway = "river"'],
        ['t.waterway == "vanishing_point" && t["water:sink:type"] == "sinkhole"','t.natural = "sinkhole"; delete t.waterway; delete t["water:sink:type"]']
      ];

      tds70.tdsPreRules = translate.buildComplexRules(rulesList);
    }

    // Apply the rulesList.
    // translate.applyComplexRules(tags,attrs,tds70.tdsPreRules);
    // Pulling this out of translate
    for (var i = 0, rLen = tds70.tdsPreRules.length; i < rLen; i++)
    {
      if (tds70.tdsPreRules[i][0](tags)) tds70.tdsPreRules[i][1](tags,attrs);
    }

    // Fix Keeps and Martello Towers
    if (tags.defensive)
    {
      tags.military = 'bunker';
      delete tags['tower:type'];
      delete tags.man_made;
    }

    // Cranes
    if (tags.man_made == 'crane')
    {
      attrs.F_CODE = 'AF040'; // Crane
      if (tags.railway) tags['transport:type'] = 'railway';
      if (tags.highway) tags['transport:type'] = 'road';
    } // End Cranes

    // Fix up OSM 'walls' around facilities
    if ((tags.barrier == 'wall' || tags.barrier == 'fence') && geometryType == 'Area')
    {
      if (tags.landuse == 'military' || tags.military)
      {
        attrs.F_CODE = 'SU001'; // Military Installation
      }
      else
      {
        attrs.F_CODE = 'AL010'; // Facility
      }

      delete tags.barrier; // Take away the walls...
    }

    // Railways and other features
    if (tags.building == 'yes' && tags.railway == 'rail')
    {
      delete tags.railway;
      attrs.FFN = '490'; // Railway Transport
    }

    // Area Embankments can't be transportation features as well.
    if (tags.embankment == 'yes' && geometryType == 'Area')
    {
      // Hot sure if we should delete highway features as well. Have not seen any in the data so far.
      delete tags.railway;
    }

    // VERY data specific...
    if (tags.covered == 'arcade' && tags.railway) attrs.F_CODE = 'AN010'; // Railway

    // Some tags imply that they are buildings but don't actually say so.
    // Most of these are taken from raw OSM and the OSM Wiki
    // Not sure if the list of amenities that ARE buildings is shorter than the list of ones that
    // are not buildings.
    // Taking "place_of_worship" out of this and making it a building
    var notBuildingList = [
      'artwork','atm','bbq','bench','bicycle_parking','bicycle_rental','biergarten','boat_sharing','car_sharing',
      'charging_station','clock','compressed_air','dog_bin','dog_waste_bin','drinking_water','emergency_phone',
      'ferry_terminal','fire_hydrant','fountain','game_feeding','grass_strip','grit_bin','hunting_stand','hydrant',
      'life_ring','loading_dock','nameplate','park','parking','parking_entrance','parking_space','picnic_table',
      'post_box','recycling','street_light','swimming_pool','taxi','trailer_park','tricycle_station','vending_machine',
      'waste_basket','waste_disposal','water','water_point','watering_place','yes',
      'fuel' // NOTE: Fuel goes to a different F_CODE
    ]; // End notBuildingList

    if (!(tags.facility) && tags.amenity && !(tags.building) && (notBuildingList.indexOf(tags.amenity) == -1)) attrs.F_CODE = 'AL013';

    // going out on a limb and processing OSM specific tags:
    // - Building == a thing,
    // - Amenity == The area around a thing
    // Note: amenity=place_of_worship is a special case. It _should_ have an associated building tag
    var facilityList = {
      'school':'850','university':'855','college':'857','hospital':'860'
    };

    if (tags.amenity in facilityList)
    {
      if (geometryType == 'Area')
      {
        attrs.F_CODE = 'AL010'; // Facility
      }
      else
      {
        // Make sure we don't turn point facilities into buildings
        if (!(tags.facility = 'yes'))
        {
          // Debug
          // print('Making a building: ' + tags.facility);
          attrs.F_CODE = 'AL013'; // Building
        }
      }

      // If we don't have a Feature Function then assign one.
      if (!(attrs.FFN))
      {
        attrs.FFN = facilityList[tags.amenity];
        // Debug
        // print('PreDropped: amenity = ' + tags.amenity);
        delete tags.amenity;
      }
    }

    // Adding a custom rule for malls to override the rules above.
    // All of the other "shops" are buildings
    if (tags.shop == 'mall') attrs.F_CODE = 'AG030';

    // Churches etc
    if (tags.building && ! tags.amenity)
    {
      var how = [ 'church','chapel','cathedral','mosque','pagoda','shrine','temple',
        'synagogue','tabernacle','stupa'];
      if (how.indexOf(tags.building) > -1)
      {
        tags.amenity = 'place_of_worship';
      }

      var rc = [ 'mission','religious_community','seminary','convent','monastry',
        'noviciate','hermitage','retrest','marabout'];
      if (rc.indexOf(tags.building) > -1)
      {
        tags.use = 'religious_activities';
      }
    }

    if (tags.water == 'tidal')
    {
      tags.tidal = 'yes';
      delete tags.water;
    }

    // Sort out tidal features
    if (tags.tidal && (tags.water || tags.waterway))
    {
      if (tags.tidal == 'yes') attrs.TID = '1001'; // Tidal
      if (tags.tidal == 'no') attrs.TID = '1000'; // non-Tidal

      // Ignore other options
      delete tags.tidal;
    }

    // Fix up water features from OSM
    if (tags.natural == 'water' && !(tags.water || tags.waterway))
    {
      if (tags.tidal == 'yes')
      {
        attrs.F_CODE = 'BA040';
      }
      else if (geometryType =='Line')
      {
        tags.waterway = 'river';
        attrs.F_CODE = 'BH140';
      }
      else
      {
        tags.water = 'undifferentiated_water_body';
        attrs.F_CODE = 'BH082';
      }
    }

    // Cutlines/Cleared Ways & Highways
    // This might need a cleanup
    if (tags.man_made == 'cutline' && tags.highway)
    {
      if (geometryType == 'Area')
      {
        // Keep the cutline/cleared way
        attrs.F_CODE = 'EC040';

        if (tags.memo)
        {
          tags.memo = tags.memo + ';highway:' + tags.highway;
        }
        else
        {
          tags.memo = 'highway:' + tags.highway;
        }

        delete tags.highway;
      }
      else
      {
        // Drop the cutline/cleared way
        delete tags.man_made;

        if (tags.memo)
        {
          tags.memo = tags.memo + ';cleared_way:yes';
        }
        else
        {
          tags.memo = 'cleared_way:yes';
        }
      }
    }

    // Fix up landuse & AL020
    switch (tags.landuse)
    {
    case undefined: // Break early if no value
      break;

    case 'brownfield':
      tags.landuse = 'built_up_area';
      tags.condition = 'destroyed';
      break;

    case 'commercial':
    case 'retail':
      tags.use = 'commercial';
      tags.landuse = 'built_up_area';
      break;

    case 'construction':
      tags.condition = 'construction';
      tags.landuse = 'built_up_area';
      break;

    case 'farm':
    case 'allotments':
      tags.landuse = 'farmland';
      break;

    case 'farmyard': // NOTE: This is different to farm.
      tags.facility = 'yes';
      tags.use = 'agriculture';
      delete tags.landuse;
      break;

    case 'grass':
      tags.natural = 'grassland';
      tags['grassland:type'] = 'grassland';
      delete tags.landuse;
      break;

    case 'industrial': // Deconflict with AA052 Hydrocarbons Field
      switch (tags.industrial)
      {
      case undefined: // Built up Area
        tags.use = 'industrial';
        tags.landuse = 'built_up_area';
        break;

      case 'oil':
        tags.product = 'petroleum';
        tags.industrial = 'hydrocarbons_field';
        delete tags.landuse;
        break;

      case 'gas':
        tags.product = 'gas';
        tags.industrial = 'hydrocarbons_field';
        delete tags.landuse;
        break;
      }
      break;

    case 'military':
      tags.military = 'installation';
      delete tags.landuse;
      break;

    case 'meadow':
      tags.natural = 'grassland';
      tags['grassland:type'] = 'meadow';
      delete tags.landuse;
      break;

    case 'residential':
      tags.use = 'residential';
      tags.landuse = 'built_up_area';
      break;

    } // End switch landuse

    // Places, localities and regions
    if (tags.place)
    {
      switch (tags.place)
      {
      case 'city':
      case 'town':
      case 'suburb':
      case 'neighbourhood':
      case 'quarter':
      case 'village':
        if (geometryType == 'Point')
        {
          attrs.F_CODE = 'AL020'; // Built Up Area
          delete tags.place;
        }
        break;

      case 'hamlet':
      case 'isolated_dwelling':
        attrs.F_CODE = 'AL105'; // Settlement
        delete tags.place;
        break;

      case 'populated':
      case 'state':
      case 'county':
      case 'region':
      case 'locality':
      case 'municipality':
      case 'borough':
      case 'unknown':
        attrs.F_CODE = 'ZD045'; // Annotated Location
        if (tags.memo)
        {
          tags.memo = tags.memo + ';annotation:' + tags.place;
        }
        else
        {
          tags.memo = 'annotation:' + tags.place;
        }
        delete tags.place;
        break;

      case 'island':
      case 'islet':
        // If we have a coastline around an Island, decide if we are going make an Island
        // or a Coastline
        if (tags.natural == 'coastline')
        {
          if (geometryType == 'Line')
          {
            attrs.F_CODE = 'BA010'; // Land/Water Boundary - Line
            delete tags.place;
          }
          else
          {
            // NOTE: Islands can be Points or Areas
            attrs.F_CODE = 'BA030'; // Island
            delete tags.natural;
          }
        }
        break;
      } // End switch
    }

    // Bridges & Roads.  If we have an area or a line everything is fine.
    // If we have a point, we need to make sure that it becomes a bridge, not a road.
    if (tags.bridge && geometryType =='Point') attrs.F_CODE = 'AQ040';

    // Railway sidetracks
    if (tags.service == 'siding' || tags.service == 'spur' || tags.service == 'passing' || tags.service == 'crossover')
    {
      tags.sidetrack = 'yes';
      delete tags.railway;
    }

    // Movable Bridges
    if (tags.bridge == 'movable')
    {
      if (! tags['bridge:movable'])
      {
        	tags['bridge:movable'] = 'unknown';
      }
      tags.bridge = 'yes';
      attrs.F_CODE = 'AQ040';
    }

    // Viaducts
    if (tags.bridge == 'viaduct')
    {
      tags.bridge = 'yes';
      tags.note = translate.appendValue(tags.note,'Viaduct',';');
    }

    // Fix road junctions.
    // TDS has junctions as points. If we can make the feature into a road, railway or bridge then we will
    // If not, it should go to the o2s layer
    if (tags.junction && geometryType !== 'Point')
    {
      if (tags.highway || tags.bridge || tags.railway)
      {
        delete tags.junction;
      }
    } // End AP020 not Point

    // Railway Crossings.
    if (tags.railway == 'crossing_box')
    {
      // Push this to Crossing but try and keep the tags
      attrs.F_CODE = 'AQ062'; // Crossing
    }

    // Cables
    if (tags.man_made == 'submarine_cable')
    {
      delete tags.man_made;
      tags.cable = 'yes';
      tags.location = 'underwater';
    }

    // "service = parking_aisle" is actually the road between rows of car spaces.
    // If this is a line: make it into a road - the default
    // If this is an area: make it into a car park.
    if (tags.service == 'parking_aisle' && geometryType == 'Area')
    {
      delete tags.highway;
      delete tags.service;
      attrs.F_CODE = 'AQ140'; // Vehicle lot / car park
    }

    // Tree rows are a special case for EC015
    if (tags.natural == 'tree_row' && geometryType == 'Line')
    {
      attrs.F_CODE = 'EC015'; // Forest
      delete tags.natural;
    }

    // Now use the lookup table to find an FCODE. This is here to stop clashes with the
    // standard one2one rules
    if (!(attrs.F_CODE) && tds70.fcodeLookup)
    {
      for (var col in tags)
      {
        var value = tags[col];
        if (col in tds70.fcodeLookup && (value in tds70.fcodeLookup[col]))
        {
          var row = tds70.fcodeLookup[col][value];
          attrs.F_CODE = row[1];
        }
        else if (col in tds70.fcodeLookupOut && (value in tds70.fcodeLookupOut[col]))
        {
          var row = tds70.fcodeLookupOut[col][value];
          attrs.F_CODE = row[1];
        }
      }
    } // End find F_CODE

    // If we still don't have an FCODE, try looking for individual elements
    if (!attrs.F_CODE)
    {
      var fcodeMap = {
        'highway':'AP030','railway':'AN010','building':'AL013','ford':'BH070',
        'waterway':'BH140','bridge':'AQ040','railway:in_road':'AN010',
        'barrier':'AP040','tourism':'AL013','junction':'AP020',
        'mine:access':'AA010','cutting':'DB070','tomb':'AL036',
        'shop':'AL015','office':'AL015'
      };

      for (var i in fcodeMap)
      {
        if (i in tags)
        {
          attrs.F_CODE = fcodeMap[i];
          break;
        }
      }
    }

    // Sort out PYM vs ZI032_PYM vs MCC vs VCM - Ugly
    var pymList = [ 'AL110','AL241','AQ055','AQ110','AT042'];

    var vcmList = [ 'AA040','AC020','AD010','AD025','AD030','AD041','AD050','AF010',
      'AF020','AF021','AF030','AF040','AF070','AH055','AJ050','AJ051',
      'AJ080','AJ085','AL010','AL013','AL019','AL080','AM011','AM020',
      'AM030','AM070','AN076','AQ040','AQ045','AQ060','AQ116','BC050',
      'BD115','BI010','BI050','GB230' ];

    if (tags.material)
    {
      if (pymList.indexOf(attrs.F_CODE) !== -1)
      {
        tags['tower:material'] = tags.material;
        delete tags.material;
      }
      else if (vcmList.indexOf(attrs.F_CODE) !== -1)
      {
        tags['material:vertical'] = tags.material;
        delete tags.material;
      }
    }

    // Protected areas have two attributes that need sorting out
    if (tags.protection_object == 'habitat' || tags.protection_object == 'breeding_ground')
    {
      delete tags.protect_class;
    }

    // Split link roads. TDSv61 now has an attribute for this
    //        if (tags.highway && (tags['highway'].indexOf('_link') !== -1))
    //        {
    //            tags.highway = tags['highway'].replace('_link','');
    //            tags.interchange_ramp = 'yes';
    //        }


    // Sort out "construction" etc
    // This gets ugly due to the mix of construction, highway & railway
    //             ["t.highway == 'construction' && t.construction","t.highway = t.construction; t.condition = 'construction'; delete t.construction"],
    //             ["t.railway == 'construction' && t.construction","t.railway = t.construction; t.condition = 'construction'; delete t.construction"],
    //             ["t.highway == 'construction' && !(t.construction)","t.highway = 'road'; t.condition = 'construction'"],
    //             ["t.railway == 'construction' && !(t.construction)","t.railway = 'rail'; t.condition = 'construction'"],
    if (tags.highway == 'construction' || tags.railway == 'construction')
    {
      if (tags.construction)
      {
        tags.condition = 'construction';
        if (tags.railway)
        {
          tags.railway = tags.construction;
        }
        else
        {
          tags.highway = tags.construction;
        }
        delete tags.construction;
      }
      else
      {
        tags.condition = 'construction';
        if (tags.railway)
        {
          tags.railway = 'rail';
        }
        else
        {
          tags.highway = 'road';
        }
      }
    } // End Highway & Railway construction

    // Embankments & Railways
    if (tags.embankment == 'yes' && geometryType == 'Area')
    {
      delete tags.railway;
    }

    // Now set the relative levels and transportation types for various features
    if (tags.highway || tags.railway)
    {
      if (tags.bridge && tags.bridge !== 'no')
      {
        tds70.fixTransType(tags,geometryType);
        tags.location = 'surface';
        tags.layer = '1';
        tags.on_bridge = 'yes';
      }

      if (tags.tunnel && tags.tunnel !== 'no')
      {
        tds70.fixTransType(tags,geometryType);
        // tags.layer = '-1';
        tags.in_tunnel = 'yes';
      }

      if (tags.embankment && tags.embankment !== 'no')
      {
        tds70.fixTransType(tags,geometryType);
        tags.layer = '1';
      }

      if (tags.cutting && tags.cutting !== 'no')
      {
        tds70.fixTransType(tags,geometryType);
        tags.layer = '-1';
      }

      if (tags.ford && tags.ford !== 'no')
      {
        tds70.fixTransType(tags,geometryType);
        tags.location = 'on_waterbody_bottom';
      }

    } // End if highway || railway

    // Debug
    // for (var i in tags) print('End PreProc Tags: ' + i + ': :' + tags[i] + ':');
    // Tag changed

    if (tags.vertical_obstruction_identifier)
    {
      tags['aeroway:obstruction'] = tags.vertical_obstruction_identifier;
      delete tags.vertical_obstruction_identifier;
    }

    // Railway loading things
    if (tags.railway == 'loading')
    {
      if (tags.facility == 'gantry_crane')
      {
        delete tags.railway;
        delete tags.facility;
        attrs.F_CODE = 'AF040'; // Crane
        tags['crane:type'] = 'bridge';
      }

      if (tags.facility == 'container_terminal')
      {
        delete tags.railway;
        delete tags.facility;
        attrs.F_CODE = 'AL010'; // Facility
        attrs.FFN = '480'; // Transportation
      }
    } // End loading


    switch (tags.man_made)
    {
    case undefined: // Break early if no value
      break;

    case 'reservoir_covered':
      delete tags.man_made;
      attrs.F_CODE = 'AM070'; // Storage Tank
      tags.product = 'water';
      break;

    case 'gasometer':
      delete tags.man_made;
      attrs.F_CODE = 'AM070'; // Storage Tank
      tags.product = 'gas';
      break;
    }

    // Stop some Religion tags from stomping on Denomination tags
    if (tags.religion && tags.denomination)
    {
      if (tags.religion == 'christian' || tags.religion == 'muslim')
      {
        switch (tags.denomination)
        {
        case 'roman_catholic':
        case 'orthodox':
        case 'protestant':
        case 'chaldean_catholic':
        case 'nestorian': // Not sure about this
        case 'shia':
        case 'sunni':
          delete tags.religion;
          break;
        } // End switch
      }
    } // End if religion & denomination

    // Names. Sometimes we don't have a name but we do have language ones
    if (!tags.name) translate.swapName(tags);

    // Handle retired country tags
    var ge4meta = {
      'is_in:country_code':'addr:country',
      'country_code:second':'addr:country:second',
      'country_code:third':'addr:country:third',
      'country_code:fourth':'addr:country:fourth'};

    for (var i in ge4meta)
    {
      if (tags[i])
      {
        tags[ge4meta[i]] = tags[i];
        delete tags[i];
      }
    }

    if (tags['is_in:country'] && !tags['addr:country'])
    {
      tags['addr:country'] = tags['is_in:country'];
      delete tags['is_in:country'];
    }

    // Product vs substance vs resource.  Sigh...
    if (!tags.product)
    {
      if (tags.substance)
      {
        tags.product = tags.substance;
        delete tags.substance;
      }
      else if (tags.resource)
      {
        tags.product = tags.resource;
        delete tags.resource;
      }
    }

  }, // End applyToOgrPreProcessing

  // #####################################################################################################

  applyToOgrPostProcessing : function (tags, attrs, geometryType, notUsedTags)
  {
    // Shoreline Construction (BB081) covers a lot of features
    if (attrs.PWC) attrs.F_CODE = 'BB081';

    // Inland Water Body (BH082) also covers a lot of features
    if (attrs.IWT && !(attrs.F_CODE)) attrs.F_CODE = 'BH082';

    // The follwing bit of ugly code is to account for the specs haveing two different attributes
    // with similar names and roughly the same attributes. Bleah!
    if (tds70.rules.swapListOut[attrs.F_CODE])
    {
      for (var i in tds70.rules.swapListOut[attrs.F_CODE])
      {
        if (i in attrs)
        {
          attrs[tds70.rules.swapListOut[attrs.F_CODE][i]] = attrs[i];
          delete attrs[i];
        }
      }
    }

    // Sort out the UUID
    if (attrs.UFI)
    {
      var str = attrs['UFI'].split(';');
      attrs.UFI = str[0].replace('{','').replace('}','');
    }
    else if (tags['hoot:id'])
    {
      attrs.UFI = 'raw_id:' + tags['hoot:id'];
    }
    else
    {
      attrs.UFI = createUuid().replace('{','').replace('}','');
    }

    // Add Weather Restrictions to transportation features
    if (['AP010','AP030','AP050'].indexOf(attrs.FCODE > -1) && !attrs.ZI016_WTC )
    {
      switch (tags.highway)
      {
      case 'motorway':
      case 'motorway_link':
      case 'trunk':
      case 'trunk_link':
      case 'primary':
      case 'primary_link':
      case 'secondary':
      case 'secondary_link':
      case 'tertiary':
      case 'tertiary_link':
      case 'residential':
      case 'unclassified':
        attrs.ZI016_WTC = '1'; // All weather
        break;

      case 'track':
        attrs.ZI016_WTC = '4'; // Limited All-weather
        break;

      case 'path':
        attrs.ZI016_WTC = '2'; // Fair Weather
        break;
      }

      // Use the road surface to possibly override the classification.
      // We are assumeing that unpaved roads are Fair Weather only
      switch (attrs.ZI016_ROC)
      {
      case undefined: // Break early if no value
        break;

      case '1': // Unimproved
        attrs.ZI016_WTC = '2'; // Fair Weather
        break;

      case '2': // Stabilized Earth
      case '4': // Gravel
        attrs.ZI016_WTC = '4'; // Limited All-weather
        break;

      case '17': // Ice
      case '18': // Snow
        attrs.ZI016_WTC = '3'; // Winter Only
        break;

      case '999': // Other
        attrs.ZI016_WTC = '-999999'; // No Information
        break;

      default:
        attrs.ZI016_WTC = '1'; // All Weather
      }
    }

    // Custom Road rules
    // - Fix the "highway=" stuff that cant be done in the one2one rules
    if (attrs.F_CODE == 'AP030' || attrs.F_CODE == 'AQ075') // Road & Ice Road
    {
      // If we havent fixed up the road type/class, have a go with the
      // highway tag.
      if (!attrs.RTY && !attrs.RIN_ROI)
      {
        switch (tags.highway)
        {
        case 'motorway':
        case 'motorway_link':
          attrs.RIN_ROI = '2'; // National Motorway
          attrs.RTY = '1'; // Motorway
          break;

        case 'trunk':
        case 'trunk_link':
          attrs.RIN_ROI = '3'; // National/Primary
          attrs.RTY = '2'; // Limited Access Motorway
          break;

        case 'primary':
        case 'primary_link':
          attrs.RIN_ROI = '3'; // National
          attrs.RTY = '3'; // road: Road outside a BUA
          break;

        case 'secondary':
        case 'secondary_link':
          attrs.RIN_ROI = '4'; // Secondary
          attrs.RTY = '3'; // road: Road outside a BUA
          break;

        case 'tertiary':
        case 'tertiary_link':
          attrs.RIN_ROI = '5'; // Local
          attrs.RTY = '3'; // road: Road outside a BUA
          break;

        case 'residential':
        case 'unclassified':
        case 'pedestrian':
        case 'service':
          attrs.RIN_ROI = '5'; // Local
          attrs.RTY = '4'; // street: Road inside a BUA
          break;

        case 'road':
          attrs.RIN_ROI = '5'; // Local. Customer requested this translation value
          attrs.RTY = '-999999'; // No Information
        } // End tags.highway switch

      } // End ROI & RIN_ROI

      // Use the Width to populate the Minimum Travelled Way Width - Customer requested
      if (attrs.WID && !(attrs.ZI016_WD1))
      {
        attrs.ZI016_WD1 = attrs.WID;
        delete attrs.WID;
      }

      // Private Access roads - Customer requested
      if (tags.access == 'private' && !(attrs.CAA))
      {
        attrs.CAA = '3';
        delete notUsedTags.access;
      }

      // Fix up RLE
      // If Vertical Relative Location != Surface && Not on a Bridge, Relative Level == NA
      if ((attrs.LOC && attrs.LOC !== '44') && (attrs.SBB && attrs.SBB == '1000')) attrs.RLE = '998';

      // Road condition
      if (!attrs.PCF) attrs.PCF = '2'; // Intact
    } // End AP030 || AQ075

    // RLE vs LOC: Need to deconflict this for various features.
    // This is the list of features that can be "Above Surface". Other features use RLE (Relative Level) instead.
    if (attrs.LOC == '45' && (['AT005','AQ113','BH065','BH110'].indexOf(attrs.TRS) == -1))
    {
      attrs.RLE = '2'; // Raised above surface
      attrs.LOC = '44'; // On Surface
    }

    // Clean up Cart Track attributes
    if (attrs.F_CODE == 'AP010')
    {
      if (attrs.TRS && attrs.TRS == '13') attrs.TRS = '3';

      if (attrs.TRS && (['3','4','6','11','21','22','999'].indexOf(attrs.TRS) == -1))
      {
        var othVal = '(TRS:' + attrs.TRS + ')';
        attrs.OTH = translate.appendValue(attrs.OTH,othVal,' ');
        attrs.TRS = '999';

      }
    }

    // Fix HGT and LMC to keep GAIT happy
    // If things have a height greater than 46m, tags them as being a "Navigation Landmark"
    if (attrs.HGT > 46 && !(attrs.LMC)) attrs.LMC = '1001';

    // Alt_Name:  AL020 Built Up Area & ZD070 Water Measurement Location are the _ONLY_ features in TDS
    // that have a secondary name.
    if (attrs.ZI005_FNA2 && (attrs.F_CODE !== 'AL020' && attrs.F_CODE !== 'ZD070'))
    {
      // We were going to push the Alt Name onto the end of the standard name field - ZI005_FNA
      // but this causes problems so until the customer gives us more direction, we are going to drop it.
      // attrs.ZI005_FNA = translate.appendValue(attrs.ZI005_FNA,attrs.ZI005_FNA2,';');
      delete attrs.ZI005_FNA2;
    }

    // Alt_Name2:  ZD070 Water Measurement Location is the _ONLY_ feature in TDS that has a
    // third name.
    if (attrs.ZI005_FNA3 && attrs.F_CODE !== 'ZD070')
    {
      // We were going to push the Alt Name onto the end of the standard name field - ZI005_FNA
      // but this causes problems so until the customer gives us more direction, we are going to drop it.
      // attrs.ZI005_FNA = translate.appendValue(attrs.ZI005_FNA,attrs.ZI005_FNA2,';');
      delete attrs.ZI005_FNA3;
    }

    // The ZI001_SDV (source date time) field can only be 20 characters long. When we conflate features,
    // we concatenate the tag values for this field.
    // We are getting guidance from the customer on what value they would like in this field:
    // * The earliest date/time,
    // * The first on in the list
    // * etc
    //
    // Until we get an answer, we are going to take the first value in the list.
    if (attrs.ZI001_SDV)
    {
      attrs.ZI001_SDV = translate.chopDateTime(attrs.ZI001_SDV);
    }

    // Fix the ZI020_GE4X Values
    // NOTE: This is the opposite to what is done in the toOSM post processing
    var ge4attr = ['ZI020_GE4','ZI020_GE42','ZI020_GE43','ZI020_GE44'];
    for (var i=0, iLen=ge4attr.length; i < iLen; i++)
    {
      if (attrs[ge4attr[i]])
      {
        // First, try the 2char country code
        var urn = translate.convertCountryCode('c2','urn',attrs[ge4attr[i]]);

        // If nothing, try searching all of the fields to get a match
        if (urn == '') urn = translate.findCountryCode('urn',attrs[ge4attr[i]]);

        if (urn !== '')
        {
          attrs[ge4attr[i]] = urn;
        }
        else
        {
          hoot.logWarn('Dropping invalid ' + ge4attr[i] + ' value: ' + attrs[ge4attr[i]]);
          delete attrs[ge4attr[i]];
        }
      }
    } // End for GE4 loop

    // Fix ZI001_SDV
    // NOTE: We are going to override the normal source:datetime with what we get from JOSM
    if (notUsedTags['source.imagery.datetime'])
    {
      attrs.ZI001_SDV = notUsedTags['source.imagery.datetime'];
      delete notUsedTags['source.imagery.datetime'];
    }

    // Amusement Parks
    if (attrs.F_CODE == 'AK030' && !(attrs.FFN))
    {
      attrs.FFN = '921'; // Recreation
    }

    // Wetlands
    // Normally, these go to Marsh
    switch(tags.wetland)
    {
    case undefined: // Break early if no value
      break;

    case 'mangrove':
      attrs.F_CODE = 'ED020'; // Swamp
      attrs.VSP = '19'; // Mangrove
      break;
    } // End Wetlands

    // Now try using tags from Taginfo
    if (!attrs.ZI001_SDV)
    {
      if (tags['source:date'])
      {
        attrs.ZI001_SDV = tags['source:date'];
        // delete notUsedTags['source:date'];
      }
      else if (tags['source:geometry:date'])
      {
        attrs.ZI001_SDV = tags['source:geometry:date'];
        // delete notUsedTags['source:geometry:date'];
      }
    }

    // Add imagery tags
    if (!attrs.ZI001_SRT)
    {
      // Not sure if this should be a default
      attrs.ZI001_SRT == 'openSource';

      if (notUsedTags['source:imagery']) attrs.ZI001_SRT = 'imageryUnspecified';

      // This should have already been removed from notUsedTags
      if (tags['source.imagery:sensor'] == 'IK02') attrs.ZI001_SRT = 'ikonosImagery';
    }

    if (!attrs.ZI001_SDP && notUsedTags['source:imagery'])
    {
      attrs.ZI001_SDP = notUsedTags['source:imagery'];
      delete notUsedTags['source:imagery'];
    }

    // Custom Railway fixes
    switch (tags.railway)
    {
      case undefined: // Break early
        break;

      case 'halt':
        notUsedTags.railway = 'halt';
        attrs.TRS = '12'; // Railway
        attrs.FFN = '482'; // Station
        break;

      case 'crossing_box':
      case 'engine_shed':
      case 'workshop':
        notUsedTags.railway = tags.railway; // Preserving this
        break;

    }

  }, // End applyToOgrPostProcessing

  // #####################################################################################################

  // ##### End of the xxToOgrxx Block #####

  // toOsm - Translate Attrs to Tags
  // This is the main routine to convert _TO_ OSM
  toOsm : function(attrs, layerName, geometryType)
  {
    tags = {};  // The final output Tag list

    // Setup config variables. We could do this in initialize() but some things don't call it :-(
    // Doing this so we don't have to keep calling into Hoot core
    if (tds70.configIn == undefined)
    {
      tds70.configIn = {};
      tds70.configIn.OgrDebugAddfcode = config.getOgrDebugAddfcode();
      tds70.configIn.OgrDebugDumptags = config.getOgrDebugDumptags();

      // Get any changes
      tds70.toChange = hoot.Settings.get('schema.translation.override');
    }

    // Debug:
    if (tds70.configIn.OgrDebugDumptags == 'true') translate.debugOutput(attrs,layerName,geometryType,'','In attrs: ');

    // See if we have an o2s_X layer and try to unpack it.
    if (~layerName.indexOf('o2s_'))
    {
      tags = translate.parseO2S(attrs);

      // Add some metadata
      if (! tags.uuid) tags.uuid = createUuid();
      if (! tags.source) tags.source = 'tdsv70:' + layerName.toLowerCase();

      // Debug:
      if (tds70.configIn.OgrDebugDumptags == 'true')
      {
        translate.debugOutput(tags,layerName,geometryType,'','Out tags: ');
        print('');
      }

      return tags;
    } // End layername = o2s_X

    // Set up the fcode translation rules. We need this due to clashes between the one2one and
    // the fcode one2one rules
    if (tds70.fcodeLookup == undefined)
    {
      // Add the FCODE rules for Import
      fcodeCommon.one2one.push.apply(fcodeCommon.one2one,tds70.rules.fcodeOne2oneIn);
      tds70.fcodeLookup = translate.createLookup(fcodeCommon.one2one);

      // Segregate the "Output" list from the common list. We use this to try and preserve the tags that give a many-to-one
      // translation to an FCode

      tds70.fcodeLookupOut = translate.createBackwardsLookup(tds70.rules.fcodeOne2oneOut);

      // Debug
      // translate.dumpOne2OneLookup(tds70.fcodeLookup);
    }

    if (tds70.lookup == undefined)
    {
      // Setup lookup tables to make translation easier. I'm assumeing that since this is not set, the
      // other tables are not set either.

      // Support Import Only attributes
      tds70.rules.one2one.push.apply(tds70.rules.one2one,tds70.rules.one2oneIn);

      tds70.lookup = translate.createLookup(tds70.rules.one2one);

      // Debug
      // translate.dumpOne2OneLookup(tds70.lookup);
    }

    // Clean out the usless values
    tds70.cleanAttrs(attrs);

    // Untangle TDS attributes & OSM tags.
    // NOTE: This could get wrapped with an ENV variable so it only gets called during import
    translate.untangleAttributes(attrs,tags,tds70);

    // Debug:
    if (tds70.configIn.OgrDebugDumptags == 'true')
    {
      translate.debugOutput(attrs,layerName,geometryType,'','Untangle attrs: ');
      translate.debugOutput(tags,layerName,geometryType,'','Untangle tags: ');
    }

    // pre processing
    tds70.applyToOsmPreProcessing(attrs, layerName, geometryType);

    // Use the FCODE to add some tags
    if (attrs.F_CODE)
    {
      var ftag = tds70.fcodeLookup['F_CODE'][attrs.F_CODE];
      if (ftag)
      {
        tags[ftag[0]] = ftag[1];
        // Debug: Dump out the tags from the FCODE
        // print('FCODE: ' + attrs.F_CODE + ' tag=' + ftag[0] + '  value=' + ftag[1]);
      }
      else
      {
        hoot.logTrace('Translation for F_CODE ' + attrs.F_CODE + ' not found');
      }
    }

    // Make a copy of the input attributes so we can remove them as they get translated. Looking at what
    // isn't used in the translation - this should end up empty.
    // not in v8 yet: // var tTags = Object.assign({},tags);
    var notUsedAttrs = (JSON.parse(JSON.stringify(attrs)));
    delete notUsedAttrs.F_CODE;

    // apply the simple number and text biased rules
    // NOTE: We are not using the intList paramater for applySimpleNumBiased when going to OSM.
    translate.numToOSM(notUsedAttrs, tags, tds70.rules.numBiased);
    translate.txtToOSM(notUsedAttrs, tags, tds70.rules.txtBiased);

    // one 2 one
    //translate.applyOne2One(notUsedAttrs, tags, tds70.lookup, {'k':'v'});
    translate.applyOne2OneQuiet(notUsedAttrs, tags, tds70.lookup,{'k':'v'});

    // Translate the XXX2, XXX3 etc attributes
    translate.fix23Attr(notUsedAttrs, tags, tds70.lookup);

    // Crack open the OTH field and populate the appropriate attributes
    // The OTH format is _supposed_ to be (<attr>:<value>) but anything is possible
    if (attrs.OTH) translate.processOTH(attrs, tags, tds70.lookup);

    // post processing
    tds70.applyToOsmPostProcessing(attrs, tags, layerName, geometryType);

    // Debug: Add the FCODE to the tags
    if (tds70.configIn.OgrDebugAddfcode == 'true') tags['raw:debugFcode'] = attrs.F_CODE;

    // Debug:
    if (tds70.configIn.OgrDebugDumptags == 'true')
    {
      translate.debugOutput(notUsedAttrs,layerName,geometryType,'','Not used: ');
      translate.debugOutput(tags,layerName,geometryType,'','Out tags: ');
      print('');
    }

    // Override tag values if appropriate
    translate.overrideValues(tags,tds70.toChange);

    return tags;
  }, // End of toOsm


  // This gets called by translateToOGR and is where the main work gets done
  // We get Tags and return Attrs and a tableName
  // This is the main routine to convert _TO_ TDS
  toOgr : function(tags, elementType, geometryType)
  {
    var tableName = ''; // The final table name
    var returnData = []; // The array of features to return
    var transMap = {}; // A map of translated attributes
    attrs = {}; // The output attributes
    attrs.F_CODE = ''; // Initial setup

    // Setup config variables. We could do this in initialize() but some things don't call it :-(
    // Doing this so we don't have to keep calling into Hoot core
    if (tds70.configOut == undefined)
    {
      tds70.configOut = {};
      tds70.configOut.OgrDebugDumptags = config.getOgrDebugDumptags();
      tds70.configOut.OgrDebugDumpvalidate = config.getOgrDebugDumpvalidate();
      tds70.configOut.OgrEsriFcsubtype = config.getOgrEsriFcsubtype();
      tds70.configOut.OgrNoteExtra = config.getOgrNoteExtra();
      tds70.configOut.OgrFormat = config.getOgrOutputFormat();
      tds70.configOut.OgrThematicStructure = config.getOgrThematicStructure();
      tds70.configOut.OgrThrowError = config.getOgrThrowError();

      // Get any changes to OSM tags
      // NOTE: the rest of the config variables will change to this style of assignment soon
      tds70.toChange = hoot.Settings.get('schema.translation.override');
    }

    // Check if we have a schema. This is a quick way to workout if various lookup tables have been built
    if (tds70.rawSchema == undefined)
    {
      var tmp_schema = tds70.getDbSchema();
    }

    // Start processing here
    // Debug:
    if (tds70.configOut.OgrDebugDumptags == 'true') translate.debugOutput(tags,'',geometryType,elementType,'In tags: ');

    // The Nuke Option: If we have a relation, drop the feature and carry on
    if (tags['building:part']) return null;

    // The Nuke Option: "Collections" are groups of different feature types: Point, Area and Line.
    // There is no way we can translate these to a single TDS feature.
    if (geometryType == 'Collection') return null;

    // Set up the fcode translation rules. We need this due to clashes between the one2one and
    // the fcode one2one rules
    if (tds70.fcodeLookup == undefined)
    {
      // Add the FCODE rules for Export
      // fcodeCommon.one2one.push.apply(fcodeCommon.one2one,tds70.rules.fcodeOne2oneOut);
      tds70.fcodeLookup = translate.createBackwardsLookup(fcodeCommon.one2one);

      // Segregate the "Output" list from the common list. We use this to try and preserve the tags that give a many-to-one
      // translation to an FCode
      tds70.fcodeLookupOut = translate.createBackwardsLookup(tds70.rules.fcodeOne2oneOut);

      // Debug
      // translate.dumpOne2OneLookup(tds70.fcodeLookup);
    }

    if (tds70.lookup == undefined)
    {
      // Add "other" rules to the one2one
      tds70.rules.one2one.push.apply(tds70.rules.one2one,tds70.rules.one2oneOut);

      tds70.lookup = translate.createBackwardsLookup(tds70.rules.one2one);
      // Debug
      // translate.dumpOne2OneLookup(tds70.lookup);

      // Make the fuzzy lookup table
      tds70.fuzzy = schemaTools.generateToOgrTable(tds70.rules.fuzzyTable);

      // Debug
      //             for (var k1 in tds70.fuzzy)
      //             {
      //                 for (var v1 in tds70.fuzzy[k1])
      //                 {
      //                     print(JSON.stringify([k1, v1, tds70.fuzzy[k1][v1][0], tds70.fuzzy[k1][v1][1], tds70.fuzzy[k1][v1][2]]));
      //                 }
      //             }
    } // End tds70.lookup Undefined

    // Override values if appropriate
    translate.overrideValues(tags,tds70.toChange);

    // Pre Processing
    tds70.applyToOgrPreProcessing(tags, attrs, geometryType);

    if (tds70.configOut.OgrDebugDumptags == 'true') translate.debugOutput(tags,'',geometryType,elementType,'After Pre: ');

    // Make a copy of the input tags so we can remove them as they get translated. What is left is
    // the not used tags.
    // not in v8 yet: // var tTags = Object.assign({},tags);
    var notUsedTags = (JSON.parse(JSON.stringify(tags)));

    delete notUsedTags.hoot; // Added by the UI
    // Debug info. We use this in postprocessing via "tags"
    delete notUsedTags['hoot:id'];

    // Apply the simple number and text biased rules
    // NOTE: These are BACKWARD, not forward!
    // NOTE: These delete tags as they are used
    translate.numToOgr(attrs, notUsedTags, tds70.rules.numBiased,tds70.rules.intList,transMap);
    translate.txtToOgr(attrs, notUsedTags, tds70.rules.txtBiased,transMap);

    // Apply the fuzzy rules
    // NOTE: This deletes tags as they are used
    translate.applyOne2OneQuiet(notUsedTags, attrs, tds70.fuzzy,{'k':'v'});
    if (tds70.configOut.OgrDebugDumptags == 'true') translate.debugOutput(notUsedTags,'',geometryType,elementType,'Not used 0: ');

    // Translate the XXX:2, XXX2, XXX:3 etc attributes
    // Note: This deletes tags as they are used
    translate.fix23Tags(notUsedTags, attrs, tds70.lookup);

    // one 2 one: we call the version that knows about the OTH field
    // NOTE: This deletes tags as they are used
    if (tds70.configOut.OgrDebugDumptags == 'true') translate.debugOutput(notUsedTags,'',geometryType,elementType,'Not used 1: ');

    translate.applyTdsOne2One(notUsedTags, attrs, tds70.lookup, tds70.fcodeLookup,transMap);
    if (tds70.configOut.OgrDebugDumptags == 'true') translate.debugOutput(notUsedTags,'',geometryType,elementType,'Not used 2: ');
    if (tds70.configOut.OgrDebugDumptags == 'true') translate.debugOutput(tags,'',geometryType,elementType,'tags 2: ');

    // Post Processing.
    // We send the original list of tags and the list of tags we haven't used yet.
    // tds70.applyToOgrPostProcessing(tags, attrs, geometryType);
    tds70.applyToOgrPostProcessing(tags, attrs, geometryType, notUsedTags);

    // Debug
    if (tds70.configOut.getOgrDebugDumptags == 'true') translate.debugOutput(notUsedTags,'',geometryType,elementType,'Not used 3: ');

    // Now check for invalid feature geometry
    // E.g. If the spec says a runway is a polygon and we have a line, throw error and
    // push the feature to o2s layer
    var gFcode = geometryType.toString().charAt(0) + attrs.F_CODE;

    if (!(tds70.attrLookup[gFcode.toUpperCase()]))
    {
      // For the UI: Throw an error and die if we don't have a valid feature
      if (tds70.configOut.getOgrThrowError == 'true')
      {
        if (! attrs.F_CODE)
        {
          returnData.push({attrs:{'error':'No Valid Feature Code'}, tableName: ''});
          return returnData;
        }
        else
        {
          //throw new Error(geometryType.toString() + ' geometry is not valid for F_CODE ' + attrs.F_CODE);
          returnData.push({attrs:{'error':geometryType + ' geometry is not valid for ' + attrs.F_CODE + ' in TDSv70'}, tableName: ''});
          return returnData;
        }
      }

      hoot.logTrace('FCODE and Geometry: ' + gFcode + ' is not in the schema');

      tableName = 'o2s_' + geometryType.toString().charAt(0);

      // Debug:
      // Dump out what attributes we have converted before they get wiped out
      if (tds70.configOut.OgrDebugDumptags == 'true') translate.debugOutput(attrs,'',geometryType,elementType,'Converted attrs: ');

      // We want to keep the hoot:id if present
      if (tags['hoot:id'])
      {
        tags.raw_id = tags['hoot:id'];
        delete tags['hoot:id'];
      }

      // Convert all of the Tags to a string so we can jam it into an attribute
      // var str = JSON.stringify(tags);
      var str = JSON.stringify(tags,Object.keys(tags).sort());

      // Shapefiles can't handle fields > 254 chars.
      // If the tags are > 254 char, split into pieces. Not pretty but stops errors.
      // A nicer thing would be to arrange the tags until they fit neatly
      if (tds70.configOut.OgrFormat == 'shp')
      {
        // Throw a warning that text will get truncated.
        if (str.length > 1012) hoot.logWarn('o2s tags truncated to fit in available space.');

        // NOTE: if the start & end of the substring are grater than the length of the string, they get assigned to the length of the string
        // which means that it returns an empty string.
        attrs = {tag1:str.substring(0,225),
          tag2:str.substring(225,450),
          tag3:str.substring(450,675),
          tag4:str.substring(675,900)};
      }
      else
      {
        attrs = {tag1:str};
      }

      returnData.push({attrs: attrs, tableName: tableName});
    }
    else // We have a feature
    {
      // Check if we need to make more features.
      // NOTE: This returns the structure we are going to send back to Hoot:  {attrs: attrs, tableName: 'Name'}
      returnData = tds70.manyFeatures(geometryType,tags,attrs,transMap);

      // Debug: Add the first feature
      //returnData.push({attrs: attrs, tableName: ''});

      // Now go through the features and clean them up.
      var gType = geometryType.toString().charAt(0);
      for (var i = 0, fLen = returnData.length; i < fLen; i++)
      {
        // Make sure that we have a valid FCODE
        var gFcode = gType + returnData[i]['attrs']['F_CODE'];
        if (tds70.attrLookup[gFcode.toUpperCase()])
        {
          // Validate attrs: remove all that are not supposed to be part of a feature
          tds70.validateAttrs(geometryType,returnData[i]['attrs'], notUsedTags,transMap);

          // If we have unused tags, add them to the memo field.
          if (Object.keys(notUsedTags).length > 0 && tds70.configOut.OgrNoteExtra == 'attribute')
          {
            var tStr = '<OSM>' + JSON.stringify(notUsedTags) + '</OSM>';
            returnData[i]['attrs']['ZI006_MEM'] = translate.appendValue(returnData[i]['attrs']['ZI006_MEM'],tStr,';');
          }

          // Now set the FCSubtype.
          // NOTE: If we export to shapefile, GAIT _will_ complain about this
          if (tds70.configOut.OgrEsriFcsubtype == 'true')
          {
            returnData[i]['attrs']['FCSUBTYPE'] = tds70.rules.subtypeList[returnData[i]['attrs']['F_CODE']];
          }

          // If we are using the TDS structre, fill the rest of the unused attrs in the schema
          if (tds70.configOut.OgrThematicStructure == 'true')
          {
            returnData[i]['tableName'] = tds70.rules.thematicGroupList[gFcode];
            tds70.validateThematicAttrs(gFcode, returnData[i]['attrs']);
          }
          else
          {
            returnData[i]['tableName'] = tds70.layerNameLookup[gFcode.toUpperCase()];
          }
        }
        else
        {
          // If the feature is not valid, just drop it
          // Debug
          // print('## Skipping: ' + gFcode);
          returnData.splice(i,1);
          fLen = returnData.length;
        }
      } // End returnData loop

      // If we have unused tags, throw them into the "extra" layer
      if (Object.keys(notUsedTags).length > 0 && tds70.configOut.OgrNoteExtra == 'file')
      {
        var extraFeature = {};
        extraFeature.tags = JSON.stringify(notUsedTags);
        extraFeature.uuid = attrs.UFI;

        var extraName = 'extra_' + geometryType.toString().charAt(0);

        returnData.push({attrs: extraFeature, tableName: extraName});
      } // End notUsedTags

      // Look for Review tags and push them to a review layer if found
      if (tags['hoot:review:needs'] == 'yes')
      {
        var reviewAttrs = {};

        // Note: Some of these may be "undefined"
        reviewAttrs.note = tags['hoot:review:note'];
        reviewAttrs.score = tags['hoot:review:score'];
        reviewAttrs.uuid = tags.uuid;
        reviewAttrs.source = tags['hoot:review:source'];

        var reviewTable = 'review_' + geometryType.toString().charAt(0);
        returnData.push({attrs: reviewAttrs, tableName: reviewTable});
      } // End ReviewTags
    } // End else We have a feature

    // Debug:
    if (tds70.configOut.OgrDebugDumptags == 'true')
    {
      for (var i = 0, fLen = returnData.length; i < fLen; i++)
      {
        print('TableName ' + i + ': ' + returnData[i]['tableName'] + '  FCode: ' + returnData[i]['attrs']['F_CODE'] + '  Geom: ' + geometryType);
        translate.debugOutput(returnData[i]['attrs'],'',geometryType,elementType,'Out attrs: ');
      }
      print('');
    }

    return returnData;

  } // End of toOgr

}; // End of tds70<|MERGE_RESOLUTION|>--- conflicted
+++ resolved
@@ -371,17 +371,10 @@
   }, // End validateAttrs
 
 
-<<<<<<< HEAD
-  // validateTDSAttrs - Clean up the TDS format attrs.  This sets all of the extra attrs to be "undefined"
-  validateTDSAttrs: function(gFcode, attrs) {
-    var tdsAttrList = tdsAttrLookup[tds70.rules.thematicGroupList[gFcode]];
-    var AttrList = tds70.AttrLookup[gFcode];
-=======
   // validateThematicAttrs - Clean up the TDS format attrs.  This sets all of the extra attrs to be "undefined"
   validateThematicAttrs: function(gFcode, attrs) {
     var tdsAttrList = tds70.thematicLookup[tds70.rules.thematicGroupList[gFcode]];
     var attrList = tds70.attrLookup[gFcode];
->>>>>>> f4876164
 
     for (var i = 0, len = tdsAttrList.length; i < len; i++)
     {

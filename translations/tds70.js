--- conflicted
+++ resolved
@@ -2868,17 +2868,6 @@
     if (tds70.configOut == undefined)
     {
       tds70.configOut = {};
-<<<<<<< HEAD
-      tds70.configOut.OgrAddUuid = config.getOgrAddUuid();
-      tds70.configOut.OgrDebugDumptags = config.getOgrDebugDumptags();
-      tds70.configOut.OgrDebugDumpvalidate = config.getOgrDebugDumpvalidate();
-      tds70.configOut.OgrEsriFcsubtype = config.getOgrEsriFcsubtype();
-      tds70.configOut.OgrFormat = config.getOgrOutputFormat();
-      tds70.configOut.OgrNoteExtra = config.getOgrNoteExtra();
-      tds70.configOut.OgrThematicStructure = config.getOgrThematicStructure();
-      tds70.configOut.OgrThrowError = config.getOgrThrowError();
-      tds70.configOut.OgrTextFieldNumber = hoot.Settings.get("ogr.text.field.number");
-=======
       tds70.configOut.OgrAddUuid = hoot.Settings.get('ogr.add.uuid');
       tds70.configOut.OgrDebugDumptags = hoot.Settings.get('ogr.debug.dumptags');
       tds70.configOut.OgrDebugDumpvalidate = hoot.Settings.get('ogr.debug.dumpvalidate');
@@ -2887,7 +2876,7 @@
       tds70.configOut.OgrNoteExtra = hoot.Settings.get('ogr.note.extra');
       tds70.configOut.OgrThematicStructure = hoot.Settings.get('ogr.thematic.structure');
       tds70.configOut.OgrThrowError = hoot.Settings.get('ogr.throw.error');
->>>>>>> 417d4b4a
+      tds70.configOut.OgrTextFieldNumber = hoot.Settings.get("ogr.text.field.number");
 
 
       // Get any changes to OSM tags

--- conflicted
+++ resolved
@@ -1095,12 +1095,9 @@
       break;
 
     case 'BH140': // River
-<<<<<<< HEAD
       if (tags['channel:type'] == 'normal') delete tags['channel:type']; // Default value
       if (tags.tidal == 'no') delete tags.tidal; // Default value
 
-=======
->>>>>>> df169b74
       // Different translation for area rivers
       if (geometryType == 'Area')
       {
@@ -1129,7 +1126,6 @@
       }
       break;
 
-<<<<<<< HEAD
     case 'ED020': // Swamp
       if (tags['vegetation:type'] == 'mangrove')
       {
@@ -1142,12 +1138,6 @@
     case 'AL065': // Minefield
       if (! tags.boundary) tags.boundary = 'hazard';
       break;
-=======
-      case 'FA012': // Contaminated Area
-      case 'AL065': // Minefield
-        if (! tags.boundary) tags.boundary = 'hazard';
-        break;
->>>>>>> df169b74
     } // End switch F_CODE
 
     // Fix up lifestyle tags.

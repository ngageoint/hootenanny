--- conflicted
+++ resolved
@@ -3574,7 +3574,6 @@
     {
       case undefined: // Break early if no value
         break;
-<<<<<<< HEAD
 
       case 'AA050': // Well
         switch (tags.product)
@@ -3596,29 +3595,6 @@
         }
         break;
 
-=======
-
-      case 'AA050': // Well
-        switch (tags.product)
-        {
-          case undefined: // Break early, Unknown product
-            break;
-
-          case 'gas': // Unknown product
-          case 'oil': // Unknown product
-            tags.man_made = 'petroleum_well';
-            tags.substance = tags.product;
-            delete tags.product;
-            break;
-
-          case 'water': // Unknown product
-            tags.man_made = 'water_well';
-            delete tags.product;
-            break;
-        }
-        break;
-
->>>>>>> 54149934
       // Amusement Park Attractions
       // Artificial Mountain can be in multiple F_CODES
       case'AK020':
@@ -3646,17 +3622,12 @@
         }
         else
         {
-<<<<<<< HEAD
-          print('Setting Bridge');
-=======
->>>>>>> 54149934
           tags.bridge = 'yes';
         }
 
         switch (tags['transport:type'])
         {
           case 'road':
-<<<<<<< HEAD
             tags.highway = 'road';
             break;
 
@@ -3675,46 +3646,6 @@
 
           default:  // Guessing it is probably a road
             tags.highway = 'road';
-        }
-        break;
-
-      case 'AT020': // EW Radar Site
-        tags['radar:use'] = 'early_warning';
-        break;
-
-      case 'BH140': // River/Stream
-        if (geometryType == 'Area')
-        {
-          print('Waterway Area');
-          tags.waterway = 'river_bank';
-        }
-        else
-        {
-          tags.waterway = 'river';
-        }
-        break;
-
-      case 'FA020': // Armistice Line
-        tags.historic='armistice_line';
-        break;
-
-=======
-          default:  // Guessing it is probably a road
-            tags.highway = 'road';
-            break;
-
-          case 'railway':
-            tags.railway = 'rail;'
-            break;
-
-          case 'road_and_railway':
-            tags.highway = 'road';
-            tags.railway = 'rail';
-            break;
-
-          case 'pedestrian':
-            tags.highway = 'pedestrian';
-            break;
         }
         break;
 
@@ -3769,7 +3700,6 @@
         tags.historic='armistice_line';
         break;
 
->>>>>>> 54149934
       case 'FA001': // Administrative Area
       case 'FA000': // Administrative Boundary
         switch (attrs.USG)

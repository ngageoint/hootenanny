--- conflicted
+++ resolved
@@ -106,15 +106,10 @@
     var tagList = {} // Final list of tags
 
     // Standard one2one rules
-<<<<<<< HEAD
-    createLookup(tagList, tds40.rules.one2one, 'TDS40');
-    createLookup(tagList, tds40.rules.one2oneIn, 'TDS40');
-=======
     createLookup(tagList, ggdm30.rules.one2one, 'GGDM30');
     createLookup(tagList, ggdm30.rules.one2oneIn, 'GGDM30');
     createLookup(tagList, tds.rules.one2one, 'TDS40');
     createLookup(tagList, tds.rules.one2oneIn, 'TDS40');
->>>>>>> 243154d5
     createLookup(tagList, tds61.rules.one2one, 'TDS61');
     createLookup(tagList, tds61.rules.one2oneIn, 'TDS61');
     createLookup(tagList, mgcp.rules.one2one, 'MGCP');
@@ -127,15 +122,10 @@
     // createLookup(tagList, navteq.rules.one2one, 'NAVTEQ');
 
     // Add in the Biased rules
-<<<<<<< HEAD
-    createBiasedLookup(tagList, tds40.rules.txtBiased, 'TDS40');
-    createBiasedLookup(tagList, tds40.rules.numBiased, 'TDS40');
-=======
     createBiasedLookup(tagList, ggdm30.rules.txtBiased, 'GGDM30');
     createBiasedLookup(tagList, ggdm30.rules.numBiased, 'GGDM30');
     createBiasedLookup(tagList, tds.rules.txtBiased, 'TDS40');
     createBiasedLookup(tagList, tds.rules.numBiased, 'TDS40');
->>>>>>> 243154d5
     createBiasedLookup(tagList, tds61.rules.txtBiased, 'TDS61');
     createBiasedLookup(tagList, tds61.rules.numBiased, 'TDS61');
     createBiasedLookup(tagList, mgcp.rules.txtBiased, 'MGCP');
@@ -150,12 +140,8 @@
 
     // F_CODE one2one rules
     createLookup(tagList, fcodeCommon.one2one, 'NFDD');
-<<<<<<< HEAD
-    createLookup(tagList, tds40.rules.fcodeOne2oneIn, 'TDS40');
-=======
     createLookup(tagList, ggdm30.rules.fcodeOne2oneIn, 'GGDM30');
     createLookup(tagList, tds.rules.fcodeOne2oneIn, 'TDS40');
->>>>>>> 243154d5
     createLookup(tagList, tds61.rules.fcodeOne2oneIn, 'TDS61');
     createLookup(tagList, mgcp.rules.fcodeOne2oneIn, 'MGCP');
     // createLookup(tagList, ufd.rules.fcodeOne2oneIn, 'UFD');

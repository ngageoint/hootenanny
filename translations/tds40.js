/*
 * This file is part of Hootenanny.
 *
 * Hootenanny is free software: you can redistribute it and/or modify
 * it under the terms of the GNU General Public License as published by
 * the Free Software Foundation, either version 3 of the License, or
 * (at your option) any later version.
 *
 * This program is distributed in the hope that it will be useful,
 * but WITHOUT ANY WARRANTY; without even the implied warranty of
 * MERCHANTABILITY or FITNESS FOR A PARTICULAR PURPOSE.  See the
 * GNU General Public License for more details.
 *
 * You should have received a copy of the GNU General Public License
 * along with this program.  If not, see <http://www.gnu.org/licenses/>.
 *
 * --------------------------------------------------------------------
 *
 * The following copyright notices are generated automatically. If you
 * have a new notice to add, please use the format:
 * " * @copyright Copyright ..."
 * This will properly maintain the copyright information. Maxar
 * copyrights will be updated automatically.
 *
 * @copyright Copyright (C) 2014, 2019 Maxar (http://www.maxar.com/)
 */

/*
    TDSv40 conversion script:
        TDSv40  -> OSM+, and
        OSM+ -> TDSv40

    Based on mgcp/__init__.js script
*/

tds40 = {
  // getDbSchema - Load the standard schema or modify it into the TDS structure
  getDbSchema: function() {
    tds40.layerNameLookup = {}; // <GLOBAL> Lookup table for converting an FCODE to a layername
    tds40.attrLookup = {}; // <GLOBAL> Lookup table for checking what attrs are in an FCODE

    // Warning: This is <GLOBAL> so we can get access to it from other functions
    tds40.rawSchema = tds40.schema.getDbSchema();

    // Add the Very ESRI specific FCSubtype attribute
    if (hoot.Settings.get('ogr.esri.fcsubtype') == 'true') tds40.rawSchema = translate.addFCSubtype(tds40.rawSchema);

    // Add the eLTDS attributes
    if (hoot.Settings.get('ogr.tds.add.etds') == 'true') tds40.rawSchema = translate.addEtds(tds40.rawSchema);

    // Add empty "extra" feature layers if needed
    if (hoot.Settings.get('ogr.note.extra') == 'file') tds40.rawSchema = translate.addExtraFeature(tds40.rawSchema);


      // Build the TDS fcode/attrs lookup table. Note: This is <GLOBAL>
      // And, add the OSMTAGS, attribute as well
    if (hoot.Settings.get('ogr.output.format') == 'shp')
    {
      tds40.attrLookup = translate.makeAttrLookup(translate.addTagFeatures(tds40.rawSchema));
    }
    else
    {
      tds40.attrLookup = translate.makeAttrLookup(translate.addSingleTagFeature(tds40.rawSchema));
    }

    // Debug
    // print("tds40.attrLookup");
    // translate.dumpLookup(tds40.attrLookup);

    // Decide if we are going to use TDS structure or 1 FCODE / File
    // if we DON't want the new structure, just return the tds40.rawSchema
    if (hoot.Settings.get('ogr.thematic.structure') == 'false')
    {
      // Now build the FCODE/layername lookup table. Note: This is <GLOBAL>
      tds40.layerNameLookup = translate.makeLayerNameLookup(tds40.rawSchema);

      // Now add an o2s[A,L,P] feature to the tds40.rawSchema
      // We can drop features but this is a nice way to see what we would drop
      if (hoot.Settings.get('ogr.output.format') == 'shp')
      {
        // Add tag1, tag2, tag3 and tag4
        tds40.rawSchema = translate.addO2sFeatures(tds40.rawSchema);
      }
      else
      {
        // Just add tag1
        tds40.rawSchema = translate.addSingleO2sFeature(tds40.rawSchema);
      }

      // Add the empty Review layers
      tds40.rawSchema = translate.addReviewFeature(tds40.rawSchema);

      // Debugging:
      // translate.dumpSchema(tds40.rawSchema);

      return tds40.rawSchema;
    }

    // OK, now we build a new schema
    var newSchema = [];
    var layerName = '';
    var fCode = '';

    // Go through the fcode/layer list, find all of the layers and build a skeleton schema
    // layerList is used to keep track of what we have already seen
    var layerList = [];
    var geomType = '';
    for (var fc in tds40.rules.thematicGroupList)
    {
      layerName = tds40.rules.thematicGroupList[fc];
      if (~layerList.indexOf(layerName)) continue;  // Funky use of ~ instead of '!== -1'
      layerList.push(layerName);

      // Now build a skeleton schema
      if (~layerName.indexOf('Pnt'))
      {
        geomType = 'Point';
      }
      else if (~layerName.indexOf('Srf'))
      {
        geomType = 'Area';
      }
      else
      {
        geomType = 'Line';
      }

      newSchema.push({ name: layerName,
        desc: layerName,
        geom: geomType,
        columns:[]
      });
    } // End fc loop

    // Loop through the old schema and populate the new one
    var newSchemaLen = newSchema.length; // cached as we use this a lot
    for (var os = 0, osLen = tds40.rawSchema.length; os < osLen; os++)
    {
      // The table looks like:
      // 'PGB230':'AeronauticPnt', // AircraftHangar
      // 'AGB230':'AeronauticSrf', // AircraftHangar
      // 'AGB015':'AeronauticSrf', // Apron
      // ....
      // So we add the geometry to the FCODE

      fCode = tds40.rawSchema[os].geom.charAt(0) + tds40.rawSchema[os].fcode;
      layerName = tds40.rules.thematicGroupList[fCode];

      // Loop through the new schema and find the right layer
      for (var ns = 0; ns < newSchemaLen; ns++)
      {
        // If we find the layer, populate it
        if (newSchema[ns].name == layerName)
        {
          // now start adding attrs from the raw schema. This Is Not Pretty

          // Loop through the columns in the OLD schema
          for (var cos = 0, cosLen = tds40.rawSchema[os].columns.length; cos < cosLen; cos++)
          {
            var same = false;
            // Loop through the columns in the NEW schema
            for (var cns = 0, cnsLen = newSchema[ns].columns.length; cns < cnsLen; cns++)
            {
              // If the attribute names match then we can ignore it, unless it is enumerated
              if (tds40.rawSchema[os].columns[cos].name == newSchema[ns].columns[cns].name)
              {
                same = true;
                if (tds40.rawSchema[os].columns[cos].type !== 'enumeration' ) break;

                // Now for some more uglyness....
                // loop through the enumerated values  in the OLD schema
                for (var oen = 0, oenlen = tds40.rawSchema[os].columns[cos].enumerations.length; oen < oenlen; oen++)
                {
                  var esame = false;
                  // Loop through the enumerated values in the NEW schema
                  for (var nen = 0, nenlen = newSchema[ns].columns[cns].enumerations.length; nen < nenlen; nen++)
                  {
                    // If the names match, ignore it
                    if (tds40.rawSchema[os].columns[cos].enumerations[oen].name == newSchema[ns].columns[cns].enumerations[nen].name)
                    {
                      esame = true;
                      break;
                    }
                  } // End nen loop
                  // if the enumerated value isn't in the new list, add it
                  if (!esame)
                  {
                    newSchema[ns].columns[cns].enumerations.push(tds40.rawSchema[os].columns[cos].enumerations[oen]);
                  }
                } // End oen loop
              } // End if enumeration
            } // End nsc loop

            // if the attr isn't in the new schema, add it
            if (!same)
            {
              // Remove the Default Value so we get all Null values on export
              // delete tds40.rawSchema[os].columns[cos].defValue;
              //tds40.rawSchema[os].columns[cos].defValue = undefined;

              newSchema[ns].columns.push(tds40.rawSchema[os].columns[cos]);
            }
          } // End osc loop
        } // End if layerName
      } // End newSchema loop
    } // end tds40.rawSchema loop

    // Create a lookup table of TDS structures attributes. Note this is <GLOBAL>
    tds40.thematicLookup = translate.makeThematicAttrLookup(newSchema);

    // Debug:
    // print("tds40.thematicLookup");
    // translate.dumpLookup(tds40.thematicLookup);

    // Add the ESRI Feature Dataset name to the schema
    // newSchema = translate.addFdName(newSchema,'TDS');
    if (hoot.Settings.get('ogr.esri.fdname') !== '') newSchema = translate.addFdName(newSchema,hoot.Settings.get('ogr.esri.fdname'));

    // Now add the o2s feature to the tds40.rawSchema
    // We can drop features but this is a nice way to see what we would drop
    // NOTE: We add these feature AFTER adding the ESRI Feature Dataset so that they
    // DON'T get put under the Feature Dataset in the output
    if (hoot.Settings.get('ogr.output.format') == 'shp')
    {
      // Add tag1, tag2, tag3 and tag4
      newSchema = translate.addO2sFeatures(newSchema);
    }
    else
    {
      // Just add tag1
      newSchema = translate.addSingleO2sFeature(newSchema);
    }

    // Add the empty Review layers
    newSchema = translate.addReviewFeature(newSchema);

    // Debug:
    // translate.dumpSchema(newSchema);

    return newSchema;

  }, // End getDbSchema

  // validateAttrs: Clean up the supplied attr list by dropping anything that should not be part of the
  //                feature, checking enumerated values and populating the OTH field
  validateAttrs: function(geometryType,attrs, notUsed, transMap) {

    // First, use the lookup table to quickly drop all attributes that are not part of the feature
    // This is quicker than going through the Schema due to the way the Schema is arranged
    var attrList = tds40.attrLookup[geometryType.toString().charAt(0) + attrs.F_CODE];

    var othList = {};

    if (attrs.OTH)
    {
      othList = translate.parseOTH(attrs.OTH); // Unpack the OTH field
      delete attrs.OTH;
    }

    if (attrList != undefined)
    {
      for (var val in attrs)
      {
        if (attrList.indexOf(val) == -1)
        {
          if (val in othList)
          {
            //Debug:
            // print('Validate: Dropping OTH: ' + val + '  (' + othList[val] + ')');
            delete othList[val];
          }

          if (val in transMap)
          {
            notUsed[transMap[val][1]] = transMap[val][2];
            hoot.logDebug('Validate: Re-Adding ' + transMap[val][1] + ' = ' + transMap[val][2] + ' to notUsed');
          }

          hoot.logDebug('Validate: Dropping ' + val + ' = ' + attrs[val] + ' from ' + attrs.F_CODE);
          delete attrs[val];

          // Since we deleted the attribute, Skip the text check
          continue;
        }

        // Now check the length of the text fields
        // We need more info from the customer about this: What to do if it is too long
        if (val in tds40.rules.txtLength)
        {
          if (attrs[val].length > tds40.rules.txtLength[val])
          {
            // First try splitting the attribute and grabbing the first value
            var tStr = attrs[val].split(';');
            if (tStr[0].length <= tds40.rules.txtLength[val])
            {
              attrs[val] = tStr[0];
            }
            else
            {
              hoot.logDebug('Validate: Attribute ' + val + ' is ' + attrs[val].length + ' characters long. Truncating to ' + tds40.rules.txtLength[val] + ' characters.');
              // Still too long. Chop to the maximum length
              attrs[val] = tStr[0].substring(0,tds40.rules.txtLength[val]);
            }
          } // End text attr length > max length
          continue;
        } // End in txtLength
      } // End attrs loop
    }
    else
    {
      hoot.logDebug('Validate: No attrList for ' + attrs.F_CODE + ' ' + geometryType);
    } // End Drop attrs

    // Repack the OTH field
    if (Object.keys(othList).length > 0)
    {
      attrs.OTH = translate.packOTH(othList);
      // Debug:
      // print('New OTH: ' + attrs.OTH);
    }

    // No quick and easy way to do this unless we build yet another lookup table
    var feature = {};

    for (var i=0, sLen = tds40.rawSchema.length; i < sLen; i++)
    {
      if (tds40.rawSchema[i].fcode == attrs.F_CODE && tds40.rawSchema[i].geom == geometryType)
      {
        feature = tds40.rawSchema[i];
        break;
      }
    }

    // Now validate the Enumerated values
    for (var i=0, cLen = feature['columns'].length; i < cLen; i++)
    {
      // Skip non enumeratied attributes
      if (feature.columns[i].type !== 'enumeration') continue;

      var enumName = feature.columns[i].name;

      // Skip stuff that is missing and will end up as a default value
      if (! attrs[enumName]) continue;

      var attrValue = attrs[enumName];
      var enumList = feature.columns[i].enumerations;
      var enumValueList = [];

      // Pull all of the values out of the enumerated list to make life easier
      for (var j=0, elen = enumList.length; j < elen; j++) enumValueList.push(enumList[j].value);

      // If we DONT have the value in the list, add it to the OTH or MEMO field
      if (enumValueList.indexOf(attrValue) == -1)
      {
        var othVal = '(' + enumName + ':' + attrValue + ')';

        // No "Other" value. Push to the Memo field
        if (enumValueList.indexOf('999') == -1)
        {
          // Set the offending enumerated value to the default value
          attrs[enumName] = feature.columns[i].defValue;

          hoot.logTrace('Validate: Enumerated Value: ' + attrValue + ' not found in ' + enumName + ' Setting ' + enumName + ' to its default value (' + feature.columns[i].defValue + ')');

          attrs.ZI006_MEM = translate.appendValue(attrs.ZI006_MEM,othVal,';');
        }
        else
        {
          // Set the offending enumerated value to the "other" value
          attrs[enumName] = '999';

          hoot.logTrace('Validate: Enumerated Value: ' + attrValue + ' not found in ' + enumName + ' Setting OTH and ' + enumName + ' to Other (999)');

          attrs.OTH = translate.appendValue(attrs.OTH,othVal,' ');
        }

      } // End attrValue in enumList

    } // End Validate Enumerations

  }, // End validateAttrs


  // validateThematicAttrs - Clean up the TDS format attrs.  This sets all of the extra attrs to be "undefined"
  validateThematicAttrs: function(gFcode, attrs) {
    var tdsAttrList = tds40.thematicLookup[tds40.rules.thematicGroupList[gFcode]];
    var attrList = tds40.attrLookup[gFcode];

    for (var i = 0, len = tdsAttrList.length; i < len; i++)
    {
      if (attrList.indexOf(tdsAttrList[i]) == -1) attrs[tdsAttrList[i]] = undefined;
    }
  }, // End validateThematicAttrs


  // Sort out if we need to return more than one feature
  // This is generally for Roads, Railways, bridges, tunnels etc
  manyFeatures: function(geometryType, tags, attrs,transMap)
  {
    // Add the first feature to the structure that we return
    var returnData = [{attrs:attrs, tableName:''}];

    // Quit early if we don't need to check anything. We are only looking at linework
    if (geometryType !== 'Line') return returnData;

    // Only looking at roads & railways with something else tacked on
    if (!(tags.highway || tags.railway)) return returnData;

    // Check the list of secondary/tertiary etc features
    if (!(tags.bridge || tags.tunnel || tags.embankment || tags.cutting || tags.ford)) return returnData;

    // We are going to make another feature so copy tags and trash the UUID so it gets a new one
    var newFeatures = [];
    var newAttributes = {};
    var nTags = JSON.parse(JSON.stringify(tags));
    delete nTags.uuid;
    delete nTags['hoot:id'];

    // Now drop the tags that made the FCODE
    switch(attrs.F_CODE)
    {
    case 'AN010': // Railway
    case 'AN050': // Railway Sidetrack
      delete nTags.railway;
      newAttributes.TRS = '12'; // Transport Type = Railway
      break;

    case 'AP010': // Cart Track
    case 'AP030': // Road
    case 'AP050': // Trail
      switch (nTags.highway)
      {
      case 'pedestrian':
      case 'footway':
      case 'steps':
      case 'path':
      case 'bridleway':
      case 'cycleway':
        newAttributes.TRS = '9'; // Transport Type = Pedestrian
        break;

      default:
        newAttributes.TRS = '13'; // Transport Type = Road
      }
      delete nTags.highway;
      break;

    case 'AQ040': // Bridge
      delete nTags.bridge;
      newAttributes.SBB = '1001'; // Supported By Bridge Span = True
      break;

    case 'AQ130': // Tunnel
      delete nTags.tunnel;
      newAttributes.CWT = '1001'; // Contained Within Tunnel = True
      break;

    case 'BH070': // Ford
      delete nTags.ford;
      break;

    case 'DB070': // Cutting
      delete nTags.cutting;
      break;

    case 'DB090': // Embankment
      delete nTags.embankment;
      break;

    default:
      // Debug
      hoot.logWarn('ManyFeatures: Should get to here');
    } // end switch

    // Now make new features based on what tags are left
    if (nTags.railway)
    {
      newFeatures.push({attrs: JSON.parse(JSON.stringify(newAttributes)), tags: JSON.parse(JSON.stringify(nTags))});
      delete nTags.railway;
    }

    if (nTags.highway)
    {
      if (nTags.highway == 'track') newAttributes.TRS = '3'; // Cart Track TRS = Automotive
      newFeatures.push({attrs: JSON.parse(JSON.stringify(newAttributes)), tags: JSON.parse(JSON.stringify(nTags))});
      delete nTags.highway;
    }

    if (nTags.cutting)
    {
      newAttributes.F_CODE = 'DB070';
      newFeatures.push({attrs: JSON.parse(JSON.stringify(newAttributes)), tags: JSON.parse(JSON.stringify(nTags))});
      delete nTags.cutting;
    }

    if (nTags.bridge && nTags.bridge !== 'no')
    {
      newAttributes.F_CODE = 'AQ040';
      newFeatures.push({attrs: JSON.parse(JSON.stringify(newAttributes)), tags: JSON.parse(JSON.stringify(nTags))});
      delete nTags.bridge;
    }

    if (nTags.tunnel && nTags.tunnel !== 'no')
    {
      newAttributes.F_CODE = 'AQ130';
      newFeatures.push({attrs: JSON.parse(JSON.stringify(newAttributes)), tags: JSON.parse(JSON.stringify(nTags))});
      delete nTags.tunnel;
    }

    if (nTags.ford && nTags.ford !== 'no')
    {
      newAttributes.F_CODE = 'BH070';
      newFeatures.push({attrs: JSON.parse(JSON.stringify(newAttributes)), tags: JSON.parse(JSON.stringify(nTags))});
      delete nTags.ford;
    }

    if (nTags.embankment)
    {
      newAttributes.F_CODE = 'DB090';
      newFeatures.push({attrs: JSON.parse(JSON.stringify(newAttributes)), tags: JSON.parse(JSON.stringify(nTags))});
      delete nTags.embankment;
    }

    // Loop through the new features and process them
    for (var i = 0, nFeat = newFeatures.length; i < nFeat; i++)
    {
      // pre processing
      tds40.applyToOgrPreProcessing(newFeatures[i]['tags'], newFeatures[i]['attrs'], geometryType);

      // apply the simple number and text biased rules
      // Note: These are BACKWARD, not forward!
      translate.numToOgr(newFeatures[i]['attrs'], newFeatures[i]['tags'], tds40.rules.numBiased,tds40.rules.intList,transMap);
      translate.txtToOgr(newFeatures[i]['attrs'], newFeatures[i]['tags'], tds40.rules.txtBiased,transMap);

      // one 2 one - we call the version that knows about OTH fields
      translate.applyTdsOne2One(newFeatures[i]['tags'], newFeatures[i]['attrs'], tds40.lookup, tds40.fcodeLookup,transMap);

      // post processing
      tds40.applyToOgrPostProcessing(newFeatures[i]['tags'], newFeatures[i]['attrs'], geometryType, {});

      returnData.push({attrs: newFeatures[i]['attrs'],tableName: ''});
    }

    return returnData;
  }, // End manyFeatures

  // Doesn't do much but saves typing the same code out a few times in the to TDS Pre Processing
  // NOTE if these are points, we drop the railway/highway tags since we can't make transport features out of these
  fixTransType : function(tags,geometry)
  {
    if (tags.railway)
    {
      tags['transport:type'] = 'railway';
      if (geometry == 'Point') delete tags.railway;
    }
    else if (tags.highway && ['path','pedestrian','steps','trail'].indexOf(tags.highway) > -1)
    {
      tags['transport:type'] = 'pedestrian';
      if (geometry == 'Point') delete tags.highway;
    }
    else if (tags.highway)
    {
      tags['transport:type'] = 'road';
      if (geometry == 'Point') delete tags.highway;
    }
  },

  // Clean up the attributes
  cleanAttrs : function (attrs)
  {
    // Drop the FCSUBTYPE since we don't use it
    delete attrs.FCSUBTYPE;
    delete attrs.FCSubtype;
    // List of data values to drop/ignore
    var ignoreList = { '-999999.0':1,'-999999':1,'noinformation':1 };

    // List of attributes that can't have '0' as a value
    var noZeroList = ['BNF','DZC','LC1','LC2','LC3','LC4','LTN','NOS','NPL','VST','WD1','WD2','WT2','ZI016_WD1'];

    // This is a handy loop. We use it to:
    // 1) Remove all of the "No Information" and -999999 fields
    // 2) Convert all of the Attrs to uppercase - if needed
    // 3) Swap some of the funky named attrs around
    for (var col in attrs)
    {
      // slightly ugly but we would like to account for: 'No Information','noInformation' etc
      // First, push to lowercase
      var attrValue = attrs[col].toString().toLowerCase();

      // Get rid of the spaces in the text
      attrValue = attrValue.replace(/\s/g, '');

      // Wipe out the useless values
      if (attrs[col] == '' || attrs[col] == ' ' || attrValue in ignoreList || attrs[col] in ignoreList)
      {
        delete attrs[col]; // debug: Comment this out to leave all of the No Info stuff in for testing
        continue;
      }

      // Remove attributes with '0' values if they can't be '0'
      if (noZeroList.indexOf(col) > -1 && attrs[col] == '0')
      {
        delete attrs[col];
        continue;
      }

      // Now see if we need to swap attr names
      if (col in tds40.rules.swapListIn)
      {
        // Debug:
        // print('Swapped: ' + tds40.rules.swapList[i]);
        attrs[tds40.rules.swapListIn[col]] = attrs[col];
        delete attrs[col];
        continue;
      }

      // The following is to account for TDSv30 vs TDSv40 attribute naming. Somehow
      // they had the bright idea to rename XXX1 to XXX for a stack of features:
      // E.g. FFN1 -> FFN
      var endChar = col.charAt(col.length - 1);
      if (endChar == 1 && ['LC1','ZI016_WD1','ZI020_FI1','MGL1'].indexOf(col) == -1)
      {
        attrs[col.slice(0,-1)] = attrs[col];
        // Debug:
        // print('Swapped: ' + col);
        delete attrs[col];
        continue;
      }
    } // End in attrs loop

    // Undergrowth Density in Thicket & Swamp
    if (attrs.DMBL && (attrs.DMBL == attrs.DMBU))
    {
      tags['undergrowth:density'] = attrs.DMBL;
      delete attrs.DMBU;
      delete attrs.DMBL;
    }

    // Drop all of the XXX Closure default values IFF the associated attributes are not set
    // Doing this after the main cleaning loop so all of the -999999 values are
    // already gone and we can just check for existance
    for (var i in tds40.rules.closureList)
    {
      if (attrs[i])
      {
        if (attrs[tds40.rules.closureList[i][0]] || attrs[tds40.rules.closureList[i][1]])
        {
          continue;
        }
        else
        {
          delete attrs[i];
        }
      }
    } // End closureList

  }, // End cleanAttrs


  // #####################################################################################################
  // ##### Start of the xxToOsmxx Block #####
  applyToOsmPreProcessing: function(attrs, layerName, geometryType)
  {
    // Tag retired
    if (tags.controlling_authority)
    {
      tags.operator = tags.controlling_authority;
      delete tags.controlling_authority;
    }

    // Now find an F_CODE
    if (attrs.F_CODE)
    {
      // Drop the the "Not Found" F_CODE. This is from the UI
      if (attrs.F_CODE == 'Not found') delete attrs.F_CODE;
    }
    else if (attrs.FCODE)
    {
      attrs.F_CODE = attrs.FCODE;
      delete attrs.FCODE;
    }
    else
    {
      // Time to find an FCODE based on the filename
      // Funky but it makes life easier
      var llayerName = layerName.toString().toLowerCase();

      for (var row in tds40.rules.fCodeMap)
      {
        for (var val in tds40.rules.fCodeMap[row][1])
        {
          if (llayerName == tds40.rules.fCodeMap[row][1][val])
          {
            attrs.F_CODE = tds40.rules.fCodeMap[row][0];
            break;
          }
        }
      }
    } // End of Find an FCode

    // Convert Rasilway guage widths
    if (attrs.ZI017_GAW)
    {
      attrs.ZI017_GAW = Number(attrs.ZI017_GAW) * 1000; // Convert M to MM
    }
  }, // End of applyToOsmPreProcessing


  // #####################################################################################################
  applyToOsmPostProcessing : function (attrs, tags, layerName, geometryType)
  {
    // Unpack the ZI006_MEM field or OSMTAGS
    if (tags.note || attrs.OSMTAGS)
    {
      var tTags = {};
      var tObj = translate.unpackMemo(tags.note);

      if (tObj.tags !== '')
      {
        try
        {
          tTags = JSON.parse(tObj.tags);
        }
        catch (error)
        {
          hoot.logError('Unable to parse OSM tags in TXT attribute: ' + tObj.tags);
        }
      }

      if (attrs.OSMTAGS)
      {
        var tmp = translate.unpackText(attrs,'OSMTAGS');
        for (var i in tmp)
        {
          if (tTags[i]) hoot.logWarn('Overwriting unpacked tag ' + i + '=' + tTags[i] + ' with ' + tmp[i]);
          tTags[i] = tmp[i];
        }
      }

      // Now add the unpacked tags to the main list
      for (var i in tTags)
      {
        // Debug
        // print('Memo: Add: ' + i + ' = ' + tTags[i]);
        if (tags[tTags[i]]) hoot.logDebug('Unpacking tags, overwriting ' + i + ' = ' + tags[i] + '  with ' + tTags[i]);
        tags[i] = tTags[i];

        // Now check if this is a synonym etc. If so, remove the other tag.
        if (i in tds40.fcodeLookupOut) // tag -> FCODE table
        {
          if (tags[i] in tds40.fcodeLookupOut[i])
          {
            var row = tds40.fcodeLookupOut[i][tags[i]];

            // Now find the "real" tag that comes frm the FCode
            if (row[1] in tds40.fcodeLookup['F_CODE'])
            {
              var row2 = tds40.fcodeLookup['F_CODE'][row[1]];
              // If the tags match, delete it
              if (tags[row2[0]] && (tags[row2[0]] == row2[1]))
              {
                delete tags[row2[0]];
              }
            }
          }
        }
      } // End nTags

      if (tObj.text !== '')
      {
        tags.note = tObj.text;
      }
      else
      {
        delete tags.note;
      }
    } // End process tags.note

    // Add the LayerName to the source
    if ((! tags.source) && layerName !== '') tags.source = 'tdsv40:' + layerName.toLowerCase();

    // If we have a UFI, store it. Some of the MAAX data has a LINK_ID instead of a UFI
    if (tags.uuid)
    {
      tags.uuid = '{' + tags['uuid'].toString().toLowerCase() + '}';
    }
    else
    {
      if (tds40.configIn.OgrAddUuid == 'true') tags.uuid = createUuid();
    }

    if (tds40.osmPostRules == undefined)
    {
      // ##############
      // A "new" way of specifying rules. Jason came up with this while playing around with NodeJs
      //
      // Rules format:  ["test expression","output result"];
      // Note: t = tags, a = attrs and attrs can only be on the RHS
      var rulesList = [
        ['t.barrier == "dragons_teeth" && !(t.tank_trap)','t.barrier = "tank_trap"; t.tank_trap = "dragons_teeth"'],
        ['t.amenity == "stop" && t["transport:type"] == "bus"','t.highway = "bus_stop";'],
        ['t.boundary == "protected_area" && !(t.protect_class)','t.protect_class = "4";'],
        ['t["bridge:movable"] && t["bridge:movable"] !== "no" && t["bridge:movable"] !== "unknown"','t.bridge = "movable"'],
        ['t.cable =="yes" && t["cable:type"] == "power"',' t.power = "line"; delete t.cable; delete t["cable:type"]'],
        ['t.control_tower == "yes" && t.use == "air_traffic_control"','t["tower:type"] = "observation"'],
        ['t.desert_surface','t.surface = t.desert_surface; delete t.desert_surface'],
        ['t.diplomatic && !(t.amenity)','t.amenity = "embassy"'],
        ['t["generator:source"]','t.power = "generator"'],
        ['t.historic == "castle" && !(t.ruins) && !(t.building)','t.building = "yes"'],
        ['t.defensive','t.man_made = "tower";t["tower:type"] = "defensive"'],
        ['(t.landuse == "built_up_area" || t.place == "settlement") && t.building','t["settlement:type"] = t.building; delete t.building'],
        ['t.leisure == "stadium"','t.building = "yes"'],
        ['t["material:vertical"]','t.material = t["material:vertical"]; delete t["material:vertical"]'],
        ['t["monitoring:weather"] == "yes"','t.man_made = "monitoring_station"'],
        ['t.natural =="spring" && t["spring:type"] == "spring"','delete t["spring:type"]'],
        ['t.product && t.man_made == "storage_tank"','t.content = t.product; delete t.product'],
        ['t.public_transport == "station" && t["transport:type"] == "railway"','t.railway = "station"'],
        // ['t.public_transport == "station" && t["transport:type"] == "bus"','t.bus = "yes"'],
        ['t.pylon =="yes" && t["cable:type"] == "cableway"',' t.aerialway = "pylon"'],
        ['t.pylon =="yes" && t["cable:type"] == "power"',' t.power = "tower"'],
        ['t.service == "yard"','t.railway = "yes"'],
        ['t.service == "siding"','t.railway = "yes"'],
        ['t.sidetrack && !(t.railway)','t.railway = "rail"'],
        ['t.sidetrack && !(t.service)','t.service = "siding"'],
        ['t.social_facility','t.amenity = "social_facility"; t["social_facility:for"] = t.social_facility; t.social_facility = "shelter"'],
        ['t["tower:material"]','t.material = t["tower:material"]; delete t["tower:material"]'],
        ['t["tower:type"] && !(t.man_made)','t.man_made = "tower"'],
        ['t.use == "islamic_prayer_hall" && !(t.amenity)','t.amenity = "place_of_worship"'],
        ['t.water || t.landuse == "basin"','t.natural = "water"'],
        ['t.waterway == "vanishing_point" && t["water:sink:type"] == "sinkhole"','t.natural = "sinkhole"; delete t.waterway; delete t["water:sink:type"]'],
        ['t.wetland && !(t.natural)','t.natural = "wetland"']
      ];

      tds40.osmPostRules = translate.buildComplexRules(rulesList);
    }

    // translate.applyComplexRules(tags,attrs,tds40.osmPostRules);
    // Pulling this out of translate
    for (var i = 0, rLen = tds40.osmPostRules.length; i < rLen; i++)
    {
      if (tds40.osmPostRules[i][0](tags)) tds40.osmPostRules[i][1](tags,attrs);
    }
    // ##############

    // Additional rules for particular FCODE's
    switch (attrs.F_CODE)
    {
    case undefined: // Break early if no value. Should not get here.....
      break;

    case 'AA054': // Non-water Well
      if (tags.product)
      {
        tags.substance = tags.product;
        delete tags.product;

        var petroleum = ['gas','liquefied_petroleum_gas_(lpg)','petroleum','coalbed_methane','natural_gas_condensate'];
        if (petroleum.indexOf(tags.substance) > -1) tags.man_made = 'petroleum_well';
      }
      break;

    case 'AQ075': // Ice Route
      if (!tags.highway) tags.highway = 'road';
      // Fall through...
    case 'AP030': // Road
      /* Now sort out Roads
                HCT, TYP, RTY etc are related. No easy way to use one2one rules

                HCT : Thoroughfare Class - TDS 3.0
                TYP ; Thoroughfare Type - TDS 3.0 & 4.0
                RTN_ROI: Route Designation - TDS 4.0
                RIN_ROI: Route Designation - TDS 5.0 & 6.0
                RTY: Roadway Type - TDS 5.0 & 6.0

                TDS3   TDS4       TDS5       TDS6
                HCT -> RTN_ROI -> RIN_ROI -> RIN_ROI
                TYP -> TYP     -> RTY     -> RTY
                */

      // Skip this if we already have a highway tag
      // if (tags.highway && tags.highway !== 'road') break;

      // Set a Default: "It is a road but we don't know what it is"
      // tags.highway = 'road';

      // This was a heap of if, else if, else if etc
      if (tags['ref:road:type'] == 'motorway' || tags['ref:road:class'] == 'national_motorway')
      {
        tags.highway = 'motorway';
        break;
      }

      if (tags['ref:road:type'] == 'limited_access_motorway' || tags['ref:road:class'] == 'primary')
      {
        tags.highway = 'trunk';
        break;
      }

      if (tags['ref:road:type'] == 'parkway' || tags['ref:road:class'] == 'secondary')
      {
        tags.highway = 'primary';
        break;
      }

      if (tags['ref:road:class'] == 'local')
      {
        tags.highway = 'secondary';
        break;
      }

      if (tags['ref:road:type'] == 'road' || tags['ref:road:type'] == 'boulevard')
      {
        tags.highway = 'tertiary';
        break;
      }

      if (tags['ref:road:type'] == 'street')
      {
        if (tags.highway !== 'road') tags.highway = 'unclassified';
        break;
      }

      if (tags['ref:road:type'] == 'lane')
      {
        tags.highway = 'service';
        break;
      }

      // Other should get picked up by the OTH field
      if (tags['ref:road:type'] == 'other')
      {
        tags.highway = 'road';
        break;
      }

      // Catch all for the rest of the ref:road:type: close, circle drive etc
      if (tags['ref:road:type'])
      {
        tags.highway = 'residential';
        break;
      }
      // If we get this far then we are going with the default.
      break;

    case 'AA052': // Fix oil/gas/petroleum fields
      switch (tags.product)
      {
      case undefined:
        break;

      case 'gas':
        tags.industrial = 'gas';
        break;

      case 'petroleum':
        tags.industrial = 'oil';
        break;
      }
      break;

      case 'AF030': // Cooling Tower
        if (!tags['tower:type']) tags['tower:type'] = 'cooling';
        break;

      // AK030 - Amusement Parks
      // F_CODE translation == tourism but FFN translation could be leisure
      // E.g. water parks
    case 'AK030':
      if (tags.leisure && tags.tourism) delete tags.tourism;
      // Remove a default
      if (tags.use == 'recreation') delete tags.use;
      break;

    case 'AN010': // Railway
      if (tags['railway:track'] == 'monorail')
      {
        tags.railway = 'monorail';
        delete tags['railway:track'];
      }
      break;

      // case 'AP010': // Track
      // case 'AP050': // Trail
      //     tags.seasonal = 'fair';
      //     break;

    case 'AQ075': // Ice Route
      if (!tags.highway) tags.highway = 'road';
      break;

    case 'BA040': // Tidal Water
      tags.natural = 'water';
      break;

    case 'BH082': // Inland Water
      // This leaves us with just "natural=water"
      if (tags.water == 'undifferentiated_water_body') delete tags.water;
      break;

    case 'BH140': // River
      if (tags['channel:type'] == 'normal') delete tags['channel:type']; // Default value
      if (tags.tidal == 'no') delete tags.tidal; // Default value

      // Different translation for area rivers
      if (geometryType == 'Area')
      {
        if (!tags.natural) tags.natural = 'water';
        if (!tags.water) tags.water = 'river';
        delete tags.waterway;
        break;
      }
      if (geometryType == 'Line')
      {
        if (tags.natural == 'water') delete tags.natural;
        if (tags.water == 'river') delete tags.water;
      }
      break;

    case 'EA031': // Botanic Garden
      if (! tags.leisure) tags.leisure = 'garden';
      break;

    case 'EC015': // Forest
      if (geometryType == 'Line')
      {
        delete tags.landuse; // Default EC015 translation
        tags.natural = 'tree_row';
      }
      break;

    case 'ED020': // Swamp
      if (tags['vegetation:type'] == 'mangrove')
      {
        tags.wetland = 'mangrove';
        delete tags['vegetation:type'];
      }
      break;

    case 'FA012': // Contaminated Area
    case 'AL065': // Minefield
      if (! tags.boundary) tags.boundary = 'hazard';
      break;
    } // End switch F_CODE

    // Ugly hack to get around a number of conflicts
    if (tags.highway == 'yes') tags.highway = 'road';

    // Remove a default
    if (tags.highway == 'road' && tags['ref:road:class'] == 'local') delete tags['ref:road:class'];

    // Road & Railway Crossings
    // Road/Rail = crossing
    // Road + Rail = level_crossing
    if (tags.crossing_point)
    {
      if (tags['transport:type'] == 'railway')
      {
        tags.railway = 'crossing';

        if (tags['transport:type:2'] == 'road') tags.railway = 'level_crossing';
      }
      else if (tags['transport:type'] == 'road')
      {
        if (tags['transport:type:2'] == 'railway')
        {
          tags.railway = 'level_crossing';
        }
        else
        {
          tags.highway = 'crossing';
        }
      }
    } // End crossing_point

    // Add a building tag to Buildings and Fortified Buildings if we don't have one
    // We can't do this in the funky rules function as it uses "attrs" _and_ "tags"
    if (attrs.F_CODE == 'AH055' && !(tags.building)) tags.building = 'bunker';
    if (attrs.F_CODE == 'AL013' && !(tags.building)) tags.building = 'yes';

    if (tags.building == 'yes')
    {
      // Fix the building 'use' tag. If the building has a 'use' and no specific building tag. Give it one
      if (tags.use && ((tags.use.indexOf('manufacturing') > -1) || (tags.use.indexOf('processing') > -1))) tags.building = 'industrial';
      // else if (tags.use in facilityList)
      // {
      //     tags.building = facilityList[tags.use];
      //     // delete tags.use;
      // }
    }

    // Education:
    if (tags['isced:level'] || tags.use == 'education')
    {
      if (tags.building == 'yes')
      {
        tags.building = 'school';
      }
      else if (tags.facility)
      {
        tags.amenity = 'school';
      }
    }

    if (tags.use == 'vocational_education')
    {
      if (tags.building == 'yes')
      {
        tags.building = 'college';
      }
      else if (tags.facility)
      {
        tags.amenity = 'college';
      }
    }

    // A facility is an area. Therefore "use" becomes "amenity". "Building" becomes "landuse"
    if (tags.facility && tags.use)
    {
      if ((tags.use.indexOf('manufacturing') > -1) || (tags.use.indexOf('processing') > -1)) tags.man_made = 'works';
      /*
            else if (tags.use in facilityList)
            {
                tags.amenity = facilityList[tags.use];
            }
        */
    }

    // Fix up landuse tags
    if (attrs.F_CODE == 'AL020')
    {
      switch (tags.use) // Fixup the landuse tags
      {
      case undefined: // Break early if no value
        break;

      case 'commercial':
        tags.landuse = 'commercial';
        delete tags.use;
        break;

      case 'industrial':
        tags.landuse = 'industrial';
        delete tags.use;
        break;

      case 'residential':
        tags.landuse = 'residential';
        delete tags.use;
        break;
      } // End switch
    }

    // Fix lifecycle tags
    switch (tags.condition)
    {
    case undefined: // Break early if no value
      break;

    case 'construction':
      for (var typ of ['highway','bridge','railway','building'])
      {
        if (tags[typ])
        {
          tags.construction = tags[typ];
          tags[typ] = 'construction';
          delete tags.condition;
          break;
        }
      }
      break;

    case 'abandoned':
      for (var typ of ['highway','bridge','railway','building'])
      {
        if (tags[typ])
        {
          tags['abandoned:' + typ] = tags[typ];
          delete tags[typ];
          delete tags.condition;
          break;
        }
      }
      break;

    case 'dismantled':
      for (var typ of ['highway','bridge','railway','building'])
      {
        if (tags[typ])
        {
          tags['demolished:' + typ] = tags[typ];
          delete tags[typ];
          delete tags.condition;
          break;
        }
      }
      break;
    } // End switch condifion

    // Denominations without religions - from ZI037_REL which has some denominations as religions
    if (tags.denomination)
    {
      switch (tags.denomination)
      {
      case 'roman_catholic':
      case 'orthodox':
      case 'protestant':
      case 'chaldean_catholic':
      case 'nestorian': // Not sure about this
        tags.religion = 'christian';
        break;

      case 'shia':
      case 'sunni':
        tags.religion = 'muslim';
        break;
      } // End switch
    }

    // Religious buildings: Church, Pagoda, Temple etc
    if (attrs.ZI037_REL && tags.amenity !== 'place_of_worship')
    {
      tags.amenity = 'place_of_worship';
    }

    // Fords and Roads
    // Putting this on hold
    // if (attrs.F_CODE == 'BH070' && !(tags.highway)) tags.highway = 'road';
    // if ('ford' in tags && !(tags.highway)) tags.highway = 'road';

    // Fix up areas
    // The thought is: If Hoot thinks it's an area but OSM doesn't think it's an area, make it an area
    if (geometryType == 'Area' && ! translate.isOsmArea(tags))
    {
      // Debug
      // print('Adding area=yes');
      tags.area = 'yes';
    }

    /* Putting this on hold as it will impact conflation
        // Tweek the "abandoned" tag. Should this be extended to "destroyed" as well?
        if (tags.condition == 'abandoned')
        {
            abandonedList = ['amenity','shop','highway','tourism','leisure','building'];

            print('XX In Abandoned');

            for (var i = 0, len = abandonedList.length; i < len; i++)
            {
                if (tags[abandonedList[i]])
                {
                    print('Tags: ' + abandonedList[i]);
                    tags['abandoned:' + abandonedList[i]] = tags[abandonedList[i]];
                    delete tags[abandonedList[i]];
                    delete tags.condition;
                    break;
                }
            }
        }
    */

    // Bunkers. Are they actually Military?
    if (tags.man_made == 'bunker' && tags.operator)
    {
      if (tags.operator == 'military' || tags.operator == '')
      {
        // Debug
        // print('Bunker: drop man_made. military = ' + tags.military);
        tags.military = 'bunker';
        delete tags.man_made;
      }
    }

    // Catch all. Particularly for Hardened Aircraft Shelters
    if (tags.bunker_type && !(tags.man_made == 'bunker' || tags.military == 'bunker')) tags.military = 'bunker';


    // Fix IC2 country code
    if (tags['addr:country'])
    {
      var country = translate.findCountryCode('c2',tags['addr:country']);
      if (country !== '') tags['addr:country'] = country;
    }

  }, // End of applyToOsmPostProcessing

  // ##### End of the xxToOsmxx Block #####

  // #####################################################################################################

  // ##### Start of the xxToOgrxx Block #####

  applyToOgrPreProcessing: function(tags, attrs, geometryType)
  {
    // Remove Hoot assigned tags for the source of the data
    delete tags['source:ingest:datetime'];
    delete tags.area;
    delete tags['error:circular'];
    delete tags['hoot:status'];

    // If we use ogr2osm, the GDAL driver jams any tag it doesn't know about into an "other_tags" tag.
    // We need to unpack this before we can do anything.
    // Adding this because we might not be reading from OSM
    if (tags.other_tags)
    {
      var tList = tags.other_tags.toString().replace(/\\/g,'').replace(/\"/g,'"').split('","');

      delete tags.other_tags;

      for (var val in tList)
      {
        vList = tList[val].split('"=>"');

        tags[vList[0].replace('"','')] = vList[1].replace('"','');

        // Debug
        // print('val: ' + tList[val] + '  vList[0] = ' + vList[0] + '  vList[1] = ' + vList[1]);
      }
    }

    // Initial cleanup
    for (var i in tags)
    {
      // Remove empty tags
      if (tags[i] == '')
      {
        delete tags[i];
        continue;
      }

      // Convert "abandoned:XXX" and "disused:XXX"features
      if ((i.indexOf('abandoned:') == 0) || (i.indexOf('disused:') == 0))
      {
        var tTag = i.replace('abandoned:','').replace('disused:','');
        tags[tTag] = tags[i];
        tags.condition = 'abandoned';
        delete tags[i];
        continue;
      }

      // Convert "demolished:XXX" features
      if (i.indexOf('demolished:') == 0)
      {
        var tTag = i.replace('demolished:','');
        tags[tTag] = tags[i];
        tags.condition = 'dismantled';
        delete tags[i];
        continue;
      }

      // Convert "construction:XXX" features
      if (i.indexOf('construction:') == 0)
      {
        var tTag = i.replace('construction:','');
        tags[tTag] = tags[i];
        tags.condition = 'construction';
        delete tags[i];
        continue;
      }
    } // End Cleanup loop

    // Fix Bunkers. Putting this first to skip the building=* rules
    if (tags.building == 'bunker')
    {
      tags.military = 'bunker';
      delete tags.building;
    }

    // Fortified buildings vs Surface Bunkers
    if (tags.military == 'bunker')
    {
      // Making a guess that these are military...
      // if (! tags.operator) tags.operator = 'military';

      if (tags['bunker_type'] == 'munitions')
      {
        attrs.F_CODE = 'AM060'; // Surface Bunker
        attrs.PPO = '3'; // Ammunition
        delete tags.military;
        delete tags['bunker_type'];
      }
    }

    // Lifecycle tags
    var cycleList = {'highway':'road','bridge':'yes','railway':'rail','building':'yes'};
    for (var typ in cycleList)
    {
      switch (tags[typ])
      {
        case undefined: // Break early if no value
          break;

        case 'construction':
          if (tags.construction)
          {
            tags[typ] = tags.construction;
            delete tags.construction;
          }
          else
          {
            tags[typ] = cycleList[typ];
          }
          tags.condition = 'construction';
          break;

        case 'proposed':
          if (tags.proposed)
          {
            tags[typ] = tags.proposed;
            delete tags.proposed;
          }
          else
          {
            tags[typ] = cycleList[typ];
          }
          tags.condition = 'proposed';
          break;

        case 'abandoned':
        case 'disused':
          tags[typ] = cycleList[typ];
          tags.condition = 'abandoned';
          break;

        case 'destroyed':
          tags[typ] = cycleList[typ];
          tags.condition = 'destroyed';
          break;

        case 'demolished':
          tags[typ] = cycleList[typ];
          tags.condition = 'dismantled';
          break;
      }
    } // End cycleList

    // SOme highway cleanup
    switch (tags.highway)
    {
      case undefined:
        break;

      case 'road':
        tags.highway = 'yes';
        break;

      case 'bus_stop':
        tags["transport:type"] = 'bus';
        break;

      case 'crossing':
      case 'give-way':
      case 'stop':
        // Special type of crossing
        if (tags.crossing == 'tank')
        {
          attrs.F_CODE = 'AP056';
          break;
        }
        tags['transport:type'] = 'road';
        attrs.F_CODE = 'AQ062';
        delete tags.highway;
        break;

      case 'mini_roundabout':
        tags.junction = 'roundabout';
        break;
        // ['t.highway == "steps"','t.highway = "footway"'],
    } // End Highway cleanup

    // Ice Route is a special case
    // Ice roads are a special case.
    if (tags.ice_road == 'yes')
    {
      attrs.F_CODE = 'AQ075';
      if (tags.highway == 'road') delete tags.highway;
    }

    if (tds40.PreRules == undefined)
    {
      // See ToOsmPostProcessing for more details about rulesList
      var rulesList = [
        // ['t.amenity == "bus_station"','t.public_transport = "station"; t["transport:type"] = "bus"'],
        // ["t.amenity == 'marketplace'","t.facility = 'yes'"],
        ['t.barrier == "tank_trap" && t.tank_trap == "dragons_teeth"','t.barrier = "dragons_teeth"; delete t.tank_trap'],
        ['t.boundary == "hazard" && t.hazard','delete t.boundary'],
        ['t.communication == "line"','t["cable:type"] = "communication"'],
        ['t.content && !(t.product)','t.product = t.content; delete t.content'],
        ['t.construction && t.highway','t.highway = t.construction; t.condition = "construction"; delete t.construction'],
        ['t.construction && t.railway','t.railway = t.construction; t.condition = "construction"; delete t.construction'],
        ['t.control_tower && t.man_made == "tower"','delete t.man_made'],
        ['t.diplomatic && t.amenity == "embassy"','delete t.amenity'],
        ['t.highway == "bus_stop"','t["transport:type"] = "bus"'],
        ['t.highway == "crossing"','t["transport:type"] = "road";a.F_CODE = "AQ062"; delete t.highway'],
        ['t.highway == "give-way"','a.F_CODE = "AQ062"'],
        ['t.highway == "mini_roundabout"','t.junction = "roundabout"'],
        // ['t.highway == "steps"','t.highway = "footway"'],
        ['t.highway == "stop"','a.F_CODE = "AQ062"'],
        ['t.historic == "castle" && t.building','delete t.building'],
        ['t.historic == "castle" && t.ruins == "yes"','t.condition = "destroyed"; delete t.ruins'],
        ['t.landcover == "snowfield" || t.landcover == "ice-field"','a.F_CODE = "BJ100"'],
        ['t.launch_pad','delete t.launch_pad; t.aeroway="launchpad"'],
        ['t.leisure == "recreation_ground"','t.landuse = "recreation_ground"; delete t.leisure'],
        ['t.leisure == "sports_centre"','t.facility = "yes"; t.use = "recreation"; delete t.leisure'],
        ['t.leisure == "stadium" && t.building','delete t.building'],
        ['t.man_made && t.building == "yes"','delete t.building'],
        ['t.man_made == "launch_pad"','delete t.man_made; t.aeroway="launchpad"'],
        ['t.median == "yes"','t.is_divided = "yes"'],
        ['t.military == "barracks"','t.use = "dormitory"'],
        ['t.natural == "desert" && t.surface','t.desert_surface = t.surface; delete t.surface'],
        ['t.natural == "sinkhole"','a.F_CODE = "BH145"; t["water:sink:type"] = "sinkhole"; delete t.natural'],
        ['t.natural == "spring" && !(t["spring:type"])','t["spring:type"] = "spring"'],
        ['t.power == "pole"','t["cable:type"] = "power";t["tower:shape"] = "pole"'],
        ['t.power == "tower"','t["cable:type"] = "power"; t.pylon = "yes"; delete t.power'],
        ['t.power == "line"','t["cable:type"] = "power", t.cable = "yes"; delete t.power'],
        ['t.rapids == "yes"','t.waterway = "rapids"; delete t.rapids'],
        ['t.railway == "station"','t.public_transport = "station";  t["transport:type"] = "railway"'],
        ['t.railway == "level_crossing"','t["transport:type"] = "railway";t["transport:type:2"] = "road"; a.F_CODE = "AQ062"; delete t.railway'],
        ['t.railway == "crossing"','t["transport:type"] = "railway"; a.F_CODE = "AQ062"; delete t.railway'],
        ['t.resource','t.raw_material = t.resource; delete t.resource'],
        ['t.route == "road" && !(t.highway)','t.highway = "road"; delete t.route'],
        // ["(t.shop || t.office) &&  !(t.building)","a.F_CODE = 'AL013'"],
        ['t.social_facility == "shelter"','t.social_facility = t["social_facility:for"]; delete t.amenity; delete t["social_facility:for"]'],
        ['t["tower:type"] == "minaret" && t.man_made == "tower"','delete t.man_made'],
        ['t.tunnel == "building_passage"','t.tunnel = "yes"'],
        // ['t.natural == "water"','t.water = "lake"'],
        ['t.use == "islamic_prayer_hall" && t.amenity == "place_of_worship"','delete t.amenity'],
        ['t.wetland && t.natural == "wetland"','delete t.natural'],
        ['t.water == "river"','t.waterway = "river"'],
        ['t.waterway == "riverbank"','t.waterway = "river"']
      ];

      tds40.PreRules = translate.buildComplexRules(rulesList);
    }

    // Apply the rulesList
    // translate.applyComplexRules(tags,attrs,tds40.PreRules);
    // Pulling this out of translate
    for (var i = 0, rLen = tds40.PreRules.length; i < rLen; i++)
    {
      if (tds40.PreRules[i][0](tags)) tds40.PreRules[i][1](tags,attrs);
    }

    // Fix Keeps and Martello Towers
    if (tags.defensive)
    {
      tags.military = 'bunker';
      delete tags['tower:type'];
      delete tags.man_made;
    }

    // Aircraft Shelters
    if (tags.bunker_type == 'hardened_aircraft_shelter') attrs.F_CODE = 'GB250';

    // Towers
    if (tags['tower:type'] && tags.man_made == 'tower')
    {
      switch(tags['tower:type'])
      {
        case 'minaret':
          // Debug
          // print('Got Minaret');
          delete tags.man_made;
          break;

        case 'cooling':
          delete tags.man_made;
          break;

        case 'light':
          delete tags.man_made;
          break;
      }
    }

    // Wind Turbines, Solar Panels etc  vs power plants
    if (tags['generator:source'])
    {
      delete tags.power;
    }
    else if (tags.power == 'generator')
    {
      attrs.F_CODE = 'AL013';
      tags.use = 'power_generation';
    }

  // Fix up bus,train & ferry stations
    if (tags.amenity == 'bus_station')
    {
      if (!attrs.F_CODE) attrs.F_CODE = 'AQ125';
      // delete tags.amenity;
      tags['transport:type'] = 'road'; // Bus is not valid on AQ125
      tags.use = 'road_transport';
    }

    // Fix up OSM 'walls' around facilities
    if ((tags.barrier == 'wall' || tags.barrier == 'fence') && geometryType == 'Area')
    {
      if (tags.landuse == 'military' || tags.military) attrs.F_CODE = 'SU001'; // Military Installation
    }

    // going out on a limb and processing OSM specific tags:
    // - Building == a thing,
    // - Amenity == The area around a thing
    // Note: amenity=place_of_worship is a special case. It _should_ have an associated building tag
    var facilityList = {'school':'850','university':'855','college':'857','hospital':'860'};

    if (tags.amenity in facilityList)
    {
      if (geometryType == 'Area')
      {
        attrs.F_CODE = 'AL010'; // Facility

        // If the user has also set a building tag, delete it
        delete tags.building;
      }
      else
      {
        // Make sure we don't turn point facilities into buildings
        if (tags.facility !== 'yes')
        {
          // Debug
          // print('Making a building: ' + tags.facility);
          attrs.F_CODE = 'AL013'; // Building
        }
      }

      // If we don't have a Feature Function then assign one
      if (! attrs.FFN)
      {
        attrs.FFN = facilityList[tags.amenity];
        // Debug
        // print('PreDropped: amenity = ' + tags.amenity);
        delete tags.amenity;
      }
    }

    // Adding a custom rule for malls to override the rules above
    // All of the other "shops" are buildings
    if (tags.shop == 'mall') attrs.F_CODE = 'AG030';

    // Churches etc
    if (tags.building && ! tags.amenity)
    {
      var how = [ 'church','chapel','cathedral','mosque','pagoda','shrine','temple',
        'synagogue','tabernacle','stupa'];
      if (how.indexOf(tags.building) > -1)
      {
        tags.amenity = 'place_of_worship';
      }

      var rc = [ 'mission','religious_community','seminary','convent','monastry',
        'noviciate','hermitage','retrest','marabout'];
      if (rc.indexOf(tags.building) > -1)
      {
        tags.use = 'religious_activities';
      }
    }

    if (tags.water == 'tidal')
    {
      tags.tidal = 'yes';
      delete tags.water;
    }

    // Sort out tidal features
    if (tags.tidal && (tags.water || tags.waterway || tags.wetland))
    {
      if (tags.tidal == 'yes') attrs.TID = '1001'; // Tidal
      if (tags.tidal == 'no') attrs.TID = '1000'; // non-Tidal

      // Ignore other options
      delete tags.tidal;
    }

    // Fix up water features from OSM
    if (tags.natural == 'water' && !(tags.water || tags.waterway))
    {
      if (tags.tidal == 'yes')
      {
        attrs.F_CODE = 'BA040';
      }
      else if (geometryType =='Line')
      {
        tags.waterway = 'river';
        attrs.F_CODE = 'BH140';
      }
      else
      {
        tags.water = 'undifferentiated_water_body';
        attrs.F_CODE = 'BH082';
      }
    }

    // Cutlines/Cleared Ways & Highways
    // This might need a cleanup
    if (tags.man_made == 'cutline' && tags.highway)
    {
      if (geometryType == 'Area')
      {
        // Keep the cutline/cleared way
        attrs.F_CODE = 'EC040';

        if (tags.memo)
        {
          tags.memo = tags.memo + ';highway:' + tags.highway;
        }
        else
        {
          tags.memo = 'highway:' + tags.highway;
        }

        delete tags.highway;
      }
      else
      {
        // Drop the cutline/cleared way
        delete tags.man_made;

        if (tags.memo)
        {
          tags.memo = tags.memo + ';cleared_way:yes';
        }
        else
        {
          tags.memo = 'cleared_way:yes';
        }
      }
    }

    // Fix up landuse & AL020
    switch (tags.landuse)
    {
    case undefined: // Break early if no value
      break;

    case 'brownfield':
      tags.landuse = 'built_up_area';
      tags.condition = 'destroyed';
      break;

    case 'construction':
      tags.condition = 'construction';
      tags.landuse = 'built_up_area';
      break;

    case 'farm':
    case 'allotments':
      tags.landuse = 'farmland';
      break;

    case 'farmyard': // NOTE: This is different to farm
      tags.facility = 'yes';
      tags.use = 'agriculture';
      delete tags.landuse;
      break;

    case 'farmland':
      if (tags.crop == 'fruit_tree') tags.landuse = 'orchard';
      break;

    case 'grass':
      tags.natural = 'grassland';
      tags['grassland:type'] = 'grassland';
      delete tags.landuse;
      break;

    case 'industrial': // Deconflict with AA052 Hydrocarbons Field
      switch (tags.industrial)
      {
      case undefined: // Built up Area
        tags.use = 'industrial';
        tags.landuse = 'built_up_area';
        break;

      case 'oil':
        tags.product = 'petroleum';
        tags.industrial = 'hydrocarbons_field';
        delete tags.landuse;
        break;

      case 'gas':
        tags.product = 'gas';
        tags.industrial = 'hydrocarbons_field';
        delete tags.landuse;
        break;

      case 'hydrocarbons_field':
        delete tags.landuse;
        break;

      case 'refinery':
        delete tags.landuse;
        break;
      }
      break;

    case 'military':
      if (tags.military !== 'range') tags.military = 'installation';
      delete tags.landuse;
      break;

    case 'meadow':
      tags.natural = 'grassland';
      tags['grassland:type'] = 'meadow';
      delete tags.landuse;
      break;

    case 'railway':
      if (tags['railway:yard'] == 'marshalling_yard') attrs.F_CODE = 'AN060';
      break;

    case 'reservoir':
      tags.water = 'reservoir';
      delete tags.landuse;
      break;

    case 'residential':
      tags.use = 'residential';
      tags.landuse = 'built_up_area';
      break;

    case 'commercial':
      // Skipping since it has it's own F_CODE
      if (geometryType == 'Area') break;
      // Fall through
    case 'retail':
      tags.use = 'commercial';
      tags.landuse = 'built_up_area';
      break;

    case 'scrub':
      tags.natural = 'scrub';
      delete tags.landuse;
      break;
    } // End switch landuse

    // Places, localities and regions
    if (tags.place)
    {
      switch (tags.place)
      {
      case 'city':
      case 'town':
      case 'suburb':
      case 'neighbourhood':
      case 'quarter':
      case 'village':
      case 'hamlet':
      case 'yes':  // We set this as a default when going to OSM
        attrs.F_CODE = 'AL020'; // Built Up Area
        delete tags.place;
        break;

      case 'isolated_dwelling':
        attrs.F_CODE = 'AL105'; // Settlement
        delete tags.place;
        break;

      case 'populated':
      case 'state':
      case 'county':
      case 'region':
      case 'locality':
      case 'municipality':
      case 'borough':
      case 'unknown':
        attrs.F_CODE = 'ZD045'; // Annotated Location
        if (tags.memo)
        {
          tags.memo = tags.memo + ';annotation:' + tags.place;
        }
        else
        {
          tags.memo = 'annotation:' + tags.place;
        }
        delete tags.place;
        break;

      case 'island':
      case 'islet':
        // If we have a coastline around an Island, decide if we are going make an Island
        // or a Coastline
        if (tags.natural == 'coastline')
        {
          if (geometryType == 'Line')
          {
            attrs.F_CODE = 'BA010'; // Land/Water Boundary - Line
            delete tags.place;
          }
          else
          {
            // NOTE: Islands can be Points or Areas
            attrs.F_CODE = 'BA030'; // Island
            delete tags.natural;
          }
        }
        break;
      } // End switch
    }

    // Bridges & Roads.  If we have an area or a line everything is fine
    // If we have a point, we need to make sure that it becomes a bridge, not a road
    if (tags.bridge && tags.bridge !== 'no' && geometryType =='Point') attrs.F_CODE = 'AQ040';

    // Movable Bridges
    if (tags.bridge == 'movable')
    {
      if (! tags['bridge:movable'])
      {
        	tags['bridge:movable'] = 'unknown';
      }
      tags.bridge = 'yes';
      attrs.F_CODE = 'AQ040';
    }

    // Viaducts
    if (tags.bridge == 'viaduct')
    {
      tags.bridge = 'yes';
      tags.note = translate.appendValue(tags.note,'Viaduct',';');
    }

    // Railway sidetracks
    if (tags.railway == 'monorail')
    {
      // This should not be set differently
      attrs.F_CODE = 'AN010';
      tags['railway:track'] = 'monorail';
      delete tags.railway;
    }

    if (tags.service == 'siding' || tags.service == 'spur' || tags.service == 'passing' || tags.service == 'crossover')
    {
      tags.sidetrack = 'yes';
      delete tags.railway;
    }

    // Fix road junctions
    // TDS has junctions as points. If we can make the feature into a road, railway or bridge then we will
    // If not, it should go to the o2s layer
    if (tags.junction && geometryType !== 'Point')
    {
      if (tags.highway || tags.bridge || tags.railway)
      {
        delete tags.junction;
      }
    } // End AP020 not Point

    // Cables
    if (tags.man_made == 'submarine_cable')
    {
      delete tags.man_made;
      tags.cable = 'yes';
      tags.location = 'underwater';
    }

    // Railway Crossings.
    if (tags.railway == 'crossing_box')
    {
      // Push this to Crossing but try and keep the tags
      attrs.F_CODE = 'AQ062'; // Crossing
    }

    // "service = parking_aisle" is actually the road between rows of car spaces.
    // If this is a line: make it into a road - the default
    // If this is an area: make it into a car park.
    if (tags.service == 'parking_aisle' && geometryType == 'Area')
    {
      delete tags.highway;
      delete tags.service;
      attrs.F_CODE = 'AQ140'; // Vehicle lot / car park
    }

    // Tree rows are a special case for EC015
    if (tags.natural == 'tree_row' && geometryType == 'Line')
    {
      attrs.F_CODE = 'EC015'; // Forest
      delete tags.natural;
    }

    // Now use the lookup table to find an FCODE. This is here to stop clashes with the
    // standard one2one rules
    if (!(attrs.F_CODE) && tds40.fcodeLookup)
    {
      for (var col in tags)
      {
        var value = tags[col];
        if (col in tds40.fcodeLookup && (value in tds40.fcodeLookup[col]))
        {
            var row = tds40.fcodeLookup[col][value];
            attrs.F_CODE = row[1];
            // Debug
            // print('FCODE: Got ' + attrs.F_CODE);
        }
        else if (col in tds40.fcodeLookupOut && (value in tds40.fcodeLookupOut[col]))
        {
          var row = tds40.fcodeLookupOut[col][value];
          attrs.F_CODE = row[1];
        }
      }
    } // End find F_CODE

    // Some tags imply that they are buildings but don't actually say so
    // Most of these are taken from raw OSM and the OSM Wiki
    // Not sure if the list of amenities that ARE buildings is shorter than the list of ones that
    // are not buildings
    // Taking "place_of_worship" out of this and making it a building
    var notBuildingList = [
      'artwork','atm','bbq','bench','bicycle_parking','bicycle_rental','biergarten','boat_sharing','car_sharing',
      'charging_station','clock','compressed_air','dog_bin','dog_waste_bin','drinking_water','emergency_phone',
      'ferry_terminal','fire_hydrant','fountain','game_feeding','grass_strip','grit_bin','hunting_stand','hydrant',
      'life_ring','loading_dock','nameplate','park','parking','parking_entrance','parking_space','picnic_table',
      'post_box','recycling','street_light','swimming_pool','taxi','trailer_park','tricycle_station','vending_machine',
      'waste_basket','waste_disposal','water','water_point','watering_place','yes',
      'fuel' // NOTE: Fuel goes to a different F_CODE
    ]; // End notBuildingList

    if (!(attrs.F_CODE) && !(tags.facility) && tags.amenity && !(tags.building) && (notBuildingList.indexOf(tags.amenity) == -1)) attrs.F_CODE = 'AL013';

    // If we still don't have an FCODE, try looking for individual elements
    if (!attrs.F_CODE)
    {
      var fcodeMap = {
        'highway':'AP030','railway':'AN010','building':'AL013','ford':'BH070',
        'waterway':'BH140','bridge':'AQ040','railway:in_road':'AN010',
        'barrier':'AP040','tourism':'AL013','junction':'AP020','mine:access':'AA010',
        'tomb':'AL036','shop':'AL015','office':'AL015'
      };

      for (var i in fcodeMap)
      {
        if (i in tags)
        {
          attrs.F_CODE = fcodeMap[i];
          break;
        }
      }
    }

    // Sort out PYM vs ZI032_PYM vs MCC vs VCM - Ugly
    var pymList = [ 'AL110','AL241','AQ055','AQ110','AT042'];

    var vcmList = [ 'AA040','AC020','AD010','AD025','AD030','AD041','AD050','AF010',
      'AF020','AF021','AF030','AF040','AF070','AH055','AJ050','AJ051',
      'AJ080','AJ085','AL010','AL013','AL019','AL080','AM011','AM020',
      'AM030','AM070','AN076','AQ040','AQ045','AQ060','AQ116','BC050',
      'BD115','BI010','BI050','GB230' ];

    if (tags.material)
    {
      if (pymList.indexOf(attrs.F_CODE) !== -1)
      {
        tags['tower:material'] = tags.material;
        delete tags.material;
      }
      else if (vcmList.indexOf(attrs.F_CODE) !== -1)
      {
        tags['material:vertical'] = tags.material;
        delete tags.material;
      }
    }

    // Protected areas have two attributes that need sorting out
    if (tags.protection_object == 'habitat' || tags.protection_object == 'breeding_ground')
    {
      delete tags.protect_class;
    }


    // Now set the relative levels and transportation types for various features
    if (tags.highway || tags.railway)
    {
      if (tags.bridge && tags.bridge !== 'no')
      {
        tds40.fixTransType(tags,geometryType);
        tags.location = 'surface';
        tags.layer = '1';
        tags.on_bridge = 'yes';
      }

      if (tags.tunnel && tags.tunnel !== 'no')
      {
        tds40.fixTransType(tags,geometryType);
        // tags.layer = '-1';
        tags.in_tunnel = 'yes';
      }

      if (tags.embankment && tags.embankment !== 'no')
      {
        tds40.fixTransType(tags,geometryType);
        tags.layer = '1';
      }

      if (tags.cutting && tags.cutting !== 'no')
      {
        tds40.fixTransType(tags,geometryType);
        tags.layer = '-1';
      }

      if (tags.ford && tags.ford !== 'no')
      {
        tds40.fixTransType(tags,geometryType);
        tags.location = 'on_waterbody_bottom';
      }

    } // End if highway || railway

    // Tag changed
    if (tags.vertical_obstruction_identifier)
    {
      tags['aeroway:obstruction'] = tags.vertical_obstruction_identifier;
      delete tags.vertical_obstruction_identifier;
    }

    // Railway loading things
    if (tags.railway == 'loading')
    {
      if (tags.facility == 'gantry_crane')
      {
        delete tags.railway;
        delete tags.facility;
        attrs.F_CODE = 'AF040'; // Crane
        tags['crane:type'] = 'bridge';
      }

      if (tags.facility == 'container_terminal')
      {
        delete tags.railway;
        delete tags.facility;
        attrs.F_CODE = 'AL010'; // Facility
        attrs.FFN = '480'; // Transportation
      }
    } // End loading

    switch (tags.man_made)
    {
    case undefined: // Break early if no value
      break;

    case 'reservoir_covered':
      delete tags.man_made;
      attrs.F_CODE = 'AM070'; // Storage Tank
      tags.product = 'water';
      break;

    case 'gasometer':
      delete tags.man_made;
      attrs.F_CODE = 'AM070'; // Storage Tank
      tags.product = 'gas';
      break;
    }

    // Stop some Religion tags from stomping on Denomination tags
    if (tags.religion && tags.denomination)
    {
      if (tags.religion == 'christian' || tags.religion == 'muslim')
      {
        switch (tags.denomination)
        {
        case 'roman_catholic':
        case 'orthodox':
        case 'protestant':
        case 'chaldean_catholic':
        case 'nestorian': // Not sure about this
        case 'shia':
        case 'sunni':
          delete tags.religion;
          break;
        } // End switch
      }
    } // End if religion & denomination

    // Names. Sometimes we don't have a name but we do have language ones
    if (!tags.name) translate.swapName(tags);

    // Fix country tags
    if (tags['is_in:country_code'] && !tags['addr:country'])
    {
      tags['addr:country'] = tags['is_in:country_code'];
      delete tags['is_in:country_code'];
    }

    if (tags['is_in:country'] && !tags['addr:country'])
    {
      tags['addr:country'] = tags['is_in:country'];
      delete tags['is_in:country'];
    }

    if (tags['addr:country'])
    {
      var country = translate.convertCountryCode('c2','c3',tags['addr:country']);

      if (country == '') country = translate.findCountryCode('c3',tags['addr:country'])

      if (country !== '')
      {
        tags['addr:country'] = country;
      }
      else
      {
        hoot.logWarn('Dropping invalid country code value: ' + tags['addr:country']);
        delete tags['addr:country'];
      }
    }

    // Product vs substance vs resource.  Sigh...
    if (!tags.product)
    {
      if (tags.substance)
      {
        tags.product = tags.substance;
        delete tags.substance;
      }
      else if (tags.resource)
      {
        tags.product = tags.resource;
        delete tags.resource;
      }
    }

  }, // End applyToOgrPreProcessing

  // #####################################################################################################

  applyToOgrPostProcessing : function (tags, attrs, geometryType, notUsedTags)
  {
    // Shoreline Construction (BB081) covers a lot of features
    if (attrs.PWC) attrs.F_CODE = 'BB081';

    // Inland Water Body (BH082) also covers a lot of features
    if (attrs.IWT && !(attrs.F_CODE)) attrs.F_CODE = 'BH082';

    // The follwing bit of ugly code is to account for the specs haveing two different attributes
    // with similar names and roughly the same attributes. Bleah!
    if (tds40.rules.swapListOut[attrs.F_CODE])
    {
      for (var i in tds40.rules.swapListOut[attrs.F_CODE])
      {
        if (i in attrs)
        {
          attrs[tds40.rules.swapListOut[attrs.F_CODE][i]] = attrs[i];
          delete attrs[i];
        }
      }
    }

    // Sort out the UUID
    if (attrs.UFI)
    {
      var str = attrs['UFI'].split(';');
      attrs.UFI = str[0].replace('{','').replace('}','');
    }
    else if (tags['hoot:id'])
    {
      attrs.UFI = 'raw_id:' + tags['hoot:id'];
    }
    else
    {
      if (tds40.configOut.OgrAddUuid == 'true') attrs.UFI = createUuid().replace('{','').replace('}','');
    }

    // Add Weather Restrictions to transportation features
    if (['AP010','AP030','AP050'].indexOf(attrs.FCODE > -1) && !attrs.ZI016_WTC )
    {
      switch (tags.highway)
      {
      case 'motorway':
      case 'motorway_link':
      case 'trunk':
      case 'trunk_link':
      case 'primary':
      case 'primary_link':
      case 'secondary':
      case 'secondary_link':
      case 'tertiary':
      case 'tertiary_link':
      case 'residential':
      case 'unclassified':
        attrs.ZI016_WTC = '1'; // All weather
        break;

      case 'track':
        attrs.ZI016_WTC = '4'; // Limited All-weather
        break;

      case 'path':
        attrs.ZI016_WTC = '2'; // Fair Weather
        break;
      }

      // Use the road surface to possibly override the classification
      // We are assumeing that unpaved roads are Fair Weather only
      switch (attrs.ZI016_ROC)
      {
      case undefined: // Break early if no value
        break;

      case '1': // Unimproved
        attrs.ZI016_WTC = '2'; // Fair Weather
        break;

      case '2': // Stabilized Earth
      case '4': // Gravel
        attrs.ZI016_WTC = '4'; // Limited All-weather
        break;

      case '17': // Ice
      case '18': // Snow
        attrs.ZI016_WTC = '3'; // Winter Only
        break;

      case '999': // Other
        attrs.ZI016_WTC = '-999999'; // No Information
        break;

      default:
        attrs.ZI016_WTC = '1'; // All Weather
      }
    }

    // Rules for specific F_CODES
    switch (attrs.F_CODE)
    {
      case 'AH025': // Engineered Earthwork
        if (!attrs.EET) attrs.EET = '3';
        break;

      case 'AH055': // Fortified Building
        if (attrs.FZR && !(attrs.FFN)) attrs.FFN = '835'; // Fortification type -> Defence Activities
        break;

      case 'AK030': // Amusement Parks
        if (!attrs.FFN) attrs.FFN = '921'; // Recreation
        break;

      case 'AL020': // AL020 Built-Up-Areas have ZI005_FNA1 instead of ZI005_FNA. Why???
        if (attrs.ZI005_FNA)
        {
          attrs.ZI005_FNA1 = attrs.ZI005_FNA;
          delete attrs.ZI005_FNA;
        }
        break;

      case 'AP010': // Clean up Cart Track attributes
        if (attrs.TRS && (['3','4','6','11','21','22','999'].indexOf(attrs.TRS) == -1))
        {
          var othVal = '(TRS:' + attrs.TRS + ')';
          attrs.OTH = translate.appendValue(attrs.OTH,othVal,' ');
          attrs.TRS = '999';
        }
        break;

      case 'AP030': // Custom Road rules
        // Tag preservation
        if (tags.highway == 'yes') notUsedTags.highway = 'road';

        // Fix the "highway=" stuff that cant be done in the one2one rules
        // If we haven't sorted out the road type/class, have a try with the
        // "highway" tag. If that doesn't work, we end up with default values
        // These are pretty vague classifications
        if (!attrs.TYP && !attrs.RTN_ROI)
        {
          switch (tags.highway)
          {
          case 'motorway':
          case 'motorway_link':
            attrs.RTN_ROI = '2'; // National Motorway
            attrs.TYP = '41'; // motorway
            break;

          case 'trunk':
          case 'trunk_link':
            attrs.RTN_ROI = '3'; // National/Primary
            attrs.TYP = '47'; // Limited Access Motorway
            break;

          case 'primary':
          case 'primary_link':
            attrs.RTN_ROI = '4'; // Secondary
            attrs.TYP = '1'; // road
            break;

          case 'secondary':
          case 'secondary_link':
          case 'tertiary':
          case 'tertiary_link':
            attrs.RTN_ROI = '5'; // Local
            attrs.TYP = '1'; // road
            break;

          case 'residential':
          case 'unclassified':
          case 'service':
            attrs.RTN_ROI = '5'; // Local
            attrs.TYP = '33'; // street
            break;

          case 'yes':
          case 'road':
            attrs.RTN_ROI = '-999999'; // No Information
            attrs.TYP = '-999999'; // No Information
          } // End tags.highway switch}
        } // End if TYP/RTN_ROISL
        break;

      case 'BH140': // River
        if (!attrs.WCC) attrs.WCC = '7'; // Normal Channel
        if (!attrs.TID) attrs.TID = '1000'; // Not tidal
        break;

      case 'ZI040': // Spatial Metadata Entity Collection
        //Map alternate source date tags to ZI001_SSD in order of precedence
        //default is 'source:datetime'
        if (!attrs.ZI001_SSD)
          attrs.ZI001_SSD = tags['source:imagery:datetime']
                          || tags['source:date']
                          || tags['source:geometry:date']
                          || '';

        //Map alternate source tags to ZI001_SSN in order of precedence
        //default is 'source'
        if (!attrs.ZI001_SSN)
          attrs.ZI001_SSN = tags['source:imagery']
                          || tags['source:description']
                          || '';
        break;

    } // End switch F_CODE

    // TODO: Need to sort out Sinkholes. If FCODE = BH145 and no WST, fix

    // RLE vs LOC: Need to deconflict this for various features
    // locList: list of features that can be "Above Surface". Other features use RLE (Relitive Level) instead
    // var locList = ['AT005','AQ113','BH065','BH110'];
    //         if (attrs.LOC == '45' && (locList.indexOf(attrs.TRS) == -1))
    if (attrs.LOC == '45' && (['AT005','AQ113','BH065','BH110'].indexOf(attrs.TRS) == -1))
    {
      attrs.RLE = '2'; // Raised above surface
      attrs.LOC = '44'; // On Surface
    }

    // Fix HGT and LMC to keep GAIT happy
    // If things have a height greater than 46m, tags them as being a "Navigation Landmark"
    if (attrs.HGT > 46 && !(attrs.LMC)) attrs.LMC = '1001';

    // Alt_Name:  AL020 Built Up Area is the _ONLY_ feature in TDS that has a secondary name
    if (attrs.ZI005_FNA2 && attrs.F_CODE !== 'AL020')
    {
      // We were going to push the Alt Name onto the end of the standard name field - ZI005_FNA
      // but this causes problems so until the customer gives us more direction, we are going to drop it
      // attrs.ZI005_FNA = translate.appendValue(attrs.ZI005_FNA,attrs.ZI005_FNA2,';');
      delete attrs.ZI005_FNA2;
    }

    // Wetlands
    // Normally, these go to Marsh
    switch(tags.wetland)
    {
    case undefined: // Break early if no value
      break;

    case 'mangrove':
      attrs.F_CODE = 'ED020'; // Swamp
      attrs.VSP = '19'; // Mangrove
      delete notUsedTags.wetland;
      break;
    } // End Wetlands

    // Undergrowth Density is not in Brush (EB070)
    if (attrs.F_CODE !== 'EB070' && notUsedTags['undergrowth:density'])
    {
      if (!(attrs.DMBL || attrs.DMBU))
      {
        attrs.DMBU = notUsedTags['undergrowth:density'];
        attrs.DMBL = notUsedTags['undergrowth:density'];
        delete notUsedTags['undergrowth:density'];
      }
    }

    // Fix Railway gauges
    if (tags.gauge)
    {
      // First, see if we have a range
      if (~tags['gauge'].indexOf(';'))
      {
        notUsedTags.gauge = tags.gauge; // Save the raw value
        tags.gauge = tags['gauge'].split(';')[0]; // Grab the first value
      }

      // Handle "standard" text values
      switch (tags.gauge)
      {
        case 'standard':
          tags.gauge = 1435;
          break;

        case 'narrow':
          notUsedTags.gauge = tags.gauge;
          tags.gauge = 0;
          attrs.ZI017_RGC = '2';
          break;

        case 'broad':
          notUsedTags.gauge = tags.gauge;
          tags.gauge = 0;
          attrs.ZI017_RGC = '1';
          break;
      }

      // Now work on the numbers
      var gWidth = parseInt(tags.gauge,10);

      if (!isNaN(gWidth) && gWidth > 0)
      {
        if (gWidth == 1435)
        {
          attrs.ZI017_RGC = '3';
        }
        else if (gWidth < 1435) // Narrow
        {
          attrs.ZI017_RGC = '2';
        }
        else
        {
          attrs.ZI017_RGC = '1';
        }
        attrs.ZI017_GAW = (gWidth / 1000).toFixed(3);  // Convert to Metres
      }
      else  // Not a number, cleanup time
      {
        // Dont use the value, just punt it to the OSMTAGS attribute
        delete attrs.ZI017_GAW;
        notUsedTags.gauge = tags.gauge;
      }
    }

  }, // End applyToOgrPostProcessing

  // #####################################################################################################

  // ##### End of the xxToOgrxx Block #####

  // toOsm - Translate Attrs to Tags
  // This is the main routine to convert _TO_ OSM
  toOsm : function(attrs, layerName, geometryType)
  {
    tags = {};  // The final output Tag list

    // Setup config variables. We could do this in initialize() but some things don't call it :-(
    // Doing this so we don't have to keep calling into Hoot core
    if (tds40.configIn == undefined)
    {
      tds40.configIn = {};
      tds40.configIn.OgrAddUuid = hoot.Settings.get('ogr.add.uuid');
      tds40.configIn.OgrDebugAddfcode = hoot.Settings.get('ogr.debug.addfcode');
      tds40.configIn.OgrDebugDumptags = hoot.Settings.get('ogr.debug.dumptags');
      tds40.configIn.ReaderInputFormat = hoot.Settings.get('reader.input.format');
      // Get any changes
      tds40.toChange = hoot.Settings.get('schema.translation.override');
    }

    // Debug:
    if (tds40.configIn.OgrDebugDumptags == 'true') translate.debugOutput(attrs,layerName,geometryType,'','In attrs: ');

    // See if we have an o2s_X layer and try to unpack it
    if (layerName.indexOf('o2s_') > -1)
    {
      tags = translate.unpackText(attrs,'tag');

      // Add some metadata
      if (! tags.uuid)
      {
        if (tds40.configIn.OgrAddUuid == 'true') tags.uuid = createUuid();
      }

      if (! tags.source) tags.source = 'tdsv40:' + layerName.toLowerCase();

      // Debug:
      if (tds40.configIn.OgrDebugDumptags == 'true')
      {
        translate.debugOutput(tags,layerName,geometryType,'','Out tags: ');
        print('');
      }

      return tags;
    } // End layername = o2s_X

    // Set up the fcode translation rules. We need this due to clashes between the one2one and
    // the fcode one2one rules
    if (tds40.fcodeLookup == undefined)
    {
      // Add the FCODE rules for Import
      fcodeCommon.one2one.forEach( function(item) { if (tds40.rules.subtypeList[item[1]]) tds40.rules.fcodeOne2oneIn.push(item); });
      tds40.fcodeLookup = translate.createLookup(tds40.rules.fcodeOne2oneIn);

      // Segregate the "Output" list from the common list. We use this to try and preserve the tags that give a many-to-one
      // translation to an FCode
      tds40.fcodeLookupOut = translate.createBackwardsLookup(tds40.rules.fcodeOne2oneOut);
      // Debug
      // translate.dumpOne2OneLookup(tds40.fcodeLookup);
    }

    if (tds40.lookup == undefined)
    {
      // Setup lookup tables to make translation easier. I'm assumeing that since this is not set, the
      // other tables are not set either

      // Support TDS v30 and other Import Only attributes
      tds40.rules.one2one.push.apply(tds40.rules.one2one,tds40.rules.one2oneIn);

      tds40.lookup = translate.createLookup(tds40.rules.one2one);
    }

    // Clean out the usless values
    tds40.cleanAttrs(attrs);

    // Untangle TDS attributes & OSM tags
    // NOTE: This could get wrapped with an ENV variable so it only gets called during import
    translate.untangleAttributes(attrs,tags,tds40);

    // Debug:
    if (tds40.configIn.OgrDebugDumptags == 'true')
    {
      translate.debugOutput(attrs,layerName,geometryType,'','Untangle attrs: ');
      translate.debugOutput(tags,layerName,geometryType,'','Untangle tags: ');
    }

    // pre processing
    tds40.applyToOsmPreProcessing(attrs, layerName, geometryType);

    // Use the FCODE to add some tags
    if (attrs.F_CODE)
    {
      var ftag = tds40.fcodeLookup['F_CODE'][attrs.F_CODE];
      if (ftag)
      {
        tags[ftag[0]] = ftag[1];
        // Debug: Dump out the tags from the FCODE
        // print('FCODE: ' + attrs.F_CODE + ' tag=' + ftag[0] + '  value=' + ftag[1]);
      }
      else
      {
        hoot.logTrace('Translation for F_CODE ' + attrs.F_CODE + ' not found');
      }
    }

    // Make a copy of the input attributes so we can remove them as they get translated. Looking at what
    // isn't used in the translation - this should end up empty
    // not in v8 yet: // var tTags = Object.assign({},tags);
    var notUsedAttrs = (JSON.parse(JSON.stringify(attrs)));
    delete notUsedAttrs.F_CODE;
    delete notUsedAttrs.FCSUBTYPE;

    // apply the simple number and text biased rules
    // NOTE: We are not using the intList paramater for applySimpleNumBiased when going to OSM
    translate.numToOSM(notUsedAttrs, tags, tds40.rules.numBiased);
    translate.txtToOSM(notUsedAttrs, tags, tds40.rules.txtBiased);

    // one 2 one
    //translate.applyOne2One(notUsedAttrs, tags, tds40.lookup, {'k':'v'});
    translate.applyOne2OneQuiet(notUsedAttrs, tags, tds40.lookup,{'k':'v'});

    // Translate the XXX2, XXX3 etc attributes
    translate.fix23Attr(notUsedAttrs, tags, tds40.lookup);

    // Crack open the OTH field and populate the appropriate attributes
    // The OTH format is _supposed_ to be (<attr>:<value>) but anything is possible
    if (attrs.OTH) translate.processOTH(attrs, tags, tds40.lookup);

    // post processing
    tds40.applyToOsmPostProcessing(attrs, tags, layerName, geometryType);

    // Debug: Add the FCODE to the tags
    if (tds40.configIn.OgrDebugAddfcode == 'true') tags['raw:debugFcode'] = attrs.F_CODE;

    // Override tag values if appropriate
    translate.overrideValues(tags,tds40.toChange);

    // Debug:
    if (tds40.configIn.OgrDebugDumptags == 'true')
    {
      translate.debugOutput(notUsedAttrs,layerName,geometryType,'','Not used: ');
      translate.debugOutput(tags,layerName,geometryType,'','Out tags: ');
      print('');
    }

    return tags;
  }, // End of toOsm


  // This gets called by translateToOGR and is where the main work gets done
  // We get Tags and return Attrs and a tableName
  // This is the main routine to convert _TO_ TDS
  toOgr : function(tags, elementType, geometryType)
  {
    var tableName = ''; // The final table name
    var returnData = []; // The array of features to return
    var transMap = {}; // A map of translated attributes
    attrs = {}; // The output attributes
    attrs.F_CODE = ''; // Initial setup

    // Setup config variables. We could do this in initialize() but some things don't call it :-(
    // Doing this so we don't have to keep calling into Hoot core
    if (tds40.configOut == undefined)
    {
      tds40.configOut = {};
<<<<<<< HEAD
      tds40.configOut.OgrAddUuid = config.getOgrAddUuid();
      tds40.configOut.OgrDebugDumptags = config.getOgrDebugDumptags();
      tds40.configOut.OgrEsriFcsubtype = config.getOgrEsriFcsubtype();
      tds40.configOut.OgrFormat = config.getOgrOutputFormat();
      tds40.configOut.OgrNoteExtra = config.getOgrNoteExtra();
      tds40.configOut.OgrThematicStructure = config.getOgrThematicStructure();
      tds40.configOut.OgrThrowError = config.getOgrThrowError();
      tds40.configOut.OgrTextFieldNumber = hoot.Settings.get("ogr.text.field.number");
=======
      tds40.configOut.OgrAddUuid = hoot.Settings.get('ogr.add.uuid');
      tds40.configOut.OgrDebugDumptags = hoot.Settings.get('ogr.debug.dumptags');
      tds40.configOut.OgrDebugDumpvalidate = hoot.Settings.get('ogr.debug.dumpvalidate');
      tds40.configOut.OgrEsriFcsubtype = hoot.Settings.get('ogr.esri.fcsubtype');
      tds40.configOut.OgrFormat = hoot.Settings.get('ogr.output.format');
      tds40.configOut.OgrNoteExtra = hoot.Settings.get('ogr.note.extra');
      tds40.configOut.OgrThematicStructure = hoot.Settings.get('ogr.thematic.structure');
      tds40.configOut.OgrThrowError = hoot.Settings.get('ogr.throw.error');
>>>>>>> 417d4b4a

      // Get any changes to OSM tags
      // NOTE: the rest of the config variables will change to this style of assignment soon
      tds40.toChange = hoot.Settings.get('schema.translation.override');
    }

    // Check if we have a schema. This is a quick way to workout if various lookup tables have been built
    if (tds40.rawSchema == undefined)
    {
      var tmp_schema = tds40.getDbSchema();
    }

    // Start processing here
    // Debug:
    if (tds40.configOut.OgrDebugDumptags == 'true') translate.debugOutput(tags,'',geometryType,elementType,'In tags: ');

    // The Nuke Option: If we have a relation, drop the feature and carry on
    if (tags['building:part']) return null;

    // The Nuke Option: "Collections" are groups of different feature types: Point, Area and Line
    // There is no way we can translate these to a single TDS feature
    if (geometryType == 'Collection') return null;

    // Set up the fcode translation rules. We need this due to clashes between the one2one and
    // the fcode one2one rules
    if (tds40.fcodeLookup == undefined)
    {
      // Add the FCODE rules for Export
      fcodeCommon.one2one.forEach( function(item) { if (tds40.rules.subtypeList[item[1]]) tds40.rules.fcodeOne2oneIn.push(item); });
      tds40.fcodeLookup = translate.createBackwardsLookup(tds40.rules.fcodeOne2oneIn);

      // Segregate the "Output" list from the common list. We use this to try and preserve the tags that give a many-to-one
      // translation to an FCode
      tds40.fcodeLookupOut = translate.createBackwardsLookup(tds40.rules.fcodeOne2oneOut);

      // Debug
      // translate.dumpOne2OneLookup(tds40.fcodeLookup);
    }

    if (tds40.lookup == undefined)
    {
      // Add "other" rules to the one2one
      tds40.rules.one2one.push.apply(tds40.rules.one2one,tds40.rules.one2oneOut);

      tds40.lookup = translate.createBackwardsLookup(tds40.rules.one2one);
      // Debug
      // translate.dumpOne2OneLookup(tds40.lookup);
    }

    // Override values if appropriate
    translate.overrideValues(tags,tds40.toChange);

    // Pre Processing
    tds40.applyToOgrPreProcessing(tags, attrs, geometryType);

    // Make a copy of the input tags so we can remove them as they get translated. What is left is
    // the not used tags
    // not in v8 yet: // var tTags = Object.assign({},tags);
    var notUsedTags = (JSON.parse(JSON.stringify(tags)));

    delete notUsedTags.hoot; // Added by the UI
    // Debug info. We use this in postprocessing via "tags"
    delete notUsedTags['hoot:id'];

    // Apply the simple number and text biased rules
    // NOTE: These are BACKWARD, not forward!
    // NOTE: These delete tags as they are used
    translate.numToOgr(attrs, notUsedTags, tds40.rules.numBiased,tds40.rules.intList,transMap);
    translate.txtToOgr(attrs, notUsedTags, tds40.rules.txtBiased,transMap);

    // Translate the XXX:2, XXX2, XXX:3 etc attributes
    // Note: This deletes tags as they are used
    translate.fix23Tags(notUsedTags, attrs, tds40.lookup);

    // one 2 one - we call the version that knows about the OTH field
    // NOTE: This deletes tags as they are used
    translate.applyTdsOne2One(notUsedTags, attrs, tds40.lookup, tds40.fcodeLookup,transMap);

    // Post Processing
    // We send the original list of tags and the list of tags we haven't used yet
    tds40.applyToOgrPostProcessing(tags, attrs, geometryType, notUsedTags);

    // Debug
    if (tds40.configOut.OgrDebugDumptags == 'true') translate.debugOutput(notUsedTags,'',geometryType,elementType,'Not used: ');

    // Now check for invalid feature geometry
    // E.g. If the spec says a runway is a polygon and we have a line, throw error and
    // push the feature to o2s layer
    var gFcode = geometryType.toString().charAt(0) + attrs.F_CODE;

    if (tds40.attrLookup[gFcode.toUpperCase()])
    {
      // Check if we need to make more features
      // NOTE: This returns the structure we are going to send back to Hoot:  {attrs: attrs, tableName: 'Name'}
      returnData = tds40.manyFeatures(geometryType,tags,attrs,transMap);

      // Debug: Add the first feature
      //returnData.push({attrs: attrs, tableName: ''});

      // Now go through the features and clean them up
      var gType = geometryType.toString().charAt(0);
      for (var i = 0, fLen = returnData.length; i < fLen; i++)
      {
        // Make sure that we have a valid FCODE
        var gFcode = gType + returnData[i]['attrs']['F_CODE'];
        if (tds40.attrLookup[gFcode.toUpperCase()])
        {
          // Validate attrs: remove all that are not supposed to be part of a feature
          tds40.validateAttrs(geometryType,returnData[i]['attrs'],notUsedTags,transMap);

          // If we have unused tags, add them to the memo field
          if (Object.keys(notUsedTags).length > 0 && tds40.configOut.OgrNoteExtra == 'attribute')
          {
            // var tStr = '<OSM>' + JSON.stringify(notUsedTags) + '</OSM>';
            // returnData[i]['attrs']['ZI006_MEM'] = translate.appendValue(returnData[i]['attrs']['ZI006_MEM'],tStr,';');
            var str = JSON.stringify(notUsedTags,Object.keys(notUsedTags).sort());
            if (tds40.configOut.OgrFormat == 'shp')
            {
              // Split the tags into a maximum of 4 fields, each no greater than 225 char long.
              var tList = translate.packText(notUsedTags,tds40.configOut.OgrTextFieldNumber,250);
              returnData[i]['attrs']['OSMTAGS'] = tList[1];
              for (var j = 2, tLen = tList.length; j < tLen; j++)
              {
                returnData[i]['attrs']['OSMTAGS' + j] = tList[j];
              }
            }
            else
            {
              returnData[i]['attrs']['OSMTAGS'] = str;
            }
          }

          // Now set the FCSubtype
          // NOTE: If we export to shapefile, GAIT _will_ complain about this
          if (tds40.configOut.OgrEsriFcsubtype == 'true')
          {
            returnData[i]['attrs']['FCSUBTYPE'] = tds40.rules.subtypeList[returnData[i]['attrs']['F_CODE']];
          }

          // If we are using the TDS structre, fill the rest of the unused attrs in the schema
          if (tds40.configOut.OgrThematicStructure == 'true')
          {
            returnData[i]['tableName'] = tds40.rules.thematicGroupList[gFcode];
            tds40.validateThematicAttrs(gFcode, returnData[i]['attrs']);
          }
          else
          {
            returnData[i]['tableName'] = tds40.layerNameLookup[gFcode.toUpperCase()];
          }
        }
        else
        {
          // If the feature is not valid, just drop it
          // Debug
          // print('## Skipping: ' + gFcode);
          returnData.splice(i,1);
          fLen = returnData.length;
        }
      } // End returnData loop

      // If we have unused tags, throw them into the "extra" layer
      if (Object.keys(notUsedTags).length > 0 && tds40.configOut.OgrNoteExtra == 'file')
      {
        var extraFeature = {};
        extraFeature.tags = JSON.stringify(notUsedTags);
        extraFeature.uuid = attrs.UFI;

        var extraName = 'extra_' + geometryType.toString().charAt(0);

        returnData.push({attrs: extraFeature, tableName: extraName});
      } // End notUsedTags

      // Look for Review tags and push them to a review layer if found
      if (tags['hoot:review:needs'] == 'yes')
      {
        var reviewAttrs = {};

        // Note: Some of these may be "undefined"
        reviewAttrs.note = tags['hoot:review:note'];
        reviewAttrs.score = tags['hoot:review:score'];
        reviewAttrs.uuid = tags.uuid;
        reviewAttrs.source = tags['hoot:review:source'];

        var reviewTable = 'review_' + geometryType.toString().charAt(0);
        returnData.push({attrs: reviewAttrs, tableName: reviewTable});
      } // End ReviewTags
    }
    else // We DON'T have a feature
    {
      // For the UI: Throw an error and die if we don't have a valid feature
      if (tds40.configOut.OgrThrowError == 'true')
      {
        if (! attrs.F_CODE)
        {
          returnData.push({attrs:{'error':'No Valid Feature Code'}, tableName: ''});
          return returnData;
        }
        else
        {
          //throw new Error(geometryType.toString() + ' geometry is not valid for F_CODE ' + attrs.F_CODE);
          returnData.push({attrs:{'error':geometryType + ' geometry is not valid for ' + attrs.F_CODE + ' in TDSv40'}, tableName: ''});
          return returnData;
        }
      }

      hoot.logTrace('FCODE and Geometry: ' + gFcode + ' is not in the schema');

      tableName = 'o2s_' + geometryType.toString().charAt(0);

      // Debug:
      // Dump out what attributes we have converted before they get wiped out
      if (tds40.configOut.OgrDebugDumptags == 'true') translate.debugOutput(attrs,'',geometryType,elementType,'Converted attrs: ');

      // We want to keep the hoot:id if present
      if (tags['hoot:id'])
      {
        tags.raw_id = tags['hoot:id'];
        delete tags['hoot:id'];
      }

      // Convert all of the Tags to a string so we can jam it into an attribute
      // var str = JSON.stringify(tags);
      var str = JSON.stringify(tags,Object.keys(tags).sort());

      // Shapefiles can't handle fields > 254 chars
      // If the tags are > 254 char, split into pieces. Not pretty but stops errors
      // A nicer thing would be to arrange the tags until they fit neatly
      if (tds40.configOut.OgrFormat == 'shp')
      {
        // Throw a warning that text will get truncated.
        if (str.length > 900) hoot.logWarn('o2s tags truncated to fit in available space.');

        attrs = {};
        var tList = translate.packText(tags,4,225);
        for (var i = 1, tLen = tList.length; i < tLen; i++)
        {
          attrs['tag'+i] = tList[i];
        }
      }
      else
      {
        attrs = {tag1:str};
      }

      returnData.push({attrs: attrs, tableName: tableName});
    } // End else We DON'T have a feature

    // Debug:
    if (tds40.configOut.OgrDebugDumptags == 'true')
    {
      for (var i = 0, fLen = returnData.length; i < fLen; i++)
      {
        print('TableName ' + i + ': ' + returnData[i]['tableName'] + '  FCode: ' + returnData[i]['attrs']['F_CODE'] + '  Geom: ' + geometryType);
        translate.debugOutput(returnData[i]['attrs'],'',geometryType,elementType,'Out attrs: ');
      }
      print('');
    }

    return returnData;

  } // End of toOgr

}; // End of tds40<|MERGE_RESOLUTION|>--- conflicted
+++ resolved
@@ -2704,16 +2704,6 @@
     if (tds40.configOut == undefined)
     {
       tds40.configOut = {};
-<<<<<<< HEAD
-      tds40.configOut.OgrAddUuid = config.getOgrAddUuid();
-      tds40.configOut.OgrDebugDumptags = config.getOgrDebugDumptags();
-      tds40.configOut.OgrEsriFcsubtype = config.getOgrEsriFcsubtype();
-      tds40.configOut.OgrFormat = config.getOgrOutputFormat();
-      tds40.configOut.OgrNoteExtra = config.getOgrNoteExtra();
-      tds40.configOut.OgrThematicStructure = config.getOgrThematicStructure();
-      tds40.configOut.OgrThrowError = config.getOgrThrowError();
-      tds40.configOut.OgrTextFieldNumber = hoot.Settings.get("ogr.text.field.number");
-=======
       tds40.configOut.OgrAddUuid = hoot.Settings.get('ogr.add.uuid');
       tds40.configOut.OgrDebugDumptags = hoot.Settings.get('ogr.debug.dumptags');
       tds40.configOut.OgrDebugDumpvalidate = hoot.Settings.get('ogr.debug.dumpvalidate');
@@ -2722,7 +2712,7 @@
       tds40.configOut.OgrNoteExtra = hoot.Settings.get('ogr.note.extra');
       tds40.configOut.OgrThematicStructure = hoot.Settings.get('ogr.thematic.structure');
       tds40.configOut.OgrThrowError = hoot.Settings.get('ogr.throw.error');
->>>>>>> 417d4b4a
+      tds40.configOut.OgrTextFieldNumber = hoot.Settings.get("ogr.text.field.number");
 
       // Get any changes to OSM tags
       // NOTE: the rest of the config variables will change to this style of assignment soon

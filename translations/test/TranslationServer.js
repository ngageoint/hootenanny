
// See docs/developer/ElementTranslationService.asciidoc

var assert = require('assert'),
    http = require('http'),
    xml2js = require('xml2js'),
    fs = require('fs'),
    httpMocks = require('node-mocks-http'),
    osmtogeojson = require('osmtogeojson'),
    DOMParser = new require('@xmldom/xmldom').DOMParser
    parser = new DOMParser(),
    hashseedzero = true;

var server = require('../TranslationServer.js');

describe('TranslationServer', function () {

    describe('fcodes', function() {
        this.timeout(3000);

        it('should return fcodes for MGCP Line', function(){
            assert.equal(server.getFCodes({
                method: 'GET',
                translation: 'MGCP',
                geometry: 'line'
            }).length, 59);
        });

        it('should return fcodes for TDSv61 Point', function(){
            assert.equal(server.getFCodes({
                method: 'GET',
                translation: 'TDSv61',
                geometry: 'Point'
            }).length, 193);
        });

        it('should return fcodes for GGDMv30 Area', function(){
            assert.equal(server.getFCodes({
                method: 'GET',
                translation: 'GGDMv30',
                geometry: 'Area'
            }).length, 280);
        });

        it('should return fcodes for TDSv71 Area', function(){
            assert.equal(server.getFCodes({
                method: 'GET',
                translation: 'TDSv71',
                geometry: 'Area'
            }).length, 204);
        });

        it('should return fcodes for TDSv40 Vertex', function(){
            assert.equal(server.getFCodes({
                method: 'GET',
                translation: 'TDSv40',
                geometry: 'vertex'
            }).length, 190);
        });

        it('should return fcodes for MGCP with no geometry', function(){
            var fcodes = server.getFCodes({
                method: 'GET',
                translation: 'MGCP'
            });

            assert.equal(fcodes.length, 196);
            assert.equal(fcodes[0].geom[0], 'Area');
        });

    });

    describe('handleInputs', function() {

        it('should handle translateTo GET', function() {
            // example url
            // http://localhost:8094/translateTo?idval=AL015&geom=Point&translation=MGCP&idelem=fcode
            var schema = server.handleInputs({
                idval: 'AL015',
                geom: 'Point',
                translation: 'MGCP',
                idelem: 'fcode',
                method: 'GET',
                path: '/translateTo'
            });
            assert.equal(schema.desc, 'General Building');
            assert.equal(schema.columns[0].name, 'ACC');
            assert.equal(schema.columns[0].enumerations[0].name, 'Accurate');
            assert.equal(schema.columns[0].enumerations[0].value, '1');
        });

        it('should handle translateTo GET with key & value param', function() {
            var schema = server.handleInputs({
                value: 'AL015',
                geom: 'Point',
                translation: 'MGCP',
                key: 'fcode',
                method: 'GET',
                path: '/translateTo'
            });
            assert.equal(schema.desc, 'General Building');
            assert.equal(schema.columns[0].name, 'ACC');
            assert.equal(schema.columns[0].enumerations[0].name, 'Accurate');
            assert.equal(schema.columns[0].enumerations[0].value, '1');
        });

        it('should handle no matches translateTo GET for MGCP', function() {
            assert.throws(function error() {
                server.handleInputs({
                    idval: 'FB123',
                    geom: 'area',
                    translation: 'TDSv61',
                    idelem: 'fcode',
                    method: 'GET',
                    path: '/translateTo'
                })
            }, Error, 'TDSv61 for Area with fcode=FB123 not found');
        });
        it('builds intersection of between geometry schemas', function() {
            var pointSchema = server.handleInputs({
                idval: 'AL013',
                geom: 'Point',
                translation: 'TDSv61',
                idelem: 'fcode',
                method: 'GET',
                path: '/translateTo'
            });

            var areaSchema = server.handleInputs({
                idval: 'AL013',
                geom: 'Area',
                translation: 'TDSv61',
                idelem: 'fcode',
                method: 'GET',
                path: '/translateTo'
            });
            var allSchema = server.handleInputs({
                idval: 'AL013',
                geom: 'Area,Point',
                translation: 'TDSv61',
                idelem: 'fcode',
                method: 'GET',
                path: '/translateTo'
            });

            var pointSchemaColumns = pointSchema.columns.map(function(col) { return col.name; });
            var areaSchemaColumns = areaSchema.columns.map(function(col) { return col.name; } );
            var allSchemaColumns = allSchema.columns.map(function(col) { return col.name; });

            var intersection = pointSchemaColumns.filter(function(col) { return areaSchemaColumns.indexOf(col) !== -1 }).length > 0;
            assert.equal(allSchemaColumns.length > 0, true);
            assert.equal(intersection, true);
        })

        it('should handle translateFrom GET for TDSv71', function() {
            var attrs = server.handleInputs({
                fcode: 'AL013',
                translation: 'TDSv71',
                method: 'GET',
                path: '/translateFrom'
            }).attrs;
            assert.equal(attrs.building, 'yes')
        })

        it('should handle translateFrom GET for TDSv70', function() {
            var attrs = server.handleInputs({
                fcode: 'AL013',
                translation: 'TDSv70',
                method: 'GET',
                path: '/translateFrom'
            }).attrs;
            assert.equal(attrs.building, 'yes')
        })

        it('should handle translateFrom GET for TDSv61', function() {
            //http://localhost:8094/translateFrom?fcode=AL013&translation=TDSv61
            var attrs = server.handleInputs({
                fcode: 'AL013',
                translation: 'TDSv61',
                method: 'GET',
                path: '/translateFrom'
            }).attrs;
            assert.equal(attrs.building, 'yes');
        });

        it('should handle translateFrom GET for TDSv40', function() {
            //http://localhost:8094/tdstoosm?fcode=AL013&translation=TDSv61
            var attrs = server.handleInputs({
                fcode: 'AP030',
                translation: 'TDSv40',
                method: 'GET',
                path: '/translateFrom'
            }).attrs;
            assert.equal(attrs.highway, 'road');
        });

        it('should handle translateFrom GET for MGCP', function() {
            //http://localhost:8094/translateFrom?fcode=AL013&translation=TDSv61
            var attrs = server.handleInputs({
                fcode: 'BH140',
                translation: 'MGCP',
                method: 'GET',
                path: '/translateFrom'
            }).attrs;
            assert.equal(attrs.waterway, 'river');
        });

        it('should handle translateFrom GET for MGCP', function() {
            //http://localhost:8094/tdstoosm?fcode=AL013&translation=TDSv61
            var attrs = server.handleInputs({
                fcode: 'BH140',
                translation: 'GGDMv30',
                method: 'GET',
                path: '/translateFrom'
            }).attrs;
            assert.equal(attrs.waterway, 'river');
        });
        it('should handle invalid F_CODE in translateFrom GET for MGCP', function() {
            var attrs = server.handleInputs({
                fcode: 'ZZTOP',
                translation: 'MGCP',
                method: 'GET',
                path: '/translateFrom'
            }).attrs;
            assert.equal(attrs.error, 'Feature Code ZZTOP is not valid for MGCP');
        });

        it('should handle translateTo TDSv61 POST', function() {
            var output = server.handleInputs({
                osm: '<osm version="0.6" upload="true" generator="JOSM"><node id="-1" lon="-105.21811763904256" lat="39.35643172777992" version="0"><tag k="building" v="yes"/><tag k="uuid" v="{bfd3f222-8e04-4ddc-b201-476099761302}"/></node></osm>',
                method: 'POST',
                translation: 'TDSv61',
                path: '/translateTo'
            });

            var xml = parser.parseFromString(output);
            var gj = osmtogeojson(xml);

            assert.equal(xml.getElementsByTagName("osm")[0].getAttribute("schema"), "TDSv61");

            var tags = gj.features[0].properties;
            assert.equal(tags["F_CODE"], "AL013");
            assert.equal(tags["UFI"], "bfd3f222-8e04-4ddc-b201-476099761302");
        }).timeout(3000);

<<<<<<< HEAD
        it('should handle translateTo TDSv71 POST', function() {
            var output = server.handleInputs({
                osm: '<osm version="0.6" upload="true" generator="JOSM"><node id="-1" lon="-105.21811763904256" lat="39.35643172777992" version="0"><tag k="building" v="yes"/><tag k="uuid" v="{bfd3f222-8e04-4ddc-b201-476099761302}"/></node></osm>',
                method: 'POST',
                translation: 'TDSv71',
                path: '/translateTo'
            });

            var xml = parser.parseFromString(output);
            assert.equal(xml.getElementsByTagName("osm")[0].getAttribute("schema"), "TDSv71");
            var tags = osmtogeojson(xml).features[0].properties;
            assert.equal(tags["F_CODE"], "AL013");
            assert.equal(tags["UFI"], "bfd3f222-8e04-4ddc-b201-476099761302");
        }).timeout(3000);
=======
        it('should handle traslateTo TDSv61 POST with OSM Json payload', function() {
            var output = server.handleInputs({
                osm: '{"version":"0.6","generator":"CGImap 0.8.6 (1471352 spike-06.openstreetmap.org)", "copyright":"OpenStreetMap and contributors","attribution":"http://www.openstreetmap.org/copyright", "license":"http://opendatacommons.org/licenses/odbl/1-0/", "elements":[ {"type":"node","id":1831881213,"lat":54.0900666,"lon":12.2539381,"version":1, "user":"lafkor", "uid":"75625", "visible":"true", "timestamp":"2012-07-20T09:43:19Z", "tags": {"building": "yes"}} ]}',
                method: 'POST',
                translation: 'TDSv70',
                path: '/translateTo'
            })

            var xml = parser.parseFromString(output);
            var gj = osmtogeojson(xml);
            assert.equal(xml.getElementsByTagName("osm")[0].getAttribute("schema"), "TDSv70");
            var tags = gj.features[0].properties;
            assert.equal(tags["F_CODE"], "AL013");
        })
>>>>>>> 7fba7a0a

        it('should handle translateTo TDSv70 POST', function() {
            var output = server.handleInputs({
                osm: '<osm version="0.6" upload="true" generator="JOSM"><node id="-1" lon="-105.21811763904256" lat="39.35643172777992" version="0"><tag k="building" v="yes"/><tag k="uuid" v="{bfd3f222-8e04-4ddc-b201-476099761302}"/></node></osm>',
                method: 'POST',
                translation: 'TDSv70',
                path: '/translateTo'
            });

            var xml = parser.parseFromString(output);
            var gj = osmtogeojson(xml);
            assert.equal(xml.getElementsByTagName("osm")[0].getAttribute("schema"), "TDSv70");
            var tags = gj.features[0].properties;
            assert.equal(tags["F_CODE"], "AL013");
            assert.equal(tags["UFI"], "bfd3f222-8e04-4ddc-b201-476099761302");
        }).timeout(3000);

        it('should handle translateTo POST and preserve bounds tag and ids', function() {
            //http://localhost:8094/osmtotds
            var osm2trans = server.handleInputs({
                osm: '<osm version="0.6" upload="true" generator="JOSM"><bounds minlat="39.35643172777992" minlon="-105.21811763904256" maxlat="39.35643172777992" maxlon="-105.21811763904256" origin="" /><node id="777" lon="-105.21811763904256" lat="39.35643172777992" version="0"><tag k="building" v="yes"/><tag k="uuid" v="{bfd3f222-8e04-4ddc-b201-476099761302}"/></node></osm>',
                method: 'POST',
                translation: 'TDSv61',
                path: '/translateTo'
            });
            xml2js.parseString(osm2trans, function(err, result) {
                if (err) console.error(err);
                assert.equal(result.osm.node[0].$.id, "777");
                assert.equal(parseFloat(result.osm.bounds[0].$.minlat).toFixed(6), 39.356432);
                assert.equal(parseFloat(result.osm.bounds[0].$.minlon).toFixed(6), -105.218118);
                assert.equal(parseFloat(result.osm.bounds[0].$.maxlat).toFixed(6), 39.356432);
                assert.equal(parseFloat(result.osm.bounds[0].$.maxlon).toFixed(6), -105.218118);
            });
        });
        it('should handle translating way or node w/osm amenity=ferry_terminal to AQ080 (now for tdsv61 only)', function() {
            var ferryWay = server.handleInputs({
                osm: '<osm version="0.6" upload="true" generator="hootenanny"><way id="-3" version="0"><nd ref="-7"/><nd ref="-8"/><nd ref="-9"/><nd ref="-7"/><tag k="amenity" v="ferry_terminal"/></way></osm>',
                method: 'POST',
                translation: 'TDSv61',
                path: '/translateTo'
            })

            xml2js.parseString(ferryWay, function(err, result) {
                if (err) console.error(err);
                assert(result.osm.way[0].tag[0].$.k, 'F_CODE')
                assert(result.osm.way[0].tag[0].$.v, 'AQ080')
            })

            var ferryNode = server.handleInputs({
                osm: '<osm version="0.6" upload="true" generator="hootenanny"><node id="-1" lon="33.731597320098885" lat="-24.919578904988793" version="0"><tag k="amenity" v="ferry_terminal"/></node></osm>',
                method: 'POST',
                translation: 'TDSv61',
                path: '/translateTo'
            })

            xml2js.parseString(ferryNode, function(err, result) {
                if (err) console.error(err);
                assert(result.osm.node[0].tag[0].$.k, 'F_CODE')
                assert(result.osm.node[0].tag[0].$.v, 'AQ080')
            })
        })
        it('should handle OSM to MGCP POST of building area feature', function() {
            var osm2trans = server.handleInputs({
                osm: '<osm version="0.6" upload="true" generator="hootenanny"><way id="-1" version="0"><nd ref="-1"/><nd ref="-4"/><nd ref="-7"/><nd ref="-10"/><nd ref="-1"/><tag k="building" v="yes"/><tag k="uuid" v="{d7cdbdfe-88c6-4d8a-979d-ad88cfc65ef1}"/></way></osm>',
                method: 'POST',
                translation: 'MGCP',
                path: '/translateTo'
            });
            xml2js.parseString(osm2trans, function(err, result) {
                if (err) console.error(err);
                assert.equal(result.osm.$.schema, "MGCP");
                assert.equal(result.osm.way[0].tag[0].$.k, "FCODE");
                assert.equal(result.osm.way[0].tag[0].$.v, "AL015");
                assert.equal(result.osm.way[0].tag[1].$.k, "UID");
                assert.equal(result.osm.way[0].tag[1].$.v, "D7CDBDFE-88C6-4D8A-979D-AD88CFC65EF1");
            });
        });

        it('should handle OSM to MGCP POST of road line feature with width', function() {
            var osm2trans = server.handleInputs({
                osm: '<osm version="0.6" upload="true" generator="hootenanny"><way id="-8" version="0"><nd ref="-21"/><nd ref="-24"/><nd ref="-27"/><tag k="highway" v="road"/><tag k="uuid" v="{8cd72087-a7a2-43a9-8dfb-7836f2ffea13}"/><tag k="width" v="20"/><tag k="lanes" v="2"/></way></osm>',
                method: 'POST',
                translation: 'MGCP',
                path: '/translateTo'
            });
            xml2js.parseString(osm2trans, function(err, result) {
                if (err) console.error(err);
                assert.equal(result.osm.$.schema, "MGCP");
                assert.equal(result.osm.way[0].tag[0].$.k, "FCODE");
                assert.equal(result.osm.way[0].tag[0].$.v, "AP030");
                assert.equal(result.osm.way[0].tag[1].$.k, "LTN");
                assert.equal(result.osm.way[0].tag[1].$.v, "2");
                assert.equal(result.osm.way[0].tag[2].$.k, "UID");
                assert.equal(result.osm.way[0].tag[2].$.v, "8CD72087-A7A2-43A9-8DFB-7836F2FFEA13");
                assert.equal(result.osm.way[0].tag[3].$.k, "WD1");
                assert.equal(result.osm.way[0].tag[3].$.v, "20");
            });
        });

        it('should handle OSM to TDSv71 POST of road line feature with width', function() {
            var osm2trans = server.handleInputs({
                osm: '<osm version="0.6" upload="true" generator="hootenanny"><way id="-8" version="0"><nd ref="-21"/><nd ref="-24"/><nd ref="-27"/><tag k="highway" v="road"/><tag k="uuid" v="{8cd72087-a7a2-43a9-8dfb-7836f2ffea13}"/><tag k="width" v="20"/><tag k="lanes" v="2"/></way></osm>',
                method: 'POST',
                translation: 'TDSv71',
                path: '/translateTo'
            });
            xml2js.parseString(osm2trans, function(err, result) {
                if (err) console.error(err);
                assert.equal(result.osm.$.schema, "TDSv71");
                assert.equal(result.osm.way[0].tag[0].$.k, "LTN");
                assert.equal(result.osm.way[0].tag[0].$.v, "2");
                assert.equal(result.osm.way[0].tag[1].$.k, "ZI016_WD1");
                assert.equal(result.osm.way[0].tag[1].$.v, "20");
                assert.equal(result.osm.way[0].tag[2].$.k, "RIN_ROI");
                assert.equal(result.osm.way[0].tag[2].$.v, "5");
                assert.equal(result.osm.way[0].tag[3].$.k, "F_CODE");
                assert.equal(result.osm.way[0].tag[3].$.v, "AP030");
                assert.equal(result.osm.way[0].tag[4].$.k, "OSMTAGS");
                assert.equal(result.osm.way[0].tag[4].$.v, '{"highway":"road"}');
                assert.equal(result.osm.way[0].tag[5].$.k, "RTY");
                assert.equal(result.osm.way[0].tag[5].$.v, "-999999");
                assert.equal(result.osm.way[0].tag[6].$.k, "UFI");
                assert.equal(result.osm.way[0].tag[6].$.v, "8cd72087-a7a2-43a9-8dfb-7836f2ffea13");
            });
        });

       it('should handle OSM to GGDMv30 POST of road line feature with width', function() {
            var osm2trans = server.handleInputs({
                osm: '<osm version="0.6" upload="true" generator="hootenanny"><way id="-8" version="0"><nd ref="-21"/><nd ref="-24"/><nd ref="-27"/><tag k="highway" v="road"/><tag k="uuid" v="{8cd72087-a7a2-43a9-8dfb-7836f2ffea13}"/><tag k="width" v="20"/><tag k="lanes" v="2"/></way></osm>',
                method: 'POST',
                translation: 'GGDMv30',
                path: '/translateTo'
            });
            xml2js.parseString(osm2trans, function(err, result) {
                if (err) console.error(err);

                assert.equal(result.osm.$.schema, "GGDMv30");
                assert.equal(result.osm.way[0].tag[0].$.k, "LTN");
                assert.equal(result.osm.way[0].tag[0].$.v, "2");
                assert.equal(result.osm.way[0].tag[1].$.k, "ZI016_WD1");
                assert.equal(result.osm.way[0].tag[1].$.v, "20");
                assert.equal(result.osm.way[0].tag[2].$.k, "RIN_ROI");
                assert.equal(result.osm.way[0].tag[2].$.v, "5");
                assert.equal(result.osm.way[0].tag[3].$.k, "F_CODE");
                assert.equal(result.osm.way[0].tag[3].$.v, "AP030");
                assert.equal(result.osm.way[0].tag[4].$.k, "OSMTAGS");
                assert.equal(result.osm.way[0].tag[4].$.v, '{"highway":"road"}');
                assert.equal(result.osm.way[0].tag[5].$.k, "RTY");
                assert.equal(result.osm.way[0].tag[5].$.v, "-999999");
                assert.equal(result.osm.way[0].tag[6].$.k, "UFI");
                assert.equal(result.osm.way[0].tag[6].$.v, "8cd72087-a7a2-43a9-8dfb-7836f2ffea13");
            });
        });

        it('should handle OSM to MGCP POST of facility area feature', function() {
            var osm2trans = server.handleInputs({
                osm: '<osm version="0.6" upload="true" generator="hootenanny"><way id="-1" version="0"><nd ref="-1"/><nd ref="-4"/><nd ref="-7"/><nd ref="-10"/><nd ref="-1"/><tag k="facility" v="yes"/><tag k="uuid" v="{fee4529b-5ecc-4e5c-b06d-1b26a8e830e6}"/><tag k="area" v="yes"/></way></osm>',
                method: 'POST',
                translation: 'MGCP',
                path: '/translateTo'
            });
            xml2js.parseString(osm2trans, function(err, result) {
                if (err) console.error(err);
                assert.equal(result.osm.way[0].tag[1].$.k, "UID");
                assert.equal(result.osm.way[0].tag[1].$.v, "FEE4529B-5ECC-4E5C-B06D-1B26A8E830E6");
                assert.equal(result.osm.way[0].tag[0].$.k, "FCODE");
                assert.equal(result.osm.way[0].tag[0].$.v, "AL010");
            });
        });

        it('should handle OSM to TDSv61 Raw POST of a complete osm file and preserve bounds tag and element ids', function() {
            var data = fs.readFileSync('../test-files/ToyTestA.osm', 'utf8');//, function(err, data) {
            var osm2trans = server.handleInputs({
                osm: data,
                method: 'POST',
                translation: 'TDSv61',
                path: '/translateTo'
            });
            xml2js.parseString(osm2trans, function(err, result) {
                if (err) console.error(err);
                assert.equal(result.osm.$.schema, "TDSv61");

                assert.equal(result.osm.bounds[0].$.minlat, "38.85324242720166");
                assert.equal(result.osm.bounds[0].$.minlon, "-104.9024316099691");
                assert.equal(result.osm.bounds[0].$.maxlat, "38.85496143739888");
                assert.equal(result.osm.bounds[0].$.maxlon, "-104.8961823052624");

                assert.equal(result.osm.way[0].$.id, "-1669801");
                assert.equal(result.osm.way[0].nd[0].$.ref, "-1669731");
                assert.equal(result.osm.way[0].nd[1].$.ref, "-1669791");
                assert.equal(result.osm.way[0].nd[2].$.ref, "-1669793");
            });
        });

        it('should be lossy to go from osm -> mgcp -> osm', function() {

            var data = '<osm version="0.6" upload="true" generator="JOSM"><node id="-4" lon="-105.24014094121263" lat="39.28928610944744" version="0"><tag k="poi" v="yes"/><tag k="amenity" v="cafe"/><tag k="uuid" v="{4632d15b-7c44-4ba1-a0c4-8cfbb30e39d4}"/></node></osm>';
            var mgcp_xml = server.handleInputs({
                osm: data,
                method: 'POST',
                translation: 'MGCP',
                path: '/translateTo'
            });

            var xml = parser.parseFromString(mgcp_xml);
            var gj = osmtogeojson(xml);

            assert.equal(xml.getElementsByTagName("osm")[0].getAttribute("schema"), "MGCP");

            var tags = gj.features[0].properties;
            assert.equal(tags["FCODE"], "AL015");
            assert.equal(tags["FFN"], "572");
            assert.equal(tags["HWT"], "998");
            assert.equal(tags["UID"], "4632D15B-7C44-4BA1-A0C4-8CFBB30E39D4");

            var osm_xml = server.handleInputs({
                osm: mgcp_xml,
                method: 'POST',
                translation: 'MGCP',
                path: '/translateFrom'
            });

            xml = parser.parseFromString(osm_xml);
            gj = osmtogeojson(xml);

            assert.equal(xml.getElementsByTagName("osm")[0].getAttribute("schema"), "OSM");

            var tags = gj.features[0].properties;
            assert.equal(tags["building"], "yes");
            assert.equal(tags["amenity"], "restaurant");
            assert.equal(tags["uuid"], "{4632d15b-7c44-4ba1-a0c4-8cfbb30e39d4}");
        });

        it('should translate from osm -> mgcp', function() {

            var data = '<osm version="0.6" upload="true" generator="JOSM"><node id="-4" lon="-105.24014094121263" lat="39.28928610944744" version="0"><tag k="poi" v="yes"/><tag k="place" v="town"/><tag k="name" v="Manitou Springs"/><tag k="uuid" v="{4632d15b-7c44-4ba1-a0c4-8cfbb30e39d4}"/></node></osm>';

            var mgcp_xml = server.handleInputs({
                osm: data,
                method: 'POST',
                translation: 'MGCP',
                path: '/translateTo'
            });

            var xml = parser.parseFromString(mgcp_xml);
            var gj = osmtogeojson(xml);

            assert.equal(xml.getElementsByTagName("osm")[0].getAttribute("schema"), "MGCP");

            var tags = gj.features[0].properties;
            assert.equal(tags["FCODE"], "AL020");
            assert.equal(tags["NAM"], "Manitou Springs");
            assert.equal(tags["UID"], "4632D15B-7C44-4BA1-A0C4-8CFBB30E39D4");
        });

        it ('translates multiple features in an OSM dataset', function() {
            var osm2trans = server.handleInputs({
                osm: '<osm version="0.6" generator="JOSM"><node id="-41300" action="modify" lat="39.28775629713" lon="-74.55540463462"/><node id="-41301" action="modify" lat="39.28766391666" lon="-74.55532148615"/><node id="-41302" action="modify" lat="39.28770588277" lon="-74.55524365216"/><node id="-41303" action="modify" lat="39.28779826318" lon="-74.55532680064"/><node id="-41306" action="modify" lat="39.28768156238" lon="-74.55568894878"/><node id="-41307" action="modify" lat="39.28766910658" lon="-74.5555467917"/><node id="-41308" action="modify" lat="39.28757547786" lon="-74.55556048652"/><node id="-41309" action="modify" lat="39.28758793368" lon="-74.5557026436"/><node id="-41312" action="modify" lat="39.28771270187" lon="-74.55567687884"/><node id="-41313" action="modify" lat="39.28771581582" lon="-74.55556824937"/><node id="-41314" action="modify" lat="39.28779720499" lon="-74.55557214409"/><node id="-41315" action="modify" lat="39.28779409104" lon="-74.55568077355"/><node id="-41318" action="modify" lat="39.28815176719" lon="-74.55595985189"/><node id="-41319" action="modify" lat="39.28800541239" lon="-74.55586195126"/><node id="-41321" action="modify" lat="39.28771477783" lon="-74.55583378807"/><node id="-41323" action="modify" lat="39.28744490181" lon="-74.5558740212"/><node id="-41325" action="modify" lat="39.28738677453" lon="-74.5556956543"/><node id="-41327" action="modify" lat="39.28747085147" lon="-74.55527320638"/><node id="-41329" action="modify" lat="39.28775837309" lon="-74.55493256584"/><node id="-41331" action="modify" lat="39.28811647599" lon="-74.55479040876"/><node id="-41347" action="modify" lat="39.28804589353" lon="-74.55582037702"/><node id="-41348" action="modify" lat="39.28798659571" lon="-74.55573682457"/><node id="-41350" action="modify" lat="39.28800356093" lon="-74.55572434074"/><node id="-41351" action="modify" lat="39.2880230383" lon="-74.55572260378"/><node id="-41352" action="modify" lat="39.2880411701" lon="-74.55573195772"/><node id="-41353" action="modify" lat="39.2880543651" lon="-74.55575054989"/><node id="-41354" action="modify" lat="39.28806000988" lon="-74.55577469788"/><node id="-41355" action="modify" lat="39.28805698641" lon="-74.5557996189"/><node id="-41356" action="modify" lat="39.28802892832" lon="-74.55583286085"/><node id="-41357" action="modify" lat="39.28800945095" lon="-74.55583459781"/><node id="-41358" action="modify" lat="39.28799131914" lon="-74.55582524388"/><node id="-41359" action="modify" lat="39.28797812413" lon="-74.55580665171"/><node id="-41360" action="modify" lat="39.28797247935" lon="-74.55578250371"/><node id="-41361" action="modify" lat="39.28797550282" lon="-74.5557575827"/><way id="-41304" action="modify"><nd ref="-41300"/><nd ref="-41303"/><nd ref="-41302"/><nd ref="-41301"/><nd ref="-41300"/><tag k="building" v="yes"/></way><way id="-41310" action="modify"><nd ref="-41306"/><nd ref="-41307"/><nd ref="-41308"/><nd ref="-41309"/><nd ref="-41306"/><tag k="building" v="yes"/></way><way id="-41316" action="modify"><nd ref="-41312"/><nd ref="-41315"/><nd ref="-41314"/><nd ref="-41313"/><nd ref="-41312"/><tag k="building" v="yes"/></way><way id="-41320" action="modify"><nd ref="-41318"/><nd ref="-41319"/><nd ref="-41321"/><nd ref="-41323"/><nd ref="-41325"/><nd ref="-41327"/><nd ref="-41329"/><nd ref="-41331"/><tag k="highway" v="tertiary"/></way></osm>',
                method: 'POST',
                translation: 'TDSv61',
                path: '/translateTo'
            });

            xml2js.parseString(osm2trans, function(err, result) {
                if (err) console.log(err)

                // road
                assert.equal(result.osm.way[0].tag[0].$.k, 'RIN_ROI')
                assert.equal(result.osm.way[0].tag[0].$.v, '5')
                assert.equal(result.osm.way[0].tag[1].$.k, 'F_CODE')
                assert.equal(result.osm.way[0].tag[1].$.v, 'AP030')
                assert.equal(result.osm.way[0].tag[2].$.k, 'OSMTAGS')
                assert.equal(result.osm.way[0].tag[2].$.v, '{"highway":"tertiary"}')
                assert.equal(result.osm.way[0].tag[3].$.k, 'ZI016_WTC')
                assert.equal(result.osm.way[0].tag[3].$.v, '1')
                assert.equal(result.osm.way[0].tag[4].$.k, 'RTY')
                assert.equal(result.osm.way[0].tag[4].$.v, '3')
                // buildings
                assert.equal(result.osm.way[1].tag[0].$.k, 'F_CODE')
                assert.equal(result.osm.way[1].tag[0].$.v, 'AL013')
                assert.equal(result.osm.way[2].tag[0].$.k, 'F_CODE')
                assert.equal(result.osm.way[2].tag[0].$.v, 'AL013')
                assert.equal(result.osm.way[3].tag[0].$.k, 'F_CODE')
                assert.equal(result.osm.way[3].tag[0].$.v, 'AL013')
            });
        });

        it('include a non-translated feature if feature cannot be translated from OSM to TDSv61', function() {
            var osm2trans = server.handleInputs({
                osm: '<osm version="0.6" generator="JOSM"><node id="-41300" action="modify" lat="39.28775629713" lon="-74.55540463462"/><node id="-41301" action="modify" lat="39.28766391666" lon="-74.55532148615"/><node id="-41302" action="modify" lat="39.28770588277" lon="-74.55524365216"/><node id="-41303" action="modify" lat="39.28779826318" lon="-74.55532680064"/><node id="-41306" action="modify" lat="39.28768156238" lon="-74.55568894878"/><node id="-41307" action="modify" lat="39.28766910658" lon="-74.5555467917"/><node id="-41308" action="modify" lat="39.28757547786" lon="-74.55556048652"/><node id="-41309" action="modify" lat="39.28758793368" lon="-74.5557026436"/><node id="-41312" action="modify" lat="39.28771270187" lon="-74.55567687884"/><node id="-41313" action="modify" lat="39.28771581582" lon="-74.55556824937"/><node id="-41314" action="modify" lat="39.28779720499" lon="-74.55557214409"/><node id="-41315" action="modify" lat="39.28779409104" lon="-74.55568077355"/><node id="-41318" action="modify" lat="39.28815176719" lon="-74.55595985189"/><node id="-41319" action="modify" lat="39.28800541239" lon="-74.55586195126"/><node id="-41321" action="modify" lat="39.28771477783" lon="-74.55583378807"/><node id="-41323" action="modify" lat="39.28744490181" lon="-74.5558740212"/><node id="-41325" action="modify" lat="39.28738677453" lon="-74.5556956543"/><node id="-41327" action="modify" lat="39.28747085147" lon="-74.55527320638"/><node id="-41329" action="modify" lat="39.28775837309" lon="-74.55493256584"/><node id="-41331" action="modify" lat="39.28811647599" lon="-74.55479040876"/><node id="-41347" action="modify" lat="39.28804589353" lon="-74.55582037702"/><node id="-41348" action="modify" lat="39.28798659571" lon="-74.55573682457"/><node id="-41350" action="modify" lat="39.28800356093" lon="-74.55572434074"/><node id="-41351" action="modify" lat="39.2880230383" lon="-74.55572260378"/><node id="-41352" action="modify" lat="39.2880411701" lon="-74.55573195772"/><node id="-41353" action="modify" lat="39.2880543651" lon="-74.55575054989"/><node id="-41354" action="modify" lat="39.28806000988" lon="-74.55577469788"/><node id="-41355" action="modify" lat="39.28805698641" lon="-74.5557996189"/><node id="-41356" action="modify" lat="39.28802892832" lon="-74.55583286085"/><node id="-41357" action="modify" lat="39.28800945095" lon="-74.55583459781"/><node id="-41358" action="modify" lat="39.28799131914" lon="-74.55582524388"/><node id="-41359" action="modify" lat="39.28797812413" lon="-74.55580665171"/><node id="-41360" action="modify" lat="39.28797247935" lon="-74.55578250371"/><node id="-41361" action="modify" lat="39.28797550282" lon="-74.5557575827"/><way id="-41304" action="modify"><nd ref="-41300"/><nd ref="-41303"/><nd ref="-41302"/><nd ref="-41301"/><nd ref="-41300"/><tag k="building" v="yes"/></way><way id="-41310" action="modify"><nd ref="-41306"/><nd ref="-41307"/><nd ref="-41308"/><nd ref="-41309"/><nd ref="-41306"/><tag k="building" v="yes"/></way><way id="-41316" action="modify"><nd ref="-41312"/><nd ref="-41315"/><nd ref="-41314"/><nd ref="-41313"/><nd ref="-41312"/><tag k="building" v="yes"/></way><way id="-41320" action="modify"><nd ref="-41318"/><nd ref="-41319"/><nd ref="-41321"/><nd ref="-41323"/><nd ref="-41325"/><nd ref="-41327"/><nd ref="-41329"/><nd ref="-41331"/><tag k="highway" v="tertiary"/></way><way id="-38983" visible="true"><nd ref="-38979" /><nd ref="-38982" /><nd ref="-38986" /><nd ref="-38979" /><tag k="natural" v="tree" /><tag k="security:classification" v="UNCLASSIFIED" /><tag k="source" v="Unknown" /></way></osm>',
                method: 'POST',
                translation: 'TDSv61',
                path: '/translateTo'
            });

            xml2js.parseString(osm2trans, function(err, result) {
              if (err) console.log(err)
              // tree that cannot be translated...
              assert.equal(result.osm.way[4].tag[0].$.k, 'error')
              assert.equal(result.osm.way[4].tag[0].$.v, 'Line geometry is not valid for EC005 in TDSv61')
            })
        });

        it('should handle tdstoosm POST of facility area feature', function() {
            var trans2osm = server.handleInputs({
                osm: '<osm version="0.6" upload="true" generator="hootenanny"><way id="-6" version="0"><nd ref="-13"/><nd ref="-14"/><nd ref="-15"/><nd ref="-16"/><nd ref="-13"/><tag k="UID" v="fee4529b-5ecc-4e5c-b06d-1b26a8e830e6"/><tag k="FCODE" v="AL010"/><tag k="SDP" v="D"/></way></osm>',
                method: 'POST',
                translation: 'MGCP',
                path: '/translateFrom'
            });
            var output = xml2js.parseString(trans2osm, function(err, result) {
                if (err) console.error(err);
                assert.equal(result.osm.way[0].tag[0].$.k, "source");
                assert.equal(result.osm.way[0].tag[0].$.v, "D");
                assert.equal(result.osm.way[0].tag[2].$.k, "uuid");
                assert.equal(result.osm.way[0].tag[2].$.v, "{fee4529b-5ecc-4e5c-b06d-1b26a8e830e6}");
                assert.equal(result.osm.way[0].tag[3].$.k, "facility");
                assert.equal(result.osm.way[0].tag[3].$.v, "yes");
                assert.equal(result.osm.way[0].tag[1].$.k, "area");
                assert.equal(result.osm.way[0].tag[1].$.v, "yes");
            });
        });

        it('should return error message for invalid F_CODE/geom combination in translateTo POST', function() {
            var output = server.handleInputs({
                osm: '<osm version="0.6" upload="true" generator="hootenanny"><node id="-24" lon="9.305143094234467" lat="41.65140640721789" version="0"><tag k="leisure" v="park"/><tag k="source" v="DigitalGlobe"/><tag k="source:imagery:sensor" v="WV02"/><tag k="source:imagery:id" v="756b80e1f695fb591caca8e7ce0f9ef5"/><tag k="source:imagery:datetime" v="2017-11-11 10:45:15"/><tag k="security:classification" v="UNCLASSIFIED"/></node></osm>',
                method: 'POST',
                translation: 'MGCP',
                path: '/translateTo'
            });
            var xml = parser.parseFromString(output);
            var gj = osmtogeojson(xml);

            assert.equal(xml.getElementsByTagName("osm")[0].getAttribute("schema"), "MGCP");

            var tags = gj.features[0].properties;
            assert.equal(tags["error"], 'Point geometry is not valid for AK120 in MGCP TRD4');
        });

        it('should handle bad translation schema value in translateTo POST', function() {
            assert.throws(function error() {
                var osm2trans = server.handleInputs({
                    osm: '<osm version="0.6" upload="true" generator="JOSM"><node id="-1" lon="-105.21811763904256" lat="39.35643172777992" version="0"><tag k="building" v="yes"/><tag k="uuid" v="{bfd3f222-8e04-4ddc-b201-476099761302}"/></node></osm>',
                    method: 'POST',
                    translation: 'TDv61',
                    path: '/translateTo'
                });
            }, Error, 'Unsupported translation schema');
        });

        it('should handle translateFrom POST', function() {
            var trans2osm = server.handleInputs({
                osm: '<osm version="0.6" upload="true" generator="JOSM"><node id="-9" lon="-104.907037158172" lat="38.8571566428667" version="0"><tag k="ACC" v="1"/><tag k="BAC" ve="0"/><tag k="CCN" v="UNK"/><tag k="FCODE" v="AL020"/><tag k="FUC" v="999"/><tag k="FUN" v="0"/><tag k="NAM" v="Manitou Springs"/><tag k="NFI" v="UNK"/><tag k="NFN" v="UNK"/><tag k="ORD" v="0"/><tag k="SDP" v="N_A"/><tag k="SDV" v="UNK"/><tag k="SRT" v="0"/><tag k="TXT" v="&lt;OSM&gt;{&quot;poi&quot;:&quot;yes&quot;}&lt;/OSM&gt;"/><tag k="UID" v="c6df0618-ce96-483c-8d6a-afa33541646c"/></node></osm>',
                method: 'POST',
                translation: 'MGCP',
                path: '/translateFrom'
            });
            // NOTE: The translator now sends back unknown & N_A values
            var output = xml2js.parseString(trans2osm, function(err, result) {
                if (err) console.error(err);
                assert.equal(result.osm.node[0].tag[4].$.k, "use");
                assert.equal(result.osm.node[0].tag[4].$.v, "other");
                assert.equal(result.osm.node[0].tag[6].$.k, "place");
                assert.equal(result.osm.node[0].tag[6].$.v, "yes");
                assert.equal(result.osm.node[0].tag[5].$.k, "poi");
                assert.equal(result.osm.node[0].tag[5].$.v, "yes");
                assert.equal(result.osm.node[0].tag[3].$.k, "uuid");
                assert.equal(result.osm.node[0].tag[3].$.v, "{c6df0618-ce96-483c-8d6a-afa33541646c}");
                assert.equal(result.osm.node[0].tag[2].$.k, "name");
                assert.equal(result.osm.node[0].tag[2].$.v, "Manitou Springs");
                assert.equal(result.osm.node[0].tag[1].$.k, "landuse");
                assert.equal(result.osm.node[0].tag[1].$.v, "built_up_area");
                assert.equal(result.osm.node[0].tag[0].$.k, "source:accuracy:horizontal:category");
                assert.equal(result.osm.node[0].tag[0].$.v, "accurate");
            });
        });

        it('should untangle MGCP tags', function() {
            var trans2osm = server.handleInputs({
                osm: '<osm version="0.6" upload="true" generator="hootenanny"><way id="-1" version="0"><nd ref="-1"/><nd ref="-4"/><nd ref="-7"/><nd ref="-10"/><nd ref="-1"/><tag k="FCODE" v="AL013"/><tag k="levels" v="3"/>/></way></osm>',
                method: 'POST',
                translation: 'MGCP',
                path: '/translateFrom'
            });
            xml2js.parseString(trans2osm, function(err, result) {
                if (err) console.error(err);
                assert.equal(result.osm.way[0].tag[0].$.k, "levels");
                assert.equal(result.osm.way[0].tag[0].$.v, "3");
                assert.equal(result.osm.way[0].tag[1].$.k, "building");
                assert.equal(result.osm.way[0].tag[1].$.v, "yes");
            });
        });

        it('should untangle TDSv61 tags', function() {
            var trans2osm = server.handleInputs({
                osm: '<osm version="0.6" upload="true" generator="hootenanny"><way id="-1" version="0"><nd ref="-1"/><nd ref="-4"/><nd ref="-7"/><nd ref="-10"/><nd ref="-1"/><tag k="AL013" v="building"/><tag k="levels" v="3"/>/></way></osm>',
                method: 'POST',
                translation: 'TDSv61',
                path: '/translateFrom'
            });
            xml2js.parseString(trans2osm, function(err, result) {
                if (err) console.error(err);
                assert.equal(result.osm.way[0].tag[0].$.k, "levels");
                assert.equal(result.osm.way[0].tag[0].$.v, "3");
                assert.equal(result.osm.way[0].tag[1].$.k, "building");
                assert.equal(result.osm.way[0].tag[1].$.v, "yes");
            });
        });

        it('should untangle TDSv40 tags', function() {
            var trans2osm = server.handleInputs({
                osm: '<osm version="0.6" upload="true" generator="hootenanny"><way id="-1" version="0"><nd ref="-1"/><nd ref="-4"/><nd ref="-7"/><nd ref="-10"/><nd ref="-1"/><tag k="AL013" v="building"/><tag k="levels" v="3"/>/></way></osm>',
                method: 'POST',
                translation: 'TDSv40',
                path: '/translateFrom'
            });
            xml2js.parseString(trans2osm, function(err, result) {
                if (err) console.error(err);
                assert.equal(result.osm.way[0].tag[0].$.k, "levels");
                assert.equal(result.osm.way[0].tag[0].$.v, "3");
                assert.equal(result.osm.way[0].tag[1].$.k, "building");
                assert.equal(result.osm.way[0].tag[1].$.v, "yes");
            });
        });

        it('should handle /capabilities GET', function() {

            var capas = server.handleInputs({
                method: 'GET',
                path: '/capabilities'
            });
            assert.equal(capas.TDSv71.isavailable, true);
            assert.equal(capas.TDSv70.isavailable, true);
            assert.equal(capas.TDSv61.isavailable, true);
            assert.equal(capas.TDSv40.isavailable, true);
            assert.equal(capas.MGCP.isavailable, true);
            assert.equal(capas.GGDMv30.isavailable, true);
        });

        it('should handle /translations GET', function() {

            var trans = server.handleInputs({
                method: 'GET',
                path: '/translations'
            });
            // NOTE: This allows the test to pass if/when translations from "translations-local" are added
            // assert.equal(trans.length,5);
            assert.ok(trans.length >= 5);
        });

        it('should handle /schema GET', function() {
            //http://localhost:8094/schema?geometry=point&translation=MGCP&searchstr=Buil&maxlevdst=20&limit=12
            var schm = server.handleInputs({
                geometry: 'line',
                translation: 'TDSv40',
                searchstr: 'river',
                maxLeinDistance: 20,
                limit: 12,
                method: 'GET',
                path: '/schema'
            });
            assert.equal(schm[0].name, 'RIVER_C');
            assert.equal(schm[0].fcode, 'BH140');
            assert.equal(schm[0].desc, 'River');
        });

        it('should handle /schema GET', function() {
            var schm = server.handleInputs({
                geometry: 'line',
                translation: 'TDSv71',
                searchstr: 'river',
                maxLeinDistance: 20,
                limit: 12,
                method: 'GET',
                path: '/schema'
            });
            assert.equal(schm[0].name, 'RIVER_C');
            assert.equal(schm[0].fcode, 'BH140');
            assert.equal(schm[0].desc, 'River');
        });

        //Checking the use of limit param
        it('should handle /schema GET', function() {
            var schm = server.handleInputs({
                geometry: 'line',
                translation: 'TDSv40',
                searchstr: 'river',
                maxleindst: 10,
                limit: 1,
                method: 'GET',
                path: '/schema'
            });
            assert.equal(schm.length, 1);
        });

        it('should handle /schema GET', function() {
            var schm = server.handleInputs({
                geometry: 'Line',
                translation: 'TDSv40',
                searchstr: 'ri',
                maxleindst: 200,
                limit: 33,
                method: 'GET',
                path: '/schema'
            });

            assert.equal(schm.length, 8);
        });

        it('should handle /schema GET', function() {
            var schm = server.handleInputs({
                geometry: 'line',
                translation: 'TDSv40',
                searchstr: 'ri',
                maxleindst: 50,
                limit: 100,
                method: 'GET',
                path: '/schema'
            });
            assert(schm.length <= 100, 'Schema search results greater than requested');
        });

        //Checking the use of limit param with no search string
        it('should handle /schema GET', function() {
            var schm = server.handleInputs({
                geometry: 'line',
                translation: 'TDSv40',
                searchstr: '',
                maxleindst: 10,
                limit: 1,
                method: 'GET',
                path: '/schema'
            });
            assert.equal(schm.length, 1);
        });

        it('should handle /schema GET', function() {
            var schm = server.handleInputs({
                geometry: 'point',
                translation: 'TDSv61',
                searchstr: '',
                limit: 33,
                method: 'GET',
                path: '/schema'
            });
            assert.equal(schm.length, 33);
        });

        it('should handle /schema GET', function() {
            var schm = server.handleInputs({
                geometry: 'line',
                translation: 'MGCP',
                searchstr: '',
                maxlevdst: 0, //This shouldn't be used when searchstr is ''
                limit: 100,
                method: 'GET',
                path: '/schema'
            });
            assert(schm.length <= 100, 'Schema search results greater than requested');
            assert(schm.some(function(d) {
                return d.desc === 'Railway';
            }));
        });

        it('should handle /schema GET', function() {
            var schm = server.handleInputs({
                geometry: 'line',
                translation: 'GGDMv30',
                searchstr: '',
                maxlevdst: 0, //This shouldn't be used when searchstr is ''
                limit: 100,
                method: 'GET',
                path: '/schema'
            });
            assert(schm.length <= 100, 'Schema search results greater than requested');
            assert(schm.some(function(d) {
                return d.desc === 'Railway';
            }));
        });

        it('throws error if url not found', function() {
            assert.throws(function error() {
                server.handleInputs({
                    idval: 'AL015',
                    geom: 'Point',
                    translation: 'TDSv40',
                    idelem: 'fcode',
                    method: 'GET',
                    path: '/foo'
                })
            }, Error, 'Not found');
        });

        it('throws error if unsupported method', function() {
            assert.throws(function error() {
                server.handleInputs({
                    method: 'POST',
                    path: '/schema'
                })
            }, Error, 'Unsupported method');
        });

        it('throws error if unsupported method', function() {
            assert.throws(function error() {
                server.handleInputs({
                    method: 'POST',
                    path: '/capabilities'
                })
            }, Error, 'Unsupported method');
        });
     });

    describe('capabilities', function () {
      it('should return 200', function (done) {
        var request  = httpMocks.createRequest({
            method: 'GET',
            url: '/capabilities'
        });
        var response = httpMocks.createResponse();
        server.TranslationServer(request, response);
        assert.equal(response.statusCode, '200');
        done();
      });
    });

    describe('schema', function () {
      it('should return 200', function (done) {
        var request  = httpMocks.createRequest({
            method: 'GET',
            url: '/schema',
            params: {
                geometry: 'point',
                translation: 'MGCP',
                searchstr: 'Buil',
                maxlevdst: 20,
                limit: 12
            }
        });
        var response = httpMocks.createResponse();
        server.TranslationServer(request, response);
        assert.equal(response.statusCode, '200');
        done();
      });
    });

    describe('translateTo', function () {
      it('should return 200', function (done) {
        var request  = httpMocks.createRequest({
            method: 'GET',
            url: '/translateTo',
            params: {
                value: 'AP030',
                translation: 'MGCP',
                geom: 'Line',
                key: 'fcode'
            }
        });
        var response = httpMocks.createResponse();
        server.TranslationServer(request, response);
        assert.equal(response.statusCode, '200');
        done();
      });
    });

    describe('translateFrom', function () {
      it('should return 200', function (done) {
        var request  = httpMocks.createRequest({
            method: 'GET',
            url: '/translateFrom',
            params: {
                fcode: 'AL013',
                translation: 'TDSv61'
            }
        });
        var response = httpMocks.createResponse();
        server.TranslationServer(request, response);
        assert.equal(response.statusCode, '200');
        done();
      });
      it('should return 200', function (done) {
        var request  = httpMocks.createRequest({
            method: 'GET',
            url: '/translateFrom',
            params: {
                idelem: 'fcode',
                idval: 'AL013',
                geom: 'Area',
                translation: 'MGCP'
            }
        });
        var response = httpMocks.createResponse();
        server.TranslationServer(request, response);
        assert.equal(response.statusCode, '200');
        done();
      });
      it('drop default tags by default', function(done) {
        var osm = server.handleInputs({
            translation: 'MGCP',
            method: 'POST',
            path: '/translateFrom',
            osm: "<osm version='0.6' generator='JOSM'><node id='-161534' lat='38.9078407955' lon='-77.03267545044'><tag k='FCODE' v='AL015' /> <tag k='CCN' v='UNK' /></node></osm>"
        });

        xml2js.parseString(osm, function(err, result) {
          assert.equal(result.osm.node[0].tag[0].$.k, 'building')
          assert.equal(result.osm.node[0].tag[0].$.v, 'yes')
          assert.equal(result.osm.node[0].tag.length, 1)
        })

        var osm = server.handleInputs({
          translation: 'MGCP',
          method: 'POST',
          path: '/translateFrom',
          dropDefaults: 'false',
          osm: "<osm version='0.6' generator='JOSM'><node id='-161533' lat='38.9078407955' lon='-77.03267545044'><tag k='FCODE' v='AL015' /> <tag k='CCN' v='UNK' /></node></osm>"
        });

        xml2js.parseString(osm, function(err, result) {
          assert.equal(result.osm.node[0].tag[0].$.k, 'source:copyright')
          assert.equal(result.osm.node[0].tag[0].$.v, 'UNK')
          assert.equal(result.osm.node[0].tag[1].$.k, 'building')
          assert.equal(result.osm.node[0].tag[1].$.v, 'yes')
          assert.equal(result.osm.node[0].tag.length, 2)
        })

        var osm = server.handleInputs({
          translation: 'MGCP',
          method: 'POST',
          path: '/translateFrom',
          dropDefaults: 'true',
          osm: "<osm version='0.6' generator='JOSM'><node id='-161534' lat='38.9078407955' lon='-77.03267545044'><tag k='FCODE' v='AL015' /> <tag k='CCN' v='UNK' /></node></osm>"
        });

        xml2js.parseString(osm, function(err, result) {
          assert.equal(result.osm.node[0].tag[0].$.k, 'building')
          assert.equal(result.osm.node[0].tag[0].$.v, 'yes')
          assert.equal(result.osm.node[0].tag.length, 1)
          done()
        })
      })
    });
    describe('supportedGeometries', function() {
        it ('replies supported geometries for provided feature code', function() {
            var baseParams = {
                method: 'GET',
                path: '/supportedGeometries',
            }
            var tds61Building = Object.assign(baseParams, { translation: 'TDSv61', fcode: 'AL013' });
            assert.deepEqual(server.handleInputs(tds61Building), ['Point', 'Area']);
            var tds40Wall = Object.assign(baseParams, { translation: 'TDSv40', fcode: 'AL260' })
            assert.deepEqual(server.handleInputs(tds40Wall), [ 'Line' ]);
            var mgcpFord = Object.assign(baseParams, { translation: 'MGCP', fcode: 'BH070' });
            assert.deepEqual(server.handleInputs(mgcpFord), [ 'Line', 'Point' ]);
            var ggdm30Tower = Object.assign(baseParams, { translation: 'GGDMv30' , fcode: 'AL241'})
            assert.deepEqual(server.handleInputs(ggdm30Tower), [ 'Point', 'Area' ]);
        })
    });

    describe('not found', function () {
      it('should return 404', function (done) {
        var request  = httpMocks.createRequest({
            method: 'GET',
            url: '/foo',
            params: {
                fcode: 'AL013',
                translation: 'TDSv61'
            }
        });
        var response = httpMocks.createResponse();
        server.TranslationServer(request, response);
        assert.equal(response.statusCode, '404');
        done();
      });
    });

    describe('getLein', function() {
        it('should return I251 for installation, I213 for intall, M313 for military',
            function() {
                var leinIntall = server.getLein('intall'),
                    leinInstallation = server.getLein('installation'),
                    leinMilitary = server.getLein('military');

                assert.equal(leinIntall.toLowerCase(), 'i213');
                assert.equal(leinInstallation.toLowerCase(), 'i251');
                assert.equal(leinMilitary.toLowerCase(), 'm313');
            }
        )
    })

    describe('getIntendedKeys', function() {
        it('should return ["a", "x", "s"] when provided "z"', function() {
            var intendedKeys = server.getIntendedKeys('z');

            assert.equal(intendedKeys[0], 'a')
            assert.equal(intendedKeys[1], 'x')
            assert.equal(intendedKeys[2], 's')
        });
        it('should return same result when passed "{" or "["', function() {
            var leftSqiglyKeys = server.getIntendedKeys('{'),
                leftStraigthKeys = server.getIntendedKeys('[');

            assert.equal(leftSqiglyKeys[0], leftStraigthKeys[0]);
        });
    });

    describe('getFuzzyString', function() {
        it('should return ["cuilding", "fuilding", "guilding", building"] when passed "vuilding',
            function() {
                var fuzzyStrings = server.getFuzzyStrings('vuilding');

                assert.equal(fuzzyStrings[0], 'cuilding')
                assert.equal(fuzzyStrings[1], 'fuilding')
                assert.equal(fuzzyStrings[2], 'guilding')
                assert.equal(fuzzyStrings[3], 'building')
            }
        )
        it('should return surf and furf when passed durf', function() {
            var fuzzyStrings = server.getFuzzyStrings('durf');

            assert.equal(fuzzyStrings[0], 'surf')
            assert.equal(fuzzyStrings[1], 'furf');
        })
    })

    describe('searchSchema', function() {
        describe('fcodeMatches', function() {
            it('includes items matching "AL" first and in order', function() {
                var options = {
                        geomType: 'Area',
                        translation: 'TDSv61',
                        searchStr: 'AL',
                        limitResult: 12,
                        maxLeinDistance: 500
                    },
                    alResults = server.searchSchema(options);

                assert.equal(alResults[0].fcode, 'AL010');
                assert.equal(alResults[1].fcode, 'AL011');
            });
        });
        describe('descMatches', function() {
            it('includes words including "mine" at reasonable index', function() {
                var options = {
                        geomType: 'area',
                        translation: 'TDSv61',
                        searchStr: 'mine',
                        limitResult: 12,
                        maxLeinDistance: 100
                    },
                alResults = server.searchSchema(options),
                includesMine = alResults.filter(function(d, index) {
                    return /mine/.test(d.desc.toLowerCase()) && index < 99;
                }).length > 0;

                assert.equal(includesMine, true)
            })
        })
        describe('fuzzyMatches', function() {
            describe('minDescDistance', function () {
                it('should represent minimum distance between post-leading character lein encoded strings',
                    function() {
                        var leinInstallation = server.getLein('installation'),
                            leinIntall = server.getLein('intall'),
                            leinMilitary = server.getLein('military'),
                            minDist = Math.abs(
                                Number(leinIntall.substr(1, leinIntall.length)) -
                                Number(leinInstallation.substr(1, leinInstallation.length))
                            );

                        minDescDistance = Math.min.apply(
                            null, 'Military Installation'
                                    .split(/\s+/)
                                    .map(function(word) {
                                        var leinWord = server.getLein(word);
                                        return leinWord[0] !== leinIntall[0] ? Infinity : Math.abs(
                                            Number(leinIntall.substr(1, leinIntall.length)) -
                                            Number(leinWord.substr(1, leinWord.length))
                                        )
                                    })
                            )

                        assert.equal(minDescDistance, minDist)
                    }
                );
            });

            it('includes items with installation in description when searchStr is intall, isnall, or insralkl at reasonable index',
                function() {
                    var options = {
                        geomType: 'Area',
                        translation: 'TDSv61',
                        limitResult: 100,
                        maxLeinDistance: 500
                    };

                    ['intall', 'isnall', 'isralkl'].forEach(function(misType) {
                        options.searchStr = misType;

                        var misTypeResults = server.searchSchema(options),
                            includesInstallation = misTypeResults.filter(function(d, index) {
                                return /installation/.test(d.desc.toLowerCase()) && index < 99;
                            }).length > 0;

                        assert.equal(includesInstallation, true);
                    })
                }
            );
            it('includes items with building in description when searchStr is bugidln, bidng, or buldng at reasonable index',
                function() {
                    var options = {
                        geomType: 'Area',
                        translation: 'TDSv61',
                        limitResult: 100,
                        maxLeinDistance: 500
                    };

                    ['budigln', 'biding', 'buldng'].forEach(function(misType) {
                        options.searchStr = misType;

                        var misTypeResults = server.searchSchema(options),
                            includesBuilding = misTypeResults.filter(function(d, index) {
                                return /building/.test(d.desc.toLowerCase()) && index < 99;
                            }).length > 0;

                        assert.equal(includesBuilding, true);
                    });
                }
            )
        });
        describe('fuzzyKeyMatching', function() {
            it('searching "toad" should include "road" in results at reasonable index', function() {
                var options = {
                    searchStr: 'toad',
                    translation: 'TDSv61',
                    maxLeinDistance: 200,
                    geomType: 'Area'
                }

                var includesRoad = server.searchSchema(options).filter(function(d, index) {
                    return d.desc.toLowerCase().indexOf('road') !== -1 && index < 99;
                }).length > 0;

                assert.equal(includesRoad, true);
            })

            it('searching "vilding" or "vuilding" should both include "building" in results at reasonable index', function() {
                var options = {
                    translation: 'TDSv61',
                    maxLeinDistance: 200,
                    geomType: 'area'
                }

                var bothIncludeBuilding = [
                    'vuilding',
                    'vilding'
                ].filter(function(misTyped) {
                    options.searchStr = misTyped;

                    return server.searchSchema(options)
                        .filter(function(d, index) {
                            return d.desc.toLowerCase().indexOf('building') && index < 49;
                    }).length > 0;
                }).length > 0;

                assert.equal(bothIncludeBuilding, true);
            })
        })
    });
});<|MERGE_RESOLUTION|>--- conflicted
+++ resolved
@@ -243,7 +243,6 @@
             assert.equal(tags["UFI"], "bfd3f222-8e04-4ddc-b201-476099761302");
         }).timeout(3000);
 
-<<<<<<< HEAD
         it('should handle translateTo TDSv71 POST', function() {
             var output = server.handleInputs({
                 osm: '<osm version="0.6" upload="true" generator="JOSM"><node id="-1" lon="-105.21811763904256" lat="39.35643172777992" version="0"><tag k="building" v="yes"/><tag k="uuid" v="{bfd3f222-8e04-4ddc-b201-476099761302}"/></node></osm>',
@@ -258,7 +257,7 @@
             assert.equal(tags["F_CODE"], "AL013");
             assert.equal(tags["UFI"], "bfd3f222-8e04-4ddc-b201-476099761302");
         }).timeout(3000);
-=======
+
         it('should handle traslateTo TDSv61 POST with OSM Json payload', function() {
             var output = server.handleInputs({
                 osm: '{"version":"0.6","generator":"CGImap 0.8.6 (1471352 spike-06.openstreetmap.org)", "copyright":"OpenStreetMap and contributors","attribution":"http://www.openstreetmap.org/copyright", "license":"http://opendatacommons.org/licenses/odbl/1-0/", "elements":[ {"type":"node","id":1831881213,"lat":54.0900666,"lon":12.2539381,"version":1, "user":"lafkor", "uid":"75625", "visible":"true", "timestamp":"2012-07-20T09:43:19Z", "tags": {"building": "yes"}} ]}',
@@ -273,7 +272,6 @@
             var tags = gj.features[0].properties;
             assert.equal(tags["F_CODE"], "AL013");
         })
->>>>>>> 7fba7a0a
 
         it('should handle translateTo TDSv70 POST', function() {
             var output = server.handleInputs({

--- conflicted
+++ resolved
@@ -259,16 +259,14 @@
         case '/translations':
             result = getTranslations(params);
             break;
-<<<<<<< HEAD
+        case '/presets':
+            result = getPresets(params);
+            break;
         case '/fieldMappings':
             result = getFieldMappings(params);
             break;
         case '/columns':
             result = getColumn(params);
-=======
-        case '/presets':
-            result = getPresets(params);
->>>>>>> 43f595a9
             break;
         case '/version':
             result = {version: '0.0.5'};
@@ -547,10 +545,10 @@
                 columnTracker[colName] = true;
                 fieldMappings.push(colName);
             }
-        })
-    })
-
-    return fieldMappings
+        });
+    });
+
+    return fieldMappings;
 }
 
 var getColumn = function(options) {
@@ -569,13 +567,13 @@
                         if (columnSchema.indexOf(e.name) === -1) {
                             columnSchema.push(e.name);
                         }
-                    })
+                    });
                 }
             }
-        })
-    })
-
-    return columnSchema
+        });
+    });
+
+    return columnSchema;
 }
 
 var searchSchema = function(options) {

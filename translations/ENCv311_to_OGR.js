--- conflicted
+++ resolved
@@ -566,20 +566,12 @@
     if (enc311.configOut == undefined)
     {
       enc311.configOut = {};
-<<<<<<< HEAD
-      enc311.configOut.OgrDebugDumptags = config.getOgrDebugDumptags();
-      enc311.configOut.OgrDebugDumpvalidate = config.getOgrDebugDumpvalidate();
-      enc311.configOut.OgrNoteExtra = config.getOgrNoteExtra();
-      enc311.configOut.OgrFormat = config.getOgrOutputFormat();
-      enc311.configOut.OgrThrowError = config.getOgrThrowError();
-      enc311.configOut.OgrTextFieldNumber = hoot.Settings.get("ogr.text.field.number");
-=======
       enc311.configOut.OgrDebugDumptags = hoot.Settings.get('ogr.debug.dumptags');
       enc311.configOut.OgrDebugDumpvalidate = hoot.Settings.get('ogr.debug.dumpvalidate');
       enc311.configOut.OgrNoteExtra = hoot.Settings.get('ogr.note.extra');
       enc311.configOut.OgrFormat = hoot.Settings.get('ogr.output.format');
       enc311.configOut.OgrThrowError = hoot.Settings.get('ogr.throw.error');
->>>>>>> 417d4b4a
+      enc311.configOut.OgrTextFieldNumber = hoot.Settings.get("ogr.text.field.number");
 
       // Get any changes to OSM tags
       // NOTE: the rest of the config variables will change to this style of assignment soon

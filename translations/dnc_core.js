--- conflicted
+++ resolved
@@ -1461,18 +1461,11 @@
     if (dnc.configOut == undefined)
     {
       dnc.configOut = {};
-<<<<<<< HEAD
-      dnc.configOut.OgrDebugDumptags = config.getOgrDebugDumptags();
-      dnc.configOut.OgrFormat = config.getOgrOutputFormat();
-      dnc.configOut.OgrThrowError = config.getOgrThrowError();
-      dnc.configOut.OgrAddUuid = config.getOgrAddUuid();
-      dnc.configOut.OgrTextFieldNumber = hoot.Settings.get("ogr.text.field.number");
-=======
+      dnc.configOut.OgrAddUuid = hoot.Settings.get('ogr.add.uuid');
       dnc.configOut.OgrDebugDumptags = hoot.Settings.get('ogr.debug.dumptags');
       dnc.configOut.OgrFormat = hoot.Settings.get('ogr.output.format');
       dnc.configOut.OgrThrowError = hoot.Settings.get('ogr.throw.error');
-      dnc.configOut.OgrAddUuid = hoot.Settings.get('ogr.add.uuid');
->>>>>>> 417d4b4a
+      dnc.configOut.OgrTextFieldNumber = hoot.Settings.get("ogr.text.field.number");
 
       // Get any changes to OSM tags
       // NOTE: the rest of the config variables will change to this style of assignment soon

/*
 * This file is part of Hootenanny.
 *
 * Hootenanny is free software: you can redistribute it and/or modify
 * it under the terms of the GNU General Public License as published by
 * the Free Software Foundation, either version 3 of the License, or
 * (at your option) any later version.
 *
 * This program is distributed in the hope that it will be useful,
 * but WITHOUT ANY WARRANTY; without even the implied warranty of
 * MERCHANTABILITY or FITNESS FOR A PARTICULAR PURPOSE.  See the
 * GNU General Public License for more details.
 *
 * You should have received a copy of the GNU General Public License
 * along with this program.  If not, see <http://www.gnu.org/licenses/>.
 *
 * --------------------------------------------------------------------
 *
 * The following copyright notices are generated automatically. If you
 * have a new notice to add, please use the format:
 * " * @copyright Copyright ..."
 * This will properly maintain the copyright information. DigitalGlobe
 * copyrights will be updated automatically.
 *
 * @copyright Copyright (C) 2013, 2014 DigitalGlobe (http://www.digitalglobe.com/)
 */

//
// Set of core translation routines
//
translate = {
<<<<<<< HEAD

=======
>>>>>>> 12cf78ef
    // Build Lookup tables
    createLookup : function(one2one)
    {
        // build a more efficient lookup
        var lookup = {};

        one2one.forEach( function(item) {
            if (item[2]) // Make sure it isn't 'undefined'
            {
<<<<<<< HEAD
                if (!(row[0] in lookup))
                {
                    lookup[row[0]] = {}
                }

                if (!(lookup[row[0]][row[1]]))
=======
                if (!(item[0] in lookup)) lookup[item[0]] = {};
 
                if (!(lookup[item[0]][item[1]])) 
>>>>>>> 12cf78ef
                {
                    lookup[item[0]][item[1]] = [item[2],item[3]];
                }
                else
                {
<<<<<<< HEAD
                    if (config.getOgrDebugLookupclash() == 'true')
=======
                    if (config.getOgrDebugLookupclash() == 'true') 
                    {
                        if (lookup[item[0]][item[1]] != ('' + item[2] + ',' + item[3]))
>>>>>>> 12cf78ef
                        {
                            print('Fwd Clash: ' + item[0] + ' ' + item[1] + '  is ' + lookup[item[0]][item[1]] + ' tried to change to ' + [item[2],item[3]]);
                        }
                    }
                }
            }
<<<<<<< HEAD
        }
=======
        } );
>>>>>>> 12cf78ef

        return lookup;
    },


    // Given a list of strings create a dictionary of those strings that point to trues.
    createBoolLookup: function(list)
    {
        var lookup = {};
        for (l in list)
        {
            lookup[l] = true;
        }

        return lookup;
    },


    // Add a value to the end of another value.
    // In the future this might sort the list of values
    appendValue : function(oldValue,newValue,sepValue)
    {
        if (sepValue === undefined) sepValue = ';';

        if (oldValue === undefined || oldValue === null || oldValue === '')
        {
            return newValue;
        }
        else
        {
            return oldValue + sepValue + newValue;
        }
    },


    // Concatinate two lists
    // NOTE: These are not arrays.
    joinList : function(listA,listB)
    {
        // Objects are passed by reference so we need to copy the lot
        // Can't just do: var newList = listA;

        // In QT, this is fractionally slower than a simple loop
        // In v8 this is faster.
        var newList = JSON.parse(JSON.stringify(listA));

        for (var i in listB)
        {
            newList[i] = listB[i];
        }

        return newList;
    },


    // Swap keys and values in a list
    flipList : function(inList)
    {
        var newList = {};

        for (var i in inList)
        {
            newList[inList[i]] = i;
        }

        return newList;
    },


    // This is used by anything that "exports" - toTds, toMGCP
    createBackwardsLookup : function(one2one)
    {
        // build a more efficient lookup
        var lookup = {}

        one2one.forEach( function(item) {
            if (item[2]) // Make sure it isn't 'undefined'
            {
                if (!(item[2] in lookup)) lookup[item[2]] = {};

                // This has been swapped around. The FCODE lists can stomp on the One2One values.
                if (!(lookup[item[2]][item[3]]))
                {
                    lookup[item[2]][item[3]] = [item[0],item[1]];
                }
                else
                {
                    if (config.getOgrDebugLookupclash() == 'true') print('Bkwd Clash: ' + item[2] + ' ' + item[3] + '  is ' + lookup[item[2]][item[3]] + '  tried to change to ' + [item[0], item[1]]);
                }
<<<<<<< HEAD
            }
        }

=======
            }            
        } );
    
>>>>>>> 12cf78ef
        return lookup;
    },


    // Apply one to one translations - used for import and export
    applyOne2One : function(inList, outList, lookup, fCodeList)
    {
        var endChar = '',
            tAttrib = '',
            row = [];

        var kList = Object.keys(inList).sort();
        for (var i=0, kLen=kList.length; i < kLen; i++)
        {
            var key = kList[i];
            var value = inList[key];
            if (key in lookup)
            {
                if (value in lookup[key])
                {
                    row = lookup[key][value];

                    // Drop all of the undefined values
                    if (row[0])
                    {
                        outList[row[0]] = row[1];
                        // Debug
                        // print('Used:' + key + ' = ' + inList[key] + ' - ' + row[0] + ' = ' + row[1]);
                        delete inList[key];
                    }
                    else
                    {
                        // Debug
                        // print('UsedUndef:' + key + ' = ' + inList[key]);
                        delete inList[key];
                    }
                }
                // there may be situations where this error is inappropriate. Though we haven't run
                // into them yet.
                // Oh, yes we have. -Matt
                else if (value !== '')
                {
                    // If these tags are used to find an FCODE, ignore them
                    if ((key in fCodeList) && (value in fCodeList[key]))
                    {
                        // Debug
                        // print('UsedFCode:' + key + ' = ' + inList[key]);
                        delete inList[key];
                        continue;
                    }

                    hoot.logTrace('Lookup value not found for column:: (' + key + '=' + value + ')');
                }
            } // End key in lookup
            else
            {
                // If these tags are used to find an FCODE, ignore them
                if ((key in fCodeList) && (value in fCodeList[key]))
                {
                    // Debug
                    // print('UsedFCode:' + key+ ' = ' + inList[col]);
                    delete inList[key];
                    continue;
                }

                // Debug:
                // print('Col::  :' + key + ':  Value :' + value + ':');

                endChar = key.charAt(key.length - 1) // Going to look for a 2 or a 3
                tAttrib = key.slice(0,-1);

                if (tAttrib in lookup)
                {
                    if (value in lookup[tAttrib])
                    {
                        row = lookup[tAttrib][value];

                        // Drop all of the undefined values
                        if (row[0])
                        {
                            outList[row[0] + endChar] = row[1];
                            delete inList[key];
                            // Debug:
                            // print ('one2one: Setting :' + row[0] + endChar + ': to :' + row[1] + ':');
                        }
                    }
                }
                else
                {
                    // Removing the var test for a while.
                    // if (config.getOgrDebugLookupcolumn() == 'true') hoot.logTrace('Column not found:: (' + key + '=' + value + ')');
                    hoot.logTrace('Column not found:: (' + key + '=' + value + ')');
                }
            } // End !key in lookup
        } // End for key in inList
    }, // End applyOne2One


    // Apply one to one translations and don't report errors: missing columns etc
    applyOne2OneQuiet : function(inList, outList, lookup)
    {
        var row = [];

        var kList = Object.keys(inList).sort();
        for (var i=0, kLen=kList.length; i < kLen; i++)
        {
            var key = kList[i];
            var value = inList[key];
            if (key in lookup)
            {
                if (value in lookup[key])
                {
                    row = lookup[key][value];

                    // Drop all of the undefined values
                    if (row[0])
                    {
                        outList[row[0]] = row[1];
                        // Debug
                        // print('Fuzzy: ' + key);
                        delete inList[key];
                    }
                }
            }
        } // End for key in inList
    }, // End applyOne2OneQuiet


    // Apply one to one translations - For TDS export
    // This version populates the OTH field for values that are not in the rules
    applyTdsOne2One : function(inList, outList, lookup, fCodeList)
    {
        var endChar = '',
            tAttrib = '',
            otherVal = '',
            othVal = '',
            value = '';

        var kList = Object.keys(inList).sort();
        for (var i=0, kLen=kList.length; i < kLen; i++)
        {
            var key = kList[i];
            var value = inList[key];

            if (key in lookup)
            {
                if (value in lookup[key])
                {
                    var row = lookup[key][value];

                    // Debug:
                    // print('row[0]=' + row[0] + '  row[0]+endChar=' + row[0] + endChar);

                    // Drop all of the undefined values and only continue if we have a value
                    if (row[0])
                    {
                        // Make sure that we don't stomp on already assigned values
                        // NOTE: we could add a verify step to this to make sure that the XXX2, XXX3 values
                        // are valid
                        if (! outList[row[0]])
                        {
                            outList[row[0]] = row[1];
                            // Debug
                            // print('Used:' + key + ' = ' + inList[key]);
                            delete inList[key];
                        }
                        else if (! outList[row[0] + '2'])
                        {
                            outList[row[0] + '2'] = row[1];
                            // Debug
                            // print('Used:' + key + ' = ' + inList[key] + ' as 2nd');
                            delete inList[key];
                        }
                        else if (! outList[row[0] + '3'])
                        {
                            outList[row[0] + '3'] = row[1];
                            // Debug
                            // print('Used:' + key + ' = ' + inList[key] + ' as 3rd');
                            delete inList[key];
                        }
                        else
                        {
                            hoot.logWarn('Could not assign: ' + key + ' = ' + inList[key] + ' to the 4th or greater value of ' + row[0]);
                        }
                    }
                    else
                    {
                        // Debug
                        // print('UsedUndef:' + key + ' = ' + inList[key]);
                        delete inList[key];
                    }

                }
                // there may be situations where this error is inappropriate. Though we haven't run
                // into them yet.
                // Oh, yes we have. -Matt
                else if (value !== '')
                {
                    // If these tags are used to find an FCODE, ignore them
                    if ((key in fCodeList) && (value in fCodeList[key]))
                    {
                        // Debug
                        //print('UsedFCode:' + key + ' = ' + inList[key]);
                        delete inList[key];
                        continue;
                    }

                    hoot.logDebug('Lookup value not found for column:: (' + key + '=' + value + ')');

                    // The following is used for export. If we have an attribute value that can't
                    // find a rule for, we add it to the OTH Field.
                    otherVal = lookup[key]['other'];

                    if (otherVal)
                    {
                        // Build the OTH value
                        othVal = '(' + otherVal[0] + ':' + value + ')';
                        outList.OTH = translate.appendValue(outList.OTH,othVal,' ');

                        hoot.logDebug('Adding to OTH field:: ' + othVal);

                        // Set the output attribute to "other"
                        outList[otherVal[0]] = otherVal[1];

                        // Debug
                        //print('UsedOTH:' + key + ' = ' + inList[key]);
                        delete inList[key];

                    } // End if otherVal
                    else
                    {
                        hoot.logDebug('Could not add ::' + key + '=' + value + ':: to the OTH field');
                    }
                } // End value != ''
            } // End key in lookup
            else
            {
                // If we didn't find the tag, check if it is used to find an FCODE. If so, mark it as used
                if ((key in fCodeList) && (value in fCodeList[key]))
                {
                    // Debug
                    //print('UsedX:' + key + ' = ' + inList[key]);
                    delete inList[key];
                }
                else
                {
                    if (config.getOgrDebugLookupcolumn() == 'true') hoot.logTrace('Column not found:: (' + key + '=' + value + ')');
                }
            } // End !key in lookup
        } // End for key in inList

    }, // End applyTdsOne2One


    // Translate XX2, XX3 etc attributes
    fix23Attr: function (inAttrs, outTags, lookup)
    {
        for (var col in inAttrs)
        {
            if (col == 'F_CODE') continue;

            // The OTH unpacker handles these
            if (inAttrs[col] == '999') continue;

            var endChar = col.charAt(col.length - 1)
            var value = inAttrs[col];

            // Yes, there are attributes that go to 5. But, not to 11
            if (['2','3','4','5'].indexOf(endChar) > -1)
            {
                var tAttrib = col.slice(0,-1);

                if (tAttrib in lookup && value in lookup[tAttrib])
                {
                    var row = lookup[tAttrib][value];

                    if (row[0])
                    {
                        // If we don't already have one of these tags, assign it.
                        if (! outTags[row[0]])
                        {
                            outTags[row[0]] = row[1];
                        }
                        else
                        {
                            // Check for duplicate attributes
                            if (outTags[row[0]] !== row[1])
                            {
                                outTags[row[0] + ':' + endChar] = row[1];
                            }
                        }
                        // Debug
                        //print('New Tag:' + row[0] + ':' + endChar+ ' = ' + outTags[row[0] + ':' + endChar] );
                        delete inAttrs[col];
                    }
                }

            } // End 2,3,4,5
        } // End for inAttrs
    }, // End fix23Attr


    // Translate XXX:2, XXX:3 etc tags and populate the OTH when appropriate
    // NOTE: We also handle XXX2, XXX3 etc since we need to be backwards compatible
    fix23Tags: function (inTags, outAttrs, lookup)
    {
        for (var col in inTags)
        {
            var endChar = col.charAt(col.length - 1)
            var value = inTags[col];

            // Yes, there are attributes that go to 5. But, not to 11
            if (['2','3','4','5'].indexOf(endChar) > -1)
            {
                var tAttrib = '';

                if (col.charAt(col.length - 2) == ':')
                {
                    tAttrib = col.slice(0,-2);
                }
                else
                {
                    tAttrib = col.slice(0,-1);
                }

                if (tAttrib in lookup)
                {
                    if (value in lookup[tAttrib])
                    {
                        var row = lookup[tAttrib][value];

                        if (row[0])
                        {
                            outAttrs[row[0] + endChar] = row[1];
                            delete inTags[col];
                            // Debug
                            //print('New Attr:' + row[0] + endChar+ ' = ' + outAttrs[row[0] + endChar] );
                        }
                    } // End value in lookup
                    else if (value !== '') // Being defensive...
                    {
                        var otherVal = lookup[tAttrib]['other'];

                        if (otherVal)
                        {
                            // Build the OTH value
                            othVal = '(' + otherVal[0] + endChar + ':' + value + ')';
                            outAttrs.OTH = translate.appendValue(outAttrs.OTH,othVal,' ');

                            hoot.logTrace('Adding to OTH field:: ' + othVal);

                            // Set the output attribute to "other"
                            outAttrs[otherVal[0] + endChar] = otherVal[1];

                            // Debug
                            //print('UsedOTH:' + col + ' = ' + inTags[col]);
                            delete inTags[col];
                        }
                        else
                        {
                            hoot.logTrace('Could not add ::' + col + '=' + value + ':: to the OTH field');
                        }
                    } // End value != ''
                }
            } // End 2,3,4,5
        } // End for inTags

    }, // End fix23Tags


    // Parse o2s_X tags
    parseO2S : function(attrs)
    {
        var outTags = {};

        // Check if the tags got split
        var tTags = attrs.tag1
        if (attrs.tag2) tTags = tTags + attrs.tag2
        if (attrs.tag3) tTags = tTags + attrs.tag3
        if (attrs.tag4) tTags = tTags + attrs.tag4

        // If the JSON looks complete then parse it
        if (tTags.charAt(0) == '{' && tTags.charAt(tTags.length-1) == '}')
        {
            outTags = JSON.parse(tTags);
        }
        else
        {
            // Bad o2s_X. Usual cause is writing > 254 char to a shapefile attribute
            // We are expecting something that got chopped like this:
            //  {"source":"Tdh","building":"yes","statu

            // Wipe out JSON fragments
            if (tTags.charAt(0) == '{') tTags = tTags.slice(1);
            // Just in case...
            if (tTags.charAt(tTags.length-1) == '}') tTags = tTags.slice(-1);

            // Now get rid of begining and/or ending '"' to make the next string split cleaner
            if (tTags.charAt(0) == '"') tTags = tTags.slice(1);
            if (tTags.charAt(tTags.length-1) == '"') tTags = tTags.slice(-1);

            var tArray = tTags.split('","');

            for (var i in tArray)
            {
                // Now split each key:value pair and only keep complete pairs
                // Each pair should look like: building":"yes
                var j = tArray[i].split('":"');
                if (j[1])
                {
                    outTags[j[0]] = j[1];
                }
            }
        } // End else Bad o2s

        return outTags;
    },


    // Parse the note:extra tag and return an associative array of key/value pairs
    parseNoteExtra : function(rawNote)
    {
        var outList = {}//,tmpList = rawNote.split(';');

        // for (var i = 0, len = tmpList.length; i < len; i++)
        // {
        //     noteVal = tmpList[i].split(':'); // Split into Key/Value

        //     // If we have a Key then add it to the output
        //     if (noteVal[0]) outList[noteVal[0]] = noteVal[1];
        // }

        rawNote.split(';').forEach( function (item) {
            var noteVal = item.split(':'); // Split into Key/Value
            // If we have a Key then add it to the output
            if (noteVal[0]) outList[noteVal[0]] = noteVal[1];
        });

        return outList;
    },


    // Parse the OTH value and return an associative array of key/value pairs
    // According to the spec, the format of the OTH field is:
    //      (<Attr>:<Value>) (<Attr>:<Value>.....)
    parseOTH : function(rawOTH)
    {
        // var othVal = [],
        //     outList = {},
        //     tVal = '',
        //     tVal = rawOTH.replace(/\) \(/g,'#'); // Swap ') (' for #)

        //     tVal = tVal.replace(/[\(\)]/g,''); // Get rid of ( and )

        //     tmpList = tVal.split('#'); // Split on #

        // for (var i = 0, len = tmpList.length; i < len; i++)
        // {
        //     othVal = tmpList[i].split(':'); // Split into Key/Value

        //     // If we have a Key _and_ a value, then add it to the output
        //     if (othVal[0] && othVal[1]) outList[othVal[0]] = othVal[1];
        // }

        var outList = {};

        // 1) Swap ') (' for #)
        // 2) Get rid of ( and )
        // 3) Split on '#'
        rawOTH.replace(/\) \(/g,'#').replace(/[\(\)]/g,'').split('#').forEach( function (item) {
            var othVal = item.split(':'); // Split into Key/Value
            // If we have a Key _and_ a value, then add it to the output
            if (othVal[0] && othVal[1]) outList[othVal[0]] = othVal[1];            
        });

        // Debug:
        // for (var j in outList) print('parseOTH: k=  :' + j + ':  v= :' + outList[j] + ':');

        return outList;
    },


    packOTH : function(rawList)
    {
        var othVal = '',
            othField = '';

        // Now sort the list. Not needed for the spec but it makes life easier when comparing attributes in the output
        var tList = Object.keys(rawList).sort();
        for (var i = 0, fLen = tList.length; i < fLen; i++)
        {
            othVal = '(' + tList[i] + ':' + rawList[tList[i]] + ')';
            othField = translate.appendValue(othField, othVal, ' ');
        }

        return othField.trim();
    }, // End packOTH


    // Process OTH values and convert them to tags
    processOTH : function(attrs, tags, lookup)
    {
        var othList = translate.parseOTH(attrs.OTH),
            key = [],
            tAttrib = '',
            tValue = '',
            endChar = '';

        for (var i in othList)
        {
            // Debug:
            // print('i: ' + i + '  atr= :' + attrs[i] + ':');

            if (attrs[i])
            {
                endChar = i.charAt(i.length - 1) // Going to look for a 2 or a 3
                tValue = attrs[i];

                if (endChar == '2' || endChar == '3')
                {
                    tAttrib = i.slice(0,-1);
                }
                else
                {
                    tAttrib = i;
                    endChar = '';
                }
            }
            else
            {
                hoot.logTrace('OTH:: Attribute :' + i + ': is supposed to be 999/Other. It is not set. Skipping it.');
                continue
            } // End !attrsi[]


            // Debug:
            // print('OTH::  tAttrib:' + tAttrib + ':  tValue:' + tValue + ':  endChar:' + endChar + ':');

            if (tValue !== '999')
            {
                hoot.logTrace('OTH:: Attribute :' + i + ': is supposed to be 999/Other. It is :' + tValue + ':. Skipping it.');
                continue;
            }

            if (i in lookup)
            {
                // Find what tag the attribute belongs to
                key = lookup[i]['999'];
                if (!key) key = lookup[i]['other'];

                if (key)
                {
                    // Debug:
                    // print('OTH:: Std adding :' + othList[i] + ': to tag :' + key[0] + ': (From ' + i + ')');
                    tags[key[0]] = othList[i];
                    delete othList[i];
                }
                else
                {
                    hoot.logError('OTH:: Did not find an "Other" value for ' + i);
                }
            }
            else if (tAttrib in lookup)
            {
                // Find what tag the attribute belongs to
                key = lookup[tAttrib]['999'];
                if (!key) key = lookup[tAttrib]['other'];

                if (key)
                {
                    // Add a 2 or a 3 to the "key"
                    tags[key[0] + ':' + endChar] = othList[i];
                    // Debug:
                    // print('OTH:: adding :' + othList[i] + ': to tag :' + key[0] + endChar + ': (From ' + i + ')');
                    delete othList[i];
                }
                else
                {
                    hoot.logError('OTH:: Did not find an "Other" value for ' + i);
                }
            }
            else // !tAttrib in lookup
            {
                hoot.logError('OTH:: ' + i + ' does not exist in lookup');
            }
        } // End for i

        // Now rebuild the "note:oth" tag with whatever is left in othList
        var othVal = '';
        delete tags['note:oth'];

        for (var i in othList)
        {
            othVal = '(' + i + ':' + othList[i] + ')';
            tags['note:oth'] = translate.appendValue(tags['note:oth'],othVal,' ');
        }
    }, // End processOTH


    // Unpack <OSM>XXX</OSM> from TXT/MEMO fields
    unpackMemo : function(rawMemo)
    {
        var tgs = '';
        var txt = '';

        var sIndex = rawMemo.indexOf('<OSM>');

        if (sIndex > -1)
        {
            var eIndex = rawMemo.indexOf('</OSM>');

            if (eIndex > -1)
            {
                tgs = rawMemo.slice(sIndex + 5, eIndex);

                if (sIndex > 0)
                {
                    txt = rawMemo.substring(0,sIndex) + rawMemo.substring(eIndex + 6);
                }

                // If the </OSM> tag was at the end, remove the ';' delimiter from the text
                if (txt.charAt(txt.length - 1) == ';') txt = txt.slice(0,-1);
            }
            else
            {
                hoot.logWarn('Missing OSM end tag in: ' + rawMemo);
            }
        }
        else
        {
            txt = rawMemo;
        }

        return {tags:tgs,text:txt};
    },


    addName : function(attrs, names, col)
    {
        // if (col in attrs && attrs[col] !== '' && attrs[col] !== 'N_A' && attrs[col] !== 'UNK')
        if (!translate.isUnknown(attrs[col]))
        {
            n = attrs[col].replace("\\", "\\\\");
            n = attrs[col].replace(";", "\\;");
            names.push(n)
        }
    },


    fixConstruction : function(tags, key)
    {
        if ('condition' in tags && key in tags && tags.condition == 'construction' && tags[key] != '')
        {
            tags.construction = tags[key];
            tags[key] = 'construction';
            delete tags.condition;
        }
    },


    // Returns true the feature is an OSM area feature
    // This is based on the OSM idea of what is considered an area
    // http://wiki.openstreetmap.org/wiki/Overpass_turbo/Polygon_Features
    isOsmArea : function(tags)
    {
        var result = false;

        if (translate.areaList == undefined)
        {
            translate.areaList = {
                                    'amenity':undefined,
                                    'area:highway':undefined,
                                    'barrier':{'city_wall':1,'ditch':1,'hedge':1,'retaining_wall':1,'wall':1,'spikes':1},
                                    'boundary':undefined,
                                    'building':undefined,
                                    'building:part':undefined,
                                    'craft':undefined,
                                    'golf':undefined,
                                    'highway':{'services':1, 'rest_area':1, 'escape':1, 'elevator':1},
                                    'historic':undefined,
                                    'indoor':undefined,
                                    'landuse':undefined,
                                    'leisure':undefined,
                                    'office':undefined,
                                    'place':undefined,
                                    'power':{'plant':1,'substation':1,'generator':1,'transformer':1},
                                    'public_transport':undefined,
                                    'railway':{'station':1,'turntable':1,'roundhouse':1,'platform':1},
                                    'ruins':undefined,
                                    'shop':undefined,
                                    'tourism':undefined,
                                    'waterway':{'riverbank':1,'dock':1,'boatyard':1,'dam':1}
                                    }
        } // End

        if (tags.natural)
        {
            if (['no','coastline','cliff','ridge','arete','tree_row'].indexOf(tags.natural) == -1)
            {
                result = true;
            }
        }
        else if (tags.man_made)
        {
            if (['no','cutline','embankment','pipeline'].indexOf(tags.man_made) == -1)
            {
                result = true;
            }
        }
        else if (tags.aeroway && tags.aeroway !== 'taxiway')
        {
            result = true;
        }
        else
        {
            // Now loop through the tags
            for (var i in tags)
            {
                if (i in translate.areaList)
                {
                    if (tags[i] == 'no') continue;

                    if (translate.areaList[i] == undefined)
                    {
                        result = true;
                        break
                    }

                    if (tags[i] in translate.areaList[i])
                    {
                        result = true;
                        break
                    }
                }
            }
        } // End else

        return result;
    },


    /**
     * Returns true if the col in attr is empty.
     */
    isEmpty : function(v)
    {
        var result = false;
        if (v === '' || v === undefined)
        {
            result = true;
        }
        return result;
    },


    // isOK - A combination of isNumber and IsUnknown to make life easier for value checks
    isOK : function(v)
    {
        var result = true;

        if (v === '' || v === '0' || v == 0.0 || v == -32768.0 || v == -32767.0 || v === '-999999' || v === undefined)
        {
            result = false;
        }
        else if (isNaN(parseFloat(v)) || !isFinite(v))
        {
            result = false;
        }

        // Debug
        // print('### isOK: ' + v + ' : ' + result);
        return result;
    },


    // This is a bit backwards: If it is Unknown it is true...
    isUnknown : function(v)
    {
        var result = false;

        // Exploit the object
        var dropList = {'No Information':1,
                        'UNK':1, 'Unk':1,
                        'N_A':1, 'N/A':1,'NA':1,
                        '-999999':1,
                        '0':1,
            };

        // For some reason it is not matching -32768 or -32767.
        // It prints "-32768.00000000000000"
        // After playing, I found the two equals and the .0 helped
        // if (v === '' || v === '0' || v == 0.0 || v == -32768.0 || v == -32767.0 || v === '-999999' || v === undefined)
        if (v === '' || v == 0.0 || v == -32768.0 || v == -32767.0 || v === undefined)
        {
            result = true;
        }
        // Clean out some of the Text Fields
        else if (v in  dropList) result = true;

        // Debug
        // print('## isUnknown: ' + v + ' : ' + result);
        return result;
    },


    isNumber : function(n)
    {
        return !isNaN(parseFloat(n)) && isFinite(n);
    },


    // Chop a datetime field down to a single value and get it to 20 characters long for export to MGCP & TDS
    chopDateTime : function(rawDateTime)
    {
        var finalDateTime = '';

        var tmpList = rawDateTime.split(';');

        // NOTE: This is a workaround untill we can get the "reference dataset" datetime
        // Sort the list so we grab the earliest date.
        tmpList.sort();

        finalDateTime = tmpList[0];

        // Try chopping the milliseconds off the datetime
        if (finalDateTime.length > 20)
        {
            finalDateTime = finalDateTime.replace(/\.\d\d\dZ$/,'Z');
        }

        return finalDateTime;
    },


    // applySimpleTxtBiased - Apply 0ne2one rules for Text Attributes
    // The "direction is either "forward" or "backward" - convert to or from
    applySimpleTxtBiased : function(attrs, tags, rules, direction)
    {
        if (direction == 'forward')
        {
            // Convert Attrs to Tags
            for (var i in rules)
            {
                if (i in attrs)
                {
                    tags[rules[i]] = attrs[i];

                    // Debug
                    // print('UsedTxt: ' + attrs[i]);
                    delete attrs[i];
                }
            }
        }
        else
        {
            // convert Tags to Attrs
            for (var i in rules)
            {
                if (rules[i] in tags)
                {
                    attrs[i] = tags[rules[i]];
                    // Debug
                    // print('UsedTxt: ' + rules[i]);
                    delete tags[rules[i]];
                }
            }
        }
    }, // End applySimpleTxtBiased


    // applySimpleNumBiased - Apply 0ne2one rules for Number Attributes
    // The "direction is either "forward" or "backward" - convert to or from
    applySimpleNumBiased : function(attrs, tags, rules, direction, intList)
    {
        if (direction == 'forward')
        {
            // Convert Attrs to Tags
            for (var i in rules)
            {
                if (i in attrs)
                {
                    // Just checking it is a number. Dont care if it is an Int or a Real
                    if (translate.isNumber(attrs[i]))
                    {
                        tags[rules[i]] = attrs[i];

                        // Debug
                        // print('UsedNum: ' + attrs[i]);
                        delete attrs[i];
                    }
                    else
                    {
                        hoot.logTrace('Expected a number for:: ' + i + '. Got ' + attrs[i] + ' instead. Skipping ' + i);
                    }
                }
            }
        }
        else
        {
            // convert Tags to Attrs
            for (var i in rules)
            {
                if (rules[i] in tags)
                {
                    // Strip out anything that is not a number. Get rid of 125m etc
                    var tNum = tags[rules[i]].replace(/-[^0-9\\.]+/g, '');

                    if (translate.isNumber(tNum))
                    {
                        // Now check the Integer attributes
                        if (intList.indexOf(i) > -1)
                        {
                            // Quick bitwise or to strip off anything after the decimal
                            var tInt = tNum | 0;

                                // Back to a string for a comparison
                                if ((tInt + '') !== tNum)
                                {
                                    hoot.logTrace('Converting ' + i + ' from ' + tNum + ' to ' + tInt);
                                }
                                tNum = tInt;
                        } // End in intList

                        attrs[i] = tNum;
                        // Debug
                        // print ('UsedNum: ' + rules[i]);
                        delete tags[rules[i]];
                    }
                    else
                    {
                        hoot.logTrace('Expected a number for:: ' + rules[i] + '. Got ' + tags[rules[i]] + ' instead. Skipping ' + i);
                    }
                }
            }
        }
    }, // End applySimpleNumBiased


    // buildComplexRules
    // Build the lookup table for the applyComplexRules function
    buildComplexRules : function (rawList)
    {
        var rulesFunction = [];

        rawList.forEach( function (item) {
            rulesFunction.push([new Function('t', 'return ' + item[0]), new Function('t','a', item[1])]);
            // print('Rules: Added ' + item[0]);
        });

        return rulesFunction;
    }, // End buildComplexRules


    // applyComplexRules - Apply rules that are more complex than one to one.
    // A "new" way of specifying rules. Jason came up with this while playing around with NodeJs
    // Rules format:  ["test expression","output result"];
    // Note: t = tags, a = attrs and attrs can only be on the RHS
    applyComplexRules : function(tgs, atrs, rulesList)
    {
   /*
        var rulesFunction = [];

        for (var i = 0, rLen = rulesList.length; i < rLen; i++)
        {
            rulesFunction.push([new Function('t', 'return ' + rulesList[i][0]), new Function('t','a', rulesList[i][1])]);
        }

        function applyRules(t,a)
        {
            for (var i = 0, rLen = rulesFunction.length; i < rLen; i++)
            {
                if (rulesFunction[i][0](t)) rulesFunction[i][1](t,a);
            }
        }
    */
        rulesList.forEach( function (item) {
            if (item[0](tgs)) item[1](tgs,atrs);
        });
    }, // End applyComplexRules


    // makeAttrLookup - build a lookup table for FCODEs and Attrs
    makeTdsAttrLookup : function(schema)
    {
        var lookup = {};

        schema.forEach( function (item) {
            lookup[item.name] = [];
            item.columns.forEach( function (column) {
                lookup[item.name].push(column.name);
            });
        });

        return lookup;
    },


    // makeAttrLookup - build a lookup table for FCODEs and Attrs
    makeAttrLookup : function(schema)
    {
        var lookup = {};
<<<<<<< HEAD

        for (var i=0, sLen = schema.length; i < sLen; i++)
        {
            var attrArray = [];
            for (var j=0, cLen = schema[i].columns.length; j < cLen; j++)
            {
                attrArray.push(schema[i].columns[j].name);
            }
            // Add the attrArray to the list as <geom><FCODE>:[array]
            // Eg[L,A,P]AP030:[array]
            lookup[schema[i].geom.charAt(0) + schema[i].fcode] = attrArray;
        }
=======
        
        // Add the attrArray to the list as <geom><FCODE>:[array]
        // Eg[L,A,P]AP030:[array]
        schema.forEach( function (item) {
            var iName = item.geom.charAt(0) + item.fcode;
            lookup[iName] = [];
            item.columns.forEach( function (column) {
                lookup[iName].push(column.name);
            });
        });
>>>>>>> 12cf78ef

        return lookup;
    },


    // makeLayerNameLookup - build a lookup table for FCODE to LayerName
    makeLayerNameLookup : function(schema)
    {
        var lookup = {};

        schema.forEach( function (item) {lookup[item.geom.charAt(0) + item.fcode] = item.name});

        return lookup;
    },


    // addReviewFeature - Add Review features to a schema
    addReviewFeature: function(schema)
    {
        schema.push({ name:'review_A',desc:'Review features',geom:'Area',
                      columns:[ {name:'score',desc:'Review Score',type:'String'/*,length:'254'*/},
                                {name:'note',desc:'Review note',type:'String'/*,length:'254'*/},
                                {name:'source',desc:'Review source',type:'String'/*,length:'254'*/},
                                {name:'uuid',desc:'Review uuid',type:'String',defValue:''/*,length:'254'*/}
                              ]
                    });
        schema.push({ name:'review_L',desc:'Review features',geom:'Line',
                      columns:[ {name:'score',desc:'Review Score',type:'String'/*,length:'254'*/},
                                {name:'note',desc:'Review note',type:'String'/*,length:'254'*/},
                                {name:'source',desc:'Review source',type:'String'/*,length:'254'*/},
                                {name:'uuid',desc:'Review uuid',type:'String',defValue:''/*,length:'254'*/}
                              ]
                    });
        schema.push({ name:'review_P',desc:'Review Features',geom:'Point',
                      columns:[ {name:'score',desc:'Review Score',type:'String'/*,length:'254'*/},
                                {name:'note',desc:'Review note',type:'String'/*,length:'254'*/},
                                {name:'source',desc:'Review source',type:'String'/*,length:'254'*/},
                                {name:'uuid',desc:'Review uuid',type:'String',defValue:''/*,length:'254'*/}
                              ]
                    });

        return schema;
    }, // End addReviewFeature


    // addEmptyFeature - Add o2s features to a schema
    addEmptyFeature: function(schema)
    {
        schema.push({ name:'o2s_A',desc:'o2s',geom:'Area',
                      columns:[ {name:'tag1',desc:'Tag List',type:'String',length:'8192'/*,length:'254'*/},
                                {name:'tag2',desc:'Tag List',type:'String',defValue:'',length:'254'},
                                {name:'tag3',desc:'Tag List',type:'String',defValue:'',length:'254'},
                                {name:'tag4',desc:'Tag List',type:'String',defValue:'',length:'254'}
                              ]
                    });
        schema.push({ name:'o2s_L',desc:'o2s',geom:'Line',
                      columns:[ {name:'tag1',desc:'Tag List',type:'String',length:'8192'/*,length:'254'*/},
                                {name:'tag2',desc:'Tag List',type:'String',defValue:'',length:'254'},
                                {name:'tag3',desc:'Tag List',type:'String',defValue:'',length:'254'},
                                {name:'tag4',desc:'Tag List',type:'String',defValue:'',length:'254'}
                              ]
                    });
        schema.push({ name:'o2s_P',desc:'o2s',geom:'Point',
                      columns:[ {name:'tag1',desc:'Tag List',type:'String',length:'8192'/*,length:'254'*/},
                                {name:'tag2',desc:'Tag List',type:'String',defValue:'',length:'254'},
                                {name:'tag3',desc:'Tag List',type:'String',defValue:'',length:'254'},
                                {name:'tag4',desc:'Tag List',type:'String',defValue:'',length:'254'}
                              ]
                    });

        return schema;
    }, // End addEmptyFeature


    // addExtraFeature - Add features to hold 'extra' tag values to a schema
    addExtraFeature: function(schema)
    {
        schema.push({name:'extra_A',desc:'extra tag values',geom:'Area',
                     columns:[{name:'tags',desc:'Tag List',type:'String'},
                              {name:'uuid',desc:'Feature uuid',type:'String',defValue:''}
                             ]
                    });
        schema.push({ name:'extra_L',desc:'extra tag values',geom:'Line',
                      columns:[{name:'tags',desc:'Tag List',type:'String'/*,length:'254'*/},
                               {name:'uuid',desc:'Feature uuid',type:'String',defValue:''}
                              ]
                    });
        schema.push({name:'extra_P',desc:'extra tag values',geom:'Point',
                     columns:[{name:'tags',desc:'Tag List',type:'String'/*,length:'254'*/},
                              {name:'uuid',desc:'Feature uuid',type:'String',defValue:''}
                             ]
                    });

        return schema;
    }, // End addExtraFeature


    // addEtds - Add the eLTDS specific fields to each element in the schema
    addEtds: function(schema)
    {
<<<<<<< HEAD
        for (var i = 0, schemaLen = schema.length; i < schemaLen; i++)
        {
            schema[i].columns.push( { name:'SCAMIN',
                                      desc:'Scale - Minimum',
                                      type:'Integer',
                                      optional:'R',
                                      defValue:'-999999'
                                    });
            schema[i].columns.push( { name:'SCAMAX',
                                      desc:'Scale - Maximum',
                                      type:'Integer',
                                      optional:'R',
                                      defValue:'-999999'
                                    });
            schema[i].columns.push( { name:'LINK_ID',
                                      desc:'Link Id',
                                      type:'String',
                                      optional:'R',
                                      defValue:'No Information'
                                    });
        }
=======
        schema.forEach( function (item) {
            item.columns.push({name:'SCAMIN',desc:'Scale - Minimum',type:'Integer',optional:'R',defValue:'-999999'});
            item.columns.push({name:'SCAMAX',desc:'Scale - Maximum',type:'Integer',optional:'R',defValue:'-999999'});
            item.columns.push({name:'LINK_ID',desc:'Link Id',type:'String',optional:'R',defValue:'No Information'});
        });
>>>>>>> 12cf78ef

        return schema;
    }, // End addEtds


    // addFCSubtype - Add the ESRI specific FCSUBTYPE field to each element in the schema
    addFCSubtype: function(schema)
    {
<<<<<<< HEAD
        for (var i = 0, schemaLen = schema.length; i < schemaLen; i++)
        {
            schema[i].columns.push( { name:'FCSUBTYPE',
                                      desc:'Feature Code Subtype',
                                      type:'Integer',
                                      optional:'R',
                                      defValue:''
                                    });
        }
=======
        schema.forEach( function (item) {
            item.columns.push({name:'FCSUBTYPE',desc:'Feature Code Subtype',type:'Integer',optional:'R',defValue:''});
        });
>>>>>>> 12cf78ef

        return schema;
    }, // End addFCSubtype


    // addFdName - Add the ESRI Feature Dataset name to every element in the schema
    // If we don't add this the layers get put in the wrong place in the FGDB
    addFdName: function(schema,name)
    {
<<<<<<< HEAD
        for (var i = 0, schemaLen = schema.length; i < schemaLen; i++)
        {
            schema[i].fdname = name;
        }
=======
        schema.forEach( function(item) {item.fdname = name; });
>>>>>>> 12cf78ef

        return schema;
    }, // End addFdName


    // dumpLookup - Dump a Lookup table so we can check it
    dumpLookup : function(lookupTable)
    {
        for (var i in lookupTable)
        {
            print('Key: ' + i + '  Value: ' + lookupTable[i]);
        }
    }, // End dumpLookup


    // dumpOne2OneLookup - Dump a Lookup table so we can check it
    dumpOne2OneLookup : function(lookupTable)
    {
        for (var i in lookupTable)
            for (var j in lookupTable[i])
            {
                print('I:' + i + '  J:' + j + '  ' + lookupTable[i][j][0] + ' = ' + lookupTable[i][j][1]);
            }
    }, // End dumpOne2OneLookup


    // dumpSchema - Dump a schema so we can check it
    dumpSchema : function(schema)
    {
        schema.forEach( function(item) {
            print('Feature: ' + item.name + '  Geom: ' + item.geom + '  FdName: ' + item.fdname);

            item.columns.forEach( function (column) {
                print('    Attr: ' + column.name + '  Desc: ' + column.desc + '  Type: ' + column.type + '  Default: ' + column.defValue);
                if (column.type == 'enumeration') 
                {
<<<<<<< HEAD
                    for (var k = 0, enumLen = schema[i].columns[j].enumerations.length; k < enumLen; k++)
                        print('        Value: ' + schema[i].columns[j].enumerations[k].value + '  Name: ' + schema[i].columns[j].enumerations[k].name);
                        // print('        Name: ' + schema[i].columns[j].enumerations[k].name + '  Value: ' + schema[i].columns[j].enumerations[k].value);
                }
            } // End for j
=======
                    column.enumerations.forEach( function (eValue) {print('        Value: ' + eValue.value + '  Name: ' + eValue.name); });
                }
            });

        print(''); // just to get one blank line
        });
>>>>>>> 12cf78ef

    }, // End dumpSchema


    // overrideValues - Add, modify or delete tags/attributes based on a JSON string
    overrideValues: function(values,changeString)
    {
        if (changeString == '') return;

        var override = JSON.parse(changeString);

        for (var i in override)
        {
            // Delete: Remove a tag
            if (override[i] == '')
            {
                if (values[i]) {
                    delete values[i];
                }
            }
            // Modify: change a tag value ONLY if the tag already exists
            else if (i.charAt(0) == '#')
            {
                var tag = i.slice(1);
                if (values[tag]) values[tag] = override[i];
            }
            // Add/Modify: change or add a tag
            else
            {
                values[i] = override[i];
            }
        }

        return values;
    } // End overrideValues
} // End of translate<|MERGE_RESOLUTION|>--- conflicted
+++ resolved
@@ -5,7 +5,7 @@
  * it under the terms of the GNU General Public License as published by
  * the Free Software Foundation, either version 3 of the License, or
  * (at your option) any later version.
- *
+ * 
  * This program is distributed in the hope that it will be useful,
  * but WITHOUT ANY WARRANTY; without even the implied warranty of
  * MERCHANTABILITY or FITNESS FOR A PARTICULAR PURPOSE.  See the
@@ -29,10 +29,6 @@
 // Set of core translation routines
 //
 translate = {
-<<<<<<< HEAD
-
-=======
->>>>>>> 12cf78ef
     // Build Lookup tables
     createLookup : function(one2one)
     {
@@ -41,43 +37,26 @@
 
         one2one.forEach( function(item) {
             if (item[2]) // Make sure it isn't 'undefined'
-            {
-<<<<<<< HEAD
-                if (!(row[0] in lookup))
-                {
-                    lookup[row[0]] = {}
-                }
-
-                if (!(lookup[row[0]][row[1]]))
-=======
+        {
                 if (!(item[0] in lookup)) lookup[item[0]] = {};
- 
+
                 if (!(lookup[item[0]][item[1]])) 
->>>>>>> 12cf78ef
                 {
                     lookup[item[0]][item[1]] = [item[2],item[3]];
                 }
                 else
                 {
-<<<<<<< HEAD
-                    if (config.getOgrDebugLookupclash() == 'true')
-=======
                     if (config.getOgrDebugLookupclash() == 'true') 
-                    {
+                        {
                         if (lookup[item[0]][item[1]] != ('' + item[2] + ',' + item[3]))
->>>>>>> 12cf78ef
-                        {
+                            {
                             print('Fwd Clash: ' + item[0] + ' ' + item[1] + '  is ' + lookup[item[0]][item[1]] + ' tried to change to ' + [item[2],item[3]]);
+                            }
                         }
-                    }
-                }
-            }
-<<<<<<< HEAD
-        }
-=======
+                }
+            }
         } );
->>>>>>> 12cf78ef
-
+    
         return lookup;
     },
 
@@ -95,7 +74,7 @@
     },
 
 
-    // Add a value to the end of another value.
+    // Add a value to the end of another value. 
     // In the future this might sort the list of values
     appendValue : function(oldValue,newValue,sepValue)
     {
@@ -111,7 +90,7 @@
         }
     },
 
-
+    
     // Concatinate two lists
     // NOTE: These are not arrays.
     joinList : function(listA,listB)
@@ -120,9 +99,9 @@
         // Can't just do: var newList = listA;
 
         // In QT, this is fractionally slower than a simple loop
-        // In v8 this is faster.
+        // In v8 this is faster. 
         var newList = JSON.parse(JSON.stringify(listA));
-
+        
         for (var i in listB)
         {
             newList[i] = listB[i];
@@ -130,13 +109,13 @@
 
         return newList;
     },
-
-
+    
+    
     // Swap keys and values in a list
     flipList : function(inList)
     {
         var newList = {};
-
+        
         for (var i in inList)
         {
             newList[inList[i]] = i;
@@ -144,8 +123,8 @@
 
         return newList;
     },
-
-
+    
+    
     // This is used by anything that "exports" - toTds, toMGCP
     createBackwardsLookup : function(one2one)
     {
@@ -154,7 +133,7 @@
 
         one2one.forEach( function(item) {
             if (item[2]) // Make sure it isn't 'undefined'
-            {
+        {
                 if (!(item[2] in lookup)) lookup[item[2]] = {};
 
                 // This has been swapped around. The FCODE lists can stomp on the One2One values.
@@ -166,22 +145,16 @@
                 {
                     if (config.getOgrDebugLookupclash() == 'true') print('Bkwd Clash: ' + item[2] + ' ' + item[3] + '  is ' + lookup[item[2]][item[3]] + '  tried to change to ' + [item[0], item[1]]);
                 }
-<<<<<<< HEAD
-            }
-        }
-
-=======
-            }            
+            }
         } );
     
->>>>>>> 12cf78ef
         return lookup;
     },
 
 
     // Apply one to one translations - used for import and export
     applyOne2One : function(inList, outList, lookup, fCodeList)
-    {
+    { 
         var endChar = '',
             tAttrib = '',
             row = [];
@@ -306,7 +279,7 @@
     // Apply one to one translations - For TDS export
     // This version populates the OTH field for values that are not in the rules
     applyTdsOne2One : function(inList, outList, lookup, fCodeList)
-    {
+    { 
         var endChar = '',
             tAttrib = '',
             otherVal = '',
@@ -389,7 +362,7 @@
                     otherVal = lookup[key]['other'];
 
                     if (otherVal)
-                    {
+                    { 
                         // Build the OTH value
                         othVal = '(' + otherVal[0] + ':' + value + ')';
                         outList.OTH = translate.appendValue(outList.OTH,othVal,' ');
@@ -647,7 +620,7 @@
         rawOTH.replace(/\) \(/g,'#').replace(/[\(\)]/g,'').split('#').forEach( function (item) {
             var othVal = item.split(':'); // Split into Key/Value
             // If we have a Key _and_ a value, then add it to the output
-            if (othVal[0] && othVal[1]) outList[othVal[0]] = othVal[1];            
+            if (othVal[0] && othVal[1]) outList[othVal[0]] = othVal[1];
         });
 
         // Debug:
@@ -823,7 +796,7 @@
         }
     },
 
-
+    
     fixConstruction : function(tags, key)
     {
         if ('condition' in tags && key in tags && tags.condition == 'construction' && tags[key] != '')
@@ -834,7 +807,7 @@
         }
     },
 
-
+    
     // Returns true the feature is an OSM area feature
     // This is based on the OSM idea of what is considered an area
     // http://wiki.openstreetmap.org/wiki/Overpass_turbo/Polygon_Features
@@ -956,14 +929,14 @@
         var result = false;
 
         // Exploit the object
-        var dropList = {'No Information':1,
-                        'UNK':1, 'Unk':1,
+        var dropList = {'No Information':1, 
+                        'UNK':1, 'Unk':1, 
                         'N_A':1, 'N/A':1,'NA':1,
                         '-999999':1,
                         '0':1,
             };
 
-        // For some reason it is not matching -32768 or -32767.
+        // For some reason it is not matching -32768 or -32767. 
         // It prints "-32768.00000000000000"
         // After playing, I found the two equals and the .0 helped
         // if (v === '' || v === '0' || v == 0.0 || v == -32768.0 || v == -32767.0 || v === '-999999' || v === undefined)
@@ -1176,23 +1149,9 @@
     makeAttrLookup : function(schema)
     {
         var lookup = {};
-<<<<<<< HEAD
-
-        for (var i=0, sLen = schema.length; i < sLen; i++)
-        {
-            var attrArray = [];
-            for (var j=0, cLen = schema[i].columns.length; j < cLen; j++)
-            {
-                attrArray.push(schema[i].columns[j].name);
-            }
-            // Add the attrArray to the list as <geom><FCODE>:[array]
+
+            // Add the attrArray to the list as <geom><FCODE>:[array]  
             // Eg[L,A,P]AP030:[array]
-            lookup[schema[i].geom.charAt(0) + schema[i].fcode] = attrArray;
-        }
-=======
-        
-        // Add the attrArray to the list as <geom><FCODE>:[array]
-        // Eg[L,A,P]AP030:[array]
         schema.forEach( function (item) {
             var iName = item.geom.charAt(0) + item.fcode;
             lookup[iName] = [];
@@ -1200,13 +1159,12 @@
                 lookup[iName].push(column.name);
             });
         });
->>>>>>> 12cf78ef
 
         return lookup;
     },
 
 
-    // makeLayerNameLookup - build a lookup table for FCODE to LayerName
+    // makeLayerNameLookup - build a lookup table for FCODE to LayerName 
     makeLayerNameLookup : function(schema)
     {
         var lookup = {};
@@ -1281,7 +1239,7 @@
         schema.push({name:'extra_A',desc:'extra tag values',geom:'Area',
                      columns:[{name:'tags',desc:'Tag List',type:'String'},
                               {name:'uuid',desc:'Feature uuid',type:'String',defValue:''}
-                             ]
+                              ]
                     });
         schema.push({ name:'extra_L',desc:'extra tag values',geom:'Line',
                       columns:[{name:'tags',desc:'Tag List',type:'String'/*,length:'254'*/},
@@ -1291,7 +1249,7 @@
         schema.push({name:'extra_P',desc:'extra tag values',geom:'Point',
                      columns:[{name:'tags',desc:'Tag List',type:'String'/*,length:'254'*/},
                               {name:'uuid',desc:'Feature uuid',type:'String',defValue:''}
-                             ]
+                              ]
                     });
 
         return schema;
@@ -1300,59 +1258,23 @@
 
     // addEtds - Add the eLTDS specific fields to each element in the schema
     addEtds: function(schema)
-    {
-<<<<<<< HEAD
-        for (var i = 0, schemaLen = schema.length; i < schemaLen; i++)
-        {
-            schema[i].columns.push( { name:'SCAMIN',
-                                      desc:'Scale - Minimum',
-                                      type:'Integer',
-                                      optional:'R',
-                                      defValue:'-999999'
-                                    });
-            schema[i].columns.push( { name:'SCAMAX',
-                                      desc:'Scale - Maximum',
-                                      type:'Integer',
-                                      optional:'R',
-                                      defValue:'-999999'
-                                    });
-            schema[i].columns.push( { name:'LINK_ID',
-                                      desc:'Link Id',
-                                      type:'String',
-                                      optional:'R',
-                                      defValue:'No Information'
-                                    });
-        }
-=======
+    { 
         schema.forEach( function (item) {
             item.columns.push({name:'SCAMIN',desc:'Scale - Minimum',type:'Integer',optional:'R',defValue:'-999999'});
             item.columns.push({name:'SCAMAX',desc:'Scale - Maximum',type:'Integer',optional:'R',defValue:'-999999'});
             item.columns.push({name:'LINK_ID',desc:'Link Id',type:'String',optional:'R',defValue:'No Information'});
-        });
->>>>>>> 12cf78ef
+                                    });
 
         return schema;
     }, // End addEtds
 
-
+    
     // addFCSubtype - Add the ESRI specific FCSUBTYPE field to each element in the schema
     addFCSubtype: function(schema)
-    {
-<<<<<<< HEAD
-        for (var i = 0, schemaLen = schema.length; i < schemaLen; i++)
-        {
-            schema[i].columns.push( { name:'FCSUBTYPE',
-                                      desc:'Feature Code Subtype',
-                                      type:'Integer',
-                                      optional:'R',
-                                      defValue:''
-                                    });
-        }
-=======
+    { 
         schema.forEach( function (item) {
             item.columns.push({name:'FCSUBTYPE',desc:'Feature Code Subtype',type:'Integer',optional:'R',defValue:''});
-        });
->>>>>>> 12cf78ef
+                                    });
 
         return schema;
     }, // End addFCSubtype
@@ -1361,15 +1283,8 @@
     // addFdName - Add the ESRI Feature Dataset name to every element in the schema
     // If we don't add this the layers get put in the wrong place in the FGDB
     addFdName: function(schema,name)
-    {
-<<<<<<< HEAD
-        for (var i = 0, schemaLen = schema.length; i < schemaLen; i++)
-        {
-            schema[i].fdname = name;
-        }
-=======
+    { 
         schema.forEach( function(item) {item.fdname = name; });
->>>>>>> 12cf78ef
 
         return schema;
     }, // End addFdName
@@ -1405,21 +1320,13 @@
             item.columns.forEach( function (column) {
                 print('    Attr: ' + column.name + '  Desc: ' + column.desc + '  Type: ' + column.type + '  Default: ' + column.defValue);
                 if (column.type == 'enumeration') 
-                {
-<<<<<<< HEAD
-                    for (var k = 0, enumLen = schema[i].columns[j].enumerations.length; k < enumLen; k++)
-                        print('        Value: ' + schema[i].columns[j].enumerations[k].value + '  Name: ' + schema[i].columns[j].enumerations[k].name);
-                        // print('        Name: ' + schema[i].columns[j].enumerations[k].name + '  Value: ' + schema[i].columns[j].enumerations[k].value);
-                }
-            } // End for j
-=======
+        {
                     column.enumerations.forEach( function (eValue) {print('        Value: ' + eValue.value + '  Name: ' + eValue.name); });
-                }
+                } 
             });
 
-        print(''); // just to get one blank line
+            print(''); // just to get one blank line
         });
->>>>>>> 12cf78ef
 
     }, // End dumpSchema
 

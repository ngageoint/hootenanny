/*
 * This file is part of Hootenanny.
 *
 * Hootenanny is free software: you can redistribute it and/or modify
 * it under the terms of the GNU General Public License as published by
 * the Free Software Foundation, either version 3 of the License, or
 * (at your option) any later version.
 *
 * This program is distributed in the hope that it will be useful,
 * but WITHOUT ANY WARRANTY; without even the implied warranty of
 * MERCHANTABILITY or FITNESS FOR A PARTICULAR PURPOSE.  See the
 * GNU General Public License for more details.
 *
 * You should have received a copy of the GNU General Public License
 * along with this program.  If not, see <http://www.gnu.org/licenses/>.
 *
 * --------------------------------------------------------------------
 *
 * The following copyright notices are generated automatically. If you
 * have a new notice to add, please use the format:
 * " * @copyright Copyright ..."
 * This will properly maintain the copyright information. Maxar
 * copyrights will be updated automatically.
 *
 * @copyright Copyright (C) 2015, 2017, 2018, 2019, 2020, 2021 Maxar (http://www.maxar.com/)
 */
#include "OsmWriterJs.h"

// hoot
#include <hoot/core/io/OsmXmlWriter.h>
#include <hoot/js/elements/ElementJs.h>
#include <hoot/js/JsRegistrar.h>
#include <hoot/js/elements/OsmMapJs.h>

using namespace v8;

namespace hoot
{

HOOT_JS_REGISTER(OsmWriterJs)

void OsmWriterJs::Init(Local<Object> exports)
{
  Isolate* current = exports->GetIsolate();
  HandleScope scope(current);
  Local<Context> context = current->GetCurrentContext();
<<<<<<< HEAD
  Handle<Object> writer = Object::New(current);
=======
  Local<Object> writer = Object::New(current);
>>>>>>> bc42df5c
  exports->Set(String::NewFromUtf8(current, "OsmWriter"), writer);
  writer->Set(String::NewFromUtf8(current, "toString"),
              FunctionTemplate::New(current, toString)->GetFunction(context).ToLocalChecked());
}

void OsmWriterJs::toString(const FunctionCallbackInfo<Value>& args)
{
  HandleScope scope(args.GetIsolate());

  ConstOsmMapPtr map = toCpp<ConstOsmMapPtr>(args[0]);
  bool formatXml = true;
  if (args.Length() > 1)
  {
    formatXml = toCpp<bool>(args[1]);
  }

  args.GetReturnValue().Set(toV8(OsmXmlWriter::toString(map, formatXml)));
}

}<|MERGE_RESOLUTION|>--- conflicted
+++ resolved
@@ -44,11 +44,7 @@
   Isolate* current = exports->GetIsolate();
   HandleScope scope(current);
   Local<Context> context = current->GetCurrentContext();
-<<<<<<< HEAD
-  Handle<Object> writer = Object::New(current);
-=======
   Local<Object> writer = Object::New(current);
->>>>>>> bc42df5c
   exports->Set(String::NewFromUtf8(current, "OsmWriter"), writer);
   writer->Set(String::NewFromUtf8(current, "toString"),
               FunctionTemplate::New(current, toString)->GetFunction(context).ToLocalChecked());

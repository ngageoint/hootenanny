--- conflicted
+++ resolved
@@ -128,8 +128,7 @@
   }
   if (v->IsString() || v->IsNumber() || v->IsBoolean())
   {
-    v8::Isolate* current = v8::Isolate::GetCurrent();
-    v8::String::Utf8Value param(current, v->ToString(current));
+    v8::String::Utf8Value param(v->ToString());
     s = QString::fromUtf8(*param);
   }
   else
@@ -179,11 +178,7 @@
   v8::HandleScope scope(current);
   v8::Local<v8::Context> context = current->GetCurrentContext();
 
-<<<<<<< HEAD
-  v8::Handle<v8::Object> obj = v8::Handle<v8::Object>::Cast(v);
-=======
   v8::Local<v8::Object> obj = v8::Local<v8::Object>::Cast(v);
->>>>>>> bc42df5c
 
   v8::Local<v8::Array> arr = obj->GetPropertyNames(context).ToLocalChecked();
   for (uint32_t i = 0; i < arr->Length(); i++)

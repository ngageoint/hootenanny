--- conflicted
+++ resolved
@@ -55,25 +55,15 @@
     v8::String::NewFromUtf8(
       current, utf8.data(), v8::NewStringType::kNormal, utf8.length()).ToLocalChecked();
 
-<<<<<<< HEAD
-  v8::Handle<v8::Object> JSON = global->Get(v8::String::NewFromUtf8(current, "JSON"))->ToObject(context).ToLocalChecked();
-  v8::Handle<v8::Function> JSON_parse =
-    v8::Handle<v8::Function>::Cast(JSON->Get(v8::String::NewFromUtf8(current, "parse")));
-=======
   v8::Local<v8::Object> JSON = global->Get(v8::String::NewFromUtf8(current, "JSON"))->ToObject(context).ToLocalChecked();
   v8::Local<v8::Function> JSON_parse =
     v8::Local<v8::Function>::Cast(JSON->Get(v8::String::NewFromUtf8(current, "parse")));
->>>>>>> bc42df5c
 
   v8::Local<v8::Value> args[1];
   args[0] = str;
 
   v8::TryCatch tc(current);
-<<<<<<< HEAD
-  v8::Handle<v8::Value> result = JSON_parse->Call(context, JSON, 1, args).ToLocalChecked();
-=======
   v8::Local<v8::Value> result = JSON_parse->Call(context, JSON, 1, args).ToLocalChecked();
->>>>>>> bc42df5c
 
   if (result.IsEmpty())
   {
@@ -130,28 +120,18 @@
     v8::Local<v8::Object> global = context->Global();
 
     v8::Local<v8::Object> JSON = global->Get(v8::String::NewFromUtf8(current, "JSON"))->ToObject(context).ToLocalChecked();
-<<<<<<< HEAD
-    v8::Handle<v8::Function> JSON_stringify =
-      v8::Handle<v8::Function>::Cast(JSON->Get(v8::String::NewFromUtf8(current, "stringify")));
-=======
     v8::Local<v8::Function> JSON_stringify =
       v8::Local<v8::Function>::Cast(JSON->Get(v8::String::NewFromUtf8(current, "stringify")));
->>>>>>> bc42df5c
 
     v8::Local<v8::Value> args[1];
     args[0] = object;
 
-<<<<<<< HEAD
-    v8::Handle<v8::Value> resultValue = JSON_stringify->Call(context, JSON, 1, args).ToLocalChecked();
-    v8::Handle<v8::String> s = v8::Handle<v8::String>::Cast(resultValue);
-=======
     v8::Local<v8::Value> resultValue = JSON_stringify->Call(context, JSON, 1, args).ToLocalChecked();
     v8::Local<v8::String> s = v8::Local<v8::String>::Cast(resultValue);
->>>>>>> bc42df5c
-
-    size_t utf8Length = s->Utf8Length(current) + 1;
+
+    size_t utf8Length = s->Utf8Length() + 1;
     std::unique_ptr<char[]> buffer(new char[utf8Length]);
-    s->WriteUtf8(current, buffer.get(), utf8Length);
+    s->WriteUtf8(buffer.get(), utf8Length);
 
     result = QString::fromUtf8(buffer.get());
   }
@@ -208,11 +188,7 @@
   v8::HandleScope scope(current);
   v8::Local<v8::Context> context = current->GetCurrentContext();
 
-<<<<<<< HEAD
-  v8::Handle<v8::Message> message = tc.Message();
-=======
   v8::Local<v8::Message> message = tc.Message();
->>>>>>> bc42df5c
   if (message.IsEmpty())
   {
     o << tc.Exception();

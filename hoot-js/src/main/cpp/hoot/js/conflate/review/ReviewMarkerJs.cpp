--- conflicted
+++ resolved
@@ -49,11 +49,7 @@
   Isolate* current = exports->GetIsolate();
   HandleScope scope(current);
   Local<Context> context = current->GetCurrentContext();
-<<<<<<< HEAD
-  Handle<Object> reviewMarker = Object::New(current);
-=======
   Local<Object> reviewMarker = Object::New(current);
->>>>>>> bc42df5c
   exports->Set(String::NewFromUtf8(current, "ReviewMarker"), reviewMarker);
   reviewMarker->Set(String::NewFromUtf8(current, "mark"),
                     FunctionTemplate::New(current, mark)->GetFunction(context).ToLocalChecked());

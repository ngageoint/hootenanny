/*
 * This file is part of Hootenanny.
 *
 * Hootenanny is free software: you can redistribute it and/or modify
 * it under the terms of the GNU General Public License as published by
 * the Free Software Foundation, either version 3 of the License, or
 * (at your option) any later version.
 *
 * This program is distributed in the hope that it will be useful,
 * but WITHOUT ANY WARRANTY; without even the implied warranty of
 * MERCHANTABILITY or FITNESS FOR A PARTICULAR PURPOSE.  See the
 * GNU General Public License for more details.
 *
 * You should have received a copy of the GNU General Public License
 * along with this program.  If not, see <http://www.gnu.org/licenses/>.
 *
 * --------------------------------------------------------------------
 *
 * The following copyright notices are generated automatically. If you
 * have a new notice to add, please use the format:
 * " * @copyright Copyright ..."
 * This will properly maintain the copyright information. Maxar
 * copyrights will be updated automatically.
 *
 * @copyright Copyright (C) 2020, 2021 Maxar (http://www.maxar.com/)
 */
#include "PoiSearchRadiusJs.h"

// hoot
#include <hoot/core/conflate/point/PoiSearchRadius.h>
#include <hoot/core/util/CollectionUtils.h>
#include <hoot/core/util/Log.h>
#include <hoot/js/JsRegistrar.h>
#include <hoot/js/io/DataConvertJs.h>

// Qt
#include <QString>

using namespace v8;

namespace hoot
{

HOOT_JS_REGISTER(PoiSearchRadiusJs)

void PoiSearchRadiusJs::Init(Local<Object> exports)
{
  Isolate* current = exports->GetIsolate();
  HandleScope scope(current);
  Local<Context> context = current->GetCurrentContext();
<<<<<<< HEAD
  Handle<Object> thisObj = Object::New(current);
=======
  Local<Object> thisObj = Object::New(current);
>>>>>>> bc42df5c
  exports->Set(String::NewFromUtf8(current, "PoiSearchRadius"), thisObj);
  thisObj->Set(String::NewFromUtf8(current, "getSearchRadii"),
               FunctionTemplate::New(current, getSearchRadii)->GetFunction(context).ToLocalChecked());
}

bool PoiSearchRadiusJs::_searchRadiiOptionIsConfigFile(const QString data)
{
  return
    data.toLower().endsWith(".json") && !data.trimmed().startsWith("{") &&
    !data.trimmed().endsWith("}");
}

bool PoiSearchRadiusJs::_searchRadiiOptionIsJsonString(const QString data)
{
  return
    !data.toLower().endsWith(".json") && data.trimmed().startsWith("{") &&
    data.trimmed().endsWith("}");
}

void PoiSearchRadiusJs::getSearchRadii(const FunctionCallbackInfo<Value>& args)
{
  const QString searchRadiiData = ConfigOptions().getPoiSearchRadii().trimmed();
  if (!_searchRadiiOptionIsConfigFile(searchRadiiData) &&
      !_searchRadiiOptionIsJsonString(searchRadiiData))
  {
    throw IllegalArgumentException(
      "Either a POI search radii config file or custom JSON must be specified by " +
      ConfigOptions::getPoiSearchRadiiKey() + ".");
  }

  const QList<PoiSearchRadius> searchRadiiList =
    PoiSearchRadius::readSearchRadii(searchRadiiData);

  Isolate* current = v8::Isolate::GetCurrent();
  Local<Array> searchRadii = Array::New(current, searchRadiiList.size());
  searchRadii->Set(
    String::NewFromUtf8(current, "length"), Integer::New(current, searchRadiiList.size()));
  for (int i = 0 ; i < searchRadiiList.size(); i++)
  {
    const PoiSearchRadius searchRadius = searchRadiiList.at(i);
    LOG_VART(searchRadius);

    Local<Object> searchRadiusObj = Object::New(current);
    searchRadiusObj->Set(toV8(QString("key")), toV8(searchRadius.getKey()));
    if (!searchRadius.getValue().isEmpty())
    {
      searchRadiusObj->Set(toV8(QString("value")), toV8(searchRadius.getValue()));
    }
    searchRadiusObj->Set(toV8(QString("distance")), toV8(searchRadius.getDistance()));

    searchRadii->Set((uint32_t)i, searchRadiusObj);
  }
  args.GetReturnValue().Set(searchRadii);
}

}<|MERGE_RESOLUTION|>--- conflicted
+++ resolved
@@ -48,11 +48,7 @@
   Isolate* current = exports->GetIsolate();
   HandleScope scope(current);
   Local<Context> context = current->GetCurrentContext();
-<<<<<<< HEAD
-  Handle<Object> thisObj = Object::New(current);
-=======
   Local<Object> thisObj = Object::New(current);
->>>>>>> bc42df5c
   exports->Set(String::NewFromUtf8(current, "PoiSearchRadius"), thisObj);
   thisObj->Set(String::NewFromUtf8(current, "getSearchRadii"),
                FunctionTemplate::New(current, getSearchRadii)->GetFunction(context).ToLocalChecked());

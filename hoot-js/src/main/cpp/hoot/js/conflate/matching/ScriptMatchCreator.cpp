--- conflicted
+++ resolved
@@ -784,13 +784,8 @@
     Handle<Object> mapJs = OsmMapJs::create(map);
     Persistent<Object> plugin(current, ScriptMatchVisitor::getPlugin(_script));
 
-<<<<<<< HEAD
-    std::shared_ptr<ScriptMatch> match(
-      new ScriptMatch(_script, plugin, map, mapJs, eid1, eid2, getMatchThreshold()));
-=======
     std::shared_ptr<ScriptMatch> match =
       std::make_shared<ScriptMatch>(_script, plugin, map, mapJs, eid1, eid2, getMatchThreshold());
->>>>>>> df1e60f1
     match->setMatchMembers(
       ScriptMatch::geometryTypeToMatchMembers(
         GeometryTypeCriterion::typeToString(_scriptInfo.getGeometryType())));

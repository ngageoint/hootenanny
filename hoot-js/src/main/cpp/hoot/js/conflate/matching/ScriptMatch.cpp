--- conflicted
+++ resolved
@@ -82,26 +82,12 @@
   global->Get(String::NewFromUtf8(current, "plugin"));
   if (plugin->Has(context, String::NewFromUtf8(current, "isWholeGroup")).ToChecked())
   {
-<<<<<<< HEAD
-    Handle<Value> v = _script->call(plugin, "isWholeGroup");
-=======
     Local<Value> v = _script->call(plugin, "isWholeGroup");
->>>>>>> bc42df5c
     _isWholeGroup = v->BooleanValue(context).ToChecked();
   }
 
   if (plugin->Has(context, String::NewFromUtf8(current, "neverCausesConflict")).ToChecked())
   {
-<<<<<<< HEAD
-    Handle<Value> v = _script->call(plugin, "neverCausesConflict");
-    _neverCausesConflict = v->BooleanValue(context).ToChecked();
-  }
-
-  Handle<String> featureTypeStr = String::NewFromUtf8(current, "baseFeatureType");
-  if (plugin->Has(context, featureTypeStr).ToChecked())
-  {
-    Handle<Value> value = plugin->Get(featureTypeStr);
-=======
     Local<Value> v = _script->call(plugin, "neverCausesConflict");
     _neverCausesConflict = v->BooleanValue(context).ToChecked();
   }
@@ -110,7 +96,6 @@
   if (plugin->Has(context, featureTypeStr).ToChecked())
   {
     Local<Value> value = plugin->Get(featureTypeStr);
->>>>>>> bc42df5c
     _matchName = toCpp<QString>(value);
   }
 
@@ -407,15 +392,9 @@
   Context::Scope context_scope(_script->getContext(current));
   Local<Context> context = current->GetCurrentContext();
 
-<<<<<<< HEAD
-  Handle<Value> value = plugin->Get(String::NewFromUtf8(current, "matchScore"));
-  Handle<Function> func = Handle<Function>::Cast(value);
-  Handle<Value> jsArgs[3];
-=======
   Local<Value> value = plugin->Get(String::NewFromUtf8(current, "matchScore"));
   Local<Function> func = Local<Function>::Cast(value);
   Local<Value> jsArgs[3];
->>>>>>> bc42df5c
 
   if (func.IsEmpty() || func->IsFunction() == false)
     throw IllegalArgumentException("matchScore must be a valid function.");
@@ -434,11 +413,7 @@
   if (maybe_result.IsEmpty())
     HootExceptionJs::throwAsHootException(trycatch);
 
-<<<<<<< HEAD
-  Handle<Value> result = maybe_result.ToLocalChecked();
-=======
   Local<Value> result = maybe_result.ToLocalChecked();
->>>>>>> bc42df5c
   HootExceptionJs::checkV8Exception(result, trycatch);
 
   return handleScope.Escape(result);
@@ -474,11 +449,7 @@
   if (maybe_result.IsEmpty())
       HootExceptionJs::throwAsHootException(trycatch);
 
-<<<<<<< HEAD
-  Handle<Value> result = maybe_result.ToLocalChecked();
-=======
   Local<Value> result = maybe_result.ToLocalChecked();
->>>>>>> bc42df5c
   HootExceptionJs::checkV8Exception(result, trycatch);
 
   return handleScope.Escape(result);

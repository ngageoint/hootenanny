/*
 * This file is part of Hootenanny.
 *
 * Hootenanny is free software: you can redistribute it and/or modify
 * it under the terms of the GNU General Public License as published by
 * the Free Software Foundation, either version 3 of the License, or
 * (at your option) any later version.
 *
 * This program is distributed in the hope that it will be useful,
 * but WITHOUT ANY WARRANTY; without even the implied warranty of
 * MERCHANTABILITY or FITNESS FOR A PARTICULAR PURPOSE.  See the
 * GNU General Public License for more details.
 *
 * You should have received a copy of the GNU General Public License
 * along with this program.  If not, see <http://www.gnu.org/licenses/>.
 *
 * --------------------------------------------------------------------
 *
 * The following copyright notices are generated automatically. If you
 * have a new notice to add, please use the format:
 * " * @copyright Copyright ..."
 * This will properly maintain the copyright information. Maxar
 * copyrights will be updated automatically.
 *
 * @copyright Copyright (C) 2015, 2017, 2018, 2019, 2020, 2021 Maxar (http://www.maxar.com/)
 */
#include "ScriptMergerCreator.h"

// hoot
#include <hoot/core/conflate/merging/MarkForReviewMerger.h>
#include <hoot/core/util/Factory.h>
#include <hoot/js/conflate/matching/ScriptMatch.h>
#include <hoot/js/conflate/merging/ScriptMerger.h>
#include <hoot/core/util/StringUtils.h>

using namespace std;
using namespace v8;

namespace hoot
{

HOOT_FACTORY_REGISTER(MergerCreator, ScriptMergerCreator)

bool ScriptMergerCreator::createMergers(const MatchSet& matches, vector<MergerPtr>& mergers) const
{
  LOG_TRACE(
    "Creating merger group with " << className() << " for " <<
    StringUtils::formatLargeNumber(matches.size()) << " match(es)...");

  bool result = false;
  assert(matches.size() > 0);

  set<pair<ElementId, ElementId>> eids;

  std::shared_ptr<PluginContext> script;
  Persistent<Object> plugin;
  QStringList matchType;

  // go through all the matches
  for (MatchSet::const_iterator it = matches.begin(); it != matches.end(); ++it)
  {
    ConstMatchPtr match = *it;;
    std::shared_ptr<const ScriptMatch> scriptMatch = dynamic_pointer_cast<const ScriptMatch>(match);
    // check to make sure all the input matches are script matches
    if (scriptMatch == nullptr)
    {
      // return an empty result
      LOG_TRACE("Match invalid; skipping merge: " << match->toString());
      return false;
    }
    // add all the element to element pairs to a set
    else
    {
      script = scriptMatch->getScript();

      Isolate* current = v8::Isolate::GetCurrent();
      HandleScope handleScope(current);
      Context::Scope context_scope(script->getContext(current));

      plugin.Reset(current, scriptMatch->getPlugin());
      set<pair<ElementId, ElementId>> s = scriptMatch->getMatchPairs();
      eids.insert(s.begin(), s.end());
      if (matchType.contains(scriptMatch->getName()) == false)
      {
        matchType.append(scriptMatch->getName());
      }
    }
  }
  LOG_VART(eids);

<<<<<<< HEAD
  std::shared_ptr<ScriptMerger> scriptMerger(new ScriptMerger(script, plugin, eids));
=======
  std::shared_ptr<ScriptMerger> scriptMerger = std::make_shared<ScriptMerger>(script, plugin, eids);
>>>>>>> df1e60f1
  scriptMerger->setMatchType(matchType.join(";"));
  // only add the merger if there are elements to merge
  if (scriptMerger->hasFunction("mergeSets"))
  {
    if (eids.size() >= 1)
    {
      mergers.push_back(scriptMerger);
      result = true;
    }
  }
  else
  {
    if (eids.size() == 1)
    {
      mergers.push_back(scriptMerger);
      result = true;
    }
    else if (eids.size() > 1)
    { 
      LOG_TRACE("Overlapping matches:\n" << eids << "\nmatch types: " << matchType.join(";"));
      mergers.push_back(
        MergerPtr(new MarkForReviewMerger(eids, "Overlapping matches", matchType.join(";"), 1.0)));
      result = true;
    }
  }

  LOG_TRACE(
    "Created " << StringUtils::formatLargeNumber(mergers.size()) <<  " merger(s) for group.");
  return result;
}

vector<CreatorDescription> ScriptMergerCreator::getAllCreators() const
{
  CreatorDescription d;
  d.setClassName(className());
  d.setDescription("Generates mergers used in Generic Conflation");
  d.setExperimental(false);
  vector<CreatorDescription> result;
  result.push_back(d);

  return result;
}

bool ScriptMergerCreator::isConflicting(
  const ConstOsmMapPtr& map, ConstMatchPtr m1, ConstMatchPtr m2,
  const QHash<QString, ConstMatchPtr>& matches) const
{
  const ScriptMatch* sm1 = dynamic_cast<const ScriptMatch*>(m1.get());
  const ScriptMatch* sm2 = dynamic_cast<const ScriptMatch*>(m2.get());

  bool result = false;
  if (sm1 && sm2)
  {
    result = m1->isConflicting(m2, map, matches);
  }

  return result;
}

}<|MERGE_RESOLUTION|>--- conflicted
+++ resolved
@@ -88,11 +88,7 @@
   }
   LOG_VART(eids);
 
-<<<<<<< HEAD
-  std::shared_ptr<ScriptMerger> scriptMerger(new ScriptMerger(script, plugin, eids));
-=======
   std::shared_ptr<ScriptMerger> scriptMerger = std::make_shared<ScriptMerger>(script, plugin, eids);
->>>>>>> df1e60f1
   scriptMerger->setMatchType(matchType.join(";"));
   // only add the merger if there are elements to merge
   if (scriptMerger->hasFunction("mergeSets"))

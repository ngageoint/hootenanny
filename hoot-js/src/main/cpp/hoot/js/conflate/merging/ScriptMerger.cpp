--- conflicted
+++ resolved
@@ -173,13 +173,8 @@
   Isolate* current = v8::Isolate::GetCurrent();
   EscapableHandleScope handleScope(current);
   Local<Context> context = current->GetCurrentContext();
-<<<<<<< HEAD
-  Handle<Object> plugin =
-    Handle<Object>::Cast(
-=======
   Local<Object> plugin =
     Local<Object>::Cast(
->>>>>>> bc42df5c
       _script->getContext(current)->Global()->Get(String::NewFromUtf8(current, "plugin")));
   Local<Value> value = plugin->Get(String::NewFromUtf8(current, "mergePair"));
 
@@ -199,11 +194,7 @@
   jsArgs[argc++] = ElementJs::New(map->getElement(_eid2));
 
   TryCatch trycatch(current);
-<<<<<<< HEAD
-  Handle<Value> result = func->Call(context, ToLocal(&_plugin), argc, jsArgs).ToLocalChecked();
-=======
   Local<Value> result = func->Call(context, ToLocal(&_plugin), argc, jsArgs).ToLocalChecked();
->>>>>>> bc42df5c
   HootExceptionJs::checkV8Exception(result, trycatch);
 
   if (result.IsEmpty() || result == Undefined(current))
@@ -222,13 +213,8 @@
   Context::Scope context_scope(_script->getContext(current));
   Local<Context> context = current->GetCurrentContext();
 
-<<<<<<< HEAD
-  Handle<Object> plugin =
-    Handle<Object>::Cast(
-=======
   Local<Object> plugin =
     Local<Object>::Cast(
->>>>>>> bc42df5c
       _script->getContext(current)->Global()->Get(String::NewFromUtf8(current, "plugin")));
   Local<Value> value = plugin->Get(String::NewFromUtf8(current, "mergeSets"));
 
@@ -246,11 +232,7 @@
   jsArgs[argc++] = toV8(replaced);
 
   TryCatch trycatch(current);
-<<<<<<< HEAD
-  Handle<Value> result = func->Call(context, ToLocal(&_plugin), argc, jsArgs).ToLocalChecked();
-=======
   Local<Value> result = func->Call(context, ToLocal(&_plugin), argc, jsArgs).ToLocalChecked();
->>>>>>> bc42df5c
   HootExceptionJs::checkV8Exception(result, trycatch);
 
   // read the replaced values back out

/*
 * This file is part of Hootenanny.
 *
 * Hootenanny is free software: you can redistribute it and/or modify
 * it under the terms of the GNU General Public License as published by
 * the Free Software Foundation, either version 3 of the License, or
 * (at your option) any later version.
 *
 * This program is distributed in the hope that it will be useful,
 * but WITHOUT ANY WARRANTY; without even the implied warranty of
 * MERCHANTABILITY or FITNESS FOR A PARTICULAR PURPOSE.  See the
 * GNU General Public License for more details.
 *
 * You should have received a copy of the GNU General Public License
 * along with this program.  If not, see <http://www.gnu.org/licenses/>.
 *
 * --------------------------------------------------------------------
 *
 * The following copyright notices are generated automatically. If you
 * have a new notice to add, please use the format:
 * " * @copyright Copyright ..."
 * This will properly maintain the copyright information. Maxar
 * copyrights will be updated automatically.
 *
 * @copyright Copyright (C) 2021 Maxar (http://www.maxar.com/)
 */
#include "RelationMergerJs.h"

// hoot
#include <hoot/core/util/Log.h>
#include <hoot/core/conflate/merging/RelationMerger.h>
#include <hoot/core/elements/ElementId.h>
#include <hoot/core/elements/OsmMap.h>
#include <hoot/core/util/Factory.h>

#include <hoot/js/JsRegistrar.h>
#include <hoot/js/elements/ElementJs.h>
#include <hoot/js/io/DataConvertJs.h>
#include <hoot/js/elements/OsmMapJs.h>
#include <hoot/js/util/HootExceptionJs.h>
#include <hoot/js/elements/ElementIdJs.h>

using namespace v8;

namespace hoot
{

HOOT_JS_REGISTER(RelationMergerJs)

void RelationMergerJs::Init(Local<Object> exports)
{
  Isolate* current = exports->GetIsolate();
  HandleScope scope(current);
  Local<Context> context = current->GetCurrentContext();

<<<<<<< HEAD
  Handle<Object> thisObj = Object::New(current);
=======
  Local<Object> thisObj = Object::New(current);
>>>>>>> bc42df5c
  exports->Set(String::NewFromUtf8(current, "RelationMerger"), thisObj);

  thisObj->Set(String::NewFromUtf8(current, "mergeRelations"),
               FunctionTemplate::New(current, mergeRelations)->GetFunction(context).ToLocalChecked());
}

void RelationMergerJs::mergeRelations(const FunctionCallbackInfo<Value>& args)
{
  Isolate* current = args.GetIsolate();
  HandleScope scope(current);

  OsmMapPtr map = toCpp<OsmMapPtr>(args[0]);
  ElementId eid1 = toCpp<ElementId>(args[1]);
  ElementId eid2 = toCpp<ElementId>(args[2]);
  //const bool mergeConflatableMembersOnly = toCpp<bool>(args[3]);

  RelationMerger merger;
  merger.setOsmMap(map.get());
  //merger.setMergeConflatableMembersOnly(mergeConflatableMembersOnly);
  try
  {
    merger.merge(eid1, eid2);

    args.GetReturnValue().SetUndefined();
  }
  catch (const HootException& err)
  {
    LOG_VARE(err.getWhat());
    args.GetReturnValue().Set(current->ThrowException(HootExceptionJs::create(err)));
  }
}

}<|MERGE_RESOLUTION|>--- conflicted
+++ resolved
@@ -53,11 +53,7 @@
   HandleScope scope(current);
   Local<Context> context = current->GetCurrentContext();
 
-<<<<<<< HEAD
-  Handle<Object> thisObj = Object::New(current);
-=======
   Local<Object> thisObj = Object::New(current);
->>>>>>> bc42df5c
   exports->Set(String::NewFromUtf8(current, "RelationMerger"), thisObj);
 
   thisObj->Set(String::NewFromUtf8(current, "mergeRelations"),

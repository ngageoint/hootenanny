--- conflicted
+++ resolved
@@ -46,13 +46,9 @@
 namespace hoot
 {
 
-<<<<<<< HEAD
+unsigned int ScriptMerger::logWarnCount = 0;
+
 ScriptMerger::ScriptMerger(boost::shared_ptr<PluginContext> script, Persistent<Object>& plugin,
-=======
-unsigned int ScriptMerger::logWarnCount = 0;
-
-ScriptMerger::ScriptMerger(boost::shared_ptr<PluginContext> script, Persistent<Object> plugin,
->>>>>>> fb2d6035
                            const set<pair<ElementId, ElementId> > &pairs) :
   _pairs(pairs),
   _script(script)

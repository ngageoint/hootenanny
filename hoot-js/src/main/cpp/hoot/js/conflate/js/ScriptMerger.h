/*
 * This file is part of Hootenanny.
 *
 * Hootenanny is free software: you can redistribute it and/or modify
 * it under the terms of the GNU General Public License as published by
 * the Free Software Foundation, either version 3 of the License, or
 * (at your option) any later version.
 *
 * This program is distributed in the hope that it will be useful,
 * but WITHOUT ANY WARRANTY; without even the implied warranty of
 * MERCHANTABILITY or FITNESS FOR A PARTICULAR PURPOSE.  See the
 * GNU General Public License for more details.
 *
 * You should have received a copy of the GNU General Public License
 * along with this program.  If not, see <http://www.gnu.org/licenses/>.
 *
 * --------------------------------------------------------------------
 *
 * The following copyright notices are generated automatically. If you
 * have a new notice to add, please use the format:
 * " * @copyright Copyright ..."
 * This will properly maintain the copyright information. DigitalGlobe
 * copyrights will be updated automatically.
 *
 * @copyright Copyright (C) 2015, 2017, 2018 DigitalGlobe (http://www.digitalglobe.com/)
 */
#ifndef SCRIPTMERGER_H
#define SCRIPTMERGER_H

// hoot
#include <hoot/core/conflate/MergerBase.h>
#include <hoot/js/PluginContext.h>

namespace hoot
{

/**
 *
 */
class ScriptMerger : public MergerBase
{
public:
<<<<<<< HEAD
  ScriptMerger(boost::shared_ptr<PluginContext> script, v8::Persistent<v8::Object>& plugin,
=======

  static std::string className() { return "hoot::ScriptMerger"; }

  static unsigned int logWarnCount;

  ScriptMerger(boost::shared_ptr<PluginContext> script, v8::Persistent<v8::Object> plugin,
>>>>>>> fb2d6035
    const std::set<std::pair<ElementId, ElementId> > &pairs);

  virtual void apply(const OsmMapPtr& map, std::vector< std::pair<ElementId, ElementId> >& replaced);

  /**
   * Returns true if the plugin has a function with the specified name.
   */
  bool hasFunction(QString name) const;

  virtual QString toString() const { return QString("ScriptMerger"); }

protected:

  PairsSet _pairs;
  v8::Persistent<v8::Object> _plugin;
  boost::shared_ptr<PluginContext> _script;
  ElementId _eid1, _eid2;

  /**
   * Calls mergePair in the JS.
   */
  virtual void _applyMergePair(
    const OsmMapPtr& map, std::vector< std::pair<ElementId, ElementId> >& replaced) const;
  /**
   * Calls mergeSet in the JS.
   */
  virtual void _applyMergeSets(
    const OsmMapPtr& map, std::vector< std::pair<ElementId, ElementId> >& replaced) const;

  v8::Handle<v8::Value> _callMergePair(const OsmMapPtr& map) const;
  void _callMergeSets(const OsmMapPtr& map,
                      std::vector<std::pair<ElementId, ElementId> > &replaced) const;
  virtual PairsSet& getPairs() { return _pairs; }
  virtual const PairsSet& getPairs() const { return _pairs; }

};

}

#endif // SCRIPTMERGER_H<|MERGE_RESOLUTION|>--- conflicted
+++ resolved
@@ -35,21 +35,17 @@
 {
 
 /**
- *
+ * @sa ScriptMatch
  */
 class ScriptMerger : public MergerBase
 {
 public:
-<<<<<<< HEAD
-  ScriptMerger(boost::shared_ptr<PluginContext> script, v8::Persistent<v8::Object>& plugin,
-=======
 
   static std::string className() { return "hoot::ScriptMerger"; }
 
   static unsigned int logWarnCount;
 
-  ScriptMerger(boost::shared_ptr<PluginContext> script, v8::Persistent<v8::Object> plugin,
->>>>>>> fb2d6035
+  ScriptMerger(boost::shared_ptr<PluginContext> script, v8::Persistent<v8::Object>& plugin,
     const std::set<std::pair<ElementId, ElementId> > &pairs);
 
   virtual void apply(const OsmMapPtr& map, std::vector< std::pair<ElementId, ElementId> >& replaced);

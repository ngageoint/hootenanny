--- conflicted
+++ resolved
@@ -236,20 +236,16 @@
     }
     else
     {
-<<<<<<< HEAD
       if (_searchRadiusCache.contains(e->getElementId()))
       {
         result = _searchRadiusCache[e->getElementId()];
       }
       else
       {
+        Context::Scope context_scope(_script->getContext());
+        HandleScope handleScope;
+
         Handle<Value> jsArgs[1];
-=======
-      Context::Scope context_scope(_script->getContext());
-      HandleScope handleScope;
-
-      Handle<Value> jsArgs[1];
->>>>>>> 4da2f2f4
 
         int argc = 0;
         jsArgs[argc++] = ElementJs::New(e);
@@ -652,45 +648,7 @@
     throw IllegalArgumentException("The script must be set on the ScriptMatchCreator.");
   }
 
-<<<<<<< HEAD
-  if (!_matchCandidateChecker.get() || _matchCandidateChecker->getMap() != map)
-  {
-    LOG_VART(_matchCandidateChecker.get());
-    QString scriptPath = _scriptPath;
-    if (_matchCandidateChecker.get())
-    {
-      LOG_VART(_matchCandidateChecker->getMap() == map);
-      scriptPath = _matchCandidateChecker->getScriptPath();
-    }
-    LOG_VART(scriptPath);
-
-    QFileInfo scriptFileInfo(_scriptPath);
-    LOG_TRACE("Resetting the match candidate checker " << scriptFileInfo.fileName() << "...");
-
-    vector<const Match*> emptyMatches;
-    _matchCandidateChecker.reset(
-      new ScriptMatchVisitor(map, emptyMatches, ConstMatchThresholdPtr(), _script));
-    _matchCandidateChecker->setScriptPath(scriptPath);
-    //If the search radius has already been calculated for this matcher once, we don't want to do
-    //it again due to the expense.
-    LOG_VART(_cachedCustomSearchRadii.contains(scriptPath));
-    if (!_cachedCustomSearchRadii.contains(scriptPath))
-    {
-      _matchCandidateChecker->calculateSearchRadius();
-    }
-    else
-    {
-      LOG_VART(_cachedCustomSearchRadii[scriptPath]);
-      _matchCandidateChecker->setCustomSearchRadius(_cachedCustomSearchRadii[scriptPath]);
-    }
-  }
-
-  bool result = _matchCandidateChecker->isMatchCandidate(element);
-  _matchCandidateChecker->cleanMapCache();
-  return result;
-=======
   return _getCachedVisitor(map)->isMatchCandidate(element);
->>>>>>> 4da2f2f4
 }
 
 boost::shared_ptr<MatchThreshold> ScriptMatchCreator::getMatchThreshold()

--- conflicted
+++ resolved
@@ -240,11 +240,7 @@
   }
   else
   {
-<<<<<<< HEAD
-    Tags& tags = ObjectWrap::Unwrap<TagsJs>(args[0]->ToObject(context).ToLocalChecked())->getTags();
-=======
     const Tags& tags = ObjectWrap::Unwrap<TagsJs>(args[0]->ToObject(context).ToLocalChecked())->getTags();
->>>>>>> bc42df5c
     e->setTags(tags);
     args.GetReturnValue().SetUndefined();
   }

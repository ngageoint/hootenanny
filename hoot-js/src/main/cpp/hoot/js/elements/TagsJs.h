/*
 * This file is part of Hootenanny.
 *
 * Hootenanny is free software: you can redistribute it and/or modify
 * it under the terms of the GNU General Public License as published by
 * the Free Software Foundation, either version 3 of the License, or
 * (at your option) any later version.
 * 
 * This program is distributed in the hope that it will be useful,
 * but WITHOUT ANY WARRANTY; without even the implied warranty of
 * MERCHANTABILITY or FITNESS FOR A PARTICULAR PURPOSE.  See the
 * GNU General Public License for more details.
 *
 * You should have received a copy of the GNU General Public License
 * along with this program.  If not, see <http://www.gnu.org/licenses/>.
 *
 * --------------------------------------------------------------------
 *
 * The following copyright notices are generated automatically. If you
 * have a new notice to add, please use the format:
 * " * @copyright Copyright ..."
 * This will properly maintain the copyright information. DigitalGlobe
 * copyrights will be updated automatically.
 *
 * @copyright Copyright (C) 2015 DigitalGlobe (http://www.digitalglobe.com/)
 */
#ifndef TAGS_JS_H
#define TAGS_JS_H

// hoot
#include <hoot/core/elements/Node.h>
#include <hoot/core/filters/ElementCriterion.h>
#include <hoot/js/SystemNodeJs.h>
#include <hoot/js/elements/ElementJs.h>
#include <hoot/js/util/DataConvertJs.h>

// node.js
// #include <nodejs/node.h>

// Qt
#include <QString>

// Standard
#include <memory>

namespace hoot
{
using namespace std;
using namespace v8;

class OsmMapOperation;

/**
 * This wraps the tags object. Unlike most of the other wrappers there is no smart pointer to the
 * tags object. When the TagsJs object is created it deep copies the tags (in an efficient and lazy
 * way). At some point it may make sense to make all references to tags pointers, but that isn't
 * strictly necessary yet.
 */
class TagsJs : public node::ObjectWrap
{
public:
  static void Init(v8::Handle<v8::Object> target);

  Tags& getTags() { return _tags; }

  static Handle<Object> New(const Tags& t);

private:
  TagsJs(ConstNodePtr n);
  TagsJs();
  ~TagsJs();

  static v8::Handle<v8::Value> New(const v8::Arguments& args);

  Tags _tags;
  static Persistent<Function> _constructor;

  static Handle<Value> contains(const Arguments& args);
  static Handle<Value> get(const Arguments& args);
  static Handle<Value> getCreateUuid(const Arguments& args);
  static Handle<Value> getInformationCount(const Arguments& args);
  static Handle<Value> set(const Arguments& args);
  static Handle<Value> toDict(const Arguments& args);
  static Handle<Value> toString(const Arguments& args);

  void _setTags(const Tags& t) { _tags = t; }
};

<<<<<<< HEAD
inline v8::Handle<v8::Value> toV8(const Tags& t)
{
  return toV8((dynamic_cast<const QHash<QString, QString>&>(t)));
}


=======
inline void toCpp(v8::Handle<v8::Value> v, Tags& t)
{
  if (!v->IsObject())
  {
    throw IllegalArgumentException("Expected an object, got: (" + toJson(v) + ")");
  }

  v8::Handle<v8::Object> obj = v8::Handle<v8::Object>::Cast(v);
  TagsJs* js = 0;
  js = node::ObjectWrap::Unwrap<TagsJs>(obj);
  if (js)
  {
    t = js->getTags();
  }
  else
  {
    QStringList keys = toCpp<QStringList>(obj->GetPropertyNames());

    if (keys.size() == 0)
    {
      throw IllegalArgumentException("Expected a MostEnglishNameJs, got: (" + toJson(v) + ")");
    }
    else
    {
      t.clear();
      for (int i = 0; i < keys.size(); i++)
      {
        QString value = toCpp<QString>(obj->Get(toV8(keys[i])));
        t[keys[i]] = value;
      }
    }
  }
}
>>>>>>> 9dfab2ff

}
#endif // TAGS_JS_H<|MERGE_RESOLUTION|>--- conflicted
+++ resolved
@@ -86,14 +86,6 @@
   void _setTags(const Tags& t) { _tags = t; }
 };
 
-<<<<<<< HEAD
-inline v8::Handle<v8::Value> toV8(const Tags& t)
-{
-  return toV8((dynamic_cast<const QHash<QString, QString>&>(t)));
-}
-
-
-=======
 inline void toCpp(v8::Handle<v8::Value> v, Tags& t)
 {
   if (!v->IsObject())
@@ -127,7 +119,6 @@
     }
   }
 }
->>>>>>> 9dfab2ff
 
 }
 #endif // TAGS_JS_H
/*
 * This file is part of Hootenanny.
 *
 * Hootenanny is free software: you can redistribute it and/or modify
 * it under the terms of the GNU General Public License as published by
 * the Free Software Foundation, either version 3 of the License, or
 * (at your option) any later version.
 *
 * This program is distributed in the hope that it will be useful,
 * but WITHOUT ANY WARRANTY; without even the implied warranty of
 * MERCHANTABILITY or FITNESS FOR A PARTICULAR PURPOSE.  See the
 * GNU General Public License for more details.
 *
 * You should have received a copy of the GNU General Public License
 * along with this program.  If not, see <http://www.gnu.org/licenses/>.
 *
 * --------------------------------------------------------------------
 *
 * The following copyright notices are generated automatically. If you
 * have a new notice to add, please use the format:
 * " * @copyright Copyright ..."
 * This will properly maintain the copyright information. Maxar
 * copyrights will be updated automatically.
 *
 * @copyright Copyright (C) 2021 Maxar (http://www.maxar.com/)
 */
#include "RelationMemberUtilsJs.h"

// hoot
#include <hoot/core/conflate/merging/RelationMerger.h>
#include <hoot/core/elements/RelationMemberNodeCounter.h>
#include <hoot/core/elements/ConnectedRelationMemberFinder.h>
#include <hoot/core/elements/RelationMemberUtils.h>
#include <hoot/core/util/Factory.h>

#include <hoot/js/JsRegistrar.h>
#include <hoot/js/elements/ElementJs.h>
#include <hoot/js/elements/OsmMapJs.h>
#include <hoot/js/util/HootExceptionJs.h>
#include <hoot/js/io/DataConvertJs.h>
#include <hoot/js/elements/ElementIdJs.h>

using namespace v8;

namespace hoot
{

HOOT_JS_REGISTER(RelationMemberUtilsJs)

void RelationMemberUtilsJs::Init(Local<Object> exports)
{
  Isolate* current = exports->GetIsolate();
  HandleScope scope(current);
  Local<Context> context = current->GetCurrentContext();
<<<<<<< HEAD
  Handle<Object> obj = Object::New(current);
=======
  Local<Object> obj = Object::New(current);
>>>>>>> bc42df5c
  exports->Set(String::NewFromUtf8(current, "RelationMemberUtils"), obj);

  obj->Set(String::NewFromUtf8(current, "isMemberOfRelationWithType"),
           FunctionTemplate::New(current, isMemberOfRelationWithType)->GetFunction(context).ToLocalChecked());
  obj->Set(String::NewFromUtf8(current, "isMemberOfRelationInCategory"),
           FunctionTemplate::New(current, isMemberOfRelationInCategory)->GetFunction(context).ToLocalChecked());
  obj->Set(String::NewFromUtf8(current, "isMemberOfRelationWithTagKey"),
           FunctionTemplate::New(current, isMemberOfRelationWithTagKey)->GetFunction(context).ToLocalChecked());
  obj->Set(String::NewFromUtf8(current, "getNumRelationMemberNodes"),
           FunctionTemplate::New(current, getNumRelationMemberNodes)->GetFunction(context).ToLocalChecked());
  obj->Set(String::NewFromUtf8(current, "relationsHaveConnectedWayMembers"),
           FunctionTemplate::New(current, relationsHaveConnectedWayMembers)->GetFunction(context).ToLocalChecked());
  obj->Set(String::NewFromUtf8(current, "isMemberOfRelationSatisfyingCriterion"),
           FunctionTemplate::New(current, isMemberOfRelationSatisfyingCriterion)->GetFunction(context).ToLocalChecked());
}

void RelationMemberUtilsJs::isMemberOfRelationWithType(const FunctionCallbackInfo<Value>& args)
{
  Isolate* current = args.GetIsolate();
  HandleScope scope(current);

  ConstOsmMapPtr map = toCpp<ConstOsmMapPtr>(args[0]);
  ElementId childId = toCpp<ElementId>(args[1]);
  QString relationType = toCpp<QString>(args[2]);

  const bool inRelationOfSpecifiedType =
    RelationMemberUtils::isMemberOfRelationWithType(map, childId, relationType);

  args.GetReturnValue().Set(Boolean::New(current, inRelationOfSpecifiedType));
}

void RelationMemberUtilsJs::isMemberOfRelationInCategory(const FunctionCallbackInfo<Value>& args)
{
  Isolate* current = args.GetIsolate();
  HandleScope scope(current);

  ConstOsmMapPtr map = toCpp<ConstOsmMapPtr>(args[0]);
  ElementId childId = toCpp<ElementId>(args[1]);
  QString schemaCategory = toCpp<QString>(args[2]);

  const bool inRelationOfSpecifiedCategory =
    RelationMemberUtils::isMemberOfRelationInCategory(map, childId, schemaCategory);
  LOG_VART(inRelationOfSpecifiedCategory);

  args.GetReturnValue().Set(Boolean::New(current, inRelationOfSpecifiedCategory));
}

void RelationMemberUtilsJs::isMemberOfRelationWithTagKey(const FunctionCallbackInfo<Value>& args)
{
  Isolate* current = args.GetIsolate();
  HandleScope scope(current);

  ConstOsmMapPtr map = toCpp<ConstOsmMapPtr>(args[0]);
  ElementId childId = toCpp<ElementId>(args[1]);
  QString tagKey = toCpp<QString>(args[2]);

  const bool inRelationWithSpecifiedTagKey =
    RelationMemberUtils::isMemberOfRelationWithTagKey(map, childId, tagKey);

  args.GetReturnValue().Set(Boolean::New(current, inRelationWithSpecifiedTagKey));
}

void RelationMemberUtilsJs::getNumRelationMemberNodes(const FunctionCallbackInfo<Value>& args)
{
  Isolate* current = args.GetIsolate();
  HandleScope scope(current);

  ConstOsmMapPtr map = toCpp<ConstOsmMapPtr>(args[0]);
  ElementId relationId = toCpp<ElementId>(args[1]);
  ConstRelationPtr relation = map->getRelation(relationId.getId());
  int numNodes = 0;
  if (relation)
  {
    RelationMemberNodeCounter counter;
    counter.setOsmMap(map.get());
    numNodes = counter.numNodes(relation);
  }
  args.GetReturnValue().Set(Number::New(current, numNodes));
}

void RelationMemberUtilsJs::relationsHaveConnectedWayMembers(
  const FunctionCallbackInfo<Value>& args)
{
  Isolate* current = args.GetIsolate();
  HandleScope scope(current);

  ConstOsmMapPtr map = toCpp<ConstOsmMapPtr>(args[0]);
  ElementId relationId1 = toCpp<ElementId>(args[1]);
  ElementId relationId2 = toCpp<ElementId>(args[2]);
  if (relationId1.getType() != ElementType::Relation ||
      relationId2.getType() != ElementType::Relation)
  {
    throw IllegalArgumentException(
      "Passed non-relation ID to relationsHaveConnectedWayMembers.");
  }

  ConnectedRelationMemberFinder finder;
  finder.setOsmMap(map.get());
  args.GetReturnValue().Set(
    Boolean::New(
      current,
        finder.haveConnectedWayMembers(
          map->getRelation(relationId1.getId()), map->getRelation(relationId2.getId()))));
}

void RelationMemberUtilsJs::isMemberOfRelationSatisfyingCriterion(
  const FunctionCallbackInfo<Value>& args)
{
  Isolate* current = args.GetIsolate();
  HandleScope scope(current);

  ConstOsmMapPtr map = toCpp<ConstOsmMapPtr>(args[0]);
  ElementId childId = toCpp<ElementId>(args[1]);
  LOG_VART(childId);
  QString critClassName = toCpp<QString>(args[2]);
  LOG_VART(critClassName);

  ElementCriterionPtr crit =
    std::shared_ptr<ElementCriterion>(
      Factory::getInstance().constructObject<ElementCriterion>(critClassName.trimmed()));
  if (!crit)
  {
    throw IllegalArgumentException(
      "isMemberOfRelationSatisfyingCriterion: invalid criterion: " + critClassName.trimmed());
  }
  std::shared_ptr<ConstOsmMapConsumer> mapConsumer =
    std::dynamic_pointer_cast<ConstOsmMapConsumer>(crit);
  LOG_VART(mapConsumer.get());
  if (mapConsumer)
  {
    mapConsumer->setOsmMap(map.get());
  }

  const bool isMember =
    RelationMemberUtils::isMemberOfRelationSatisfyingCriterion(childId, *crit, map);

  args.GetReturnValue().Set(Boolean::New(current, isMember));
}

}<|MERGE_RESOLUTION|>--- conflicted
+++ resolved
@@ -52,11 +52,7 @@
   Isolate* current = exports->GetIsolate();
   HandleScope scope(current);
   Local<Context> context = current->GetCurrentContext();
-<<<<<<< HEAD
-  Handle<Object> obj = Object::New(current);
-=======
   Local<Object> obj = Object::New(current);
->>>>>>> bc42df5c
   exports->Set(String::NewFromUtf8(current, "RelationMemberUtils"), obj);
 
   obj->Set(String::NewFromUtf8(current, "isMemberOfRelationWithType"),

--- conflicted
+++ resolved
@@ -201,11 +201,7 @@
     if (tObj->Has(context, String::NewFromUtf8(current, "finalize")).ToChecked())
     {
       TryCatch trycatch(current);
-<<<<<<< HEAD
-      Handle<Value> finalize = _gContext->call(tObj,"finalize");
-=======
       Local<Value> finalize = _gContext->call(tObj,"finalize");
->>>>>>> bc42df5c
       HootExceptionJs::checkV8Exception(finalize, trycatch);
     }
   }
@@ -248,11 +244,7 @@
   if (tObj->Has(context, String::NewFromUtf8(current, "initialize")).ToChecked())
   {
     TryCatch trycatch(current);
-<<<<<<< HEAD
-    Handle<Value> initial = _gContext->call(tObj,"initialize");
-=======
     Local<Value> initial = _gContext->call(tObj,"initialize");
->>>>>>> bc42df5c
     HootExceptionJs::checkV8Exception(initial, trycatch);
   }
 
@@ -939,11 +931,7 @@
   Local<Object> tObj = _gContext->getContext(current)->Global();
 
   // This has a variable since we don't know if it will be "translateToOsm" or "translateAttributes"
-<<<<<<< HEAD
-  Handle<Function> tFunc = Handle<Function>::Cast(tObj->Get(toV8(_toOsmFunctionName)));
-=======
   Local<Function> tFunc = Local<Function>::Cast(tObj->Get(toV8(_toOsmFunctionName)));
->>>>>>> bc42df5c
   TryCatch trycatch(current);
 
   // NOTE: the "3" here is the number of arguments
@@ -977,13 +965,8 @@
   else if (newTags->IsObject())
   {
     // Either do this or a cast. Not sure what is better/faster
-<<<<<<< HEAD
-    // Handle<Object> obj = Handle<Object>::Cast(newTags);
-    Handle<Object> obj = newTags->ToObject(context).ToLocalChecked();
-=======
     // Local<Object> obj = Local<Object>::Cast(newTags);
     Local<Object> obj = newTags->ToObject(context).ToLocalChecked();
->>>>>>> bc42df5c
 
     Local<Array> arr = obj->GetPropertyNames(context).ToLocalChecked();
 

--- conflicted
+++ resolved
@@ -47,11 +47,7 @@
   Isolate* current = exports->GetIsolate();
   HandleScope scope(current);
   Local<Context> context = current->GetCurrentContext();
-<<<<<<< HEAD
-  Handle<Object> settings = Object::New(current);
-=======
   Local<Object> settings = Object::New(current);
->>>>>>> bc42df5c
   exports->Set(String::NewFromUtf8(current, "Settings"), settings);
   exports->Set(String::NewFromUtf8(current, "get"),
                FunctionTemplate::New(current, get)->GetFunction(context).ToLocalChecked());

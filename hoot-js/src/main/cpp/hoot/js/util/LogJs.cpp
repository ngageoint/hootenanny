/*
 * This file is part of Hootenanny.
 *
 * Hootenanny is free software: you can redistribute it and/or modify
 * it under the terms of the GNU General Public License as published by
 * the Free Software Foundation, either version 3 of the License, or
 * (at your option) any later version.
 *
 * This program is distributed in the hope that it will be useful,
 * but WITHOUT ANY WARRANTY; without even the implied warranty of
 * MERCHANTABILITY or FITNESS FOR A PARTICULAR PURPOSE.  See the
 * GNU General Public License for more details.
 *
 * You should have received a copy of the GNU General Public License
 * along with this program.  If not, see <http://www.gnu.org/licenses/>.
 *
 * --------------------------------------------------------------------
 *
 * The following copyright notices are generated automatically. If you
 * have a new notice to add, please use the format:
 * " * @copyright Copyright ..."
 * This will properly maintain the copyright information. Maxar
 * copyrights will be updated automatically.
 *
 * @copyright Copyright (C) 2015, 2016, 2017, 2018, 2019, 2020, 2021 Maxar (http://www.maxar.com/)
 */
#include "LogJs.h"

// hoot
#include <hoot/core/util/ConfigOptions.h>
#include <hoot/core/util/Settings.h>
#include <hoot/js/JsRegistrar.h>
#include <hoot/js/io/DataConvertJs.h>
#include <hoot/js/util/HootExceptionJs.h>
#include <hoot/js/io/StreamUtilsJs.h>
#include <hoot/js/util/StringUtilsJs.h>

using namespace std;
using namespace v8;

namespace hoot
{

HOOT_JS_REGISTER(LogJs)

QHash<QString, int> LogJs::_logs;

void LogJs::Init(Local<Object> exports)
{
  Isolate* current = exports->GetIsolate();
  HandleScope scope(current);
  Local<Context> context = current->GetCurrentContext();
<<<<<<< HEAD
  Handle<Object> log = Object::New(current);
=======
  Local<Object> log = Object::New(current);
>>>>>>> bc42df5c
  exports->Set(String::NewFromUtf8(current, "Log"), log);
  log->Set(String::NewFromUtf8(current, "setLogLevel"), FunctionTemplate::New(current, setLogLevel)->GetFunction(context).ToLocalChecked());
  log->Set(String::NewFromUtf8(current, "init"), FunctionTemplate::New(current, init)->GetFunction(context).ToLocalChecked());

  exports->Set(String::NewFromUtf8(current, "log"), FunctionTemplate::New(current, logInfo)->GetFunction(context).ToLocalChecked());
  exports->Set(String::NewFromUtf8(current, "trace"), FunctionTemplate::New(current, logTrace)->GetFunction(context).ToLocalChecked());
  exports->Set(String::NewFromUtf8(current, "debug"), FunctionTemplate::New(current, logDebug)->GetFunction(context).ToLocalChecked());
  exports->Set(String::NewFromUtf8(current, "logTrace"), FunctionTemplate::New(current, logTrace)->GetFunction(context).ToLocalChecked());
  exports->Set(String::NewFromUtf8(current, "logDebug"), FunctionTemplate::New(current, logDebug)->GetFunction(context).ToLocalChecked());
  exports->Set(String::NewFromUtf8(current, "logInfo"), FunctionTemplate::New(current, logInfo)->GetFunction(context).ToLocalChecked());
  exports->Set(String::NewFromUtf8(current, "logStatus"), FunctionTemplate::New(current, logStatus)->GetFunction(context).ToLocalChecked());
  exports->Set(String::NewFromUtf8(current, "status"), FunctionTemplate::New(current, logStatus)->GetFunction(context).ToLocalChecked());
  exports->Set(String::NewFromUtf8(current, "warn"), FunctionTemplate::New(current, logWarn)->GetFunction(context).ToLocalChecked());
  exports->Set(String::NewFromUtf8(current, "logWarn"), FunctionTemplate::New(current, logWarn)->GetFunction(context).ToLocalChecked());
  exports->Set(String::NewFromUtf8(current, "logError"), FunctionTemplate::New(current, logError)->GetFunction(context).ToLocalChecked());
  exports->Set(String::NewFromUtf8(current, "logFatal"), FunctionTemplate::New(current, logFatal)->GetFunction(context).ToLocalChecked());
}

int LogJs::getLogCount(QString log)
{
  int result;

  if (_logs.contains(log) == false)
  {
    _logs[log] = 1;
    result = 1;
  }
  else
  {
    result = _logs[log] + 1;
    _logs[log] = result;
  }

  return result;
}

void LogJs::log(const FunctionCallbackInfo<Value>& args, Log::WarningLevel level)
{
  Isolate* current = args.GetIsolate();
  HandleScope scope(current);
  Context::Scope context_scope(current->GetCurrentContext());

  if (level >= Log::getInstance().getLevel())
  {
    Local<StackTrace> stack = StackTrace::CurrentStackTrace(current, 1);
    Local<StackFrame> frame = stack->GetFrame(current, 0);
    int lineNumber = -1;
    QString script("<unknown>");
    QString functionName("<unknown>");

    if (stack->GetFrameCount() >= 1)
    {
      lineNumber = frame->GetLineNumber();
      script = toString(frame->GetScriptName()).replace("\"", "");
      functionName = toString(frame->GetFunctionName());
    }

    std::stringstream rMessage;
    for (int i = 0; i < args.Length(); i++)
    {
      if (i != 0)
      {
        rMessage << " ";
      }
      rMessage << args[i];
    }

    QString message = QString::fromUtf8(rMessage.str().data());
    bool logMessage = true;

    if (Log::getInstance().getLevel() == Log::Warn)
    {
      const int logLimit = ConfigOptions().getLogWarnMessageLimit();
      const int messageCount = getLogCount(message);

      if (messageCount == logLimit)
      {
        message =
          QString("Received %1 of the same message. Silencing: ").arg(messageCount) + message;
      }

      if (messageCount >= logLimit)
      {
        logMessage = false;
      }
    }

    if (logMessage)
    {
      Log::getInstance().log(level, message, script, script, lineNumber);
    }
  }

  args.GetReturnValue().SetUndefined();
}

void LogJs::logTrace(const FunctionCallbackInfo<Value>& args)
{
  Isolate* current = args.GetIsolate();
  HandleScope scope(current);
  log(args, Log::Trace);
  args.GetReturnValue().SetUndefined();
}

void LogJs::logDebug(const FunctionCallbackInfo<Value>& args)
{
  Isolate* current = args.GetIsolate();
  HandleScope scope(current);
  log(args, Log::Debug);
  args.GetReturnValue().SetUndefined();
}

void LogJs::logInfo(const FunctionCallbackInfo<Value>& args)
{
  Isolate* current = args.GetIsolate();
  HandleScope scope(current);
  log(args, Log::Info);
  args.GetReturnValue().SetUndefined();
}

void LogJs::logStatus(const FunctionCallbackInfo<Value>& args)
{
  Isolate* current = args.GetIsolate();
  HandleScope scope(current);
  log(args, Log::Status);
  args.GetReturnValue().SetUndefined();
}

void LogJs::logWarn(const FunctionCallbackInfo<Value>& args)
{
  Isolate* current = args.GetIsolate();
  HandleScope scope(current);
  log(args, Log::Warn);
  args.GetReturnValue().SetUndefined();
}

void LogJs::logError(const FunctionCallbackInfo<Value>& args)
{
  Isolate* current = args.GetIsolate();
  HandleScope scope(current);
  log(args, Log::Error);
  args.GetReturnValue().SetUndefined();
}

void LogJs::logFatal(const FunctionCallbackInfo<Value>& args)
{
  Isolate* current = args.GetIsolate();
  HandleScope scope(current);
  log(args, Log::Fatal);
  args.GetReturnValue().SetUndefined();
}

void LogJs::init(const FunctionCallbackInfo<Value>& args)
{
  HandleScope scope(args.GetIsolate());
  Log::getInstance().init();
  args.GetReturnValue().SetUndefined();
}

void LogJs::setLogLevel(const FunctionCallbackInfo<Value>& args)
{
  Isolate* current = args.GetIsolate();
  HandleScope scope(current);
  Context::Scope context_scope(current->GetCurrentContext());

  try
  {
    QString logLevel = toCpp<QString>(args[0]);
    Log::getInstance().setLevel(Log::levelFromString(logLevel));

    args.GetReturnValue().SetUndefined();
  }
  catch (const HootException& e)
  {
    args.GetReturnValue().Set(current->ThrowException(HootExceptionJs::create(e)));
  }
}

}<|MERGE_RESOLUTION|>--- conflicted
+++ resolved
@@ -50,11 +50,7 @@
   Isolate* current = exports->GetIsolate();
   HandleScope scope(current);
   Local<Context> context = current->GetCurrentContext();
-<<<<<<< HEAD
-  Handle<Object> log = Object::New(current);
-=======
   Local<Object> log = Object::New(current);
->>>>>>> bc42df5c
   exports->Set(String::NewFromUtf8(current, "Log"), log);
   log->Set(String::NewFromUtf8(current, "setLogLevel"), FunctionTemplate::New(current, setLogLevel)->GetFunction(context).ToLocalChecked());
   log->Set(String::NewFromUtf8(current, "init"), FunctionTemplate::New(current, init)->GetFunction(context).ToLocalChecked());
@@ -100,7 +96,7 @@
   if (level >= Log::getInstance().getLevel())
   {
     Local<StackTrace> stack = StackTrace::CurrentStackTrace(current, 1);
-    Local<StackFrame> frame = stack->GetFrame(current, 0);
+    Local<StackFrame> frame = stack->GetFrame(0);
     int lineNumber = -1;
     QString script("<unknown>");
     QString functionName("<unknown>");

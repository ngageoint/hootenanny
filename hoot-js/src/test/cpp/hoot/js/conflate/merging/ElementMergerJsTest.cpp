/*
 * This file is part of Hootenanny.
 *
 * Hootenanny is free software: you can redistribute it and/or modify
 * it under the terms of the GNU General Public License as published by
 * the Free Software Foundation, either version 3 of the License, or
 * (at your option) any later version.
 *
 * This program is distributed in the hope that it will be useful,
 * but WITHOUT ANY WARRANTY; without even the implied warranty of
 * MERCHANTABILITY or FITNESS FOR A PARTICULAR PURPOSE.  See the
 * GNU General Public License for more details.
 *
 * You should have received a copy of the GNU General Public License
 * along with this program.  If not, see <http://www.gnu.org/licenses/>.
 *
 * --------------------------------------------------------------------
 *
 * The following copyright notices are generated automatically. If you
 * have a new notice to add, please use the format:
 * " * @copyright Copyright ..."
 * This will properly maintain the copyright information. Maxar
 * copyrights will be updated automatically.
 *
 * @copyright Copyright (C) 2015, 2018, 2019, 2020, 2021 Maxar (http://www.maxar.com/)
 */

// Hoot
#include <hoot/core/TestUtils.h>
#include <hoot/core/io/OsmMapReaderFactory.h>
#include <hoot/core/io/OsmMapWriterFactory.h>
#include <hoot/core/elements/MapProjector.h>

#include <hoot/js/HootJsStable.h>
#include <hoot/js/conflate/merging/ElementMergerJs.h>

using namespace v8;

namespace hoot
{

/**
 * Tests merging two or more features
 *
 * Types of tests:
 *
 * 1) standard - tests successful merging
 * 2) w/o constituents - See notes in ElementMergerJs about features passed in without constituent
 * elements.  For those tests, we're setting the log at error, so as not to see the missing element
 * warnings.
 * 3) missing feature inputs - all merging requires at least two features
 * 4) extra unrelated features - any features that aren't mergeable should pass through to the
 * output
 * 5) more than two feature inputs - some merging can support more than two input features
 * 6) duplicated/missing target tag - merging requires a particular tag to denote which feature
 * gets other features merged into it; this applies to all types of merging except poi/poly
 * 7) invalid feature combinations - merging doesn't allow input with more than one mergeable
 * feature type associated with different types of conflation; e.g. an input with both buildings
 * and POIs in it
 * 8) input features with a conflated status - A conflated status only causes problems with POI to
 * Poly and Building to Building conflation generally, however tests have been added for it for all
 * conflation types to be safe. The aforementioned types of conflation both use building merging,
 * which expects all inputs to have a status of either Unknown1 or Unknown2.
 *
 * Many, but not all, possible combinations of inputs are covered here.  The main functionality
 * we're not testing here in the merging of features through the js bindings workflow is the
 * conversion of the map arg from a nodejs object to a hoot object.  That gets tested by the element
 * merge service mocha plugin test, translations/test/ElementMergerServer.js.
 */
class ElementMergerJsTest : public HootTestFixture
{
  CPPUNIT_TEST_SUITE(ElementMergerJsTest);

  // POI TO POLYGON
  CPPUNIT_TEST(poiToPolyMergeWayAsPolyTest);
  CPPUNIT_TEST(poiToPolyMergeWayAsPolyNoConstituentsTest);
  CPPUNIT_TEST(poiToPolyMergeRelationAsPolyTest);
  CPPUNIT_TEST(poiToPolyMergeRelationAsPolyNoConstituentsTest);
  CPPUNIT_TEST(poiToPolyMergeMissingPoiInputTest);
  CPPUNIT_TEST(poiToPolyMergeMissingPolyInputTest);
  CPPUNIT_TEST(poiToPolyMergeMoreThanOnePolyInputTest);
  CPPUNIT_TEST(poiToPolyMergeMoreThanOnePoiInputTest);
  CPPUNIT_TEST(poiToPolyMergeExtraNonPolyWayTest);
  CPPUNIT_TEST(poiToPolyMergeExtraNonPolyRelationTest);
  CPPUNIT_TEST(poiToPolyMergeExtraNonPoiNodeTest);
  CPPUNIT_TEST(poiToPolyPolyInputWithConflatedStatusTest);
  CPPUNIT_TEST(poiToPolyPoiInputWithConflatedStatusTest);

  // POI TO POI
  CPPUNIT_TEST(poiToPoiMergeTwoPoisTest);
  CPPUNIT_TEST(poiToPoiMergeMoreThanTwoPoisTest);
  CPPUNIT_TEST(poiToPoiMergeTooFewPoisTest);
  CPPUNIT_TEST(poiToPoiMergeMissingTargetTagTest);
  CPPUNIT_TEST(poiToPoiMergeDuplicateTargetTagTest);
  CPPUNIT_TEST(poiToPoiMergeExtraNonPoiNodeTest);
  CPPUNIT_TEST(poiToPoiInputWithConflatedStatusTest);

  // AREA TO AREA
  CPPUNIT_TEST(areaToAreaMergeTwoWaysTest);
  CPPUNIT_TEST(areaToAreaMergeTwoWaysNoConstituentsTest);
  CPPUNIT_TEST(areaToAreaMergeTwoRelationsTest);
  CPPUNIT_TEST(areaToAreaMergeTwoRelationsNoConstituentsTest);
  CPPUNIT_TEST(areaToAreaMergeOneWayOneRelationTargetAsWayTest);
  CPPUNIT_TEST(areaToAreaMergeOneWayOneRelationTargetAsWayNoConstituentsTest);
  CPPUNIT_TEST(areaToAreaMergeOneWayOneRelationTargetAsRelationTest);
  CPPUNIT_TEST(areaToAreaMergeOneWayOneRelationTargetAsRelationNoConstituentsTest);
  CPPUNIT_TEST(areaToAreaMergeMoreThanTwoAreasTest);
  CPPUNIT_TEST(areaToAreaMergeMoreThanTwoAreasNoConstituentsTest);
  CPPUNIT_TEST(areaToAreaMergeTooFewAreasTest);
  CPPUNIT_TEST(areaToAreaMergeMissingTargetTagTest);
  CPPUNIT_TEST(areaToAreaMergeDuplicateTargetTagTest);
  CPPUNIT_TEST(areaToAreaMergeExtraNonAreaWayTest);
  CPPUNIT_TEST(areaToAreaMergeExtraNonAreaRelationTest);
  CPPUNIT_TEST(areaToAreaInputWithConflatedStatusTest);

  // BUILDING TO BUILDING
  CPPUNIT_TEST(buildingToBuildingMergeTwoWaysTest);
  CPPUNIT_TEST(buildingToBuildingMergeTwoWaysNoConstituentsTest);
  CPPUNIT_TEST(buildingToBuildingMergeTwoRelationsTest);
  CPPUNIT_TEST(buildingToBuildingMergeTwoRelationsNoConstituentsTest);
  CPPUNIT_TEST(buildingToBuildingMergeOneWayOneRelationTargetAsWayTest);
  CPPUNIT_TEST(buildingToBuildingMergeOneWayOneRelationTargetAsWayNoConstituentsTest);
  CPPUNIT_TEST(buildingToBuildingMergeOneWayOneRelationTargetAsRelationTest);
  CPPUNIT_TEST(buildingToBuildingMergeOneWayOneRelationTargetAsRelationNoConstituentsTest);
  CPPUNIT_TEST(buildingToBuildingMergeMoreThanTwoBuildingsTest);
  CPPUNIT_TEST(buildingToBuildingMergeMoreThanTwoBuildingsNoConstituentsTest);
  CPPUNIT_TEST(buildingToBuildingMergeTooFewBuildingsTest);
  CPPUNIT_TEST(buildingToBuildingMergeMissingTargetTagTest);
  CPPUNIT_TEST(buildingToBuildingMergeDuplicateTargetTagTest);
  CPPUNIT_TEST(buildingToBuildingMergeExtraNonBuildingWayTest);
  CPPUNIT_TEST(buildingToBuildingMergeExtraNonBuildingRelationTest);
  CPPUNIT_TEST(buildingToBuildingInputWithConflatedStatusTest);

  // INVALID FEATURE COMBOS
  CPPUNIT_TEST(invalidFeatureCombinationTest1);
  CPPUNIT_TEST(invalidFeatureCombinationTest2);
  CPPUNIT_TEST(invalidFeatureCombinationTest3);
  CPPUNIT_TEST(invalidFeatureCombinationTest4);

  CPPUNIT_TEST_SUITE_END();

public:

  ElementMergerJsTest() :
  HootTestFixture(
    "test-files/js/conflate/ElementMergerJsTest/", "test-output/js/conflate/ElementMergerJsTest/")
  {
    setResetType(ResetEnvironment);
  }

  void testMerge(const QString& inFileName, const QString& outFileName,
                 const QString& expectedExceptionMsgContains = "")
  {
    // Poi/poly test output is based on this config for now, despite it being different than the
    // default config.
<<<<<<< HEAD
    conf().set(ConfigOptions::getAddressMatchEnabledKey(), "false");
    conf().set(ConfigOptions::getPoiPolygonTagMergerKey(), "OverwriteTag2Merger");
=======
    conf().set(ConfigOptions::getPoiPolygonTagMergerKey(), "hoot::OverwriteTag2Merger");
>>>>>>> 70889abf

    LOG_VART(inFileName);
    LOG_VART(outFileName);
    LOG_VART(expectedExceptionMsgContains);
    QString exceptionMsg("");
    try
    {
      OsmMapPtr map = std::make_shared<OsmMap>();
      OsmMapReaderFactory::read(map, true, true, _inputPath + inFileName);

      ElementMergerJs::_mergeElements(map, v8::Isolate::GetCurrent());

      MapProjector::projectToWgs84(map);
      OsmMapWriterFactory::write(map, _outputPath + outFileName);
    }
    catch (const HootException& e)
    {
      exceptionMsg = e.what();
    }
    LOG_VART(exceptionMsg);

    if (!exceptionMsg.isEmpty())
    {
      if (!expectedExceptionMsgContains.isEmpty())
      {
        CPPUNIT_ASSERT(exceptionMsg.contains(expectedExceptionMsgContains));
      }
      else
      {
        throw HootException(exceptionMsg);
      }
    }
    else
    {
      HOOT_FILE_EQUALS(_inputPath + outFileName, _outputPath + outFileName);
    }
  }

  //POI TO POLYGON

  void poiToPolyMergeWayAsPolyTest()
  {
    testMerge("poi-poly-way-poly-in.osm", "poi-poly-way-poly-out.osm");
  }

  void poiToPolyMergeWayAsPolyNoConstituentsTest()
  {
    DisableLog dl;
    testMerge(
      "poi-poly-way-poly-no-constituents-in.osm", "poi-poly-way-poly-no-constituents-out.osm");
  }

  void poiToPolyMergeRelationAsPolyTest()
  {
    testMerge("poi-poly-relation-poly-in.osm", "poi-poly-relation-poly-out.osm");
  }

  void poiToPolyMergeRelationAsPolyNoConstituentsTest()
  {
    DisableLog dl;
    testMerge(
      "poi-poly-relation-poly-no-constituents-in.osm",
      "poi-poly-relation-poly-no-constituents-out.osm");
  }

  void poiToPolyMergeMissingPoiInputTest()
  {
    testMerge(
      "poi-poly-missing-poi-in.osm", "poi-poly-missing-poi-out.osm",
      "Invalid inputs passed to the element merger");
  }

  void poiToPolyMergeMissingPolyInputTest()
  {
    testMerge(
      "poi-poly-missing-poly-in.osm", "poi-poly-missing-poly-out.osm",
      "Invalid inputs passed to the element merger");
  }

  void poiToPolyMergeMoreThanOnePolyInputTest()
  {
    testMerge(
      "poi-poly-more-than-one-poly-in.osm", "poi-poly-more-than-one-poly-out.osm",
      "Invalid inputs passed to the element merger");
  }

  void poiToPolyMergeMoreThanOnePoiInputTest()
  {
    testMerge(
      "poi-poly-more-than-one-poi-in.osm", "poi-poly-more-than-one-poi-out.osm",
      "Invalid inputs passed to the element merger");
  }

  void poiToPolyMergeExtraNonPolyWayTest()
  {
    testMerge("poi-poly-extra-non-poly-way-in.osm", "poi-poly-extra-non-poly-way-out.osm");
  }

  void poiToPolyMergeExtraNonPolyRelationTest()
  {
    testMerge("poi-poly-extra-non-poly-relation-in.osm", "poi-poly-extra-non-poly-relation-out.osm");
  }

  void poiToPolyMergeExtraNonPoiNodeTest()
  {
    testMerge("poi-poly-extra-non-poi-node-in.osm", "poi-poly-extra-non-poi-node-out.osm");
  }

  void poiToPolyPolyInputWithConflatedStatusTest()
  {
    testMerge("poi-poly-way-poly-conflated-1-in.osm", "poi-poly-poly-input-conflated-out.osm");
  }

  void poiToPolyPoiInputWithConflatedStatusTest()
  {
    testMerge(
      "poi-poly-way-poly-conflated-2-in.osm", "poi-poly-poi-input-conflated-out.osm");
  }

  //POI TO POI

  void poiToPoiMergeTwoPoisTest()
  {
    testMerge("poi-two-in.osm", "poi-two-out.osm");
  }

  void poiToPoiMergeMoreThanTwoPoisTest()
  {
    testMerge("poi-more-than-two-in.osm", "poi-more-than-two-out.osm");
  }

  void poiToPoiMergeTooFewPoisTest()
  {
    testMerge(
      "poi-too-few-in.osm", "poi-too-few-out.osm", "Invalid inputs passed to the element merger");
  }

  void poiToPoiMergeMissingTargetTagTest()
  {
    testMerge(
      "poi-missing-target-tag-in.osm", "poi-missing-target-tag-out.osm",
      "Input map must have one feature marked with a hoot:merge:target tag");
  }

  void poiToPoiMergeDuplicateTargetTagTest()
  {
    testMerge(
      "poi-duplicate-target-tag-in.osm", "poi-duplicate-target-tag-out.osm",
      "Input map must have one feature marked with a hoot:merge:target tag");
  }

  void poiToPoiMergeExtraNonPoiNodeTest()
  {
    testMerge("poi-extra-non-poi-node-in.osm", "poi-extra-non-poi-node-out.osm");
  }

  void poiToPoiInputWithConflatedStatusTest()
  {
    testMerge("poi-two-conflated-in.osm", "poi-two-out.osm");
  }

  //AREA TO AREA

  void areaToAreaMergeTwoWaysTest()
  {
    testMerge("area-two-ways-in.osm", "area-two-ways-out.osm");
  }

  void areaToAreaMergeTwoWaysNoConstituentsTest()
  {
    DisableLog dl;
    testMerge("area-two-ways-no-constituents-in.osm", "area-two-ways-no-constituents-out.osm");
  }

  void areaToAreaMergeTwoRelationsTest()
  {
    testMerge("area-two-relations-in.osm", "area-two-relations-out.osm");
  }

  void areaToAreaMergeTwoRelationsNoConstituentsTest()
  {
    DisableLog dl;
    testMerge(
      "area-two-relations-no-constituents-in.osm", "area-two-relations-no-constituents-out.osm");
  }

  void areaToAreaMergeOneWayOneRelationTargetAsWayTest()
  {
    testMerge(
      "area-one-way-one-relation-target-as-way-in.osm",
      "area-one-way-one-relation-target-as-way-out.osm");
  }

  void areaToAreaMergeOneWayOneRelationTargetAsWayNoConstituentsTest()
  {
    DisableLog dl;
    testMerge(
      "area-one-way-one-relation-target-as-way-no-constituents-in.osm",
      "area-one-way-one-relation-target-as-way-no-constituents-out.osm");
  }

  void areaToAreaMergeOneWayOneRelationTargetAsRelationTest()
  {
    testMerge(
      "area-one-way-one-relation-target-as-relation-in.osm",
      "area-one-way-one-relation-target-as-relation-out.osm");
  }

  void areaToAreaMergeOneWayOneRelationTargetAsRelationNoConstituentsTest()
  {
    DisableLog dl;
    testMerge(
      "area-one-way-one-relation-target-as-relation-no-constituents-in.osm",
      "area-one-way-one-relation-target-as-relation-no-constituents-out.osm");
  }

  void areaToAreaMergeMoreThanTwoAreasTest()
  {
    testMerge("area-more-than-two-in.osm", "area-more-than-two-out.osm");
  }

  void areaToAreaMergeMoreThanTwoAreasNoConstituentsTest()
  {
    DisableLog dl;
    testMerge(
      "area-more-than-two-no-constituents-in.osm", "area-more-than-two-no-constituents-out.osm");
  }

  void areaToAreaMergeTooFewAreasTest()
  {
    testMerge(
      "area-too-few-in.osm", "area-too-few-out.osm", "Invalid inputs passed to the element merger");
  }

  void areaToAreaMergeMissingTargetTagTest()
  {
    testMerge(
      "area-missing-target-tag-in.osm", "area-missing-target-tag-out.osm",
      "Input map must have one feature marked with a hoot:merge:target tag");
  }

  void areaToAreaMergeDuplicateTargetTagTest()
  {
    testMerge(
      "area-duplicate-target-tag-in.osm", "area-duplicate-target-tag-out.osm",
      "Input map must have one feature marked with a hoot:merge:target tag");
  }

  void areaToAreaMergeExtraNonAreaWayTest()
  {
    testMerge("area-extra-non-area-way-in.osm", "area-extra-non-area-way-out.osm");
  }

  void areaToAreaMergeExtraNonAreaRelationTest()
  {
    testMerge("area-extra-non-area-relation-in.osm", "area-extra-non-area-relation-out.osm");
  }

  void areaToAreaInputWithConflatedStatusTest()
  {
    testMerge("area-two-ways-conflated-in.osm", "area-two-ways-out.osm");
  }

  //BUILDING TO BUILDING

  void buildingToBuildingMergeTwoWaysTest()
  {
    testMerge("building-two-ways-in.osm", "building-two-ways-out.osm");
  }

  void buildingToBuildingMergeTwoWaysNoConstituentsTest()
  {
    DisableLog dl;
    testMerge(
      "building-two-ways-no-constituents-in.osm", "building-two-ways-no-constituents-out.osm");
  }

  void buildingToBuildingMergeTwoRelationsTest()
  {
    testMerge("building-two-relations-in.osm", "building-two-relations-out.osm");
  }

  void buildingToBuildingMergeTwoRelationsNoConstituentsTest()
  {
    DisableLog dl;
    testMerge(
      "building-two-relations-no-constituents-in.osm",
      "building-two-relations-no-constituents-out.osm");
  }

  void buildingToBuildingMergeOneWayOneRelationTargetAsWayTest()
  {
    testMerge(
      "building-one-way-one-relation-target-as-way-in.osm",
      "building-one-way-one-relation-target-as-way-out.osm");
  }

  void buildingToBuildingMergeOneWayOneRelationTargetAsWayNoConstituentsTest()
  {
    DisableLog dl;
    testMerge(
      "building-one-way-one-relation-target-as-way-no-constituents-in.osm",
      "building-one-way-one-relation-target-as-way-no-constituents-out.osm");
  }

  void buildingToBuildingMergeOneWayOneRelationTargetAsRelationTest()
  {
    testMerge(
      "building-one-way-one-relation-target-as-relation-in.osm",
      "building-one-way-one-relation-target-as-relation-out.osm");
  }

  void buildingToBuildingMergeOneWayOneRelationTargetAsRelationNoConstituentsTest()
  {
    DisableLog dl;
    testMerge(
      "building-one-way-one-relation-target-as-relation-no-constituents-in.osm",
      "building-one-way-one-relation-target-as-relation-no-constituents-out.osm");
  }

  void buildingToBuildingMergeMoreThanTwoBuildingsTest()
  {
    testMerge("building-more-than-two-in.osm", "building-more-than-two-out.osm");
  }

  void buildingToBuildingMergeMoreThanTwoBuildingsNoConstituentsTest()
  {
    DisableLog dl;
    testMerge(
      "building-more-than-two-no-constituents-in.osm",
      "building-more-than-two-no-constituents-out.osm");
  }

  void buildingToBuildingMergeTooFewBuildingsTest()
  {
    testMerge(
      "building-too-few-in.osm", "building-too-few-out.osm",
      "Invalid inputs passed to the element merger");
  }

  void buildingToBuildingMergeMissingTargetTagTest()
  {
      testMerge(
        "building-missing-target-tag-in.osm", "building-missing-target-tag-out.osm",
        "Input map must have one feature marked with a hoot:merge:target tag");
  }

  void buildingToBuildingMergeDuplicateTargetTagTest()
  {
      testMerge(
        "building-missing-target-tag-in.osm", "building-missing-target-tag-out.osm",
        "Input map must have one feature marked with a hoot:merge:target tag");
  }

  void buildingToBuildingMergeExtraNonBuildingWayTest()
  {
    testMerge("building-extra-non-building-way-in.osm", "building-extra-non-building-way-out.osm");
  }

  void buildingToBuildingMergeExtraNonBuildingRelationTest()
  {
    testMerge(
      "building-extra-non-building-relation-in.osm",
      "building-extra-non-building-relation-out.osm");
  }

  void buildingToBuildingInputWithConflatedStatusTest()
  {
    testMerge(
      "building-two-ways-conflated-in.osm", "building-two-ways-out.osm",
      "Elements being merged must have an Unknown1 or Unknown2 status.");
  }

  //MISC

  void invalidFeatureCombinationTest1()
  {
    testMerge("building-too-few-in.osm", "", "Invalid inputs passed to the element merger");
  }

  void invalidFeatureCombinationTest2()
  {
    testMerge("building-too-few-in.osm", "", "Invalid inputs passed to the element merger");
  }

  void invalidFeatureCombinationTest3()
  {
    testMerge("building-too-few-in.osm", "", "Invalid inputs passed to the element merger");
  }

  void invalidFeatureCombinationTest4()
  {
    testMerge("building-too-few-in.osm", "", "Invalid inputs passed to the element merger");
  }

};

CPPUNIT_TEST_SUITE_NAMED_REGISTRATION(ElementMergerJsTest, "quick");

}<|MERGE_RESOLUTION|>--- conflicted
+++ resolved
@@ -153,12 +153,8 @@
   {
     // Poi/poly test output is based on this config for now, despite it being different than the
     // default config.
-<<<<<<< HEAD
     conf().set(ConfigOptions::getAddressMatchEnabledKey(), "false");
     conf().set(ConfigOptions::getPoiPolygonTagMergerKey(), "OverwriteTag2Merger");
-=======
-    conf().set(ConfigOptions::getPoiPolygonTagMergerKey(), "hoot::OverwriteTag2Merger");
->>>>>>> 70889abf
 
     LOG_VART(inFileName);
     LOG_VART(outFileName);

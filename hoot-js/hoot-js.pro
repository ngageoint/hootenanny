# -------------------------------------------------
# The Hoot R&D project is a place to store experimental code that isn't quite ready for prime time.
# At this point anthing below TRL5 [1] should be put in this project. This project is disabled by
# default which should help avoid introducing bugs into the core while experimenting.
#
# 1. TRL5 - Module and/or subsystem validation in a relevant environment
# -------------------------------------------------
QT += script \
    sql \
    testlib \
    xml \

TARGET = HootJs
TEMPLATE = lib

DEPENDPATH += \
    ../tbs/src/main/cpp/ \
    ../tgs/src/main/cpp/ \
    ../hoot-core/src/main/cpp/ \
    ../hoot-core-test/src/test/cpp/ \
    src/main/cpp/ \

INCLUDEPATH += \
  $${DEPENDPATH} \
  /usr/include/nodejs \
  ../local/include/ \

PRECOMPILED_HEADER = src/main/cpp/hoot/js/HootJsStable.h

CONFIG += rtti \
    qtestlib \
    precompile_header

OTHER_FILES += \
    binding.gyp \
    README.txt

include(../Configure.pri)

QMAKE_CXXFLAGS = -I/usr/include/nodejs $$QMAKE_CXXFLAGS

QMAKE_POST_LINK = cp -l ../lib/libHootJs.so.1.0.0 ../lib/HootJs.node 2>/dev/null || cp ../lib/libHootJs.so.1.0.0 ../lib/HootJs.node

<<<<<<< HEAD
LIBS += -L../lib/ -lTgs -ltbs -lHootCore -lnode
=======
LIBS += -L../lib/ -lTgs -ltbs -lHootCore -lv8
LIBS -= -lhdfs
>>>>>>> 7294fdb5

UI_DIR = tmp/ui
MOC_DIR = tmp/moc
release:OBJECTS_DIR = tmp/release
else:OBJECTS_DIR = tmp/debug
DESTDIR = ../lib/

SOURCES += $$files(src/*.cpp, true)
HEADERS += $$files(src/*.h, true)

# test files
SOURCES -= $$files(src/*Test*.cpp, true)
SOURCES -= $$files(src/*Test*.h, true)
cppunit {
SOURCES += $$files(src/*Test*.cpp, true)
SOURCES += $$files(src/*Test*.h, true)
}<|MERGE_RESOLUTION|>--- conflicted
+++ resolved
@@ -41,12 +41,8 @@
 
 QMAKE_POST_LINK = cp -l ../lib/libHootJs.so.1.0.0 ../lib/HootJs.node 2>/dev/null || cp ../lib/libHootJs.so.1.0.0 ../lib/HootJs.node
 
-<<<<<<< HEAD
 LIBS += -L../lib/ -lTgs -ltbs -lHootCore -lnode
-=======
-LIBS += -L../lib/ -lTgs -ltbs -lHootCore -lv8
 LIBS -= -lhdfs
->>>>>>> 7294fdb5
 
 UI_DIR = tmp/ui
 MOC_DIR = tmp/moc

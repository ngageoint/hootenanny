--- conflicted
+++ resolved
@@ -53,7 +53,6 @@
 
   virtual int runSimple(QStringList& args) override
   {
-<<<<<<< HEAD
     bool showAvailableValidatorsOnly = false;
     if (args.contains("--available-validators"))
     {
@@ -68,16 +67,6 @@
 
     if (showAvailableValidatorsOnly)
     {
-=======
-    if (args.size() == 1)
-    {
-      if (!args.contains("--available-validators"))
-      {
-        throw IllegalArgumentException(
-          "When the validate command is called with one parameter, the parameter must be "
-          "'--available-validators'.");
-      }
->>>>>>> 123aa595
       _printJosmValidators();
     }
     else
@@ -98,7 +87,6 @@
       }
 
       // Everything left is an input.
-<<<<<<< HEAD
       QStringList inputs;
       if (!recursive)
       {
@@ -109,9 +97,6 @@
         inputs = IoUtils::getSupportedInputsRecursively(args, inputFilters);
       }
       LOG_VARD(inputs);
-=======
-      const QStringList inputs = args;
->>>>>>> 123aa595
 
       OsmMapPtr map(new OsmMap());
       if (inputs.size() == 1)
@@ -163,4 +148,4 @@
 
 HOOT_FACTORY_REGISTER(Command, ValidateCmd)
 
-}
+}
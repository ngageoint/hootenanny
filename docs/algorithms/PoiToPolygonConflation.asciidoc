--- conflicted
+++ resolved
@@ -111,15 +111,11 @@
 
 Combined Correct = number of correct matches + number of unnecessary reviews
 
-[[PoiToPolygonPoiFutureWork]]
+[[PoiToPolygonFutureWork]]
 === Future Work
 
 * improve tag similarity calculation
 * more intelligent POI merging
-<<<<<<< HEAD
-* more advanced name/address parsing
-=======
->>>>>>> 0c629a48
 * model based classification
 
 For more information on POI to polygon conflation: https://github.com/ngageoint/hootenanny/files/607197/Hootenanny.-.POI.to.Polygon.2016-11-15.pptx

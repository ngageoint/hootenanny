--- conflicted
+++ resolved
@@ -7,17 +7,10 @@
 
 * +input(s)+       - One or more inputs; may be any supported input format (e.g. .osm file). Specify multiple inputs 
                      by separating them with a semicolon and surrounding them with quotes.
-<<<<<<< HEAD
-* +criteria+       - (optional) Filtering criteria; May be one or more class names inheriting from `ElementCriterion` 
-                     delimited with a semicolon and surrounded by quotes. By default, multiple criteria are logically 
-                     OR'd together. Set the `element.counter.chain.element.criteria` option to true to have the 
-                     criteria logically AND'd together. The criteria can be negated with the option, 
-=======
 * +criteria+       - (optional) Filtering criteria for the inputs; May be one or more class names inheriting 
                      from `ElementCriterion` delimited with a semicolon and surrounded by quotes. By default, multiple 
                      criteria are logically OR'd together. Set the `element.counter.chain.element.criteria` option to true 
                      to have the criteria logically AND'd together. The criteria can be negated with the option 
->>>>>>> d8606096
                      `element.criteria.negate`. Use the +info --operators+ command to obtain a list of available criteria.
 * +--all-elements+ - The default behavior is to only count features. Features are defined as elements with at least 
                      one information tag, whereas elements have no tag requirements. Activating this option causes the 

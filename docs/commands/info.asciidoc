== info

The +info+ command displays information about Hootenanny capabilities.  

=== Option Overview

Only one of the following options can be passed to the command:

* +--config-options+     - Prints available configuration options
* +--feature-extractors+ - Prints feature extractors used for conflation model building
* +--formats+            - Prints supported data formats
<<<<<<< HEAD
* +--matchers+           - Prints available feature matchers used with conflation
* +--mergers+            - Prints available feature mergers used with conflation
=======
* +--languages+          - Prints information about translatable/detectable languages
* +--matchers+           - Prints available matchers used with conflation
* +--mergers+            - Prints available mergers used with conflation
>>>>>>> cd06b361
* +--operators+          - Prints inline operators that can be applied to map datasets
* +--tag-mergers+        - Prints available feature tag mergers used with conflation

Each of the following sections describes an option that may be used with this command and its input parameters.

=== Configuration Options

The +--config-options+ option prints out available Hootenanny configuration options.

==== Input Parameters

One of the following input parameters must be specified:

* +name+             - name or partial name of a configuration option to list and/or print a description for
* +--option-names+   - if no name is specified, lists all configuration option names; if a name is specified, lists only 
                       configuration option names that have a full or partial match with the input name
* +--option-details+ - if no name is specified, lists all configuration option names and descriptions; if a name is specified, 
                       lists only configuration option names and descriptions that have a full or partial match with the input name

==== Usage

--------------------------------------
info --config-options [--option-names]
info --config-options [--option-details]
info --config-options (name) [--option-names]
info --config-options (name) [--option-details]
--------------------------------------

==== Example

--------------------------------------
# by default lists all config option names
hoot info --config-options

# list all config option names
hoot info --config-options --option-names

# list all config option names and their descriptions
hoot info --config-options --option-details

# list all config option names where the name contains the given string
hoot info --config-options poi.polygon --option-names

# list all config option names and their descriptions where the name contains the given string
hoot info --config-options poi.polygon --option-details
--------------------------------------

=== Feature Extractors

The +--feature-extractors+ option prints out available feature extractors that can be used when building a model with map training data. 

==== Usage

--------------------------------------
info --feature-extractors
--------------------------------------

==== Example

--------------------------------------
# prints all
hoot info --feature-extractors
--------------------------------------

=== Formats

The +--formats+ option prints out supported data formats.

==== Usage

--------------------------------------
info --formats [--input] [--output]
--------------------------------------

==== Example

--------------------------------------
# prints all
hoot info --formats

hoot info --format --input

hoot info --format --output
--------------------------------------

=== Languages

The +languages+ option displays information about Hootenanny language translation/detection capabilities.

All uses of the +languages+ command require the following configuration options to be populated: 
* hoot.services.auth.user.name
* hoot.services.auth.access.token
* hoot.services.auth.access.token.secret

For more information on logging into the web services, see the 'login' command documentation.  Those options are omitted from the 
following command examples.

Only one of the following options can be passed to the command:

* +--detectable+    - Prints all spoken languages that Hootenanny can detect and the detectors that can detect them
* +--detectors+     - Prints all available language detector implementations for the translation service
* +--translatable+  - Prints all spoken languages that Hootenanny translate from to English and the translators that can translate them
* +--translators+   - Prints all available language translator implementations for the translation service


The +--detectors+ option prints out all available language detectors that can be used with the Hootenanny web services.

==== Usage

--------------------------------------
info --languages --detectors
--------------------------------------

==== Example

--------------------------------------
hoot info --languages --detectors
--------------------------------------

The +--translators+ option prints out all available language translators that can be used with the Hootenanny web services.

==== Usage

--------------------------------------
info --languages --translators
--------------------------------------

==== Example

--------------------------------------
hoot info --languages --translators
--------------------------------------

The +--detectable+ option prints out spoken languages which Hootenanny can detect when using the Hootenanny web services.

==== Usage

--------------------------------------
info --languages --detectable
--------------------------------------

==== Example

--------------------------------------
hoot info --languages --detectable
--------------------------------------

The +--translatable+ option prints out spoken languages which Hootenanny can translate from to English when using the Hootenanny web 
services.

==== Usage

--------------------------------------
info --languages --translatable
--------------------------------------

==== Example

--------------------------------------
hoot info --languages --translatable
--------------------------------------

=== Matchers

The +--matchers+ option prints out available conflate matchers that may be applied when conflating data.

==== Usage

--------------------------------------
info --matchers
--------------------------------------

==== Example

--------------------------------------
# lists all
hoot info --matchers
--------------------------------------

=== Mergers

The +--mergers+ option prints out available conflate mergers that may be applied when conflating data.

==== Usage

--------------------------------------
info --mergers
--------------------------------------

==== Example

--------------------------------------
# lists all
hoot info --mergers
--------------------------------------

=== Operators

The +--operators+ option prints out available inline operators that can be applied to map data in a Hootenanny command.  Map operators
can be criterion, operations, or visitors.  

* An example of an operation is DuplicateWayRemover, which removes all duplicate ways from a map.  
* An example of a criterion is NodeCriterion, which acts as a filter to return all nodes in a map.  
* An example of a visitor is RemoveTagsVisitor, which removes selected tags from features in a map.

==== Usage

--------------------------------------
info --operators
--------------------------------------

==== Example

--------------------------------------
# lists all available operators
hoot info --operators

# criterion example - filters only nodes from the map to the output
hoot convert -D convert.ops="hoot::RemoveElementsVisitor" -D remove.elements.visitor.element.criterion="hoot::NodeCriterion" \ 
input1.osm input2.osm output.osm

# operation example - writes a map based on the input data with all duplicate ways removed
hoot convert -D convert.ops="hoot::DuplicateWayRemover" input1.osm input2.osm output.osm

# visitor example - writes a map based on the input data with all of the specified tags removed from the nodes
hoot convert -D convert.ops="hoot::RemoveTagsVisitor" -D remove.tags.visitor.element.criterion="hoot::WayCriterion" -D remove.tags.visitor.keys="source;error:circular" input1.osm input2.osm output.osm
--------------------------------------

=== Tag Mergers

The +--tag-mergers+ option prints out available tag mergers that may be applied when conflating data.

==== Usage

--------------------------------------
info --tag-mergers
--------------------------------------

==== Example

--------------------------------------
# lists all
hoot info --tag-mergers
--------------------------------------

==== Example

--------------------------------------
# lists all
hoot info --tag-mergers
--------------------------------------
<|MERGE_RESOLUTION|>--- conflicted
+++ resolved
@@ -9,14 +9,9 @@
 * +--config-options+     - Prints available configuration options
 * +--feature-extractors+ - Prints feature extractors used for conflation model building
 * +--formats+            - Prints supported data formats
-<<<<<<< HEAD
+* +--languages+          - Prints information about translatable/detectable languages
 * +--matchers+           - Prints available feature matchers used with conflation
 * +--mergers+            - Prints available feature mergers used with conflation
-=======
-* +--languages+          - Prints information about translatable/detectable languages
-* +--matchers+           - Prints available matchers used with conflation
-* +--mergers+            - Prints available mergers used with conflation
->>>>>>> cd06b361
 * +--operators+          - Prints inline operators that can be applied to map datasets
 * +--tag-mergers+        - Prints available feature tag mergers used with conflation
 

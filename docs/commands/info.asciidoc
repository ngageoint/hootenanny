== info

The +info+ command displays information about Hootenanny capabilities.  

For further information on how to use this information see both the Hootenanny User and Developer Guides.

=== Option Overview

Only one of the following options can be passed to the command:

<<<<<<< HEAD
* +--config-options+     - Prints available configuration options
* +--feature-extractors+ - Prints feature extractors used for conflation model building
* +--formats+            - Prints supported data formats
* +--languages+          - Prints information about translatable/detectable languages
* +--matchers+           - Prints available feature matchers used with conflation
* +--mergers+            - Prints available feature mergers used with conflation
* +--operators+          - Prints inline operators that can be applied to map datasets
* +--tag-mergers+        - Prints available feature tag mergers used with conflation
=======
* +--config-options+     - Displays available configuration options
* +--feature-extractors+ - Displays available feature extractors used in conflation model building
* +--formats+            - Displays supported data input/output formats
* +--languages+          - Displays information about translatable/detectable spoken languages
* +--matchers+           - Displays available feature matchers used during conflation
* +--mergers+            - Displays available feature mergers used during conflation
* +--operators+          - Displays available inline operators that can be applied to map datasets
* +--string-comparators+ - Displays available string comparators
* +--tag-mergers+        - Displays available feature tag mergers used during conflation
* +--value-aggregators+  - Displays available feature tag value aggregators used in conflation model building
>>>>>>> 0fcd327c

Each of the following sections describes an option that may be used with this command and its input parameters.

=== Configuration Options

The +--config-options+ option prints out available Hootenanny configuration options.

==== Input Parameters

One of the following input parameters must be specified:

* +name+             - name or partial name of a configuration option to list and/or print a description for
* +--option-names+   - if no name is specified, lists all configuration option names; if a name is specified, lists only 
                       configuration option names that have a full or partial match with the input name
* +--option-details+ - if no name is specified, lists all configuration option names and descriptions; if a name is specified, 
                       lists only configuration option names and descriptions that have a full or partial match with the input name

==== Usage

--------------------------------------
info --config-options [--option-names]
info --config-options [--option-details]
info --config-options (name) [--option-names]
info --config-options (name) [--option-details]
--------------------------------------

==== Example

--------------------------------------
# by default lists all config option names
hoot info --config-options

# list all config option names
hoot info --config-options --option-names

# list all config option names and their descriptions
hoot info --config-options --option-details

# list all config option names where the name contains the given string
hoot info --config-options poi.polygon --option-names

# list all config option names and their descriptions where the name contains the given string
hoot info --config-options poi.polygon --option-details
--------------------------------------

=== Feature Extractors

The +--feature-extractors+ option prints out available feature extractors that can be used when building a conflation model with 
manually matched map training data. 

==== Usage

--------------------------------------
info --feature-extractors
--------------------------------------

==== Example

--------------------------------------
hoot info --feature-extractors
--------------------------------------

=== Formats

The +--formats+ option prints out supported data formats.

==== Usage

--------------------------------------
info --formats [--input] [--output]
--------------------------------------

==== Example

--------------------------------------
# prints all
hoot info --formats

hoot info --format --input

hoot info --format --output
--------------------------------------

=== Languages

The +languages+ option displays information about Hootenanny language translation/detection capabilities.

All uses of the +languages+ command require the following configuration options to be populated: 
* hoot.services.auth.user.name
* hoot.services.auth.access.token
* hoot.services.auth.access.token.secret

For more information on logging into the web services, see the 'login' command documentation.  Those options are omitted from the 
following command examples.

Only one of the following options can be passed to the command:

* +--detectable+    - Prints all spoken languages that Hootenanny can detect and the detectors that can detect them
* +--detectors+     - Prints all available language detector implementations for the translation service
* +--translatable+  - Prints all spoken languages that Hootenanny translate from to English and the translators that can translate them
* +--translators+   - Prints all available language translator implementations for the translation service

The +--detectors+ option prints out all available language detectors that can be used with the Hootenanny web services.

==== Usage

--------------------------------------
info --languages --detectors
--------------------------------------

==== Example

--------------------------------------
hoot info --languages --detectors
--------------------------------------

The +--translators+ option prints out all available language translators that can be used with the Hootenanny web services.

==== Usage

--------------------------------------
info --languages --translators
--------------------------------------

==== Example

--------------------------------------
hoot info --languages --translators
--------------------------------------

The +--detectable+ option prints out spoken languages which Hootenanny can detect when using the Hootenanny web services.

==== Usage

--------------------------------------
info --languages --detectable
--------------------------------------

==== Example

--------------------------------------
hoot info --languages --detectable
--------------------------------------

The +--translatable+ option prints out spoken languages which Hootenanny can translate from to English when using the Hootenanny web 
services.

==== Usage

--------------------------------------
info --languages --translatable
--------------------------------------

==== Example

--------------------------------------
hoot info --languages --translatable
--------------------------------------

=== Matchers

The +--matchers+ option prints out available conflate matchers that may be applied when conflating data.

==== Usage

--------------------------------------
info --matchers
--------------------------------------

==== Example

--------------------------------------
hoot info --matchers
--------------------------------------

=== Mergers

The +--mergers+ option prints out available conflate mergers that may be applied when conflating data.

==== Usage

--------------------------------------
info --mergers
--------------------------------------

==== Example

--------------------------------------
hoot info --mergers
--------------------------------------

=== Operators

The +--operators+ option prints out available inline operators that can be applied to map data in a Hootenanny command.  Map operators
can be criterion, operations, or visitors.  

* An example of an operation is DuplicateWayRemover, which removes all duplicate ways from a map.  
* An example of a criterion is NodeCriterion, which acts as a filter to return all nodes in a map.  
* An example of a visitor is RemoveTagsVisitor, which removes selected tags from features in a map.

==== Usage

--------------------------------------
info --operators
--------------------------------------

==== Example

--------------------------------------
# lists all available operators
hoot info --operators

# criterion example - filters only nodes from the map to the output
hoot convert -D convert.ops="hoot::RemoveElementsVisitor" -D remove.elements.visitor.element.criterion="hoot::NodeCriterion" \ 
input1.osm input2.osm output.osm

# operation example - writes a map based on the input data with all duplicate ways removed
hoot convert -D convert.ops="hoot::DuplicateWayRemover" input1.osm input2.osm output.osm

# visitor example - writes a map based on the input data with all of the specified tags removed from the nodes
hoot convert -D convert.ops="hoot::RemoveTagsVisitor" -D remove.tags.visitor.element.criterion="hoot::WayCriterion" -D remove.tags.visitor.keys="source;error:circular" input1.osm input2.osm output.osm
--------------------------------------

=== String Comparators

The +--string-comparators+ option prints out available string comparators that can be used during conflation when comparing tag string values. 

==== Usage

--------------------------------------
info --string-comparators
--------------------------------------

==== Example

--------------------------------------
hoot info --string-comparators
--------------------------------------

=== Tag Mergers

The +--tag-mergers+ option prints out available tag mergers that may be applied when conflating data.

==== Usage

--------------------------------------
info --tag-mergers
--------------------------------------

==== Example

--------------------------------------
hoot info --tag-mergers
--------------------------------------

==== Example

--------------------------------------
hoot info --tag-mergers
--------------------------------------

=== Value Aggregators

The +--value-aggregators+ option prints out available tag value aggregation methods that can be used when building a conflation model with 
manually matched map training data. 

==== Usage

--------------------------------------
info --value-aggregators
--------------------------------------

==== Example

--------------------------------------
hoot info --value-aggregators
--------------------------------------
<|MERGE_RESOLUTION|>--- conflicted
+++ resolved
@@ -8,16 +8,6 @@
 
 Only one of the following options can be passed to the command:
 
-<<<<<<< HEAD
-* +--config-options+     - Prints available configuration options
-* +--feature-extractors+ - Prints feature extractors used for conflation model building
-* +--formats+            - Prints supported data formats
-* +--languages+          - Prints information about translatable/detectable languages
-* +--matchers+           - Prints available feature matchers used with conflation
-* +--mergers+            - Prints available feature mergers used with conflation
-* +--operators+          - Prints inline operators that can be applied to map datasets
-* +--tag-mergers+        - Prints available feature tag mergers used with conflation
-=======
 * +--config-options+     - Displays available configuration options
 * +--feature-extractors+ - Displays available feature extractors used in conflation model building
 * +--formats+            - Displays supported data input/output formats
@@ -28,7 +18,6 @@
 * +--string-comparators+ - Displays available string comparators
 * +--tag-mergers+        - Displays available feature tag mergers used during conflation
 * +--value-aggregators+  - Displays available feature tag value aggregators used in conflation model building
->>>>>>> 0fcd327c
 
 Each of the following sections describes an option that may be used with this command and its input parameters.
 

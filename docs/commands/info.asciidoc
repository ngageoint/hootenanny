[[info]]
== info

The +info+ command displays information about command capabilities.

=== Option Overview

Only one of the following options can be passed to the command per invocation:

* +--cleaning-operations+      - Displays the default configured options for cleaning map data
* +--config-options+           - Displays available configuration options
* +--conflatable-criteria+     - Displays criteria that identify conflatable elements
* +--conflate-post-operations+ - Displays operations configured by default to run after a conflation 
                                 job (can be customized via the `conflate.post.ops` configuration 
                                 option)
* +--conflate-pre-operations+  - Displays operations configured by default to run before a 
                                 conflation job (can be customized via the `conflate.pre.ops` 
                                 configuration option)
* +--criterion-consumers+      - Displays operations capable of taking in an ElementCriterion as 
                                 input
* +--feature-extractors+       - Displays available feature extractors used in conflation model 
                                 building
* +--filters+                  - Displays a list of all criteria that can be used for element 
                                 filtering
* +--formats+                  - Displays supported data input/output formats
* +--geometry-type-criteria+   - Displays criteria that identify a feature geometry type
* +--matchers+                 - Displays available feature matchers used during conflation
* +--match-creators+           - Displays available feature match creators used during conflation
* +--mergers+                  - Displays available feature mergers used during conflation
* +--merger-creators+          - Displays available feature merger creators used during conflation
* +--operators+                - Displays available inline operators that can be applied to map 
                                 datasets
* +--string-comparators+       - Displays available string comparators
* +--subline-matchers+         - Displays available subline matchers
* +--subline-string-matchers+  - Displays available subline string matchers
* +--tag-mergers+              - Displays available feature tag mergers used during conflation
* +--validators+               - Displays available non-JOSM validators.
* +--value-aggregators+        - Displays available feature tag value aggregators used in conflation 
                                 model building
* +--way-joiners+              - Displays available way joiners
* +--way-snap-criteria+        - Displays available way criteria for snapping ways to each other

All configuration options (-D <option>) added to this command must be added to before the specified 
option. Example:

--------
hoot info -D match.creators="HighwayMatchCreator;ScriptMatchCreator,River.js" --way-snap-criteria
--------

Note how "--way-snap-criteria" is specified after the single configuration option.

https://github.com/ngageoint/hootenanny/blob/master/docs/user/CommandLineExamples.asciidoc#metainfo[Examples]

Each of the following sections describes an option that may be used with this command and its input 
parameters.

=== Cleaning Operations

The +--cleaning-operations+ option prints out the currently configured map cleaning operations that 
are applied during conflation or with the 'clean' command.  The configuration option 
'map.cleaner.transforms' controls which operators are applied.

==== Usage

--------------------------------------
hoot info --cleaning-operations
--------------------------------------

=== Configuration Options

The +--config-options+ option prints out available Hootenanny configuration options.

==== Input Parameters

One of the following input parameters must be specified:

* +name+             - name or partial name of a configuration option to list and/or print a 
                       description for
* +--option-names+   - if no name is specified, lists all configuration option names; if a name is 
                       specified, lists only configuration option names that have a full or partial 
                       match with the input name
* +--option-details+ - if no name is specified, lists all configuration option names and 
                       descriptions; if a name is specified, lists only configuration option names 
                       and descriptions that have a full or partial match with the input name

==== Usage

--------------------------------------
hoot info --config-options [--option-names]
hoot info --config-options [--option-details]
hoot info --config-options (name) [--option-names]
hoot info --config-options (name) [--option-details]
--------------------------------------

=== Conflatable Criteria

The +--conflatable-crieria++ option prints out all element criteria classes that can be used to
 identify conflatable elements.

==== Usage

--------------------------------------
hoot info --conflatable-criteria
--------------------------------------

=== Conflate Post Operations

The +--conflate-post-operations+ option prints out the currently configured operations to run 
immediately after a conflation job with the 'conflate' command.  The configuration option 
'conflate.post.ops' controls which operators are applied.

==== Usage

--------------------------------------
hoot info --conflate-post-operations
--------------------------------------

=== Conflate Pre Operations

The +--conflate-pre-operations+ option prints out the currently configured operations to run 
immediately after a conflation job with the 'conflate' command.  The configuration option 
'conflate.pre.ops' controls which operators are applied.

==== Usage

--------------------------------------
hoot info --conflate-pre-operations
--------------------------------------

=== Element Criterion Consumers

The +--criterion-consumers++ option prints out all operations that are capable of taking an 
`ElementCriterion` as input. Passing in an `ElementCriterion` to an operation can be useful when 
filtering elements before performing data transformations on them.

==== Usage

--------------------------------------
hoot info --criterion-consumers
--------------------------------------

=== Feature Extractors

The +--feature-extractors+ option prints out available feature extractors that can be used when 
building a conflation model with manually matched map training data.

==== Usage

--------------------------------------
hoot info --feature-extractors
--------------------------------------

=== Filters

The +--filters++ option prints out all the element criteria classes, which are a subset of what is 
displayed with the +--operators+ option. Element criteria can be used to filter elements during a 
conversion or conflation job.

==== Usage

--------------------------------------
hoot info --filters
--------------------------------------

=== Formats

The +--formats+ option prints out supported data formats. 

The --input-bounded sub-option prints out input formats that support bounded reads with the `bounds`
configuration option.

==== Usage

--------------------------------------
hoot info --formats [--input] [--input-bounded] [--input-streamable] [--ogr] [--output] [--output-streamable]
--------------------------------------

=== Geometry Type Criteria

The +--geometry-type-crieria++ option prints out all element criteria classes that can be used to 
identify an element's geometry.

==== Usage

--------------------------------------
hoot info --geometry-type-crieria
--------------------------------------

=== Matchers

The +--matchers+ option prints out available conflate matchers that may be applied when conflating 
data. Matchers contain the criteria to match a specific pair of features

==== Usage

--------------------------------------
hoot info --matchers
--------------------------------------

=== Match Creators

The +--match-creators+ option prints out available conflate match creators that may be applied when 
conflating data. Match Creators are responsible for spawning matchers.

==== Usage

--------------------------------------
hoot info --match-creators
--------------------------------------

=== Mergers

The +--mergers+ option prints out available conflate mergers that may be applied when conflating 
data. Mergers are created to merge a feature pair supported by a corresponding matcher.

==== Usage

--------------------------------------
hoot info --mergers
--------------------------------------

=== Merger Creators

The +--merger-creators+ option prints out available conflate merger creators that may be applied 
when conflating data. Merger Creators are responsible for spawning mergers.

==== Usage

--------------------------------------
hoot info --merger-creators
--------------------------------------

=== Operators

The +--operators+ option prints out available inline operators that can be applied to map data in a 
Hootenanny command. Map operators can be criterion, operations, or visitors.

* An example of an operation is DuplicateWayRemover, which removes all duplicate ways from a map.
* An example of a criterion is NodeCriterion, which acts as a filter to return all nodes in a map.
* An example of a visitor is RemoveTagsVisitor, which removes selected tags from features in a map.

==== Usage

--------------------------------------
hoot info --operators
--------------------------------------

=== Subline Matchers

The +--subline-matchers+ option prints out available subline matchers that determine which method of 
line matching is used during conflation.

==== Usage

--------------------------------------
hoot info --subline-matchers
--------------------------------------

=== Subline String Matchers

The +--subline-string-matchers+ option prints out available subline string matchers that determine 
which method of multilinestring matching is used during conflation.

==== Usage

--------------------------------------
hoot info --subline-string-matchers
--------------------------------------

=== String Comparators

The +--string-comparators+ option prints out available string comparators that can be used during 
conflation when comparing tag string values.

==== Usage

--------------------------------------
hoot info --string-comparators
--------------------------------------

=== Tag Mergers

The +--tag-mergers+ option prints out available tag mergers that may be applied when conflating
 data.

==== Usage

--------------------------------------
hoot info --tag-mergers
--------------------------------------

=== Validators

The +--validators+ option prints out available Hootenanny validators that can be used to validate 
data. To also see JOSM validators, run `validate --validators` (must be configured `--with-josm`).

==== Usage

--------------------------------------
hoot info --validators
--------------------------------------

=== Value Aggregators

The +--value-aggregators+ option prints out available tag value aggregation methods that can be used 
when building a conflation model with manually matched map training data.

==== Usage

--------------------------------------
hoot info --value-aggregators
--------------------------------------

=== Way Joiners

<<<<<<< HEAD
The +--way-joiners+ option prints out all way joiner class implementations that may either be used independently or 
in conjunction with the OsmMapOperation, `WayJoinerOp`.
=======
The +--way-joiners+ option prints out all way joiner class implementations that may either be used 
independently or in conjunction with the OsmMapOperation, `WayJoinerOp`.
>>>>>>> 9d5a06b0

==== Usage

--------------------------------------
hoot info --way-joiners
--------------------------------------

=== Way Snap Criteria

<<<<<<< HEAD
The +--way-snap-criteria+ option prints out all criterion class implementations that may used with `UnconnectedWaySnapper`
to filter the types of ways that are snapped to each other. The list is restricted to a criterion that will snap all feature 
types (LinearCriterion) or criteria that are both conflatable and represent linear geometry types 
(e.g. HighwayCriterion). Unlike most other `info` options this prints out a delimited list of class names only with 
no descriptions. Optionally, this command call takes in the `match.creators` configuration option to determine the 
appropriate list of criterion that goes with a specific set of matchers. If `match.creators` is not passed in, then a 
list with all available snapping criteria are returned. The list of available matchers can be obtained with 
`hoot info --match-creators`.
=======
The +--way-snap-criteria+ option prints out all criterion class implementations that may used with 
`UnconnectedWaySnapper`to filter the types of ways that are snapped to each other. The list is 
restricted to a criterion that will snap all feature types (LinearCriterion) or criteria that are 
both conflatable and represent linear geometry types (e.g. HighwayCriterion). Unlike most other 
`info` options this prints out a delimited list of class names only with no descriptions. 
Optionally, this command call takes in the `match.creators` configuration option to determine the 
appropriate list of criterion that goes with a specific set of matchers. If `match.creators` is not 
passed in, then a list with all available snapping criteria are returned. The list of available
 matchers can be obtained with `hoot info --match-creators`.
>>>>>>> 9d5a06b0

==== Usage

--------------------------------------
hoot info --way-snap-criteria
--------------------------------------
<|MERGE_RESOLUTION|>--- conflicted
+++ resolved
@@ -313,13 +313,8 @@
 
 === Way Joiners
 
-<<<<<<< HEAD
-The +--way-joiners+ option prints out all way joiner class implementations that may either be used independently or 
-in conjunction with the OsmMapOperation, `WayJoinerOp`.
-=======
 The +--way-joiners+ option prints out all way joiner class implementations that may either be used 
 independently or in conjunction with the OsmMapOperation, `WayJoinerOp`.
->>>>>>> 9d5a06b0
 
 ==== Usage
 
@@ -329,16 +324,6 @@
 
 === Way Snap Criteria
 
-<<<<<<< HEAD
-The +--way-snap-criteria+ option prints out all criterion class implementations that may used with `UnconnectedWaySnapper`
-to filter the types of ways that are snapped to each other. The list is restricted to a criterion that will snap all feature 
-types (LinearCriterion) or criteria that are both conflatable and represent linear geometry types 
-(e.g. HighwayCriterion). Unlike most other `info` options this prints out a delimited list of class names only with 
-no descriptions. Optionally, this command call takes in the `match.creators` configuration option to determine the 
-appropriate list of criterion that goes with a specific set of matchers. If `match.creators` is not passed in, then a 
-list with all available snapping criteria are returned. The list of available matchers can be obtained with 
-`hoot info --match-creators`.
-=======
 The +--way-snap-criteria+ option prints out all criterion class implementations that may used with 
 `UnconnectedWaySnapper`to filter the types of ways that are snapped to each other. The list is 
 restricted to a criterion that will snap all feature types (LinearCriterion) or criteria that are 
@@ -348,7 +333,6 @@
 appropriate list of criterion that goes with a specific set of matchers. If `match.creators` is not 
 passed in, then a list with all available snapping criteria are returned. The list of available
  matchers can be obtained with `hoot info --match-creators`.
->>>>>>> 9d5a06b0
 
 ==== Usage
 

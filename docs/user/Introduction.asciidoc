
[[Introduction]]
== Conflation Background

[quote,Seth and Samal,Encyclopedia of GIS]
_____
In GIS, conflation is defined as the process of combining geographic information
from overlapping sources so as to retain accurate data, minimize redundancy, and
reconcile data conflicts.
_____

Conflation within GIS can generally be grouped into several high level
categories:

* Vector to Vector (V2V) - Merges two vector data sets into a single output vector
  data set.
* Vector to Image (V2I) - Snaps a vector data set to an image and possibly performs
  feature extraction.
* Image to Vector (I2V) - Warps an image to a vector data set.
* Image to Image (I2I) - Aligns two images.

.Simple V2V Conflation
image::images/SimpleConflation.png[]

Hootenanny deals exclusively with vector to vector conflation. The following
sections discuss when Hootenanny is an appropriate tool for conflation and
general guidance in determining what strategy to employ when using Hootenanny.

=== Conflation Workflow

Hootenanny is a tool to help the user work through a conflation problem.
Many aspects of the conflation workflow are automated or semi-automated to help
the user. Generally the workflow looks something like the following:

. Determine what data is worth conflating
. Normalize and prepare the input data for conflation
. Conflate a pair of data sets at a time
. Review conflated result
. Repeat as necessary
. Export the conflated data

The following sections go into the details of each of the above steps.

==== Selecting Appropriate Data

Many factors play into which data is appropriate for conflation. Not all data is suitable for conflation. Below is a short list of examples of both appropriate and inappropriate conflation scenarios.

Inappropriate data for conflation:

* Conflating two extremely different data sets. For instance, conflating Rome
  before the http://en.wikipedia.org/wiki/Great_Fire_of_Rome[Great Fire of Rome]
  with modern Rome.
* Data sets with dramatically different positional accuracy. For instance,
  conflating 1:1,000,000 scale  http://en.wikipedia.org/wiki/Vector_map[VMAP0]
  with city level NAVTEQ will not produce meaningful results.
* Garbage data. It may seem obvious, but garbage in, garbage out applies in
  conflation just like any other system.
* Pristine and complete data vs. poor data. If the pristine data is superior in
  nearly every way conflating it with poor data will likely just introduce
  errors.

Appropriate data for conflation:

* Both data sets provide significant complimentary benefit.
* Conflating sparse country data with good positional accuracy with dense city
  data.
* Sparse <<OpenStreetMap,OpenStreetMap>> (OSM) with complete vector data
  extracted from imagery. In some regions OSM provides sparse data with lots of
  local information that isn't available from imagery (e.g. street names). By
  conflating you get the complete coverage along with rich OSM attribution.

==== Normalizing and Preparing Data

Before conflation can occur Hootenanny expects that all data is provided in a
modified OSM schema and data model that is a superset of the
http://wiki.openstreetmap.org/wiki/Map_Features[OSMschema]. The http://wiki.openstreetmap.org/wiki/Element[OSM data model] provides
a connected topology that aids conflation of multiple "layers" at one time while
the extendable OSM schema provides flexibility in handling many data types.

Hootenanny provides a number of utilities for converting Shapefiles and other
common formats into the OSM data model as well as translating existing schemas
into OSM. See the <<Translation,Translation>> section for further details.

Hootenanny also provides some functions for automatically cleaning many bad data
scenarios. Many of the operations are performed prior to conflation.

See also:

* <<clean,clean command>>
* <<MapCleanerTransforms, map.cleaner.transforms>>

==== Conflation Strategies

There are three main conflation strategies supported by Hootenanny:

* Vertical Conflation (aka Reference Conflation) - Both data sets contain useful information and significant overlap.  Conflate the best
geometry and tag parts of map B into map A.
* Horizontal Conflation - There is a small amount of overlap between the two data sets.
* Cookie Cutter & Horizontal Conflation - One data set is superior to the other in every way but does not cover the same region. The
lesser data set will be cropped and the seams stitched back in using Horizontal Conflation.  Define a specific region in map A that should
not be modified at all and stitch in data from map B around it.
* Differential Conflation - Conflate map A with B where the only data added to the output from B is in areas that don't overlap with A.  Optionally, you can configure to overwrite tags in A from B even when there is overlap.
* Attribute Conflation - Conflate map A with B where only tags are transferred from B to A and no changes are made to A's geometry (with
some configurable exceptions).

See also:

* _Unifying Conflation_, <<hootalgo>>

NOTE: In the Hootenanny iD UI, there are three conflation options: _Reference_, _Cookie Cutter & Horizontal_, and _Average_.  For more background on these three conflation methods and how they are employed within the iD User Interface, please refer to the _Conflation Options_ <<hootUI>>.

===== Vertical Conflation

.Vertical Conflation.  Red and blue boxes represent different data sets.  This is a good candidate for Vertical Conflation because of the high degree of overlap between the two data sets.
image::images/VerticalConflation.png[]

Vertical conflation is most applicable when both data sets provide value and there is significant overlap between the data sets. In this scenario many of the features will be evaluated for conflation and possibly merged or marked as needing review. The primary advantage to using this strategy is maintaining much of the information available in both data sets. Because a large amount of the data is being evaluated for conflation it also increases the chances that errors will be introduced or unnecessary reviews may be generated.

To use, pass +ReferenceConflation.conf+ to the conflate command.

e.g.
--------
hoot conflate -C ReferenceConflation.conf input1.osm input2.osm output.osm
--------

See also:

* <<conflate,conflate command>>

===== Horizontal Conflation

<<<<<<< HEAD
.Horizontal Conflation.  This is a good candidate for Horizontal Conflation because there is a small amount of overlap between the two data sets.  
=======
.Horizontal Conflation.  This is a good candidate for Horizontal Conflation because there is a small amount of overlap between the two data sets.
>>>>>>> a70ba41a
image::images/HorizontalConflation.png[]

Programmatically there is no difference between Vertical and Horizontal conflation. The difference is solely conceptual.

[[UnsupportedHorizontalConflation]]
.Unsupported Horizontal Conflation due to the complete lack of overlap between the two data sets.
image::images/NotHorizontalConflation.png[]

As demonstrated in <<UnsupportedHorizontalConflation>> two vector layers that don't quite touch are not conflated. If this is of interest please create an issue at https://github.com/ngageoint/hootenanny.

To use, pass +HorizontalConflation.conf+ to the conflate command.

e.g.
--------
hoot conflate -C HorizontalConflation.conf input1.osm input2.osm output.osm
--------

See also:

* <<conflate,conflate command>>

[[CookieCutter]]
===== Cookie Cutter & Horizontal

[[CookieCutterImage]]
.Cookie Cutter & Horizontal.  The left image depicts the overlap of a high quality, smaller area data set overlayed on a coarser regional data set that is typical for Vertical/Horizontal Conflation.  The shaded area in the right image depicts the -1km buffer that is applied during the Cookie Cutter operation.
image::images/CookieCutter.png[]

The cookie cutter operation is designed for situations where two data sets contain significant overlap, but one data set is better in _every way_. A typical scenario that warrants this strategy is coarse country wide data that needs to be conflated with high quality city level data. When employing cookie cutter a polygon that approximates the bounds of the city will be removed from the coarse country data before conflation.

[[horizontalconflate_Boulder1]]
.Boulder, CO with Street centerlines (gray) and OpenStreetMap Highways (red).  Right image depicts generate-alpha-shape (red polygon).  Street centerline data obtained from the link:$$https://www-static.bouldercolorado.gov/docs/opendata/Streets.zip$$[City of Boulder] and Highway data set downloaded from an OSM data provider.  The basemap shown here is OSM.
image::images/hootid-horizconfl.png[]

[[horizontalconflate_hootid]]
.Process depicted in the Hootenanny User interface. The Horizontal & Cookie Cutter conflation performs an edge matching to merge the Street centerline data with the OSM data.  The resulting conflated dataset shown in bottom image (green).  Boulder, CO with DigitalGlobe Global Basemap (GBM).
image::images/hootiD_horizontalconflation_boulder.png[scaledwidth="50%"]

To use, pass +HorizontalConflation.conf+ to the conflate command.

e.g.
--------
hoot conflate -C HorizontalConflation.conf input1.osm input2.osm output.osm
--------

See also:

* <<generate-alpha-shape,generate-alpha-shape command>>
* <<conflate,conflate command>>
* <<cookie-cut,cookie-cut command>>
* <<crop,crop command>>
* <<hootUI, horizontal conflation example>>

===== Differential Conflation

To use, pass +DifferentialConflation.conf+ to the conflate command.

e.g.
--------
hoot conflate -C DifferentialConflation.conf input1.osm input2.osm output.osm
--------

More details: <<hootalgo, DifferentialConflation>>

===== Attribute Conflation

To use, pass +AttributeConflation.conf+ to the conflate command.

e.g.
--------
hoot conflate -C AttributeConflation.conf input1.osm input2.osm output.osm
--------

More details: <<hootalgo, AttributeConflation>>

==== Review Conflated Results

There are inevitably data scenarios that do not contain a clear solution when conflating. To handle this Hootenanny presents the user with _reviews_. These reviews are primarily the result of bad input data or ambiguous situations. During the conflation process Hootenanny will merge any features it considers to have a high confidence match and flag features for review if one of the aforementioned scenarios occurs.

NOTE: Fill in hoot:review tag details.

Each review flags one or more features. The features are referenced using the <<UUID,uuid>> field. A `hoot:review:note` field is also populated with a brief description of why the features were flagged for review.

===== Reviewing from the Command Line Interface

Reviewable items are flagged with several `hoot:review` tags during the conflation process. The user can then edit the resulting output file with an editor of their choosing to resolve the reviewable items. It is worth noting that this review process should occur before the data is exported as exporting the data using the `convert` command or similar will likely strip the review tags.

NOTE: Add directions for removing reviewable items from the output using config options.

See also:

* <<conflate,conflate command>>
* <<convert,convert command>>

===== Reviewing from the Web Interface

The web interface exposes reviewable items through an intuitive interface that guides the user through the review process.  For additional background on the review process within the user interface please refer to the Hootenanny User Interface Guide.

==== Repeat Conflation Process

In some cases there are more than two files that must be conflated. If this is the case the data must be conflated in a pairwise fashion. For instance if you are conflated three data sets, A, B & C, then the conflation may go as follows:

.Pairwise Conflation Example

-------
digraph G
{
  rankdir = LR;
  node [shape=ellipse,width=2,height=1,style=filled,fillcolor="#e7e7f3"];
  conflate1 [label = "Conflate 1",shape=record];
  conflate2 [label = "Conflate 2",shape=record];
  A -> conflate1;
  B -> conflate1;
  conflate1 -> AB;
  AB -> conflate2;
  C -> conflate2;
  conflate2 -> ABC;
}
-------

==== Export

If you desire your data in an OSM compatible format then this step is
unnecessary, however, if you would like to use the data in a more typical GIS
format then an export step is required.

Typically hootenanny conflates the data using one of three intermediate file
formats:

* `.osm` The standard OSM XML file format. This is easy to read and is usable my
  many OSM tools, but can create very large files that are slow to parse.
* `.osm.pbf` A relatively new OSM standard that uses Google Protocol Buffers
  <<google2013>> to store the data in a compressed binary format. This format is
  harder to read and supported by fewer OSM tools but is very fast and space
  efficient.
* Hootenanny Services Database - This is used by the Hootenanny services to
  support the Web Interface. This is convenient for supporting multiple ad-hoc
  requests for reading and writing to the data, but is neither very fast nor
  very space efficient.

Despite the potential for some minor changes to data precision (see
<<hootalgo>>, _Sources of Processing Error_ for details), these formats maintain
the full richness of the topology and tagging structure.

Hootenanny also uses GDAL/OGR footnote:[http://www.gdal.org/] for reading and
writing to a large number of common GIS formats. Only Shapefile, PostGIS and
FileGDB are tested, but others may also work. Using this interface Hootenanny
can either automatically generate a number of files for the common geometry
types, or the user can specify an output schema and translation. See the _OSM to
OGR Translation_ section for details.

See also:

* <<OSM-to-OGR-Translation,OSM to OGR Translation>>
* <<File-Formats,File Formats>>
* <<convert,convert command>>
<|MERGE_RESOLUTION|>--- conflicted
+++ resolved
@@ -129,11 +129,7 @@
 
 ===== Horizontal Conflation
 
-<<<<<<< HEAD
-.Horizontal Conflation.  This is a good candidate for Horizontal Conflation because there is a small amount of overlap between the two data sets.  
-=======
 .Horizontal Conflation.  This is a good candidate for Horizontal Conflation because there is a small amount of overlap between the two data sets.
->>>>>>> a70ba41a
 image::images/HorizontalConflation.png[]
 
 Programmatically there is no difference between Vertical and Horizontal conflation. The difference is solely conceptual.


[[LanguageTranslation]]
== Language Translation

Hootenanny supports translating tag values to English.  At the time of this writing, translation is available only via the command line 
(alternatively, you could write your own translation client), you must have the Hootenanny Web Services available, you must manually 
install a language pack for each source language to be translated from, and you must be logged in to the Hootenanny Web Services.  

For more information on logging into the web services, see the `login` command documentation.  All command line invocations making use of the 
to English translation related services require the configuration options: `hoot.services.user.name`, `hoot.services.oauth.access.token`, and 
`hoot.services.oauth.access.token.secret` be populated with your authentication information.  Those options are omitted from the following 
examples.

First, log into the Hootenanny Web Services:

-----------------------
hoot login
-----------------------

For the following commands, you can control progress status by updating the `task.status.update.interval` configuration option and
adding it to the invoked command like:

-----------------------
-D task.status.update.interval=100
-----------------------

Also, there are several language translation configuration options available that are not described here.  To list all of them:

-------------------
hoot info --config-options language.translation --option-details
-------------------

Optionally, since a translation service must be set up manually for each language being translated from and may consume significant 
resources, you may want to first scan your data for which non-English languages are most prevalent.  Language detection will not
be completely accurate but should give you a good idea of the untranslated state of the data.  For example, to determine the 
most prevalent source languages for non-English POI names in a map:

-----------------------
hoot convert -D language.parse.names=true -D language.hoot.services.detection.min.confidence.threshold=high -D convert.ops="hoot::PoiCriterion;hoot::NonEnglishLanguageDetectionVisitor" input.osm output.osm
-----------------------

Some language detectors support returning a confidence value with their detections, as indicated by the use of the configuration option,
`language.hoot.services.detection.min.confidence.threshold`, above.  In the example above, only high confidence detections are being used.  
To determine which server side language detectors support confidence, see the later section with an example showing how to list language 
detectors.

Next, determine what languages are available for translation.  This will list them:

-----------------------
hoot info --languages --translatable
-----------------------

If the language you wish to translate to English from is not in the list of returned languages, then it is not currently supported.  Talk
to the Hootenanny team about the possibility of adding your language to the list.  If your language is in the list of returned languages,
see whether it is marked "available" or not.  If it is not marked "available", then you will need to have the language installed.  See
the Hootenanny Installation Guide for details on installing a language pack.

Once you've determined your language is available for translation, you can start translating with the default translation configuration.  
The following will translate all "name" and "alt_name" tags for elements from German to English:

-------------------
hoot convert -D convert.ops="hoot::ToEnglishTranslationVisitor" -D language.translation.translator=hoot::HootServicesTranslatorClient \
  -D language.translation.source.languages="de" -D language.tag.keys="name;alt_name" input.osm output.osm
-------------------

<<<<<<< HEAD
Note that the `language.translation.translator` configuration option is set explicitly to a particular fully functional translator client 
that accesses a translation service hosted by the Hootenanny Web Services.  The default translator (`hoot::DictionaryTranslator`) performs 
=======
Note that the 'language.translation.translator' configuration option is set explicitly to a particular fully functional translator client 
that accesses a translation service hosted by the Hootenanny Web Services.  The default translator (hoot::ToEnglishDictionaryTranslator) performs
>>>>>>> a8287316
static lookups and therefore, isn't too useful and is used primarily for testing purposes.  Note also that source languages are specified 
by their ISO-6391-1 code.  When you listed the translatable languages earlier, the codes were printed along with the language names.

The default translator has language detection built in.  So if you don't know the source language of your text, you can have the translator
attempt to auto-detect it by providing "detect" as the source language:

-------------------
hoot convert -D convert.ops="hoot::ToEnglishTranslationVisitor" -D language.translation.translator=hoot::HootServicesTranslatorClient \
  -D language.translation.source.languages="detect" -D language.tag.keys="name" input.osm output.osm
-------------------

Understand, however, that language detection is expensive and can slow down translation quite a bit.

Alternatively, if your text has mixed languages and you know what the languages are, you can specify multiple source languages.  This tells
the translator to try to detect either German or Spanish as a source language:

-------------------
hoot convert -D convert.ops="hoot::ToEnglishTranslationVisitor" -D language.translation.translator=hoot::HootServicesTranslatorClient \
  -D language.translation.source.languages="de;es" -D language.tag.keys="name;alt_name" input.osm output.osm
-------------------

If you want to allow the translator to use a detected language for translation that isn't among one of your specified source languages, 
you can do this:

-------------------
hoot convert -D convert.ops="hoot::ToEnglishTranslationVisitor" -D language.translation.translator=hoot::HootServicesTranslatorClient \
  -D language.translation.source.languages="de;es" -D language.tag.keys="name;alt_name" \
  -D language.translation.detected.language.overrides.specified.source.languages=true input.osm output.osm
-------------------

If you want the translator to try translating from every language it supports when no language detection can be made, you can execute the following command.  Obviously, this can be very slow when many languages are supported by the translation service:

-------------------
hoot convert -D convert.ops="hoot::ToEnglishTranslationVisitor" -D language.translation.translator=hoot::HootServicesTranslatorClient \
  -D language.translation.source.languages="de;es" -D language.tag.keys="name;alt_name" \
  -D language.translation.perform.exhaustive.search.with.no.detection=true input.osm output.osm
-------------------

Sometimes OSM pre-translated English tags (*:en) aren't translated very well or are merely copies of the foreign language tag.  For this reason,
by default Hootenanny translates those tags anyway.  However, to enable the skipping of tags that are pre-translated, do this:

-------------------
hoot convert -D convert.ops="hoot::ToEnglishTranslationVisitor" -D language.translation.translator=hoot::HootServicesTranslatorClient \
  -D language.translation.source.languages="de" -D language.tag.keys="name;alt_name" \
  -D language.ignore.pre.translated.tags=true input.osm output.osm
-------------------

Hootenanny uses a local English word dictionary to attempt to detect a word as English before trying to translating it.  Doing this can increase
translation performance, as less requests are sent to the translation service.  However, sometimes using the dictionary is not desirable.  To
disable it:

-------------------
hoot convert -D convert.ops="hoot::ToEnglishTranslationVisitor" -D language.translation.translator=hoot::HootServicesTranslatorClient \
  -D language.translation.source.languages="de" -D language.tag.keys="name;alt_name" \
  -D language.skip.words.in.english.dictionary=false input.osm output.osm
-------------------

All of the previous examples were done with the default service translator, HootLanguageTranslator.  At the time of this writing, the
only other hoot services language translator available is JoshuaLanguageTranslator.  Since HootLanguageTranslator by default uses 
JoshuaLanguageTranslator internally for its translation and adds detection on top of that, you won't gain to much by switching over to 
JoshuaLanguageTranslator.  However, if additional translators become available at any time, you can list them with this:

-----------------------
hoot info --languages --translators
-----------------------

Then, to use a different service translator you can do this (only one translator may be specified):

-----------------------
hoot convert -D convert.ops="hoot::ToEnglishTranslationVisitor" -D language.translation.translator=hoot::HootServicesTranslatorClient \
  -D language.translation.source.languages="de" -D language.tag.keys="name;alt_name" -D language.hoot.services.translator=MyTranslator \
  input.osm output.osm
-----------------------

Service language detectors are configurable in a similar fashion to translators.  By default when language detection is used, translators 
attempt to deploy all available language detectors until a detection is made.  To list available language detectors:

-----------------------
hoot info --languages --detectors
-----------------------

Then, you can modify which service detectors are used with this (multiple detectors may be specified):

-----------------------
hoot convert -D convert.ops="hoot::ToEnglishTranslationVisitor" -D language.translation.translator=hoot::HootServicesTranslatorClient \
  -D language.translation.source.languages="de" -D language.tag.keys="name;alt_name" \
  -D language.hoot.services.detectors="MyDetector1;MyDetector2" input.osm output.osm
-----------------------

At the time of this writing (9/19/18), all translation is done via the Hootenanny web services.  It is possible to integrate new translation 
technologies with Hootenanny and use them by specifying a new client side, core translator implementation like this:

-------------------
hoot convert -D convert.ops="hoot::ToEnglishTranslationVisitor" -D language.translation.translator=hoot::HootServicesTranslatorClient \
  -D language.translation.source.languages="de" -D language.tag.keys="name;alt_name" \
  -D language.translation.translator=MyTranslator input.osm output.osm
-------------------

Note that the translator used must implement the ToEnglishTranslator interface.
<|MERGE_RESOLUTION|>--- conflicted
+++ resolved
@@ -63,13 +63,8 @@
   -D language.translation.source.languages="de" -D language.tag.keys="name;alt_name" input.osm output.osm
 -------------------
 
-<<<<<<< HEAD
-Note that the `language.translation.translator` configuration option is set explicitly to a particular fully functional translator client 
-that accesses a translation service hosted by the Hootenanny Web Services.  The default translator (`hoot::DictionaryTranslator`) performs 
-=======
-Note that the 'language.translation.translator' configuration option is set explicitly to a particular fully functional translator client 
-that accesses a translation service hosted by the Hootenanny Web Services.  The default translator (hoot::ToEnglishDictionaryTranslator) performs
->>>>>>> a8287316
+Note that the `language.translation.translator` configuration option is set explicitly to a particular fully functional translator client
+that accesses a translation service hosted by the Hootenanny Web Services.  The default translator (`hoot::ToEnglishDictionaryTranslator`) performs
 static lookups and therefore, isn't too useful and is used primarily for testing purposes.  Note also that source languages are specified 
 by their ISO-6391-1 code.  When you listed the translatable languages earlier, the codes were printed along with the language names.
 

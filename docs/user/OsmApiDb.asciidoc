
== Working with OpenStreetMap Editing API Database Data in Hootenanny 

Hootenanny offers the capability to convert data between an OpenStreetMap Editing API Database and any supported Hootenanny data output format.  The OpenStreetMap Editing API database allows fetching and saving of raw geo-data for OpenStreetMap.  The current supported API version is 0.6. More information about the database and API is found at: http://http://wiki.openstreetmap.org/wiki/API. 

Hootenanny supports reading and writing from the OpenStreetMap API database using its 'convert' command.  A description of how to use Hootenanny's capability for 'writing to' and 'reading from' an OpenStreetMap Editing API Database is described in this section. 

Postgres database tuning is very important to support large data ingests.  The Hootenanny default Postgres database instance comes
with moderate tuning, but you may need to perform additional tuning for your database.  Postgres tuning is outside of the scope of this document, so visit the Postgres website for more information.

=== Configuring an OSM API Database Connection

If you want to make use of an OSM API Database from within the Hootenanny iD Editor UI, you must configure Hootenanny to use your OSM API database (only one database at a time is supported).  See "Configuring an OSM API Database Connection" section of the Hootenanny Installation Guide for instructions.

If you are using Hootenanny from the command line no configuration is required, and you can simply reference a URL to your OSM API database within the command.  See the 'hoot convert' documentation for details on the URL format (also examples below).

=== Creating an OSM API Database

If you do not already have an OSM API database available, you can run the following:

----------------------------
$HOOT_HOME/scripts/database/CleanAndInitializeOsmApiDb.sh
-------------------------------

This will create an empty OSM API database with a single test user.  The test database has this URL: 

osmapidb://hoot:hoottest@localhost:5432/osmapi_test

=== Writing to an OpenStreetMap Editing API Database Using the Command Line

Hootenanny's 'hoot convert' command uses optimized SQL routines to write large amounts of data to the OSM API database, which results in much faster performance than using XML changesets passed to the OSM web services over HTTP (Rails Port).  The writer
has two possible workflows: online and offline.  The offline mode is meant for the fastest performance writing against offline
databases (no other writers present), while the online mode sacrifices some performance but is safe for writing against online databases (other writers present).

Its easiest to demonstrate the two workflows with some examples:

==== Use Case #1 (offline) ==== 

Write to a SQL file or CSV files and handle all record ID updates outside of Hootenanny:
-----------------
hoot convert -D changeset.user.id=1 myOsmDataInput.osm.pbf myOsmDataOutput.sql
-----------------

Write directly to a database and handle all record ID updates outside of Hootenanny:
-----------------
hoot convert -D changeset.user.id=1 -D osmapidb.bulk.inserter.disable.database.constraints.during.write=true -D osmapidb.bulk.inserter.disable.database.indexes.during.write=true myOsmDataInput.osm.pbf osmapidb://hoot:hoottest@localhost:5432/osmapi_test
-----------------

Write directly to a database, handle all record ID updates outside of Hootenanny, and retain the SQL output file:
-----------------
hoot convert -D changeset.user.id=1 -D osmapidb.bulk.inserter.disable.database.constraints.during.write=true -D osmapidb.bulk.inserter.disable.database.indexes.during.write=true -D osmapidb.bulk.writer.output.files.copy.location=myOsmDataOutput.sql myOsmDataInput.osm.pbf osmapidb://hoot:hoottest@localhost:5432/osmapi_test
-----------------

==== Use Case #2 (offline) ==== 

Write to a SQL file or CSV files and manually specify record starting IDs with Hootenanny:
-----------------
hoot convert -D changeset.user.id=1 -D apidb.bulk.inserter.starting.node.id=10 -D apidb.bulk.inserter.starting.way.id=10 -D apidb.bulk.inserter.starting.relation.id=10 myOsmDataInput.osm.pbf myOsmDataOutput.sql
-----------------

Write directly to a database and manually specify record starting IDs with Hootenanny:
-----------------
hoot convert -D changeset.user.id=1 -D osmapidb.bulk.inserter.disable.database.constraints.during.write=true -D osmapidb.bulk.inserter.disable.database.indexes.during.write=true -D apidb.bulk.inserter.starting.node.id=10 -D apidb.bulk.inserter.starting.way.id=10 -D apidb.bulk.inserter.starting.relation.id=10 myOsmDataInput.osm.pbf osmapidb://hoot:hoottest@localhost:5432/osmapi_test
-----------------

Write directly to a database, manually specify record starting IDs with Hootenanny, and retain the SQL output file:
-----------------
hoot convert -D changeset.user.id=1 -D osmapidb.bulk.inserter.disable.database.constraints.during.write=true -D osmapidb.bulk.inserter.disable.database.indexes.during.write=true -D apidb.bulk.inserter.starting.node.id=10 -D apidb.bulk.inserter.starting.way.id=10 -D apidb.bulk.inserter.starting.relation.id=10 -D apidb.bulk.writer.output.files.copy.location=myOsmDataOutput.sql myOsmDataInput.osm.pbf osmapidb://hoot:hoottest@localhost:5432/osmapi_test
-----------------

==== Use Case #3 (online) ==== 

Write to a SQL file and reserve a range of record IDs so that you can execute the SQL at a later time against a live database safely:
-----------------
hoot convert -D changeset.user.id=1 -D osmapidb.bulk.inserter.reserve.record.ids.before.writing.data=true myOsmDataInput.osm.pbf myOsmDataOutput.sql
-----------------

Write directly to a database and reserve a range of record IDs so that you can execute the SQL at a later time against a live database safely:
-----------------
hoot convert -D changeset.user.id=1 -D osmapidb.bulk.inserter.reserve.record.ids.before.writing.data=true myOsmDataInput.osm.pbf osmapidb://hoot:hoottest@localhost:5432/osmapi_test
-----------------

Write directly to a database, eserve a range of record IDs so that you can execute the SQL at a later time against a live database safely, and retain the SQL output file:
-----------------
hoot convert -D changeset.user.id=1 -D osmapidb.bulk.inserter.reserve.record.ids.before.writing.data=true -D apidb.bulk.inserter.output.files.copy.location=myOsmDataOutput.sql myOsmDataInput.osm.pbf osmapidb://hoot:hoottest@localhost:5432/osmapi_test
-----------------

When 'osmapidb.bulk.inserter.reserve.record.ids.before.writing.data' is set to true, the data write operation is completely 
record ID safe, meaning that it can be used while other concurrent users are writing to the target database without fear of 
record ID conflicts.

If you are writing extreme amounts of data and have adequate memory available, you may be able to improve the performance of the write operation with additional tweaks.  The configuration option, 'max.elements.per.partial.map', determines how many file lines are held in memory before they are flushed out to disk when generating the output files.  The default setting is fairly large, but you may be able to improve write performance by increasing it (conversely, if your memory is limited, you may need to decrease this setting).  This optimization deals *only* with the output file generation, however, and does nothing to increase the performance of the SQL execution against the target database (database tuning may help there).

The configuration option, 'osmapidb.bulk.inserter.disable.database.constraints.during.write', allows for disabling database constraints during writing.  
This may speed up data loads.  Similarly, the configuration option, 'apidb.bulk.inserter.disable.database.indexes.during.write', allows for dropping database 
indexes during writing and re-enabling them after writing is finished, which may also speed up data loads.  Both options should only be used with databases 
that have been taken completely offline.

<<<<<<< HEAD
The configuration option, 'task.status.update.interval', simply determines how often you see progress updates when generating the output files.  The default value is fairly large, but for very large amounts of data you may wish to increase the value of this option to avoid too frequent of progress update messages.
=======
The configuration option, 'apidb.bulk.inserter.file.output.status.update.interval', simply determines how often you see progress updates when generating the output files.  The default value is fairly large, but for very large amounts of data you may wish to increase the value of this option to avoid too frequent of progress update messages.
>>>>>>> 0286ed2c

IMPORTANT: The configuration option, 'changeset.user.id', is required and must match a valid user ID in your OSM API database.  All writes you do with 'hoot convert' will be associated with this user ID.

IMPORTANT: OSM PBF (.osm.pbf) is currently the most efficient OSM source format for writing large amounts of data to an OSM API database, due to the fact the format was designed for optimal performance.

See the User Guide descriptions of all settings prefixed with "apidb.bulk.inserter" or "osmapidb.bulk.inserter" for a complete overview of the OSM API 
database writing options available.

=== Reading from an OpenStreetMap Editing API Database

Reading from an OpenStreetMap Editing API database requires the use of Hootenanny's 'convert' command and the following command arguments described here:

------
% Hootenanny 'convert' command: hoot convert [args] input output

% Input source:
a sample OpenStreetMap Edit API Database: osmapidb://hoot:hoottest@localhost:5432/osmapi_test  This database is the test database and should be active for testing. However, any database input source may be supplied here. 

% Output destination:
define an output osm file: /tmp/ToyTestA-out.osm

% Command syntax example:

hoot convert osmapidb://hoot:hoottest@localhost:5432/osmapi_test test-output/ToyTestA-out.osm

hoot convert -D convert.bounding.box=-106.5100000,38.3000000,-106.4000000,38.5000000 osmapidb://hoot:hoottest@localhost:5432/osmapi_test test-output/bboxOutput.osm
------

=== Validating Writes to the OpenStreetMap Editing API Database

After writing to the OpenStreetMap Editing API Database, the data can be validated by performing the following steps:

------
% Dump DB
pg_dump -U hoot -h localhost -p 5432 osmapi_test -a > /tmp/ToyTestA-dump.sql
% password=hoottest
% Note: Assume ToyTestA.osm was written to the db previously
% Note: Assume the arg -D services.db.writer.output.id.mapping=/tmp/idmaps.xml was used 
  when writing.

% Install dependencies for the compare script
sudo apt-get install libxml-simple-perl

% Compare input with the dumped output
time $HOOT_HOME/scripts/compareOsmXmlToOsmApiDbDump $HOOT_HOME/test-files/ToyTestA.osm /tmp/idmaps.xml /tmp/ToyTestA-dump.sql
------ 

The sample output for validating the write operation using ToyTestA.osm should look something like this:

------
OSM XML file: ./test-files/ToyTestA.osm
PostgreSQL dump file: /tmp/ToyTestA-dump.sql

Validating data: nodes
current_nodes, current_node_tags:
Matching number of nodes: PASS (36)
Deep inspection of data integrity: PASS
nodes, node_tags:
Matching number of nodes: PASS (36)
Deep inspection of data integrity: PASS

Validating data: ways
current_ways, current_way_tags, current_way_nodes:
Matching number of ways: PASS (4)
Deep inspection of data integrity: PASS
ways, way_tags, way_nodes:
Matching number of ways: PASS (4)
Deep inspection of data integrity: PASS

Validating relations: ways
current_relations, current_relation_tags, current_relation_nodes:
Matching number of relations: PASS (0)
Deep inspection of data integrity: PASS
relations, relation_tags, relation_nodes:
Matching number of relations: PASS (0)
Deep inspection of data integrity: PASS

real 0m0.086s
user 0m0.082s
sys 0m0.004s
------

=== Validating Reads from the OpenStreetMap Editing API Database

After reading from the OpenStreetMap Editing API Database, the data can be validated by performing the following steps:

------
% Dump DB
pg_dump -U hoot -h localhost -p 5432 osmapi_test -a > /tmp/ToyTestA-dump.sql
% password=hoottest
% Note: Assume ToyTestA.osm was written to the database previously

% create new idmaps xml (idmaps2.xml) from the output data file
./generateIdMapXmlFromOsm /tmp/ToyTestA-out.osm /tmp/idmaps2.xml
% Note: Assume ToyTestA-out.osm was read from the db and written to file 

% compare the output with the database 
time scripts/compareOsmXmlToOsmApiDbDumpWriter /tmp/ToyTestA-out.osm /tmp/idmaps2.xml /tmp/ToyTestA-dump.sql
------ 

The reading validation output should be similar to the output for the writing validation.  If there is a mismatch, then contact the developer with the result so that the software can be checked for bugs.
 <|MERGE_RESOLUTION|>--- conflicted
+++ resolved
@@ -96,11 +96,8 @@
 indexes during writing and re-enabling them after writing is finished, which may also speed up data loads.  Both options should only be used with databases 
 that have been taken completely offline.
 
-<<<<<<< HEAD
-The configuration option, 'task.status.update.interval', simply determines how often you see progress updates when generating the output files.  The default value is fairly large, but for very large amounts of data you may wish to increase the value of this option to avoid too frequent of progress update messages.
-=======
-The configuration option, 'apidb.bulk.inserter.file.output.status.update.interval', simply determines how often you see progress updates when generating the output files.  The default value is fairly large, but for very large amounts of data you may wish to increase the value of this option to avoid too frequent of progress update messages.
->>>>>>> 0286ed2c
+The configuration option, 'task.status.update.interval', simply determines how often you see progress updates when generating the output files.  The default 
+value is fairly large, but for very large amounts of data you may wish to increase the value of this option to avoid too frequent of progress update messages.
 
 IMPORTANT: The configuration option, 'changeset.user.id', is required and must match a valid user ID in your OSM API database.  All writes you do with 'hoot convert' will be associated with this user ID.
 

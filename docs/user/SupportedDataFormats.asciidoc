--- conflicted
+++ resolved
@@ -9,14 +9,10 @@
 * geonames.org (.geonames)
 * Hootenanny API Database (hootapidb://)
 * OpenStreetMap API Database (osmapidb://)
-<<<<<<< HEAD
-* OpenStreetMap Web API (http://<server>/api/0.6/map)
-=======
 * OpenStreetMap API Web Service (http://)
 * OpenStreetMap Protocol Buffers (.osm.pbf)
 * OpenStreetMap XML (.osm)
 * Overpass JSON (.json file or Overpass query URL) (M1)
->>>>>>> 3f919571
 * Shapefile (.shp)
 * Zip files containing shapefiles and/or ESRI File Geodatabase files (.zip)
 * Additional OGR supported formats not listed here

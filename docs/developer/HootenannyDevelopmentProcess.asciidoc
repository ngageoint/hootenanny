--- conflicted
+++ resolved
@@ -15,18 +15,12 @@
 https://github.com/ngageoint/hootenanny/blob/master/docs/developer/HootenannyAPI.asciidoc[API documentation] 
 may be generated from the command line or as part of the pull request job.
 * Ensure your changes are adequately documented in the Algorithms, Developer, and/or User Guide(s).
-<<<<<<< HEAD
-* Create a https://github.com/ngageoint/hootenanny/pulls[pull request] to merge the work branch 
-into the master branch and assign it to yourself. Link the pull request to the original issue and
-add any additional required detail to the pull request description. Tests will automatically run as
-part of the pull request and their outcome may be viewed on Jenkins.
-=======
-* If you are making significant changes to the conflation algorithms, you may want to run the regressions tests at this point. They will run automatically nightly against the master branch.
+* If you are making significant changes to the conflation algorithms, you may want to run the 
+regression tests at this point. They will run automatically nightly against the master branch.
 * Create a https://github.com/ngageoint/hootenanny/pulls[pull request] to merge the work branch into 
 the master branch and assign it to yourself. Link the pull request to the original issue and add any 
 additional required detail to the pull request description. Tests will automatically run as part of 
 the pull request and their outcome may be viewed on Jenkins.
->>>>>>> ec33ff5e
 * Correct pull request job test failures if necessary.
 * After all tests are passing, check the quality of your changes using 
 https://sonarcloud.io/dashboard?id=hoot[Sonar] and improve them as necessary.

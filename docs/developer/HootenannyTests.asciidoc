--- conflicted
+++ resolved
@@ -711,13 +711,8 @@
 
 * For Hootenanny Core code coverage reporting, to get a totally accurate coverage report you need to 
 run with all compile configuration options enabled (--with-services, etc.), and either 
-<<<<<<< HEAD
 run `make test-all`, or if you don't want to run the Java web services tests then run something 
 like: `HootTest --glacial --parallel && make translations-test`.
-=======
-run 'make test-all', or if you don't want to run the Java web services tests then run something 
-like: 'HootTest --glacial --parallel && make translations-test'.
->>>>>>> d062ce16
 
 ==== Test Writing Guidelines
 

--- conflicted
+++ resolved
@@ -30,21 +30,13 @@
 * Favor constructors with signatures that force the client of a class to set it up properly vs many 
 getter methods.
 * Use interface inheritance with a focus on simple, skinny interface definitions.
-<<<<<<< HEAD
 * Avoid "magic" strings. Tie strings whose values may change to a class member variable or 
 configuration option when possible.
 
 ==== Hootenanny Specific
 
-* Make use of configuration options via the `Configurable` interface to keep functionality 
-adapatable to a broad range of data inputs.
-=======
-
-==== Hootenanny Specific
-
 * Make use of configuration options via the `Configurable` interface to keep functionality adapatable 
 to a broad range of data inputs.
->>>>>>> ec33ff5e
 * Favor the visitor pattern via classes ineriting `ElementVisitor` for map data processing. Use 
 `OsmMapOperation` only when the data processor needs a copy of a complete map to performs its logic.
 * Use classes inheriting `ElementCriterion` to identify data based on its properties.

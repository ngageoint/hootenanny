--- conflicted
+++ resolved
@@ -10,7 +10,6 @@
 * Keep as much implementation out of header files as possible. The implementations of simple 
 getters/setters are ok in a header file.
 * Use forward declarations where possible to mimimize build dependencies.
-<<<<<<< HEAD
 * Similar class methods/variables should be grouped together in the header file with 
 constructors/destructors being toward the top.
 * Per class member access type, list member variables before member methods.
@@ -21,8 +20,6 @@
 * Header includes should be alphabetized.
 * Keep as much logic out of classes inheriting `BaseCommand` as possible. Create a new class to hold
 logic needed to be executed by the command.
-=======
->>>>>>> 35012247
 * Use default constructors and destructors where applicable.
 * Use `std::make_shared` to create shared pointers when possible.
 * Pass variables to methods as const references when possible.
